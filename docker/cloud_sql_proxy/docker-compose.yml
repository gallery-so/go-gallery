--- conflicted
+++ resolved
@@ -2,12 +2,7 @@
 # don't have to allowlist IPs or use SSL certificates when connecting.
 
 # Prod DB:         127.0.0.1:6543
-<<<<<<< HEAD
 # Prod Mirror DB:  127.0.0.1:6544
-# Prod Indexer DB: 127.0.0.1:6545
-=======
-# Prod DB Replica: 127.0.0.1:6544
->>>>>>> 35f4fc6f
 # Dev DB:          127.0.0.1:6643
 
 version: "3.9"
@@ -23,11 +18,7 @@
     command: >
       --address=0.0.0.0 --credentials-file=/config
       '${SQL_CONNECTION_NAME_PROD_DB}?port=6543'
-<<<<<<< HEAD
       '${SQL_CONNECTION_NAME_PROD_MIRROR}?port=6544'
-      '${SQL_CONNECTION_NAME_PROD_ETH_INDEXER}?port=6545'
-=======
->>>>>>> 35f4fc6f
 
   cloud-sql-proxy-dev:
     image: gcr.io/cloud-sql-connectors/cloud-sql-proxy
