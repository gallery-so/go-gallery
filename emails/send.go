package emails

import (
	"context"
	"encoding/json"
	"fmt"
	"net/http"
	"time"

	"github.com/gin-gonic/gin"
	"github.com/mikeydub/go-gallery/db/gen/coredb"
	"github.com/mikeydub/go-gallery/graphql/dataloader"
	"github.com/mikeydub/go-gallery/service/auth"
	"github.com/mikeydub/go-gallery/service/logger"
	"github.com/mikeydub/go-gallery/service/persist"
	"github.com/mikeydub/go-gallery/util"
	sendgrid "github.com/sendgrid/sendgrid-go"
	"github.com/sendgrid/sendgrid-go/helpers/mail"
	"github.com/spf13/viper"
	"golang.org/x/sync/errgroup"
)

const emailsAtATime = 10_000

type VerificationEmailInput struct {
	UserID persist.DBID `json:"user_id" binding:"required"`
}

type verificationEmailTemplateData struct {
	Username string
	JWT      string
}

type notificationsEmailTemplateData struct {
	Username      string
	Notifications []string // TODO - this should be a struct with the notification data once that has been merged
}

type errNoEmailSet struct {
	userID persist.DBID
}

func sendVerificationEmail(dataloaders *dataloader.Loaders, queries *coredb.Queries, s *sendgrid.Client) gin.HandlerFunc {

	return func(c *gin.Context) {
		var input VerificationEmailInput
		err := c.ShouldBindJSON(&input)
		if err != nil {
			util.ErrResponse(c, http.StatusBadRequest, err)
			return
		}

		user, err := dataloaders.UserByUserID.Load(input.UserID)
		if err != nil {
			util.ErrResponse(c, http.StatusBadRequest, err)
			return
		}

		if user.Email == "" {
			util.ErrResponse(c, http.StatusBadRequest, errNoEmailSet{userID: input.UserID})
			return
		}

		j, err := auth.JWTGeneratePipeline(c, input.UserID)
		if err != nil {
			util.ErrResponse(c, http.StatusBadRequest, err)
			return
		}

		logger.For(c).Debugf("sending verification email to %s with token %s", user.Email, j)

		from := mail.NewEmail("Gallery", viper.GetString("FROM_EMAIL"))
		to := mail.NewEmail(user.Username.String, user.Email.String())
		m := mail.NewV3Mail()
		m.SetFrom(from)
		p := mail.NewPersonalization()
		m.SetTemplateID(viper.GetString("SENDGRID_VERIFICATION_TEMPLATE_ID"))
		p.DynamicTemplateData = map[string]interface{}{
			"username":          user.Username.String,
			"verificationToken": j,
		}
		m.AddPersonalizations(p)
		p.AddTos(to)

		response, err := s.Send(m)
		if err != nil {
			util.ErrResponse(c, http.StatusInternalServerError, err)
			return
		}
		logger.For(c).Debugf("email sent: %+v", *response)

		c.Status(http.StatusOK)
	}
}

type notificationEmailDynamicTemplateData struct {
	Actor          string       `json:"actor"`
	Action         string       `json:"action"`
	CollectionName string       `json:"collectionName"`
	CollectionID   persist.DBID `json:"collectionId"`
	PreviewText    string       `json:"previewText"`
}
type notificationsEmailDynamicTemplateData struct {
	Notifications []notificationEmailDynamicTemplateData `json:"notifications"`
	Username      string                                 `json:"username"`
}

func sendNotificationEmails(queries *coredb.Queries, s *sendgrid.Client) gin.HandlerFunc {

	searchLimit := int32(10)
	resultLimit := 5
	return func(c *gin.Context) {
		err := runForUsersWithNotificationsOnForEmailType(c, persist.EmailTypeNotifications, queries, func(u coredb.User) error {

			from := mail.NewEmail("Gallery", viper.GetString("FROM_EMAIL"))
			to := mail.NewEmail(u.Username.String, u.Email.String())
			m := mail.NewV3Mail()
			m.SetFrom(from)
			p := mail.NewPersonalization()
			m.SetTemplateID(viper.GetString("SENDGRID_NOTIFICATIONS_TEMPLATE_ID"))
			notifs, err := queries.GetRecentUnseenNotifications(c, coredb.GetRecentUnseenNotificationsParams{
				OwnerID: u.ID,
				Limit:   searchLimit,
			})
			if err != nil {
				return fmt.Errorf("failed to get notifications for user %s: %w", u.ID, err)
			}
			data := notificationsEmailDynamicTemplateData{
				Notifications: make([]notificationEmailDynamicTemplateData, 0, resultLimit),
				Username:      u.Username.String,
			}
			notifTemplates := make(chan notificationEmailDynamicTemplateData)
			errChan := make(chan error)

			for _, n := range notifs {
				notif := n
				go func() {
					notifTemplate, err := notifToTemplateData(c, queries, notif)
					if err != nil {
						errChan <- err
						return
					}
					notifTemplates <- notifTemplate
				}()
			}

		outer:
			for i := 0; i < len(notifs); i++ {
				select {
				case err := <-errChan:
					logger.For(c).Errorf("failed to get notification template data: %v", err)
				case notifTemplate := <-notifTemplates:
					data.Notifications = append(data.Notifications, notifTemplate)
					if len(data.Notifications) >= resultLimit {
						break outer
					}
				}
			}

			asJSON, err := json.Marshal(data)
			if err != nil {
				return err
			}
<<<<<<< HEAD
			asMap := make(map[string]interface{})
			err = json.Unmarshal(asJSON, &asMap)
			if err != nil {
				return err
			}

			logger.For(c).Debugf("sending notifications email to %s with data %+v", u.Email, asMap)

			p.DynamicTemplateData = asMap

=======
			m.Asm = &mail.Asm{GroupID: viper.GetInt("SENDGRID_UNSUBSCRIBE_NOTIFICATIONS_GROUP_ID")}
>>>>>>> 3a4174d6
			m.AddPersonalizations(p)
			p.AddTos(to)

			response, err := s.Send(m)
			if err != nil {
				return err
			}
			logger.For(c).Debugf("email sent: %d", *&response.StatusCode)
			return nil
		})

		if err != nil {
			util.ErrResponse(c, http.StatusInternalServerError, err)
			return
		}

		c.Status(http.StatusOK)
	}
}

func notifToTemplateData(ctx context.Context, queries *coredb.Queries, n coredb.Notification) (notificationEmailDynamicTemplateData, error) {

	switch n.Action {
	case persist.ActionAdmiredFeedEvent:
		feedEvent, err := queries.GetFeedEventByID(ctx, n.FeedEventID)
		if err != nil {
			return notificationEmailDynamicTemplateData{}, fmt.Errorf("failed to get feed event for admire %s: %w", n.FeedEventID, err)
		}
		collection, _ := queries.GetCollectionById(ctx, feedEvent.Data.CollectionID)
		data := notificationEmailDynamicTemplateData{}
		if collection.ID != "" {
			data.CollectionID = collection.ID
			data.CollectionName = collection.Name.String
			data.Action = "admired your additions to"
		} else {
			data.Action = "admired your gallery update"
		}
		if len(n.Data.AdmirerIDs) > 1 {
			data.Actor = fmt.Sprintf("%d collectors", len(n.Data.AdmirerIDs))
		} else {
			actorUser, err := queries.GetUserById(ctx, n.Data.AdmirerIDs[0])
			if err != nil {
				return notificationEmailDynamicTemplateData{}, err
			}
			data.Actor = actorUser.Username.String
		}
		return data, nil
	case persist.ActionUserFollowedUsers:
		if len(n.Data.FollowerIDs) > 1 {
			return notificationEmailDynamicTemplateData{
				Actor:  fmt.Sprintf("%d users", len(n.Data.FollowerIDs)),
				Action: "followed you",
			}, nil
		}
		if len(n.Data.FollowerIDs) == 1 {
			userActor, err := queries.GetUserById(ctx, n.Data.FollowerIDs[0])
			if err != nil {
				return notificationEmailDynamicTemplateData{}, fmt.Errorf("failed to get user for follower %s: %w", n.Data.FollowerIDs[0], err)
			}
			action := "followed you"
			if n.Data.FollowedBack {
				action = "followed you back"
			}
			return notificationEmailDynamicTemplateData{
				Actor:  userActor.Username.String,
				Action: action,
			}, nil
		}
		return notificationEmailDynamicTemplateData{}, fmt.Errorf("no follower ids")
	case persist.ActionCommentedOnFeedEvent:
		comment, err := queries.GetCommentByCommentID(ctx, n.CommentID)
		if err != nil {
			return notificationEmailDynamicTemplateData{}, fmt.Errorf("failed to get comment for comment %s: %w", n.CommentID, err)
		}
		userActor, err := queries.GetUserById(ctx, comment.ActorID)
		if err != nil {
			return notificationEmailDynamicTemplateData{}, fmt.Errorf("failed to get user for comment actor %s: %w", comment.ActorID, err)
		}
		feedEvent, err := queries.GetFeedEventByID(ctx, n.FeedEventID)
		if err != nil {
			return notificationEmailDynamicTemplateData{}, fmt.Errorf("failed to get feed event for comment %s: %w", n.FeedEventID, err)
		}
		collection, _ := queries.GetCollectionById(ctx, feedEvent.Data.CollectionID)
		if collection.ID != "" {
			return notificationEmailDynamicTemplateData{
				Actor:          userActor.Username.String,
				Action:         "commented on your additions to",
				CollectionName: collection.Name.String,
				CollectionID:   collection.ID,
				PreviewText:    util.TruncateWithEllipsis(comment.Comment, 20),
			}, nil
		}
		return notificationEmailDynamicTemplateData{
			Actor:       userActor.Username.String,
			Action:      "commented on your gallery update",
			PreviewText: util.TruncateWithEllipsis(comment.Comment, 20),
		}, nil
	case persist.ActionViewedGallery:
		if len(n.Data.AuthedViewerIDs)+len(n.Data.UnauthedViewerIDs) > 1 {
			return notificationEmailDynamicTemplateData{
				Actor:  fmt.Sprintf("%d collectors", len(n.Data.AuthedViewerIDs)+len(n.Data.UnauthedViewerIDs)),
				Action: "viewed your gallery",
			}, nil
		}
		if len(n.Data.AuthedViewerIDs) == 1 {
			userActor, err := queries.GetUserById(ctx, n.Data.AuthedViewerIDs[0])
			if err != nil {
				return notificationEmailDynamicTemplateData{}, fmt.Errorf("failed to get user for viewer %s: %w", n.Data.AuthedViewerIDs[0], err)
			}
			return notificationEmailDynamicTemplateData{
				Actor:  userActor.Username.String,
				Action: "viewed your gallery",
			}, nil
		}
		if len(n.Data.UnauthedViewerIDs) == 1 {
			return notificationEmailDynamicTemplateData{
				Actor:  "Someone",
				Action: "viewed your gallery",
			}, nil
		}

		return notificationEmailDynamicTemplateData{}, fmt.Errorf("no viewer ids")
	default:
		return notificationEmailDynamicTemplateData{}, fmt.Errorf("unknown action %s", n.Action)
	}
}

func runForUsersWithNotificationsOnForEmailType(ctx context.Context, emailType persist.EmailType, queries *coredb.Queries, fn func(u coredb.User) error) error {
	errGroup := new(errgroup.Group)
	var lastID persist.DBID
	var lastCreatedAt time.Time
	var endTime time.Time = time.Now().Add(24 * time.Hour)
	requiredStatus := persist.EmailVerificationStatusVerified
	if isDevEnv() {
		requiredStatus = persist.EmailVerificationStatusAdmin
	}
	for {
		users, err := queries.GetUsersWithEmailNotificationsOnForEmailType(ctx, coredb.GetUsersWithEmailNotificationsOnForEmailTypeParams{
			Limit:         emailsAtATime,
			CurAfterTime:  lastCreatedAt,
			CurBeforeTime: endTime,
			CurAfterID:    lastID,
			PagingForward: true,
			EmailVerified: requiredStatus,
			Column1:       emailType.String(),
		})
		if err != nil {
			return err
		}

		for _, user := range users {
			u := user
			errGroup.Go(func() error {
				err = fn(u)
				if err != nil {
					return err
				}
				return nil
			})
		}

		if len(users) < emailsAtATime {
			break
		}

		if len(users) > 0 {
			lastUser := users[len(users)-1]
			lastID = lastUser.ID
			lastCreatedAt = lastUser.CreatedAt
		}
	}

	return errGroup.Wait()
}

func (e errNoEmailSet) Error() string {
	return fmt.Sprintf("user %s has no email", e.userID)
}<|MERGE_RESOLUTION|>--- conflicted
+++ resolved
@@ -161,7 +161,6 @@
 			if err != nil {
 				return err
 			}
-<<<<<<< HEAD
 			asMap := make(map[string]interface{})
 			err = json.Unmarshal(asJSON, &asMap)
 			if err != nil {
@@ -172,9 +171,7 @@
 
 			p.DynamicTemplateData = asMap
 
-=======
 			m.Asm = &mail.Asm{GroupID: viper.GetInt("SENDGRID_UNSUBSCRIBE_NOTIFICATIONS_GROUP_ID")}
->>>>>>> 3a4174d6
 			m.AddPersonalizations(p)
 			p.AddTos(to)
 
