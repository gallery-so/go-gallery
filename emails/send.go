--- conflicted
+++ resolved
@@ -60,13 +60,8 @@
 			return
 		}
 
-<<<<<<< HEAD
 		emailAddress := userWithPII.PiiEmailAddress.String
-
-		j, err := auth.JWTGeneratePipeline(c, input.UserID)
-=======
-		j, err := jwtGenerate(input.UserID, user.Email.String())
->>>>>>> 8453c82d
+		j, err := jwtGenerate(input.UserID, emailAddress)
 		if err != nil {
 			util.ErrResponse(c, http.StatusBadRequest, err)
 			return
