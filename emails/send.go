package emails

import (
	"context"
	"encoding/json"
	"fmt"
	"net/http"
	"time"

	"cloud.google.com/go/pubsub"
	"github.com/gin-gonic/gin"
	"github.com/mikeydub/go-gallery/db/gen/coredb"
	"github.com/mikeydub/go-gallery/graphql/dataloader"
	"github.com/mikeydub/go-gallery/service/auth"
	"github.com/mikeydub/go-gallery/service/logger"
	"github.com/mikeydub/go-gallery/service/persist"
	"github.com/mikeydub/go-gallery/util"
	sendgrid "github.com/sendgrid/sendgrid-go"
	"github.com/sendgrid/sendgrid-go/helpers/mail"
	"github.com/spf13/viper"
	"golang.org/x/sync/errgroup"
)

const emailsAtATime = 10_000

type VerificationEmailInput struct {
	UserID persist.DBID `json:"user_id" binding:"required"`
}

type verificationEmailTemplateData struct {
	Username string
	JWT      string
}

type errNoEmailSet struct {
	userID persist.DBID
}

func sendVerificationEmail(dataloaders *dataloader.Loaders, queries *coredb.Queries, s *sendgrid.Client) gin.HandlerFunc {

	return func(c *gin.Context) {
		var input VerificationEmailInput
		err := c.ShouldBindJSON(&input)
		if err != nil {
			util.ErrResponse(c, http.StatusBadRequest, err)
			return
		}

		user, err := dataloaders.UserByUserID.Load(input.UserID)
		if err != nil {
			util.ErrResponse(c, http.StatusBadRequest, err)
			return
		}

		if user.Email == "" {
			util.ErrResponse(c, http.StatusBadRequest, errNoEmailSet{userID: input.UserID})
			return
		}

		j, err := auth.JWTGeneratePipeline(c, input.UserID)
		if err != nil {
			util.ErrResponse(c, http.StatusBadRequest, err)
			return
		}

		logger.For(c).Debugf("sending verification email to %s with token %s", user.Email, j)

		from := mail.NewEmail("Gallery", viper.GetString("FROM_EMAIL"))
		to := mail.NewEmail(user.Username.String, user.Email.String())
		m := mail.NewV3Mail()
		m.SetFrom(from)
		p := mail.NewPersonalization()
		m.SetTemplateID(viper.GetString("SENDGRID_VERIFICATION_TEMPLATE_ID"))
		p.DynamicTemplateData = map[string]interface{}{
			"username":          user.Username.String,
			"verificationToken": j,
		}
		m.AddPersonalizations(p)
		p.AddTos(to)

		response, err := s.Send(m)
		if err != nil {
			util.ErrResponse(c, http.StatusInternalServerError, err)
			return
		}
		logger.For(c).Debugf("email sent: %+v", *response)

		c.Status(http.StatusOK)
	}
}

type notificationEmailDynamicTemplateData struct {
	Actor          string       `json:"actor"`
	Action         string       `json:"action"`
	CollectionName string       `json:"collectionName"`
	CollectionID   persist.DBID `json:"collectionId"`
	PreviewText    string       `json:"previewText"`
}
type notificationsEmailDynamicTemplateData struct {
	Notifications    []notificationEmailDynamicTemplateData `json:"notifications"`
	Username         string                                 `json:"username"`
	UnsubscribeToken string                                 `json:"unsubscribeToken"`
}

func sendNotificationEmails(queries *coredb.Queries, s *sendgrid.Client) gin.HandlerFunc {

	return func(c *gin.Context) {
<<<<<<< HEAD
		err := runForUsersWithNotificationsOnForEmailType(c, persist.EmailTypeNotifications, queries, func(u coredb.User) error {

			from := mail.NewEmail("Gallery", viper.GetString("FROM_EMAIL"))
			to := mail.NewEmail(u.Username.String, u.Email.String())
			m := mail.NewV3Mail()
			m.SetFrom(from)
			p := mail.NewPersonalization()
			m.SetTemplateID(viper.GetString("SENDGRID_NOTIFICATIONS_TEMPLATE_ID"))
			notifs, err := queries.GetRecentUnseenNotifications(c, coredb.GetRecentUnseenNotificationsParams{
				OwnerID: u.ID,
				Limit:   searchLimit,
			})
			if err != nil {
				return fmt.Errorf("failed to get notifications for user %s: %w", u.ID, err)
			}
			j, err := auth.JWTGeneratePipeline(c, u.ID)
			if err != nil {
				return fmt.Errorf("failed to generate jwt for user %s: %w", u.ID, err)
			}
			data := notificationsEmailDynamicTemplateData{
				Notifications:    make([]notificationEmailDynamicTemplateData, 0, resultLimit),
				Username:         u.Username.String,
				UnsubscribeToken: j,
			}
			notifTemplates := make(chan notificationEmailDynamicTemplateData)
			errChan := make(chan error)

			for _, n := range notifs {
				notif := n
				go func() {
					notifTemplate, err := notifToTemplateData(c, queries, notif)
					if err != nil {
						errChan <- err
						return
					}
					notifTemplates <- notifTemplate
				}()
			}
=======
		err := sendNotificationEmailsToAllUsers(c, queries, s)
		if err != nil {
			util.ErrResponse(c, http.StatusInternalServerError, err)
			return
		}
>>>>>>> 5a57845d

		c.Status(http.StatusOK)
	}
}

func autoSendNotificationEmails(queries *coredb.Queries, s *sendgrid.Client, psub *pubsub.Client) error {
	sub := psub.Subscription(viper.GetString("PUBSUB_NOTIFICATIONS_EMAILS_SUBSCRIPTION"))

	ctx := context.Background()
	return sub.Receive(ctx, func(ctx context.Context, msg *pubsub.Message) {
		err := sendNotificationEmailsToAllUsers(ctx, queries, s)
		if err != nil {
			logger.For(ctx).Errorf("error sending notification emails: %s", err)
			msg.Nack()
			return
		}
		msg.Ack()
	})
}

func sendNotificationEmailsToAllUsers(c context.Context, queries *coredb.Queries, s *sendgrid.Client) error {
	searchLimit := int32(10)
	resultLimit := 5
	return runForUsersWithNotificationsOnForEmailType(c, persist.EmailTypeNotifications, queries, func(u coredb.User) error {

		from := mail.NewEmail("Gallery", viper.GetString("FROM_EMAIL"))
		to := mail.NewEmail(u.Username.String, u.Email.String())
		m := mail.NewV3Mail()
		m.SetFrom(from)
		p := mail.NewPersonalization()
		m.SetTemplateID(viper.GetString("SENDGRID_NOTIFICATIONS_TEMPLATE_ID"))
		notifs, err := queries.GetRecentUnseenNotifications(c, coredb.GetRecentUnseenNotificationsParams{
			OwnerID: u.ID,
			Limit:   searchLimit,
		})
		if err != nil {
			return fmt.Errorf("failed to get notifications for user %s: %w", u.ID, err)
		}
		data := notificationsEmailDynamicTemplateData{
			Notifications: make([]notificationEmailDynamicTemplateData, 0, resultLimit),
			Username:      u.Username.String,
		}
		notifTemplates := make(chan notificationEmailDynamicTemplateData)
		errChan := make(chan error)

		for _, n := range notifs {
			notif := n
			go func() {
				notifTemplate, err := notifToTemplateData(c, queries, notif)
				if err != nil {
					errChan <- err
					return
				}
				notifTemplates <- notifTemplate
			}()
		}

	outer:
		for i := 0; i < len(notifs); i++ {
			select {
			case err := <-errChan:
				logger.For(c).Errorf("failed to get notification template data: %v", err)
			case notifTemplate := <-notifTemplates:
				data.Notifications = append(data.Notifications, notifTemplate)
				if len(data.Notifications) >= resultLimit {
					break outer
				}
			}
		}

		if len(data.Notifications) == 0 {
			return nil
		}

		asJSON, err := json.Marshal(data)
		if err != nil {
			return err
		}
		asMap := make(map[string]interface{})
		err = json.Unmarshal(asJSON, &asMap)
		if err != nil {
			return err
		}

		logger.For(c).Debugf("sending notifications email to %s with data %+v", u.Email, asMap)

		p.DynamicTemplateData = asMap

		m.Asm = &mail.Asm{GroupID: viper.GetInt("SENDGRID_UNSUBSCRIBE_NOTIFICATIONS_GROUP_ID")}
		m.AddPersonalizations(p)
		p.AddTos(to)

		response, err := s.Send(m)
		if err != nil {
			return err
		}
		logger.For(c).Debugf("email sent: %d", *&response.StatusCode)
		return nil
	})
}

func notifToTemplateData(ctx context.Context, queries *coredb.Queries, n coredb.Notification) (notificationEmailDynamicTemplateData, error) {

	switch n.Action {
	case persist.ActionAdmiredFeedEvent:
		feedEvent, err := queries.GetFeedEventByID(ctx, n.FeedEventID)
		if err != nil {
			return notificationEmailDynamicTemplateData{}, fmt.Errorf("failed to get feed event for admire %s: %w", n.FeedEventID, err)
		}
		collection, _ := queries.GetCollectionById(ctx, feedEvent.Data.CollectionID)
		data := notificationEmailDynamicTemplateData{}
		if collection.ID != "" && collection.Name.String != "" {
			data.CollectionID = collection.ID
			data.CollectionName = collection.Name.String
			data.Action = "admired your additions to"
		} else {
			data.Action = "admired your gallery update"
		}
		if len(n.Data.AdmirerIDs) > 1 {
			data.Actor = fmt.Sprintf("%d collectors", len(n.Data.AdmirerIDs))
		} else {
			actorUser, err := queries.GetUserById(ctx, n.Data.AdmirerIDs[0])
			if err != nil {
				return notificationEmailDynamicTemplateData{}, err
			}
			data.Actor = actorUser.Username.String
		}
		return data, nil
	case persist.ActionUserFollowedUsers:
		if len(n.Data.FollowerIDs) > 1 {
			return notificationEmailDynamicTemplateData{
				Actor:  fmt.Sprintf("%d users", len(n.Data.FollowerIDs)),
				Action: "followed you",
			}, nil
		}
		if len(n.Data.FollowerIDs) == 1 {
			userActor, err := queries.GetUserById(ctx, n.Data.FollowerIDs[0])
			if err != nil {
				return notificationEmailDynamicTemplateData{}, fmt.Errorf("failed to get user for follower %s: %w", n.Data.FollowerIDs[0], err)
			}
			action := "followed you"
			if n.Data.FollowedBack {
				action = "followed you back"
			}
			return notificationEmailDynamicTemplateData{
				Actor:  userActor.Username.String,
				Action: action,
			}, nil
		}
		return notificationEmailDynamicTemplateData{}, fmt.Errorf("no follower ids")
	case persist.ActionCommentedOnFeedEvent:
		comment, err := queries.GetCommentByCommentID(ctx, n.CommentID)
		if err != nil {
			return notificationEmailDynamicTemplateData{}, fmt.Errorf("failed to get comment for comment %s: %w", n.CommentID, err)
		}
		userActor, err := queries.GetUserById(ctx, comment.ActorID)
		if err != nil {
			return notificationEmailDynamicTemplateData{}, fmt.Errorf("failed to get user for comment actor %s: %w", comment.ActorID, err)
		}
		feedEvent, err := queries.GetFeedEventByID(ctx, n.FeedEventID)
		if err != nil {
			return notificationEmailDynamicTemplateData{}, fmt.Errorf("failed to get feed event for comment %s: %w", n.FeedEventID, err)
		}
		collection, _ := queries.GetCollectionById(ctx, feedEvent.Data.CollectionID)
		if collection.ID != "" {
			return notificationEmailDynamicTemplateData{
				Actor:          userActor.Username.String,
				Action:         "commented on your additions to",
				CollectionName: collection.Name.String,
				CollectionID:   collection.ID,
				PreviewText:    util.TruncateWithEllipsis(comment.Comment, 20),
			}, nil
		}
		return notificationEmailDynamicTemplateData{
			Actor:       userActor.Username.String,
			Action:      "commented on your gallery update",
			PreviewText: util.TruncateWithEllipsis(comment.Comment, 20),
		}, nil
	case persist.ActionViewedGallery:
		if len(n.Data.AuthedViewerIDs)+len(n.Data.UnauthedViewerIDs) > 1 {
			return notificationEmailDynamicTemplateData{
				Actor:  fmt.Sprintf("%d collectors", len(n.Data.AuthedViewerIDs)+len(n.Data.UnauthedViewerIDs)),
				Action: "viewed your gallery",
			}, nil
		}
		if len(n.Data.AuthedViewerIDs) == 1 {
			userActor, err := queries.GetUserById(ctx, n.Data.AuthedViewerIDs[0])
			if err != nil {
				return notificationEmailDynamicTemplateData{}, fmt.Errorf("failed to get user for viewer %s: %w", n.Data.AuthedViewerIDs[0], err)
			}
			return notificationEmailDynamicTemplateData{
				Actor:  userActor.Username.String,
				Action: "viewed your gallery",
			}, nil
		}
		if len(n.Data.UnauthedViewerIDs) == 1 {
			return notificationEmailDynamicTemplateData{
				Actor:  "Someone",
				Action: "viewed your gallery",
			}, nil
		}

		return notificationEmailDynamicTemplateData{}, fmt.Errorf("no viewer ids")
	default:
		return notificationEmailDynamicTemplateData{}, fmt.Errorf("unknown action %s", n.Action)
	}
}

func runForUsersWithNotificationsOnForEmailType(ctx context.Context, emailType persist.EmailType, queries *coredb.Queries, fn func(u coredb.User) error) error {
	errGroup := new(errgroup.Group)
	var lastID persist.DBID
	var lastCreatedAt time.Time
	var endTime time.Time = time.Now().Add(24 * time.Hour)
	requiredStatus := persist.EmailVerificationStatusVerified
	if isDevEnv() {
		requiredStatus = persist.EmailVerificationStatusAdmin
	}
	for {
		users, err := queries.GetUsersWithEmailNotificationsOnForEmailType(ctx, coredb.GetUsersWithEmailNotificationsOnForEmailTypeParams{
			Limit:         emailsAtATime,
			CurAfterTime:  lastCreatedAt,
			CurBeforeTime: endTime,
			CurAfterID:    lastID,
			PagingForward: true,
			EmailVerified: requiredStatus,
			Column1:       emailType.String(),
		})
		if err != nil {
			return err
		}

		for _, user := range users {
			u := user
			errGroup.Go(func() error {
				err = fn(u)
				if err != nil {
					return err
				}
				return nil
			})
		}

		if len(users) < emailsAtATime {
			break
		}

		if len(users) > 0 {
			lastUser := users[len(users)-1]
			lastID = lastUser.ID
			lastCreatedAt = lastUser.CreatedAt
		}
	}

	return errGroup.Wait()
}

func (e errNoEmailSet) Error() string {
	return fmt.Sprintf("user %s has no email", e.userID)
}<|MERGE_RESOLUTION|>--- conflicted
+++ resolved
@@ -105,52 +105,11 @@
 func sendNotificationEmails(queries *coredb.Queries, s *sendgrid.Client) gin.HandlerFunc {
 
 	return func(c *gin.Context) {
-<<<<<<< HEAD
-		err := runForUsersWithNotificationsOnForEmailType(c, persist.EmailTypeNotifications, queries, func(u coredb.User) error {
-
-			from := mail.NewEmail("Gallery", viper.GetString("FROM_EMAIL"))
-			to := mail.NewEmail(u.Username.String, u.Email.String())
-			m := mail.NewV3Mail()
-			m.SetFrom(from)
-			p := mail.NewPersonalization()
-			m.SetTemplateID(viper.GetString("SENDGRID_NOTIFICATIONS_TEMPLATE_ID"))
-			notifs, err := queries.GetRecentUnseenNotifications(c, coredb.GetRecentUnseenNotificationsParams{
-				OwnerID: u.ID,
-				Limit:   searchLimit,
-			})
-			if err != nil {
-				return fmt.Errorf("failed to get notifications for user %s: %w", u.ID, err)
-			}
-			j, err := auth.JWTGeneratePipeline(c, u.ID)
-			if err != nil {
-				return fmt.Errorf("failed to generate jwt for user %s: %w", u.ID, err)
-			}
-			data := notificationsEmailDynamicTemplateData{
-				Notifications:    make([]notificationEmailDynamicTemplateData, 0, resultLimit),
-				Username:         u.Username.String,
-				UnsubscribeToken: j,
-			}
-			notifTemplates := make(chan notificationEmailDynamicTemplateData)
-			errChan := make(chan error)
-
-			for _, n := range notifs {
-				notif := n
-				go func() {
-					notifTemplate, err := notifToTemplateData(c, queries, notif)
-					if err != nil {
-						errChan <- err
-						return
-					}
-					notifTemplates <- notifTemplate
-				}()
-			}
-=======
 		err := sendNotificationEmailsToAllUsers(c, queries, s)
 		if err != nil {
 			util.ErrResponse(c, http.StatusInternalServerError, err)
 			return
 		}
->>>>>>> 5a57845d
 
 		c.Status(http.StatusOK)
 	}
@@ -192,6 +151,7 @@
 		data := notificationsEmailDynamicTemplateData{
 			Notifications: make([]notificationEmailDynamicTemplateData, 0, resultLimit),
 			Username:      u.Username.String,
+      UnsubscribeToken: j,
 		}
 		notifTemplates := make(chan notificationEmailDynamicTemplateData)
 		errChan := make(chan error)
