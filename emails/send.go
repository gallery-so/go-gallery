--- conflicted
+++ resolved
@@ -210,11 +210,7 @@
 	}()
 	return runForUsersWithNotificationsOnForEmailType(c, persist.EmailTypeNotifications, queries, func(u coredb.PiiUserView) error {
 
-<<<<<<< HEAD
-		response, err := sendNotificationEmailToUser(c, u, u.PiiEmailAddress, gidInt, queries, s, 10, 5, sendRealEmails)
-=======
-		response, err := sendNotificationEmailToUser(c, u, u.PiiVerifiedEmailAddress, queries, s, 10, 5, sendRealEmails)
->>>>>>> f45cdcb0
+		response, err := sendNotificationEmailToUser(c, u, u.PiiVerifiedEmailAddress, gidInt, queries, s, 10, 5, sendRealEmails)
 		if err != nil {
 			return err
 		}
@@ -429,11 +425,7 @@
 			return
 		}
 
-<<<<<<< HEAD
-		r, err := sendDigestEmailToUser(ctx, userWithPII, userWithPII.PiiEmailAddress, gidInt, template, s)
-=======
-		r, err := sendDigestEmailToUser(ctx, userWithPII, userWithPII.PiiVerifiedEmailAddress, template, s)
->>>>>>> f45cdcb0
+		r, err := sendDigestEmailToUser(ctx, userWithPII, userWithPII.PiiVerifiedEmailAddress, gidInt, template, s)
 		if err != nil {
 			util.ErrResponse(ctx, http.StatusInternalServerError, err)
 			return
@@ -463,11 +455,7 @@
 	}()
 	return runForUsersWithNotificationsOnForEmailType(c, persist.EmailTypeDigest, queries, func(u coredb.PiiUserView) error {
 
-<<<<<<< HEAD
-		response, err := sendDigestEmailToUser(c, u, u.PiiEmailAddress, gidInt, v, s)
-=======
-		response, err := sendDigestEmailToUser(c, u, u.PiiVerifiedEmailAddress, v, s)
->>>>>>> f45cdcb0
+		response, err := sendDigestEmailToUser(c, u, u.PiiVerifiedEmailAddress, gidInt, v, s)
 		if err != nil {
 			return err
 		}
@@ -483,13 +471,8 @@
 	})
 }
 
-<<<<<<< HEAD
 func sendDigestEmailToUser(c context.Context, u coredb.PiiUserView, emailRecipient persist.Email, unsubscribeGroupID int, digestValues DigestValues, s *sendgrid.Client) (*rest.Response, error) {
-	j, err := auth.GenerateEmailVerificationToken(c, u.ID, u.PiiEmailAddress.String())
-=======
-func sendDigestEmailToUser(c context.Context, u coredb.PiiUserView, emailRecipient persist.Email, digestValues DigestValues, s *sendgrid.Client) (*rest.Response, error) {
 	j, err := auth.GenerateEmailVerificationToken(c, u.ID, u.PiiVerifiedEmailAddress.String())
->>>>>>> f45cdcb0
 	if err != nil {
 		return nil, fmt.Errorf("failed to generate jwt for user %s: %w", u.ID, err)
 	}
