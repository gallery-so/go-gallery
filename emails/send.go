--- conflicted
+++ resolved
@@ -136,11 +136,7 @@
 			return
 		}
 
-<<<<<<< HEAD
-		if _, err := sendNotificationEmailToUser(c, userWithPII, input.ToEmail, queries, s, 10, 5); err != nil {
-=======
-		if _, err := sendNotificationEmailToUser(c, userWithPII, input.ToEmail, gidInt, queries, s, 10, 5, input.SendRealEmails); err != nil {
->>>>>>> 17437459
+		if _, err := sendNotificationEmailToUser(c, userWithPII, input.ToEmail, gidInt, queries, s, 10, 5); err != nil {
 			util.ErrResponse(c, http.StatusInternalServerError, err)
 			return
 		}
@@ -215,11 +211,7 @@
 	}()
 	return runForUsersWithNotificationsOnForEmailType(c, persist.EmailTypeNotifications, queries, func(u coredb.PiiUserView) error {
 
-<<<<<<< HEAD
-		response, err := sendNotificationEmailToUser(c, u, u.PiiVerifiedEmailAddress, queries, s, 10, 5)
-=======
-		response, err := sendNotificationEmailToUser(c, u, u.PiiVerifiedEmailAddress, gidInt, queries, s, 10, 5, sendRealEmails)
->>>>>>> 17437459
+		response, err := sendNotificationEmailToUser(c, u, u.PiiVerifiedEmailAddress, gidInt, queries, s, 10, 5)
 		if err != nil {
 			return err
 		}
@@ -235,11 +227,7 @@
 	})
 }
 
-<<<<<<< HEAD
-func sendNotificationEmailToUser(c context.Context, u coredb.PiiUserView, emailRecipient persist.Email, queries *coredb.Queries, s *sendgrid.Client, searchLimit int32, resultLimit int) (*rest.Response, error) {
-=======
-func sendNotificationEmailToUser(c context.Context, u coredb.PiiUserView, emailRecipient persist.Email, unsubscribeGroupID int, queries *coredb.Queries, s *sendgrid.Client, searchLimit int32, resultLimit int, sendRealEmail bool) (*rest.Response, error) {
->>>>>>> 17437459
+func sendNotificationEmailToUser(c context.Context, u coredb.PiiUserView, emailRecipient persist.Email, unsubscribeGroupID int, queries *coredb.Queries, s *sendgrid.Client, searchLimit int32, resultLimit int) (*rest.Response, error) {
 
 	// generate notification data for user
 	notifs, err := queries.GetRecentUnseenNotifications(c, coredb.GetRecentUnseenNotificationsParams{
@@ -315,7 +303,6 @@
 		return nil, err
 	}
 
-<<<<<<< HEAD
 	// send email
 	from := mail.NewEmail("Gallery", env.GetString("FROM_EMAIL"))
 	to := mail.NewEmail(u.Username.String, emailRecipient.String())
@@ -325,23 +312,11 @@
 	m.SetTemplateID(env.GetString("SENDGRID_NOTIFICATIONS_TEMPLATE_ID"))
 	p.DynamicTemplateData = asMap
 	m.AddPersonalizations(p)
+	m.AddCategories("weekly_notifications")
 	p.AddTos(to)
-=======
-	if sendRealEmail {
-		// send email
-		from := mail.NewEmail("Gallery", env.GetString("FROM_EMAIL"))
-		to := mail.NewEmail(u.Username.String, emailRecipient.String())
-		m := mail.NewV3Mail()
-		m.SetFrom(from)
-		p := mail.NewPersonalization()
-		m.SetTemplateID(env.GetString("SENDGRID_NOTIFICATIONS_TEMPLATE_ID"))
-		p.DynamicTemplateData = asMap
-		m.AddPersonalizations(p)
-		p.AddTos(to)
-		asm := mail.NewASM()
-		asm.SetGroupID(unsubscribeGroupID)
-		m.SetASM(asm)
->>>>>>> 17437459
+	asm := mail.NewASM()
+	asm.SetGroupID(unsubscribeGroupID)
+	m.SetASM(asm)
 
 	response, err := s.Send(m)
 	if err != nil {
