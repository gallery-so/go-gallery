package emails

import (
	"context"
	"encoding/json"
	"fmt"
	"math"
	"net/http"

	"cloud.google.com/go/storage"
	"github.com/gin-gonic/gin"
	"github.com/mikeydub/go-gallery/db/gen/coredb"
	"github.com/mikeydub/go-gallery/env"
	"github.com/mikeydub/go-gallery/graphql/dataloader"
	"github.com/mikeydub/go-gallery/publicapi"
	"github.com/mikeydub/go-gallery/service/logger"
	"github.com/mikeydub/go-gallery/service/persist"
	"github.com/mikeydub/go-gallery/util"
)

type Selected struct {
	Position *int `json:"position"`
	Entity   any  `json:"entity"`
}

type GalleryWithUser struct {
	Gallery coredb.Gallery `json:"gallery"`
	User    coredb.User    `json:"user"`
}

type DigestValues struct {
	TopPosts       IncludedSelected `json:"posts"`
	TopCommunities IncludedSelected `json:"communities"`
	TopGalleries   IncludedSelected `json:"galleries"`
	TopFirstPosts  IncludedSelected `json:"first_posts"`
	PostCount      int              `json:"post_count"`
	CommunityCount int              `json:"community_count"`
	GalleryCount   int              `json:"gallery_count"`
	FirstPostCount int              `json:"first_post_count"`
}

type IncludedSelected struct {
	Selected []Selected `json:"selected"`
	Include  bool       `json:"include"`
}

type SelectedID struct {
	ID       persist.DBID `json:"id"`
	Position int          `json:"position"`
}

type DigestValueOverrides struct {
	TopPosts              []SelectedID `json:"posts"`
	TopCommunities        []SelectedID `json:"communities"`
	TopGalleries          []SelectedID `json:"galleries"`
	TopFirstPosts         []SelectedID `json:"first_posts"`
	PostCount             int          `json:"post_count"`
	CommunityCount        int          `json:"community_count"`
	GalleryCount          int          `json:"gallery_count"`
	FirstPostCount        int          `json:"first_post_count"`
	IncludeTopPosts       *bool        `json:"include_top_posts,omitempty"`
	IncludeTopCommunities *bool        `json:"include_top_communities,omitempty"`
	IncludeTopGalleries   *bool        `json:"include_top_galleries,omitempty"`
	IncludeTopFirstPosts  *bool        `json:"include_top_first,omitempty"`
}

type UserFacingToken struct {
	TokenID         persist.DBID `json:"token_id"`
	Name            string       `json:"name"`
	Description     string       `json:"description"`
	PreviewImageURL string       `json:"preview_image_url"`
	Override        bool         `json:"override"`
}
type UserFacingPost struct {
	PostID          persist.DBID      `json:"post_id"`
	Caption         string            `json:"caption"`
	Author          string            `json:"author"`
	Tokens          []UserFacingToken `json:"tokens"`
	PreviewImageURL string            `json:"preview_image_url"`
	Override        bool              `json:"override"`
}

type UserFacingContract struct {
	ContractID      persist.DBID    `json:"contract_id"`
	ContractAddress persist.Address `json:"contract_address"`
	Chain           persist.Chain   `json:"chain"`
	Name            string          `json:"name"`
	Description     string          `json:"description"`
	PreviewImageURL string          `json:"preview_image_url"`
	Override        bool            `json:"override"`
}

const (
	defaultPostCount             = 5
	defaultCommunityCount        = 5
	defaultGalleryCount          = 5
	defaultFirstPostCount        = 5
	defaultIncludeTopPosts       = true
	defaultIncludeTopGaleries    = false
	defaultIncludeTopCommunities = true
	defaultIncludeTopFirstPosts  = false
)

const overrideFile = "email_digest_overrides.json"

func getDigestValues(q *coredb.Queries, loaders *dataloader.Loaders, stg *storage.Client, f *publicapi.FeedAPI) gin.HandlerFunc {
	return func(c *gin.Context) {

		// mimic backend auth because the getDigest function uses the feed api which requires these values set on the context despite not using them
		c.Set("auth.user_id", persist.DBID(""))
		c.Set("auth.auth_error", nil)

		result, err := getDigest(c, stg, f, q, loaders, false)
		if err != nil {
			util.ErrResponse(c, http.StatusInternalServerError, err)
			return
		}
		c.JSON(http.StatusOK, result)
	}
}

<<<<<<< HEAD
func getDigest(c context.Context, stg *storage.Client, f *publicapi.FeedAPI, q *coredb.Queries, loaders *dataloader.Loaders) (DigestValues, error) {
	// TODO add top galleries and top first posts to the digest
	_, err := stg.Bucket(env.GetString("CONFIGURATION_BUCKET")).Object(overrideFile).Attrs(c)
	if err != nil && err != storage.ErrObjectNotExist {
		return DigestValues{}, fmt.Errorf("error getting overrides attrs: %v", err)
	}

	if err == storage.ErrObjectNotExist {
		w := stg.Bucket(env.GetString("CONFIGURATION_BUCKET")).Object(overrideFile).NewWriter(c)
		err = json.NewEncoder(w).Encode(DigestValueOverrides{})
		if err != nil {
			return DigestValues{}, fmt.Errorf("error encoding overrides: %v", err)
		}
		err = w.Close()
		if err != nil {
			return DigestValues{}, fmt.Errorf("error closing writer: %v", err)
		}
	}

	reader, err := stg.Bucket(env.GetString("CONFIGURATION_BUCKET")).Object(overrideFile).NewReader(c)
=======
func getDigest(c context.Context, stg *storage.Client, f *publicapi.FeedAPI, q *coredb.Queries, loaders *dataloader.Loaders, onlyPositioned bool) (DigestValues, error) {
	// TODO top galleries and top first posts
	overrides, err := getOverrides(c, stg)
>>>>>>> 7a70e2ab
	if err != nil {
		return DigestValues{}, fmt.Errorf("error getting overrides: %v", err)
	}

	postCount := defaultPostCount
	communityCount := defaultCommunityCount

	if overrides.PostCount != 0 {
		postCount = overrides.PostCount
	}

	if overrides.CommunityCount != 0 {
		communityCount = overrides.CommunityCount
	}

	trendingFeed, _, err := f.TrendingFeed(c, nil, nil, util.ToPointer(10), nil)
	if err != nil {
		return DigestValues{}, fmt.Errorf("error getting trending feed: %v", err)
	}

	topPosts := util.Filter(util.MapWithoutError(trendingFeed, func(a any) any {
		if post, ok := a.(coredb.Post); ok {
			up, err := postToUserFacing(c, q, post, loaders, false)
			if err != nil {
				logger.For(c).Errorf("error converting post to user facing: %s", err)
				return nil
			}
			return up
		}
		return nil
	}), func(p any) bool {
		return p.(UserFacingPost).PostID != ""
	}, false)

	selectedPosts := selectWithOverrides(topPosts, overrides.TopPosts, func(s SelectedID) Selected {
		p, err := q.GetPostByID(c, s.ID)
		if err != nil {
			logger.For(c).Errorf("error getting post by id: %s", err)
			return Selected{}
		}
		up, err := postToUserFacing(c, q, p, loaders, true)
		if err != nil {
			logger.For(c).Errorf("error converting post to user facing: %s", err)
			return Selected{}
		}
		return Selected{
			Entity:   up,
			Position: &s.Position,
		}
	}, postCount, onlyPositioned)

	topCollectionsDB, err := q.GetTopCommunitiesByPosts(c, 10)
	if err != nil {
		return DigestValues{}, err
	}

	topCollectionsUserFacing := util.MapWithoutError(topCollectionsDB, func(co coredb.GetTopCommunitiesByPostsRow) any {
		return contractToUserFacing(c, q, loaders, co.Contract, false)
	})

	selectedCollections := selectWithOverrides(topCollectionsUserFacing, overrides.TopCommunities, func(s SelectedID) Selected {
		co, err := q.GetContractByID(c, s.ID)
		if err != nil {
			return Selected{}
		}
		return Selected{
			Entity:   contractToUserFacing(c, q, loaders, co, true),
			Position: &s.Position,
		}
	}, communityCount, onlyPositioned)

	includePosts := defaultIncludeTopPosts
	includeCommunities := defaultIncludeTopCommunities
	if overrides.IncludeTopPosts != nil {
		includePosts = *overrides.IncludeTopPosts
	}
	if overrides.IncludeTopCommunities != nil {
		includeCommunities = *overrides.IncludeTopCommunities
	}

	topFirstPostCount, _ := util.FindFirst([]int{overrides.FirstPostCount, defaultFirstPostCount, 5}, func(i int) bool {
		return i >= 0
	})

	galleryCount, _ := util.FindFirst([]int{overrides.GalleryCount, defaultGalleryCount, 5}, func(i int) bool {
		return i >= 0
	})

	result := DigestValues{
		TopPosts: IncludedSelected{
			Selected: selectedPosts,
			Include:  includePosts,
		},
		TopCommunities: IncludedSelected{
			Selected: selectedCollections,
			Include:  includeCommunities,
		},
		FirstPostCount: topFirstPostCount,
		CommunityCount: communityCount,
		PostCount:      postCount,
		GalleryCount:   galleryCount,
	}
	return result, nil
}

func getOverrides(c context.Context, stg *storage.Client) (DigestValueOverrides, error) {
	obj := stg.Bucket(env.GetString("CONFIGURATION_BUCKET")).Object(overrideFile)
	_, err := obj.Attrs(c)
	if err != nil && err != storage.ErrObjectNotExist {
		return DigestValueOverrides{}, fmt.Errorf("error getting overrides attrs: %v", err)
	}

	if err == storage.ErrObjectNotExist {
		w := obj.NewWriter(c)
		err = json.NewEncoder(w).Encode(DigestValueOverrides{})
		if err != nil {
			return DigestValueOverrides{}, fmt.Errorf("error encoding overrides: %v", err)
		}
		err = w.Close()
		if err != nil {
			return DigestValueOverrides{}, fmt.Errorf("error closing writer: %v", err)
		}
	}

	reader, err := obj.NewReader(c)
	if err != nil {
		return DigestValueOverrides{}, fmt.Errorf("error getting overrides: %v", err)
	}

	var overrides DigestValueOverrides
	err = json.NewDecoder(reader).Decode(&overrides)
	if err != nil {
		return DigestValueOverrides{}, fmt.Errorf("error decoding overrides: %v", err)
	}
	return overrides, nil
}

func contractToUserFacing(ctx context.Context, q *coredb.Queries, l *dataloader.Loaders, collection coredb.Contract, override bool) UserFacingContract {
	if collection.ProfileImageUrl.String == "" {
		tokens, err := q.GetTokensByContractIdPaginate(ctx, coredb.GetTokensByContractIdPaginateParams{
			ID:               collection.ID,
			Limit:            1,
			GalleryUsersOnly: true,
		})
		if err == nil && len(tokens) > 0 {
			media, err := l.GetMediaByMediaIdIgnoringStatusBatch.Load(tokens[0].TokenDefinition.TokenMediaID)
			if err == nil {
				collection.ProfileImageUrl.String = util.FirstNonEmptyString(media.Media.ThumbnailURL.String(), media.Media.MediaURL.String())
			}
		}

	}
	return UserFacingContract{
		ContractID:      collection.ID,
		Name:            collection.Name.String,
		Description:     collection.Description.String,
		PreviewImageURL: collection.ProfileImageUrl.String,
		ContractAddress: collection.Address,
		Chain:           collection.Chain,
		Override:        override,
	}
}

func tokenToUserFacing(c context.Context, tokenID persist.DBID, q *coredb.Queries, loaders *dataloader.Loaders, override bool) (UserFacingToken, error) {
	token, err := q.GetTokenById(c, tokenID)
	if err != nil {
		return UserFacingToken{}, fmt.Errorf("error getting token by id: %s", err)
	}
	media, err := loaders.GetMediaByMediaIdIgnoringStatusBatch.Load(token.TokenDefinition.TokenMediaID)
	if err != nil {
		return UserFacingToken{}, fmt.Errorf("error getting media by id: %s", err)
	}
	return UserFacingToken{
		TokenID:         tokenID,
		Name:            token.TokenDefinition.Name.String,
		Description:     token.TokenDefinition.Description.String,
		PreviewImageURL: util.FirstNonEmptyString(media.Media.ThumbnailURL.String(), media.Media.MediaURL.String()),
		Override:        override,
	}, nil
}

func postToUserFacing(c context.Context, q *coredb.Queries, post coredb.Post, loaders *dataloader.Loaders, override bool) (UserFacingPost, error) {
	user, err := q.GetUserById(c, post.ActorID)
	if err != nil {
		return UserFacingPost{}, fmt.Errorf("error getting user by id: %s", err)
	}
	var tokens []UserFacingToken
	for _, t := range post.TokenIds {
		ut, err := tokenToUserFacing(c, t, q, loaders, override)
		if err != nil {
			return UserFacingPost{}, fmt.Errorf("error getting token by id: %s", err)
		}

		tokens = append(tokens, ut)
	}
	var previewURL string
	if len(tokens) > 0 {
		previewURL = tokens[0].PreviewImageURL
	}

	return UserFacingPost{
		PostID:          post.ID,
		Caption:         post.Caption.String,
		Author:          user.Username.String,
		Tokens:          tokens,
		PreviewImageURL: previewURL,
		Override:        override,
	}, nil
}

<<<<<<< HEAD
// selectResults takes an initial list of entities and a list of selected ids and returns a positioned list of selected entities
// so that any overrides are in the correct position and any entities that are not overridden are in the correct position.
// selectedCount determines how many entities will actually be positioned and how many will have their position as nil.
// overrideFetcher is a function that takes a SelectedID and returns a Selected entity
// this is so that we can fetch the entity from the database if it is not already in the initial list.
func selectResults(initial []any, overrides []SelectedID, overrideFetcher func(s SelectedID) Selected, selectedCount int) []Selected {
=======
func selectWithOverrides(initial []any, overrides []SelectedID, overrideFetcher func(s SelectedID) Selected, selectedCount int, onlyPositioned bool) []Selected {
>>>>>>> 7a70e2ab
	selectedResults := make([]Selected, int(math.Max(float64(len(initial)), float64(len(overrides)))))
	for _, post := range overrides {
		if len(selectedResults) <= post.Position {
			selectedResults = append(selectedResults, make([]Selected, post.Position-len(selectedResults)+1)...)
		}
		selectedResults[post.Position] = overrideFetcher(post)
	}
outer:
	for i, it := range initial {
		ic := i
		if selectedResults[i].Position != nil && i < selectedCount {
			// add to the next available position while keeping the order, if we exceed selectedCount, append to the end still without a position
			// also ensure that i is updated so that we don't overwrite the same position in the next loop
			for j := i; j < selectedCount; j++ {
				j := j
				if selectedResults[j].Position == nil {
					selectedResults[j] = Selected{
						Entity:   it,
						Position: &j,
					}
					i = j
					continue outer
				}
			}
		}
		if i < selectedCount {
			selectedResults[i] = Selected{
				Entity:   it,
				Position: &ic,
			}
		} else {
			selectedResults[i] = Selected{
				Entity:   it,
				Position: nil,
			}
		}
	}

	if onlyPositioned {
		selectedResults = util.Filter(selectedResults, func(s Selected) bool {
			return s.Position != nil
		}, false)
	}
	return selectedResults
}

func updateDigestValues(stg *storage.Client) gin.HandlerFunc {
	return func(c *gin.Context) {

		input := DigestValueOverrides{}
		if err := c.ShouldBindJSON(&input); err != nil {
			util.ErrResponse(c, http.StatusBadRequest, fmt.Errorf("error binding json: %v", err))
			return
		}

		currentOverrides, err := getOverrides(c, stg)
		if err != nil {
			util.ErrResponse(c, http.StatusInternalServerError, fmt.Errorf("error getting overrides: %v", err))
			return
		}

		merged := mergeOverrides(currentOverrides, input)

		w := stg.Bucket(env.GetString("CONFIGURATION_BUCKET")).Object(overrideFile).NewWriter(c)
		err = json.NewEncoder(w).Encode(&merged)
		if err != nil {
			util.ErrResponse(c, http.StatusInternalServerError, fmt.Errorf("error encoding overrides: %v", err))
			return
		}
		err = w.Close()
		if err != nil {
			util.ErrResponse(c, http.StatusInternalServerError, fmt.Errorf("error closing writer: %v", err))
			return
		}
	}
}

// mergeOverrides takes two overrides and merges them with the second taking precendence. For each of the arrays, if a position overlaps, the second one is taken
func mergeOverrides(first, second DigestValueOverrides) DigestValueOverrides {
	seenPostPositions := make(map[int]bool)
	seenCommunityPositions := make(map[int]bool)
	seenGalleryPositions := make(map[int]bool)
	seenFirstPostPositions := make(map[int]bool)
	for _, p := range second.TopPosts {
		seenPostPositions[p.Position] = true
	}
	for _, p := range second.TopCommunities {
		seenCommunityPositions[p.Position] = true
	}

	for _, p := range second.TopGalleries {
		seenGalleryPositions[p.Position] = true
	}

	for _, p := range second.TopFirstPosts {
		seenFirstPostPositions[p.Position] = true
	}

	for _, p := range first.TopPosts {
		if _, ok := seenPostPositions[p.Position]; !ok {
			second.TopPosts = append(second.TopPosts, p)
		}
	}

	for _, p := range first.TopCommunities {
		if _, ok := seenCommunityPositions[p.Position]; !ok {
			second.TopCommunities = append(second.TopCommunities, p)
		}
	}

	for _, p := range first.TopGalleries {
		if _, ok := seenGalleryPositions[p.Position]; !ok {
			second.TopGalleries = append(second.TopGalleries, p)
		}
	}

	for _, p := range first.TopFirstPosts {
		if _, ok := seenFirstPostPositions[p.Position]; !ok {
			second.TopFirstPosts = append(second.TopFirstPosts, p)
		}
	}

	if second.PostCount == 0 {
		second.PostCount = first.PostCount
	}

	if second.CommunityCount == 0 {
		second.CommunityCount = first.CommunityCount
	}

	if second.GalleryCount == 0 {
		second.GalleryCount = first.GalleryCount
	}

	if second.FirstPostCount == 0 {
		second.FirstPostCount = first.FirstPostCount
	}

	return second
}<|MERGE_RESOLUTION|>--- conflicted
+++ resolved
@@ -119,32 +119,9 @@
 	}
 }
 
-<<<<<<< HEAD
-func getDigest(c context.Context, stg *storage.Client, f *publicapi.FeedAPI, q *coredb.Queries, loaders *dataloader.Loaders) (DigestValues, error) {
-	// TODO add top galleries and top first posts to the digest
-	_, err := stg.Bucket(env.GetString("CONFIGURATION_BUCKET")).Object(overrideFile).Attrs(c)
-	if err != nil && err != storage.ErrObjectNotExist {
-		return DigestValues{}, fmt.Errorf("error getting overrides attrs: %v", err)
-	}
-
-	if err == storage.ErrObjectNotExist {
-		w := stg.Bucket(env.GetString("CONFIGURATION_BUCKET")).Object(overrideFile).NewWriter(c)
-		err = json.NewEncoder(w).Encode(DigestValueOverrides{})
-		if err != nil {
-			return DigestValues{}, fmt.Errorf("error encoding overrides: %v", err)
-		}
-		err = w.Close()
-		if err != nil {
-			return DigestValues{}, fmt.Errorf("error closing writer: %v", err)
-		}
-	}
-
-	reader, err := stg.Bucket(env.GetString("CONFIGURATION_BUCKET")).Object(overrideFile).NewReader(c)
-=======
 func getDigest(c context.Context, stg *storage.Client, f *publicapi.FeedAPI, q *coredb.Queries, loaders *dataloader.Loaders, onlyPositioned bool) (DigestValues, error) {
 	// TODO top galleries and top first posts
 	overrides, err := getOverrides(c, stg)
->>>>>>> 7a70e2ab
 	if err != nil {
 		return DigestValues{}, fmt.Errorf("error getting overrides: %v", err)
 	}
@@ -355,16 +332,12 @@
 	}, nil
 }
 
-<<<<<<< HEAD
 // selectResults takes an initial list of entities and a list of selected ids and returns a positioned list of selected entities
 // so that any overrides are in the correct position and any entities that are not overridden are in the correct position.
 // selectedCount determines how many entities will actually be positioned and how many will have their position as nil.
 // overrideFetcher is a function that takes a SelectedID and returns a Selected entity
 // this is so that we can fetch the entity from the database if it is not already in the initial list.
-func selectResults(initial []any, overrides []SelectedID, overrideFetcher func(s SelectedID) Selected, selectedCount int) []Selected {
-=======
 func selectWithOverrides(initial []any, overrides []SelectedID, overrideFetcher func(s SelectedID) Selected, selectedCount int, onlyPositioned bool) []Selected {
->>>>>>> 7a70e2ab
 	selectedResults := make([]Selected, int(math.Max(float64(len(initial)), float64(len(overrides)))))
 	for _, post := range overrides {
 		if len(selectedResults) <= post.Position {
