package emails

import (
	"context"
	"encoding/json"
	"fmt"
	"net/http"
	"strings"

	"github.com/gin-gonic/gin"
	"github.com/mikeydub/go-gallery/db/gen/coredb"
	"github.com/mikeydub/go-gallery/service/persist"
	"github.com/mikeydub/go-gallery/util"
	"github.com/sendgrid/sendgrid-go"
	"github.com/spf13/viper"
)

type VerifyEmailInput struct {
	JWT string `json:"jwt" binding:"required"`
}

type VerifyEmailOutput struct {
	UserID persist.DBID  `json:"user_id"`
	Email  persist.Email `json:"email"`
}

type PreverifyEmailInput struct {
	Email  persist.Email `form:"email" binding:"required"`
	Source string        `form:"source" binding:"required"`
}

type PreverifyEmailOutput struct {
	Result PreverifyEmailResult `json:"result"`
}

type PreverifyEmailResult int

const (
	PreverifyEmailResultInvalid PreverifyEmailResult = iota
	PreverifyEmailResultRisky
	PreverifyEmailResultValid
)

func preverifyEmail() gin.HandlerFunc {
	return func(c *gin.Context) {
		var input PreverifyEmailInput
		err := c.ShouldBindQuery(&input)
		if err != nil {
			util.ErrResponse(c, http.StatusBadRequest, err)
			return
		}

		result, err := validateEmail(c, input.Email, input.Source)
		if err != nil {
			util.ErrResponse(c, http.StatusInternalServerError, err)
			return
		}

		var preverifyEmailResult PreverifyEmailResult

		switch strings.ToLower(result.Result.Verdict) {
		case "valid":
			preverifyEmailResult = PreverifyEmailResultValid
		case "risky":
			preverifyEmailResult = PreverifyEmailResultRisky
		case "invalid":
			preverifyEmailResult = PreverifyEmailResultInvalid
		default:
			preverifyEmailResult = PreverifyEmailResultInvalid
		}

		c.JSON(http.StatusOK, PreverifyEmailOutput{
			Result: preverifyEmailResult,
		})

	}
}

func verifyEmail(queries *coredb.Queries) gin.HandlerFunc {

	return func(c *gin.Context) {
		var input VerifyEmailInput
		err := c.ShouldBindJSON(&input)
		if err != nil {
			util.ErrResponse(c, http.StatusBadRequest, err)
			return
		}

		userID, email, err := jwtParse(input.JWT)
		if err != nil {
			util.ErrResponse(c, http.StatusBadRequest, err)
			return
		}

		userWithPII, err := queries.GetUserWithPIIByID(c, userID)
		if err != nil {
			util.ErrResponse(c, http.StatusInternalServerError, err)
			return
		}

		if userWithPII.EmailVerified.IsVerified() {
			util.ErrResponse(c, http.StatusBadRequest, fmt.Errorf("email already verified"))
			return
		}

<<<<<<< HEAD
		err = addEmailToSendgridList(c, userWithPII.PiiEmailAddress.String, viper.GetString("SENDGRID_DEFAULT_LIST_ID"))
=======
		if !strings.EqualFold(user.Email.String(), email) {
			util.ErrResponse(c, http.StatusBadRequest, fmt.Errorf("email does not match"))
			return
		}

		err = addEmailToSendgridList(c, user.Email.String(), viper.GetString("SENDGRID_DEFAULT_LIST_ID"))
>>>>>>> 8453c82d
		if err != nil {
			util.ErrResponse(c, http.StatusInternalServerError, err)
			return
		}

		err = queries.UpdateUserVerificationStatus(c, coredb.UpdateUserVerificationStatusParams{
			ID:            userID,
			EmailVerified: persist.EmailVerificationStatusVerified,
		})
		if err != nil {
			util.ErrResponse(c, http.StatusInternalServerError, err)
			return
		}

		c.JSON(http.StatusOK, VerifyEmailOutput{
<<<<<<< HEAD
			UserID: userWithPII.ID,
			Email:  userWithPII.PiiEmailAddress.String,
=======
			UserID: user.ID,
			Email:  user.Email,
>>>>>>> 8453c82d
		})
	}
}

/* example
apiKey := os.Getenv("SENDGRID_API_KEY")
        host := "https://api.sendgrid.com"
        request := sendgrid.GetRequest(apiKey, "/v3/marketing/contacts", host)
        request.Method = "PUT"
        request.Body = []byte(`{
  "contacts": [
    {
      "email": "ryan39@lee-young.com",
      "custom_fields": {
        "w1": "2002-10-02T15:00:00Z",
        "w33": 9.5,
        "e2": "Coffee is a beverage that puts one to sleep when not drank."
      }
    }
  ]
}`)
        response, err := sendgrid.API(request)
        if err != nil {
                log.Println(err)
        } else {
                fmt.Println(response.StatusCode)
                fmt.Println(response.Body)
                fmt.Println(response.Headers)
        }
*/

type sendgridContacts struct {
	ListIDs  []string          `json:"list_ids"`
	Contacts []sendgridContact `json:"contacts"`
}

type sendgridContact struct {
	Email        string                 `json:"email"`
	CustomFields map[string]interface{} `json:"custom_fields"`
}

func addEmailToSendgridList(ctx context.Context, email string, listID string) error {

	request := sendgrid.GetRequest(viper.GetString("SENDGRID_API_KEY"), "/v3/marketing/contacts", "https://api.sendgrid.com")
	request.Method = "PUT"

	contacts := sendgridContacts{
		ListIDs: []string{listID},
		Contacts: []sendgridContact{
			{
				Email: email,
			},
		},
	}

	body, err := json.Marshal(contacts)
	if err != nil {
		return err
	}

	request.Body = body

	response, err := sendgrid.API(request)
	if err != nil {
		return err
	}

	if response.StatusCode != 202 {
		return fmt.Errorf("email contact addition failed and returned: %+v", response)
	}

	return nil

}

type sendgridEmailValidation struct {
	Email  persist.Email `json:"email"`
	Source string        `json:"source"`
}

/*
{
   "result":{
      "email":"bc@gallery.so",
      "verdict":"Risky",
      "score":0.21029,
      "local":"bc",
      "host":"gallery.so",
      "checks":{
         "domain":{
            "has_valid_address_syntax":true,
            "has_mx_or_a_record":true,
            "is_suspected_disposable_address":false
         },
         "local_part":{
            "is_suspected_role_address":false
         },
         "additional":{
            "has_known_bounces":false,
            "has_suspected_bounces":true
         }
      },
      "source":"SIGNUP",
      "ip_address":"172.119.250.71"
   }
}
*/

type sendgridEmailValidationResult struct {
	Result struct {
		Email   string  `json:"email"`
		Verdict string  `json:"verdict"`
		Score   float64 `json:"score"`
		Local   string  `json:"local"`
		Host    string  `json:"host"`
		Checks  struct {
			Domain struct {
				HasValidAddressSyntax        bool `json:"has_valid_address_syntax"`
				HasMxOrARecord               bool `json:"has_mx_or_a_record"`
				IsSuspectedDisposableAddress bool `json:"is_suspected_disposable_address"`
			} `json:"domain"`
			LocalPart struct {
				IsSuspectedRoleAddress bool `json:"is_suspected_role_address"`
			} `json:"local_part"`
			Additional struct {
				HasKnownBounces     bool `json:"has_known_bounces"`
				HasSuspectedBounces bool `json:"has_suspected_bounces"`
			} `json:"additional"`
		} `json:"checks"`
		Source    string `json:"source"`
		IPAddress string `json:"ip_address"`
	} `json:"result"`
}

func validateEmail(ctx context.Context, email persist.Email, source string) (sendgridEmailValidationResult, error) {

	var result sendgridEmailValidationResult

	request := sendgrid.GetRequest(viper.GetString("SENDGRID_VALIDATION_KEY"), "/v3/validations/email", "https://api.sendgrid.com")
	request.Method = "POST"

	val := sendgridEmailValidation{
		Email:  email,
		Source: source,
	}

	body, err := json.Marshal(val)
	if err != nil {
		return result, err
	}

	request.Body = body

	response, err := sendgrid.API(request)
	if err != nil {
		return result, err
	}

	if response.StatusCode != 200 {
		return result, fmt.Errorf("verify email returned: %+v", response)
	}

	err = json.Unmarshal([]byte(response.Body), &result)
	if err != nil {
		return result, err
	}

	return result, nil

}<|MERGE_RESOLUTION|>--- conflicted
+++ resolved
@@ -103,16 +103,12 @@
 			return
 		}
 
-<<<<<<< HEAD
-		err = addEmailToSendgridList(c, userWithPII.PiiEmailAddress.String, viper.GetString("SENDGRID_DEFAULT_LIST_ID"))
-=======
-		if !strings.EqualFold(user.Email.String(), email) {
+		if !strings.EqualFold(userWithPII.PiiEmailAddress.String, email) {
 			util.ErrResponse(c, http.StatusBadRequest, fmt.Errorf("email does not match"))
 			return
 		}
 
 		err = addEmailToSendgridList(c, user.Email.String(), viper.GetString("SENDGRID_DEFAULT_LIST_ID"))
->>>>>>> 8453c82d
 		if err != nil {
 			util.ErrResponse(c, http.StatusInternalServerError, err)
 			return
@@ -128,13 +124,8 @@
 		}
 
 		c.JSON(http.StatusOK, VerifyEmailOutput{
-<<<<<<< HEAD
 			UserID: userWithPII.ID,
 			Email:  userWithPII.PiiEmailAddress.String,
-=======
-			UserID: user.ID,
-			Email:  user.Email,
->>>>>>> 8453c82d
 		})
 	}
 }
