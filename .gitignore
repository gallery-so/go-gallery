# IDE
.idea/gallery.iml

# Misc
.DS_Store
*.csv

<<<<<<< HEAD
node_modules/
yarn.lock
=======
# SECRITS
decrypted*
>>>>>>> f419caeb
<|MERGE_RESOLUTION|>--- conflicted
+++ resolved
@@ -5,10 +5,7 @@
 .DS_Store
 *.csv
 
-<<<<<<< HEAD
 node_modules/
 yarn.lock
-=======
 # SECRITS
-decrypted*
->>>>>>> f419caeb
+decrypted*