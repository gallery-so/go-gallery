

# IDE
.idea/gallery.iml

# Misc
<<<<<<< HEAD
.DS_Store

*.csv
.env
=======
.DS_Store
>>>>>>> f7d9406f
<|MERGE_RESOLUTION|>--- conflicted
+++ resolved
@@ -4,11 +4,7 @@
 .idea/gallery.iml
 
 # Misc
-<<<<<<< HEAD
 .DS_Store
 
+
 *.csv
-.env
-=======
-.DS_Store
->>>>>>> f7d9406f
