package runtime

import (
	"context"
	"crypto/tls"
	"crypto/x509"
	"fmt"
	"os"
	"os/signal"
	"syscall"
	"time"

	"github.com/ethereum/go-ethereum/rpc"

	"github.com/ethereum/go-ethereum/ethclient"
	"github.com/go-redis/redis"
	ipfs "github.com/ipfs/go-ipfs-api"
	"github.com/sirupsen/logrus"
	log "github.com/sirupsen/logrus"
	"github.com/spf13/viper"
	"go.mongodb.org/mongo-driver/bson"
	"go.mongodb.org/mongo-driver/mongo"
	"go.mongodb.org/mongo-driver/mongo/options"
	"go.mongodb.org/mongo-driver/mongo/readpref"

	"github.com/gin-gonic/gin"
)

<<<<<<< HEAD
const (
	// GalleryDBName represents the database name for gallery related information
	GalleryDBName = "gallery"
	// InfraDBName represents the database name for eth infrastructure related information
	InfraDBName = "infra"
=======
// RedisDB represents the database number to use for the redis client
type RedisDB int

const (
	// CollUnassignedRDB is a throttled cache for expensive queries finding unassigned NFTs
	CollUnassignedRDB RedisDB = iota
	// OpenseaRDB is a throttled cache for expensive queries finding Opensea NFTs
	OpenseaRDB
>>>>>>> 3bdad9f1
)

// Runtime represents the runtime of the application and its services
type Runtime struct {
<<<<<<< HEAD
	Config       *Config
	DB           *DB
	Router       *gin.Engine
	InfraClients *InfraClients
	IPFS         *ipfs.Shell
	Cancel       chan os.Signal
=======
	Config *Config
	DB     *DB
	Redis  *Redis
	Router *gin.Engine
>>>>>>> 3bdad9f1
}

// DB is an abstract represenation of a MongoDB database and Client to interact with it
type DB struct {
	MongoClient *mongo.Client
	GalleryDB   *mongo.Database
	InfraDB     *mongo.Database
}

// InfraClients is a wrapper for the alchemy clients necessary for json RPC and contract interaction
type InfraClients struct {
	RPCClient *rpc.Client
	ETHClient *ethclient.Client
}

// Redis represents the redis clients throughout the application
type Redis struct {
	OpenseaClient    *redis.Client
	UnassignedClient *redis.Client
}

// GetRuntime sets up the runtime to be used at the start of the application
func GetRuntime(pConfig *Config) (*Runtime, error) {

	//------------------
	// LOGS
	log.SetOutput(os.Stdout)

	// Only log the warning severity or above.
	// log.SetLevel(log.WarnLevel)
	log.SetLevel(log.DebugLevel)

	// RUNTIME
	runtime := &Runtime{
		Config: pConfig,
		IPFS:   newIPFSShell(pConfig.IPFSURL),
		Cancel: make(chan os.Signal),
	}
	runtime.newInfraClients()
	//------------------
	// DB

	mongoURLstr := pConfig.MongoURL

	err := runtime.dbInit(mongoURLstr, pConfig)

	if err != nil {
		return nil, err
	}

	err = runtime.setupMongoIndexes()
	if err != nil {
		return nil, err
	}

	log.Info("RPC, ETH, and IPFS clients connected! ✅")

	// notify cancel channel when SIGINT or SIGTERM is received
	runtime.notifyOnCancel()

<<<<<<< HEAD
	// TEST REDIS CONNECTION
	client := redis.NewClient(&redis.Options{
		Addr:     pConfig.RedisURL,
		Password: pConfig.RedisPassword,
		DB:       0,
	})

	if err = client.Ping().Err(); err != nil {
		return nil, fmt.Errorf("redis ping failed: %s\n connecting with URL %s", err, pConfig.RedisURL)
	}
	log.Info("redis working! ✅")
=======
	runtime.setupRedis()
	log.Info("redis connected! ✅")
>>>>>>> 3bdad9f1

	return runtime, nil
}

func (r *Runtime) dbInit(pMongoURLstr string,
	pConfig *Config) error {
	r.DB = &DB{}

	log.WithFields(log.Fields{}).Info("connecting to mongo...")

	var tlsConf *tls.Config
	if pConfig.MongoUseTLS {
		tlsCerts, err := accessSecret(context.Background(), viper.GetString(mongoTLSSecretName))
		if err != nil {
			return err
		}
		tlsConf, err = dbGetCustomTLSConfig(tlsCerts)
		if err != nil {
			return err
		}
	}
	err := r.connectMongo(pMongoURLstr, tlsConf)
	if err != nil {
		return err
	}
	log.Info("mongo connected! ✅")
	r.DB.GalleryDB = r.DB.MongoClient.Database(GalleryDBName)
	r.DB.InfraDB = r.DB.MongoClient.Database(InfraDBName)

	return nil
}

func (r *Runtime) setupRedis() {
	opensea := redis.NewClient(&redis.Options{
		Addr:     r.Config.RedisURL,
		Password: r.Config.RedisPassword,
		DB:       int(OpenseaRDB),
	})
	if err := opensea.Ping().Err(); err != nil {
		panic(err)
	}
	unassigned := redis.NewClient(&redis.Options{
		Addr:     r.Config.RedisURL,
		Password: r.Config.RedisPassword,
		DB:       int(CollUnassignedRDB),
	})
	if err := unassigned.Ping().Err(); err != nil {
		panic(err)
	}
	r.Redis = &Redis{
		OpenseaClient:    opensea,
		UnassignedClient: unassigned,
	}
}

func dbGetCustomTLSConfig(pCerts []byte) (*tls.Config, error) {

	tlsConfig := new(tls.Config)
	tlsConfig.RootCAs = x509.NewCertPool()

	ok := tlsConfig.RootCAs.AppendCertsFromPEM(pCerts)
	if !ok {
		return nil, fmt.Errorf("unable to append certs from pem")
	}

	return tlsConfig, nil
}

func (r *Runtime) setupMongoIndexes() error {
	b := true
	r.DB.GalleryDB.Collection("users").Indexes().CreateOne(context.TODO(), mongo.IndexModel{
		Keys: bson.M{"username_idempotent": 1},
		Options: &options.IndexOptions{
			Unique: &b,
			Sparse: &b,
		},
	})
	// db.Collection("tokens").Indexes().CreateOne(context.TODO(), mongo.IndexModel{
	// 	Keys: bson.M{"contract_address": 1, "token_id": 1},
	// })
	// db.Collection("tokens").Indexes().CreateOne(context.TODO(), mongo.IndexModel{
	// 	Keys: bson.M{"owner_address": 1},
	// })
	// db.Collection("tokens").Indexes().CreateOne(context.TODO(), mongo.IndexModel{
	// 	Keys: bson.M{"last_updated": -1},
	// })
	r.DB.GalleryDB.Collection("accounts").Indexes().CreateOne(context.TODO(), mongo.IndexModel{
		Keys: bson.M{"address": 1},
		Options: &options.IndexOptions{
			Unique: &b,
			Sparse: &b,
		},
	})
	r.DB.GalleryDB.Collection("contracts").Indexes().CreateOne(context.TODO(), mongo.IndexModel{
		Keys: bson.M{"address": 1},
		Options: &options.IndexOptions{
			Unique: &b,
			Sparse: &b,
		},
	})

	return nil
}

func (r *Runtime) connectMongo(pMongoURL string, pTLS *tls.Config) error {

	ctx, cancel := context.WithTimeout(context.Background(), time.Duration(5)*time.Second)
	defer cancel()

	mOpts := options.Client().ApplyURI(pMongoURL)

	// TLS
	if pTLS != nil {
		mOpts.SetTLSConfig(pTLS)
	}

	mClient, err := mongo.Connect(ctx, mOpts)
	if err != nil {
		return err
	}

	err = mClient.Ping(ctx, readpref.Primary())
	if err != nil {
		return err
	}

	r.DB.MongoClient = mClient
	return nil
}

func (r *Runtime) newInfraClients() {
	ctx, cancel := context.WithTimeout(context.Background(), 5*time.Second)
	defer cancel()

	logrus.Debugf("Connecting to RPC with URL: %s", r.Config.RPCURL)
	client, err := rpc.DialContext(ctx, r.Config.RPCURL)
	if err != nil {
		panic(err)
	}

	ethClient := ethclient.NewClient(client)

	r.InfraClients = &InfraClients{
		RPCClient: client,
		ETHClient: ethClient,
	}
}

func newIPFSShell(url string) *ipfs.Shell {
	sh := ipfs.NewShell(url)
	sh.SetTimeout(time.Second * 2)
	return sh
}

func (r *Runtime) notifyOnCancel() {
	signal.Notify(r.Cancel, syscall.SIGINT, syscall.SIGTERM)
}<|MERGE_RESOLUTION|>--- conflicted
+++ resolved
@@ -26,13 +26,13 @@
 	"github.com/gin-gonic/gin"
 )
 
-<<<<<<< HEAD
 const (
 	// GalleryDBName represents the database name for gallery related information
 	GalleryDBName = "gallery"
 	// InfraDBName represents the database name for eth infrastructure related information
 	InfraDBName = "infra"
-=======
+)
+
 // RedisDB represents the database number to use for the redis client
 type RedisDB int
 
@@ -41,24 +41,17 @@
 	CollUnassignedRDB RedisDB = iota
 	// OpenseaRDB is a throttled cache for expensive queries finding Opensea NFTs
 	OpenseaRDB
->>>>>>> 3bdad9f1
 )
 
 // Runtime represents the runtime of the application and its services
 type Runtime struct {
-<<<<<<< HEAD
 	Config       *Config
 	DB           *DB
 	Router       *gin.Engine
 	InfraClients *InfraClients
 	IPFS         *ipfs.Shell
 	Cancel       chan os.Signal
-=======
-	Config *Config
-	DB     *DB
-	Redis  *Redis
-	Router *gin.Engine
->>>>>>> 3bdad9f1
+	Redis        *Redis
 }
 
 // DB is an abstract represenation of a MongoDB database and Client to interact with it
@@ -119,22 +112,8 @@
 	// notify cancel channel when SIGINT or SIGTERM is received
 	runtime.notifyOnCancel()
 
-<<<<<<< HEAD
-	// TEST REDIS CONNECTION
-	client := redis.NewClient(&redis.Options{
-		Addr:     pConfig.RedisURL,
-		Password: pConfig.RedisPassword,
-		DB:       0,
-	})
-
-	if err = client.Ping().Err(); err != nil {
-		return nil, fmt.Errorf("redis ping failed: %s\n connecting with URL %s", err, pConfig.RedisURL)
-	}
-	log.Info("redis working! ✅")
-=======
 	runtime.setupRedis()
 	log.Info("redis connected! ✅")
->>>>>>> 3bdad9f1
 
 	return runtime, nil
 }
