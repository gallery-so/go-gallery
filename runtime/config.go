package runtime

import (
	"context"

	log "github.com/sirupsen/logrus"
	"github.com/spf13/viper"
)

const (
	env            = "GLRY_ENV"
	baseURL        = "GLRY_BASE_URL"
	port           = "GLRY_PORT"
	portMetrics    = "GLRY_PORT_METRIM"
	allowedOrigins = "GLRY_ALLOWED_ORIGINS"

	mongoURLSecretName = "MONGO_URL_SECRET_NAME"
	mongoTLSSecretName = "MONGO_TLS_SECRET_NAME"
	mongoUseTLS        = "GLRY_MONGO_USE_TLS"
	mongoDBname        = "GLRY_MONGO_DB_NAME"

	jwtSecret = "JWT_SECRET"

	contractInteractionURL = "CONTRACT_INTERACTION_URL"
	contractAddress        = "CONTRACT_ADDRESS"

	redisURL            = "GLRY_REDIS_URL"
	redisPassSecretName = "REDIS_PASS_SECRET_NAME"

	sentryEndpoint    = "GLRY_SENTRY_ENDPOINT"
	jwtTokenTTLsecInt = "GLRY_JWT_TOKEN_TTL_SECS"
)

// Config represents an application configuration that is determined at runtime start
type Config struct {
	EnvStr         string
	BaseURL        string
	Port           int
	PortMetrics    int
	AllowedOrigins string

	MongoURL    string
	MongoDBName string
	MongoUseTLS bool

	JWTSecret string

	ContractInteractionURL string
	ContractAddress        string

	RedisURL      string
	RedisPassword string

	SentryEndpointStr string
	JWTtokenTTLsecInt int64
}

// ConfigLoad loads the runtime configuration from the viper config and grabs necessary secrets
// from GCP
func ConfigLoad() *Config {

	//------------------
	// DEFAULTS
	viper.SetDefault(env, "local")
	viper.SetDefault(baseURL, "http://localhost:4000")
	viper.SetDefault(port, 4000)
	viper.SetDefault(portMetrics, 4000)
	viper.SetDefault(allowedOrigins, "http://localhost:3000")

	viper.SetDefault(mongoDBname, "gallery")
	viper.SetDefault(jwtSecret, "Test-Secret")

	viper.SetDefault(redisURL, "localhost:6379")
	viper.SetDefault(contractAddress, "0x970b6AFD5EcDCB4001dB8dBf5E2702e86c857E54")
	viper.SetDefault(contractInteractionURL, "https://eth-kovan.alchemyapi.io/v2/lZc9uHY6g2ak1jnEkrOkkopylNJXvE76")
	viper.SetDefault(jwtTokenTTLsecInt, 60*60*24*3)

	//------------------

	viper.Set("true", true)
	viper.Set("false", false)

	// Enable VIPER to read Environment Variables
	viper.AutomaticEnv()

	envPath := getEnvPath()
	if envPath != "" {
		viper.SetConfigFile(envPath)
		if err := viper.ReadInConfig(); err != nil {
			log.WithFields(log.Fields{"err": err}).Fatal("Error reading config")
			panic(-1)
		}
	}

	config := &Config{
		EnvStr:         viper.GetString(env),
		BaseURL:        viper.GetString(baseURL),
		Port:           viper.GetInt(port),
		PortMetrics:    viper.GetInt(portMetrics),
		AllowedOrigins: viper.GetString(allowedOrigins),

<<<<<<< HEAD
		MongoUseTLS:   viper.GetBool(mongoUseTLS),
		MongoDBName:   viper.GetString(mongoDBname),
		OpenseaAPIKey: viper.GetString(openseaAPIKey),

		JWTSecret: viper.GetString(jwtSecret),

		ContractAddress:        viper.GetString(contractAddress),
		ContractInteractionURL: viper.GetString(contractInteractionURL),

		RedisURL: viper.GetString(redisURL),
=======
		MongoUseTLS: viper.GetBool(mongoUseTLS),
		MongoDBName: viper.GetString(mongoDBname),
		RedisURL:    viper.GetString(redisURL),
>>>>>>> 1eb698cb

		SentryEndpointStr: viper.GetString(sentryEndpoint),
		JWTtokenTTLsecInt: int64(viper.GetInt(jwtTokenTTLsecInt)),
	}

	if config.EnvStr == "local" {
		config.MongoURL = "mongodb://localhost:27017/"
		config.RedisPassword = ""
	} else {
		mgoURL, err := accessSecret(context.Background(), viper.GetString(mongoURLSecretName))
		if err != nil {
			log.WithFields(log.Fields{"err": err}).Fatal("Error reading secret")
			panic(-1)
		}
		// TODO no redis password at the moment
		// redisPassword, err := accessSecret(context.Background(), viper.GetString(redisPassSecretName))
		// if err != nil {
		// 	log.WithFields(log.Fields{"err": err}).Fatal("Error reading secret")
		// 	panic(-1)
		// }
		// config.RedisPassword = string(redisPassword)
		config.MongoURL = string(mgoURL)
	}

	return config
}<|MERGE_RESOLUTION|>--- conflicted
+++ resolved
@@ -99,10 +99,8 @@
 		PortMetrics:    viper.GetInt(portMetrics),
 		AllowedOrigins: viper.GetString(allowedOrigins),
 
-<<<<<<< HEAD
-		MongoUseTLS:   viper.GetBool(mongoUseTLS),
-		MongoDBName:   viper.GetString(mongoDBname),
-		OpenseaAPIKey: viper.GetString(openseaAPIKey),
+		MongoUseTLS: viper.GetBool(mongoUseTLS),
+		MongoDBName: viper.GetString(mongoDBname),
 
 		JWTSecret: viper.GetString(jwtSecret),
 
@@ -110,11 +108,6 @@
 		ContractInteractionURL: viper.GetString(contractInteractionURL),
 
 		RedisURL: viper.GetString(redisURL),
-=======
-		MongoUseTLS: viper.GetBool(mongoUseTLS),
-		MongoDBName: viper.GetString(mongoDBname),
-		RedisURL:    viper.GetString(redisURL),
->>>>>>> 1eb698cb
 
 		SentryEndpointStr: viper.GetString(sentryEndpoint),
 		JWTtokenTTLsecInt: int64(viper.GetInt(jwtTokenTTLsecInt)),
