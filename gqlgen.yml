--- conflicted
+++ resolved
@@ -109,15 +109,12 @@
   TokenOwnershipType:
     model:
       - github.com/mikeydub/go-gallery/service/persist.TokenOwnershipType
-<<<<<<< HEAD
   CommunityType:
     model:
       - github.com/mikeydub/go-gallery/service/persist.CommunityType
-=======
   TokenId:
     model:
       - github.com/mikeydub/go-gallery/service/persist.TokenID
->>>>>>> 53beb042
 directives:
   goGqlId:
     skip_runtime: true
