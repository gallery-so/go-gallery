--- conflicted
+++ resolved
@@ -442,7 +442,6 @@
 		return nil, PageInfo{}, err
 	}
 
-<<<<<<< HEAD
 	queryFunc := func(params timeIDPagingParams) ([]interface{}, error) {
 
 		comments, err := api.loaders.RepliesByCommentID.Load(db.PaginateRepliesByCommentIDBatchParams{
@@ -506,24 +505,12 @@
 
 	if err := validatePaginationParams(api.validator, first, last); err != nil {
 		return nil, PageInfo{}, err
-=======
-	var actorID persist.DBID
-	if userID != nil {
-		actorID = *userID
-	} else {
-		actorID = ""
->>>>>>> d48a31be
 	}
 
 	queryFunc := func(params timeIDPagingParams) ([]interface{}, error) {
 		admires, err := api.loaders.AdmiresByPostID.Load(db.PaginateAdmiresByPostIDBatchParams{
 			PostID:        postID,
 			Limit:         params.Limit,
-<<<<<<< HEAD
-=======
-			OnlyForActor:  onlyForActor,
-			ActorID:       actorID,
->>>>>>> d48a31be
 			CurBeforeTime: params.CursorBeforeTime,
 			CurBeforeID:   params.CursorBeforeID,
 			CurAfterTime:  params.CursorAfterTime,
@@ -1005,8 +992,7 @@
 		FeedEventID:    feedEventID,
 		CommentID:      commentID,
 		Action:         action,
-<<<<<<< HEAD
-	}, api.validator, nil)
+	})
 	if err != nil {
 		return "", err
 	}
@@ -1016,7 +1002,7 @@
 
 			switch {
 			case mention.UserID != "":
-				_, err = event.DispatchEvent(ctx, db.Event{
+				err = event.Dispatch(ctx, db.Event{
 					ActorID:        persist.DBIDToNullStr(actor),
 					ResourceTypeID: persist.ResourceTypeUser,
 					SubjectID:      mention.UserID,
@@ -1026,12 +1012,12 @@
 					CommentID:      commentID,
 					MentionID:      mention.ID,
 					Action:         persist.ActionMentionUser,
-				}, api.validator, nil)
+				})
 				if err != nil {
 					return "", err
 				}
 			case mention.ContractID != "":
-				_, err = event.DispatchEvent(ctx, db.Event{
+				err = event.Dispatch(ctx, db.Event{
 					ActorID:        persist.DBIDToNullStr(actor),
 					ResourceTypeID: persist.ResourceTypeContract,
 					SubjectID:      mention.ContractID,
@@ -1041,7 +1027,7 @@
 					CommentID:      commentID,
 					MentionID:      mention.ID,
 					Action:         persist.ActionMentionCommunity,
-				}, api.validator, nil)
+				})
 
 			default:
 				return "", fmt.Errorf("invalid mention type: %+v", mention)
@@ -1050,7 +1036,7 @@
 	}
 
 	if replyToID != nil {
-		_, err = event.DispatchEvent(ctx, db.Event{
+		err = event.Dispatch(ctx, db.Event{
 			ActorID:        persist.DBIDToNullStr(actor),
 			ResourceTypeID: persist.ResourceTypeComment,
 			SubjectID:      *replyToID,
@@ -1058,18 +1044,13 @@
 			FeedEventID:    feedEventID,
 			CommentID:      commentID,
 			Action:         persist.ActionReplyToComment,
-		}, api.validator, nil)
+		})
 		if err != nil {
 			return "", err
 		}
 	}
 
 	return commentID, nil
-=======
-	})
-
-	return commentID, err
->>>>>>> d48a31be
 }
 
 func (api InteractionAPI) RemoveComment(ctx context.Context, commentID persist.DBID) (persist.DBID, persist.DBID, error) {
