--- conflicted
+++ resolved
@@ -4,11 +4,8 @@
 	"context"
 	"errors"
 	"fmt"
-<<<<<<< HEAD
 	"github.com/mikeydub/go-gallery/service/persist/postgres"
 	"github.com/mikeydub/go-gallery/validate"
-=======
->>>>>>> 31dafd42
 	"strings"
 	"sync"
 	"time"
