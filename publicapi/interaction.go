package publicapi

import (
	"context"
	"errors"
	"fmt"
	"github.com/mikeydub/go-gallery/validate"
	"strings"
	"sync"
	"time"

	"github.com/ethereum/go-ethereum/ethclient"
	"github.com/go-playground/validator/v10"
	db "github.com/mikeydub/go-gallery/db/gen/coredb"
	"github.com/mikeydub/go-gallery/graphql/dataloader"
	"github.com/mikeydub/go-gallery/service/persist"
)

// Some date that comes before any other valid timestamps in our database
var defaultCursorAfterTime = time.Date(1970, 1, 1, 1, 1, 1, 1, time.UTC)

// Some date that comes after any other valid timestamps in our database
var defaultCursorBeforeTime = time.Date(3000, 1, 1, 1, 1, 1, 1, time.UTC)

var ErrOnlyRemoveOwnAdmire = errors.New("only the actor who created the admire can remove it")
var ErrOnlyRemoveOwnComment = errors.New("only the actor who created the comment can remove it")

type InteractionAPI struct {
	repos     *persist.Repositories
	queries   *db.Queries
	loaders   *dataloader.Loaders
	validator *validator.Validate
	ethClient *ethclient.Client
}

func (api InteractionAPI) makeTagMap(typeFilter []persist.InteractionType) map[persist.InteractionType]int32 {
	tags := make(map[persist.InteractionType]int32)

	if len(typeFilter) > 0 {
		for _, t := range typeFilter {
			tags[t] = int32(t)
		}
	} else {
		for i := int32(persist.MinInteractionTypeValue); i <= int32(persist.MaxInteractionTypeValue); i++ {
			tags[persist.InteractionType(i)] = i
		}
	}

	return tags
}

func (api InteractionAPI) PaginateInteractionsByFeedEventID(ctx context.Context, feedEventID persist.DBID, before *string, after *string,
	first *int, last *int, typeFilter []persist.InteractionType) ([]interface{}, PageInfo, error) {
	// Validate
	if err := validateFields(api.validator, validationMap{
		"feedEventID": {feedEventID, "required"},
		"typeFilter":  {typeFilter, fmt.Sprintf("omitempty,min=1,unique,dive,gte=%d,lte=%d", persist.MinInteractionTypeValue, persist.MaxInteractionTypeValue)},
	}); err != nil {
		return nil, PageInfo{}, err
	}

	if err := validatePaginationParams(api.validator, first, last); err != nil {
		return nil, PageInfo{}, err
	}

	tags := api.makeTagMap(typeFilter)

	queryFunc := func(params timeIDPagingParams) ([]interface{}, error) {
		keys, err := api.loaders.InteractionsByFeedEventID.Load(db.PaginateInteractionsByFeedEventIDBatchParams{
			FeedEventID:   feedEventID,
			Limit:         params.Limit,
			CurBeforeTime: params.CursorBeforeTime,
			CurBeforeID:   params.CursorBeforeID,
			CurAfterTime:  params.CursorAfterTime,
			CurAfterID:    params.CursorAfterID,
			PagingForward: params.PagingForward,
			AdmireTag:     tags[persist.InteractionTypeAdmire],
			CommentTag:    tags[persist.InteractionTypeComment],
		})

		if err != nil {
			return nil, err
		}

		results := make([]interface{}, len(keys))
		for i, key := range keys {
			results[i] = key
		}

		return results, nil
	}

	countFunc := func() (int, error) {
		counts, err := api.loaders.InteractionCountByFeedEventID.Load(db.CountInteractionsByFeedEventIDBatchParams{
			FeedEventID: feedEventID,
			AdmireTag:   tags[persist.InteractionTypeAdmire],
			CommentTag:  tags[persist.InteractionTypeComment],
		})

		total := 0

		for _, count := range counts {
			total += int(count.Count)
		}

		return total, err
	}

	cursorFunc := func(i interface{}) (time.Time, persist.DBID, error) {
		if row, ok := i.(db.PaginateInteractionsByFeedEventIDBatchRow); ok {
			return row.CreatedAt, row.ID, nil
		}
		return time.Time{}, "", fmt.Errorf("interface{} is not the correct type")
	}

	paginator := timeIDPaginator{
		QueryFunc:  queryFunc,
		CursorFunc: cursorFunc,
		CountFunc:  countFunc,
	}

	results, pageInfo, err := paginator.paginate(before, after, first, last)

	if err != nil {
		return nil, PageInfo{}, err
	}

	orderedKeys := make([]db.PaginateInteractionsByFeedEventIDBatchRow, len(results))
	typeToIDs := make(map[int32][]persist.DBID)

	for i, result := range results {
		row := result.(db.PaginateInteractionsByFeedEventIDBatchRow)
		orderedKeys[i] = row
		typeToIDs[row.Tag] = append(typeToIDs[row.Tag], row.ID)
	}

	var interactions []interface{}
	interactionsByID := make(map[persist.DBID]interface{})
	var interactionsByIDMutex sync.Mutex
	var wg sync.WaitGroup

	admireIDs := typeToIDs[tags[persist.InteractionTypeAdmire]]
	commentIDs := typeToIDs[tags[persist.InteractionTypeComment]]

	if len(admireIDs) > 0 {
		wg.Add(1)
		go func() {
			admires, errs := api.loaders.AdmireByAdmireID.LoadAll(admireIDs)

			interactionsByIDMutex.Lock()
			defer interactionsByIDMutex.Unlock()

			for i, admire := range admires {
				if errs[i] == nil {
					interactionsByID[admire.ID] = admire
				}
			}
			wg.Done()
		}()
	}

	if len(commentIDs) > 0 {
		wg.Add(1)
		go func() {
			comments, errs := api.loaders.CommentByCommentID.LoadAll(commentIDs)

			interactionsByIDMutex.Lock()
			defer interactionsByIDMutex.Unlock()

			for i, comment := range comments {
				if errs[i] == nil {
					interactionsByID[comment.ID] = comment
				}
			}
			wg.Done()
		}()
	}

	wg.Wait()

	for _, key := range orderedKeys {
		if interaction, ok := interactionsByID[key.ID]; ok {
			interactions = append(interactions, interaction)
		}
	}

	return interactions, pageInfo, err
}

func (api InteractionAPI) PaginateAdmiresByFeedEventID(ctx context.Context, feedEventID persist.DBID, before *string, after *string,
	first *int, last *int) ([]db.Admire, PageInfo, error) {
	// Validate
	if err := validateFields(api.validator, validationMap{
		"feedEventID": {feedEventID, "required"},
	}); err != nil {
		return nil, PageInfo{}, err
	}

	if err := validatePaginationParams(api.validator, first, last); err != nil {
		return nil, PageInfo{}, err
	}

	queryFunc := func(params timeIDPagingParams) ([]interface{}, error) {
		admires, err := api.loaders.AdmiresByFeedEventID.Load(db.PaginateAdmiresByFeedEventIDBatchParams{
			FeedEventID:   feedEventID,
			Limit:         params.Limit,
			CurBeforeTime: params.CursorBeforeTime,
			CurBeforeID:   params.CursorBeforeID,
			CurAfterTime:  params.CursorAfterTime,
			CurAfterID:    params.CursorAfterID,
			PagingForward: params.PagingForward,
		})

		if err != nil {
			return nil, err
		}

		results := make([]interface{}, len(admires))
		for i, admire := range admires {
			results[i] = admire
		}

		return results, nil
	}

	countFunc := func() (int, error) {
		total, err := api.loaders.AdmireCountByFeedEventID.Load(feedEventID)
		return total, err
	}

	cursorFunc := func(i interface{}) (time.Time, persist.DBID, error) {
		if admire, ok := i.(db.Admire); ok {
			return admire.CreatedAt, admire.ID, nil
		}
		return time.Time{}, "", fmt.Errorf("interface{} is not an admire")
	}

	paginator := timeIDPaginator{
		QueryFunc:  queryFunc,
		CursorFunc: cursorFunc,
		CountFunc:  countFunc,
	}

	results, pageInfo, err := paginator.paginate(before, after, first, last)

	admires := make([]db.Admire, len(results))
	for i, result := range results {
		admires[i] = result.(db.Admire)
	}

	return admires, pageInfo, err
}

func (api InteractionAPI) PaginateCommentsByFeedEventID(ctx context.Context, feedEventID persist.DBID, before *string, after *string,
	first *int, last *int) ([]db.Comment, PageInfo, error) {
	// Validate
	if err := validateFields(api.validator, validationMap{
		"feedEventID": {feedEventID, "required"},
	}); err != nil {
		return nil, PageInfo{}, err
	}

	if err := validatePaginationParams(api.validator, first, last); err != nil {
		return nil, PageInfo{}, err
	}

	queryFunc := func(params timeIDPagingParams) ([]interface{}, error) {
		comments, err := api.loaders.CommentsByFeedEventID.Load(db.PaginateCommentsByFeedEventIDBatchParams{
			FeedEventID:   feedEventID,
			Limit:         params.Limit,
			CurBeforeTime: params.CursorBeforeTime,
			CurBeforeID:   params.CursorBeforeID,
			CurAfterTime:  params.CursorAfterTime,
			CurAfterID:    params.CursorAfterID,
			PagingForward: params.PagingForward,
		})

		if err != nil {
			return nil, err
		}

		results := make([]interface{}, len(comments))
		for i, comment := range comments {
			results[i] = comment
		}

		return results, nil
	}

	countFunc := func() (int, error) {
		total, err := api.loaders.CommentCountByFeedEventID.Load(feedEventID)
		return total, err
	}

	cursorFunc := func(i interface{}) (time.Time, persist.DBID, error) {
		if comment, ok := i.(db.Comment); ok {
			return comment.CreatedAt, comment.ID, nil
		}
		return time.Time{}, "", fmt.Errorf("interface{} is not an comment")
	}

	paginator := timeIDPaginator{
		QueryFunc:  queryFunc,
		CursorFunc: cursorFunc,
		CountFunc:  countFunc,
	}

	results, pageInfo, err := paginator.paginate(before, after, first, last)

	comments := make([]db.Comment, len(results))
	for i, result := range results {
		comments[i] = result.(db.Comment)
	}

	return comments, pageInfo, err
}

func (api InteractionAPI) GetAdmireByID(ctx context.Context, admireID persist.DBID) (*db.Admire, error) {
	// Validate
	if err := validateFields(api.validator, validationMap{
		"admireID": {admireID, "required"},
	}); err != nil {
		return nil, err
	}

	admire, err := api.loaders.AdmireByAdmireID.Load(admireID)
	if err != nil {
		return nil, err
	}

	return &admire, nil
}

func (api InteractionAPI) AdmireFeedEvent(ctx context.Context, feedEventID persist.DBID) (persist.DBID, error) {
	// Validate
	if err := validateFields(api.validator, validationMap{
		"feedEventID": {feedEventID, "required"},
	}); err != nil {
		return "", err
	}

	actor, err := getAuthenticatedUser(ctx)
	if err != nil {
		return "", err
	}

	admireID, err := api.repos.AdmireRepository.CreateAdmire(ctx, feedEventID, actor)
	if err != nil {
		return "", err
	}

	go dispatchEvent(ctx, db.Event{
		ActorID:        actor,
		ResourceTypeID: persist.ResourceTypeFeedEvent,
		SubjectID:      feedEventID,
		FeedEventID:    feedEventID,
		AdmireID:       admireID,
	})

	return admireID, nil
}

func (api InteractionAPI) RemoveAdmire(ctx context.Context, admireID persist.DBID) (persist.DBID, error) {
	// Validate
	if err := validateFields(api.validator, validationMap{
		"admireID": {admireID, "required"},
	}); err != nil {
		return "", err
	}

	// will also fail if admire does not exist
	admire, err := api.GetAdmireByID(ctx, admireID)
	if err != nil {
		return "", err
	}
	if admire.ActorID != For(ctx).User.GetLoggedInUserId(ctx) {
		return "", ErrOnlyRemoveOwnAdmire
	}

	return admire.FeedEventID, api.repos.AdmireRepository.RemoveAdmire(ctx, admireID)
}

func (api InteractionAPI) HasUserAdmiredFeedEvent(ctx context.Context, userID persist.DBID, feedEventID persist.DBID) (*bool, error) {
	// Validate
	if err := validateFields(api.validator, validationMap{
		"userID":      {userID, "required"},
		"feedEventID": {feedEventID, "required"},
	}); err != nil {
		return nil, err
	}

	hasAdmired, err := api.loaders.UserAdmiredFeedEvent.Load(db.GetUserAdmiredFeedEventParams{
		ActorID:     userID,
		FeedEventID: feedEventID,
	})

	if err != nil {
		return nil, err
	}

	return &hasAdmired, nil
}

func (api InteractionAPI) GetCommentByID(ctx context.Context, commentID persist.DBID) (*db.Comment, error) {
	// Validate
	if err := validateFields(api.validator, validationMap{
		"commentID": {commentID, "required"},
	}); err != nil {
		return nil, err
	}

	comment, err := api.loaders.CommentByCommentID.Load(commentID)
	if err != nil {
		return nil, err
	}

	return &comment, nil
}

func (api InteractionAPI) CommentOnFeedEvent(ctx context.Context, feedEventID persist.DBID, replyToID *persist.DBID, comment string) (persist.DBID, error) {
	// Trim whitespace first, so comments consisting only of whitespace will fail
	// the "required" validation below
	comment = strings.TrimSpace(comment)

	// Validate
	if err := validateFields(api.validator, validationMap{
		"feedEventID": {feedEventID, "required"},
		"comment":     {comment, "required"},
	}); err != nil {
		return "", err
	}

<<<<<<< HEAD
	actor, err := getAuthenticatedUser(ctx)
	if err != nil {
		return "", err
	}

	commentID, err := api.repos.CommentRepository.CreateComment(ctx, feedEventID, actor, replyToID, comment)
	if err != nil {
		return "", err
	}

	go dispatchEvent(ctx, db.Event{
		ActorID:        actor,
		ResourceTypeID: persist.ResourceTypeFeedEvent,
		SubjectID:      feedEventID,
		FeedEventID:    feedEventID,
		CommentID:      commentID,
	})

	return commentID, nil
=======
	// Sanitize
	comment = validate.SanitizationPolicy.Sanitize(comment)

	return api.repos.CommentRepository.CreateComment(ctx, feedEventID, For(ctx).User.GetLoggedInUserId(ctx), replyToID, comment)
>>>>>>> ad23ae2b
}

func (api InteractionAPI) RemoveComment(ctx context.Context, commentID persist.DBID) (persist.DBID, error) {
	// Validate
	if err := validateFields(api.validator, validationMap{
		"commentID": {commentID, "required"},
	}); err != nil {
		return "", err
	}
	comment, err := api.GetCommentByID(ctx, commentID)
	if err != nil {
		return "", err
	}
	if comment.ActorID != For(ctx).User.GetLoggedInUserId(ctx) {
		return "", ErrOnlyRemoveOwnComment
	}

	return comment.FeedEventID, api.repos.CommentRepository.RemoveComment(ctx, commentID)
}<|MERGE_RESOLUTION|>--- conflicted
+++ resolved
@@ -430,11 +430,13 @@
 		return "", err
 	}
 
-<<<<<<< HEAD
 	actor, err := getAuthenticatedUser(ctx)
 	if err != nil {
 		return "", err
 	}
+  
+  // Sanitize
+  comment = validate.SanitizationPolicy.Sanitize(comment)
 
 	commentID, err := api.repos.CommentRepository.CreateComment(ctx, feedEventID, actor, replyToID, comment)
 	if err != nil {
@@ -450,12 +452,6 @@
 	})
 
 	return commentID, nil
-=======
-	// Sanitize
-	comment = validate.SanitizationPolicy.Sanitize(comment)
-
-	return api.repos.CommentRepository.CreateComment(ctx, feedEventID, For(ctx).User.GetLoggedInUserId(ctx), replyToID, comment)
->>>>>>> ad23ae2b
 }
 
 func (api InteractionAPI) RemoveComment(ctx context.Context, commentID persist.DBID) (persist.DBID, error) {
