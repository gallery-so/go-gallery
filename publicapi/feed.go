package publicapi

import (
	"context"
	"fmt"
	"time"

	"github.com/ethereum/go-ethereum/ethclient"
	"github.com/go-playground/validator/v10"
	db "github.com/mikeydub/go-gallery/db/gen/coredb"
	"github.com/mikeydub/go-gallery/graphql/dataloader"
	"github.com/mikeydub/go-gallery/service/persist"
)

type FeedAPI struct {
	repos     *persist.Repositories
	queries   *db.Queries
	loaders   *dataloader.Loaders
	validator *validator.Validate
	ethClient *ethclient.Client
}

func (api FeedAPI) GetEventById(ctx context.Context, eventID persist.DBID) (*db.FeedEvent, error) {
	// Validate
	if err := validateFields(api.validator, validationMap{
		"eventID": {eventID, "required"},
	}); err != nil {
		return nil, err
	}

	event, err := api.loaders.EventByEventID.Load(eventID)
	if err != nil {
		return nil, err
	}

	return &event, nil
}

func (api FeedAPI) PaginatePersonalFeed(ctx context.Context, before *string, after *string, first *int, last *int) ([]db.FeedEvent, PageInfo, error) {
	userID, err := getAuthenticatedUser(ctx)
	if err != nil {
		return nil, PageInfo{}, err
	}

	// Validate
	if err := validateFields(api.validator, validationMap{
		"userID": {userID, "required"},
	}); err != nil {
		return nil, PageInfo{}, err
	}

	if err := validatePaginationParams(api.validator, first, last); err != nil {
		return nil, PageInfo{}, err
	}

	queryFunc := func(params timeIDPagingParams) ([]interface{}, error) {
		keys, err := api.loaders.PersonalFeedByUserID.Load(db.PaginatePersonalFeedByUserIDParams{
			Follower:      userID,
			Limit:         params.Limit,
			CurBeforeTime: params.CursorBeforeTime,
			CurBeforeID:   params.CursorBeforeID,
			CurAfterTime:  params.CursorAfterTime,
			CurAfterID:    params.CursorAfterID,
			PagingForward: params.PagingForward,
		})

		if err != nil {
			return nil, err
		}

		results := make([]interface{}, len(keys))
		for i, key := range keys {
			results[i] = key
		}

		return results, nil
	}

	paginator := timeIDPaginator{
		QueryFunc:          queryFunc,
		CursorFunc:         feedCursor,
		SortPagesAscending: true,
	}

	results, pageInfo, err := paginator.paginate(before, after, first, last)

	feedEvents := make([]db.FeedEvent, len(results))
	for i, result := range results {
		feedEvents[i] = result.(db.FeedEvent)
	}

	return feedEvents, pageInfo, err
}

func (api FeedAPI) PaginateUserFeed(ctx context.Context, userID persist.DBID, before *string, after *string,
	first *int, last *int) ([]db.FeedEvent, PageInfo, error) {
	// Validate
	if err := validateFields(api.validator, validationMap{
		"userID": {userID, "required"},
	}); err != nil {
		return nil, PageInfo{}, err
	}

	if err := validatePaginationParams(api.validator, first, last); err != nil {
		return nil, PageInfo{}, err
	}

	queryFunc := func(params timeIDPagingParams) ([]interface{}, error) {
		keys, err := api.loaders.UserFeedByUserID.Load(db.PaginateUserFeedByUserIDParams{
			OwnerID:       userID,
			Limit:         params.Limit,
			CurBeforeTime: params.CursorBeforeTime,
			CurBeforeID:   params.CursorBeforeID,
			CurAfterTime:  params.CursorAfterTime,
			CurAfterID:    params.CursorAfterID,
			PagingForward: params.PagingForward,
		})

		if err != nil {
			return nil, err
		}

		results := make([]interface{}, len(keys))
		for i, key := range keys {
			results[i] = key
		}

		return results, nil
	}

	paginator := timeIDPaginator{
		QueryFunc:          queryFunc,
		CursorFunc:         feedCursor,
		SortPagesAscending: true,
	}

	results, pageInfo, err := paginator.paginate(before, after, first, last)

	feedEvents := make([]db.FeedEvent, len(results))
	for i, result := range results {
		feedEvents[i] = result.(db.FeedEvent)
	}

	return feedEvents, pageInfo, err
}

func (api FeedAPI) PaginateGlobalFeed(ctx context.Context, before *string, after *string, first *int, last *int) ([]db.FeedEvent, PageInfo, error) {
	// Validate
	if err := validatePaginationParams(api.validator, first, last); err != nil {
		return nil, PageInfo{}, err
	}

	queryFunc := func(params timeIDPagingParams) ([]interface{}, error) {
		keys, err := api.loaders.GlobalFeed.Load(db.PaginateGlobalFeedParams{
			Limit:         params.Limit,
			CurBeforeTime: params.CursorBeforeTime,
			CurBeforeID:   params.CursorBeforeID,
			CurAfterTime:  params.CursorAfterTime,
			CurAfterID:    params.CursorAfterID,
			PagingForward: params.PagingForward,
		})

		if err != nil {
			return nil, err
		}

		results := make([]interface{}, len(keys))
		for i, key := range keys {
			results[i] = key
		}

		return results, nil
	}

	paginator := timeIDPaginator{
		QueryFunc:          queryFunc,
		CursorFunc:         feedCursor,
		SortPagesAscending: true,
	}

	results, pageInfo, err := paginator.paginate(before, after, first, last)

<<<<<<< HEAD
func (api FeedAPI) HasPage(ctx context.Context, cursor string, userID persist.DBID, byFirst bool) (bool, error) {
	eventID, err := model.Cursor.DecodeToDBID(&cursor)
	if err != nil {
		return false, err
	}

	if userID != "" {
		return api.queries.UserFeedHasMoreEvents(ctx, db.UserFeedHasMoreEventsParams{
			Follower:  userID,
			ID:        *eventID,
			FromFirst: byFirst,
		})
	} else {
		return api.queries.GlobalFeedHasMoreEvents(ctx, db.GlobalFeedHasMoreEventsParams{
			ID:        *eventID,
			FromFirst: byFirst,
		})
=======
	feedEvents := make([]db.FeedEvent, len(results))
	for i, result := range results {
		feedEvents[i] = result.(db.FeedEvent)
	}

	return feedEvents, pageInfo, err
}

func feedCursor(i interface{}) (time.Time, persist.DBID, error) {
	if row, ok := i.(db.FeedEvent); ok {
		return row.EventTime, row.ID, nil
>>>>>>> 66a16415
	}
	return time.Time{}, "", fmt.Errorf("interface{} is not a feed event")
}<|MERGE_RESOLUTION|>--- conflicted
+++ resolved
@@ -180,25 +180,6 @@
 
 	results, pageInfo, err := paginator.paginate(before, after, first, last)
 
-<<<<<<< HEAD
-func (api FeedAPI) HasPage(ctx context.Context, cursor string, userID persist.DBID, byFirst bool) (bool, error) {
-	eventID, err := model.Cursor.DecodeToDBID(&cursor)
-	if err != nil {
-		return false, err
-	}
-
-	if userID != "" {
-		return api.queries.UserFeedHasMoreEvents(ctx, db.UserFeedHasMoreEventsParams{
-			Follower:  userID,
-			ID:        *eventID,
-			FromFirst: byFirst,
-		})
-	} else {
-		return api.queries.GlobalFeedHasMoreEvents(ctx, db.GlobalFeedHasMoreEventsParams{
-			ID:        *eventID,
-			FromFirst: byFirst,
-		})
-=======
 	feedEvents := make([]db.FeedEvent, len(results))
 	for i, result := range results {
 		feedEvents[i] = result.(db.FeedEvent)
@@ -210,7 +191,6 @@
 func feedCursor(i interface{}) (time.Time, persist.DBID, error) {
 	if row, ok := i.(db.FeedEvent); ok {
 		return row.EventTime, row.ID, nil
->>>>>>> 66a16415
 	}
 	return time.Time{}, "", fmt.Errorf("interface{} is not a feed event")
 }