--- conflicted
+++ resolved
@@ -291,25 +291,6 @@
 		return nil, PageInfo{}, err
 	}
 
-<<<<<<< HEAD
-	var err error
-	var trendingIDs []persist.DBID
-	var paginator = positionPaginator{}
-	var idToCursorPos = make(map[persist.DBID]int)
-
-	// If a cursor is provided, we can skip querying the cache
-	if before != nil {
-		if _, trendingIDs, err = paginator.decodeCursor(*before); err != nil {
-			return nil, PageInfo{}, err
-		}
-	} else if after != nil {
-		if _, trendingIDs, err = paginator.decodeCursor(*after); err != nil {
-			return nil, PageInfo{}, err
-		}
-	} else {
-		calcFunc := func(ctx context.Context) ([]persist.DBID, error) {
-			entities, err := api.queries.GetLatestFeedEntities(ctx, db.GetLatestFeedEntitiesParams{
-=======
 	var (
 		err           error
 		paginator     feedPaginator
@@ -323,7 +304,6 @@
 	if !hasCursors {
 		calcFunc := func(ctx context.Context) ([]persist.FeedEntityType, []persist.DBID, error) {
 			trendData, err := api.queries.GetLatestFeedEntities(ctx, db.GetLatestFeedEntitiesParams{
->>>>>>> f4b29472
 				WindowEnd:           time.Now().Add(-time.Duration(72 * time.Hour)),
 				FeedEventEntityType: int32(persist.FeedEventTypeTag),
 				PostEntityType:      int32(persist.PostTypeTag),
@@ -336,19 +316,14 @@
 			h := heap{}
 			now := time.Now()
 
-<<<<<<< HEAD
-			for _, e := range entities {
-				score := timeFactor(e.CreatedAt, now) * engagementFactor(int(e.Interactions))
-				node := heapItem{id: e.ID, score: score}
-=======
 			for _, event := range trendData {
 				score := timeFactor(now, event.CreatedAt) * float64(event.Interactions)
+				score := timeFactor(e.CreatedAt, now) * engagementFactor(int(e.Interactions))
 				node := feedNode{
 					id:    event.ID,
 					score: score,
 					typ:   persist.FeedEntityType(event.FeedEntityType),
 				}
->>>>>>> f4b29472
 
 				// Add first 100 numbers in the heap
 				if len(h) < 100 {
@@ -357,11 +332,7 @@
 				}
 
 				// If the score is greater than the smallest score in the heap, replace it
-<<<<<<< HEAD
-				if score > h[0].(heapItem).score {
-=======
 				if score > h[0].(feedNode).score {
->>>>>>> f4b29472
 					heappkg.Pop(&h)
 					heappkg.Push(&h, node)
 				}
@@ -372,15 +343,10 @@
 
 			i := 0
 			for len(h) > 0 {
-<<<<<<< HEAD
-				node := heappkg.Pop(&h).(heapItem)
-				trendingIDs = append(trendingIDs, node.id)
-=======
 				node := heappkg.Pop(&h).(feedNode)
 				entityTypes[i] = node.typ
 				entityIDs[i] = node.id
 				i++
->>>>>>> f4b29472
 			}
 
 			return entityTypes, entityIDs, nil
@@ -394,34 +360,6 @@
 		}
 	}
 
-<<<<<<< HEAD
-	idsAsStr := make([]string, len(trendingIDs))
-	for i, id := range trendingIDs {
-		// Postgres uses 1-based indexing
-		idToCursorPos[id] = i + 1
-		idsAsStr[i] = id.String()
-	}
-
-	queryFunc := func(params positionPagingParams) ([]any, error) {
-		var limitPos int32
-		if params.PagingForward {
-			postLen := int32(len(idsAsStr))
-			limitPos = min(postLen, params.CursorAfterPos) - params.Limit
-		} else {
-			limitPos = max(0, params.CursorBeforePos) + params.Limit
-		}
-		keys, err := api.queries.PaginateFeedEntities(ctx, db.PaginateFeedEntitiesParams{
-			FeedEntityIds: idsAsStr,
-			CurBeforePos:  params.CursorBeforePos,
-			CurAfterPos:   params.CursorAfterPos,
-			PagingForward: params.PagingForward,
-			LimitPos:      limitPos,
-		})
-		if err != nil {
-			return nil, err
-		}
-		return feedEntityToTypedType(ctx, api.loaders, keys)
-=======
 	for i, id := range entityIDs {
 		// Postgres uses 1-based indexing
 		entityIDToPos[id] = i + 1
@@ -450,16 +388,11 @@
 		}
 
 		return loadFeedEntities(ctx, api.loaders, params.EntityTypes, params.EntityIDs)
->>>>>>> f4b29472
 	}
 
 	cursorFunc := func(node any) (int, []persist.FeedEntityType, []persist.DBID, error) {
 		_, id, err := feedCursor(node)
-<<<<<<< HEAD
-		return idToCursorPos[id], trendingIDs, err
-=======
 		return entityIDToPos[id], entityTypes, entityIDs, err
->>>>>>> f4b29472
 	}
 
 	paginator.QueryFunc = queryFunc
@@ -754,19 +687,15 @@
 	return 1 * math.Pow(math.E, (-lambda*age))
 }
 
-<<<<<<< HEAD
 func engagementFactor(interactions int) float64 {
 	return 1.0 + float64(interactions)
 }
 
-type heapItem struct {
-=======
 type priorityNode interface {
 	Score() float64
 }
 
 type feedNode struct {
->>>>>>> f4b29472
 	id    persist.DBID
 	typ   persist.FeedEntityType
 	score float64
@@ -784,11 +713,7 @@
 
 func (h heap) Less(i, j int) bool {
 	// We want Pop to give us the highest, not lowest, score so we use greater than here.
-<<<<<<< HEAD
-	return h[i].(heapItem).score > h[j].(heapItem).score
-=======
 	return h[i].(priorityNode).Score() > h[j].(priorityNode).Score()
->>>>>>> f4b29472
 }
 
 func (h *heap) Pop() any {
@@ -800,9 +725,6 @@
 	return item
 }
 
-<<<<<<< HEAD
-func min(a, b int32) int32 {
-=======
 type feedPagingParams struct {
 	CurBeforePos  int
 	CurAfterPos   int
@@ -953,18 +875,13 @@
 }
 
 func min(a, b int) int {
->>>>>>> f4b29472
 	if a < b {
 		return a
 	}
 	return b
 }
 
-<<<<<<< HEAD
-func max(a, b int32) int32 {
-=======
 func max(a, b int) int {
->>>>>>> f4b29472
 	if a > b {
 		return a
 	}
