package publicapi

import (
	heappkg "container/heap"
	"context"
	"database/sql"
	"fmt"
	"math"
	"sort"
	"sync"
	"time"

	"github.com/mikeydub/go-gallery/service/persist/postgres"
	"github.com/mikeydub/go-gallery/service/redis"
	"github.com/mikeydub/go-gallery/validate"

	"github.com/ethereum/go-ethereum/ethclient"
	"github.com/go-playground/validator/v10"
	db "github.com/mikeydub/go-gallery/db/gen/coredb"
	"github.com/mikeydub/go-gallery/graphql/dataloader"
	"github.com/mikeydub/go-gallery/graphql/model"
	"github.com/mikeydub/go-gallery/service/logger"
	"github.com/mikeydub/go-gallery/service/persist"
	"github.com/mikeydub/go-gallery/service/recommend"
	"github.com/mikeydub/go-gallery/service/recommend/userpref"
	"github.com/mikeydub/go-gallery/util"
)

const tHalf = math.Ln2 / 0.002 // half-life of approx 6 hours

type FeedAPI struct {
	repos     *postgres.Repositories
	queries   *db.Queries
	loaders   *dataloader.Loaders
	validator *validator.Validate
	ethClient *ethclient.Client
	cache     *redis.Cache
}

func (api FeedAPI) BlockUser(ctx context.Context, userId persist.DBID, action persist.Action) error {
	// Validate
	err := validate.ValidateFields(api.validator, validate.ValidationMap{
		"userId": validate.WithTag(userId, "required"),
		"action": validate.WithTag(action, "required"),
	})

	if err != nil {
		return err
	}

	return api.queries.BlockUserFromFeed(ctx, db.BlockUserFromFeedParams{
		ID:     persist.GenerateID(),
		UserID: userId,
		Action: action,
	})

}

func (api FeedAPI) UnBlockUser(ctx context.Context, userId persist.DBID) error {
	// Validate
	err := validate.ValidateFields(api.validator, validate.ValidationMap{
		"userId": validate.WithTag(userId, "required"),
	})

	if err != nil {
		return err
	}

	return api.queries.UnblockUserFromFeed(ctx, userId)

}

func (api FeedAPI) GetFeedEventById(ctx context.Context, feedEventID persist.DBID) (*db.FeedEvent, error) {
	// Validate
	if err := validate.ValidateFields(api.validator, validate.ValidationMap{
		"feedEventID": validate.WithTag(feedEventID, "required"),
	}); err != nil {
		return nil, err
	}

	event, err := api.loaders.FeedEventByFeedEventID.Load(feedEventID)
	if err != nil {
		return nil, err
	}

	return &event, nil
}

func (api FeedAPI) GetPostById(ctx context.Context, postID persist.DBID) (*db.Post, error) {
	// Validate
	if err := validate.ValidateFields(api.validator, validate.ValidationMap{
		"feedEventID": validate.WithTag(postID, "required"),
	}); err != nil {
		return nil, err
	}

	post, err := api.loaders.PostByPostID.Load(postID)
	if err != nil {
		return nil, err
	}

	return &post, nil
}

func (api FeedAPI) PostTokens(ctx context.Context, tokenIDs []persist.DBID, caption *string) (persist.DBID, error) {
	// Validate
	if err := validate.ValidateFields(api.validator, validate.ValidationMap{
		"tokenIDs": validate.WithTag(tokenIDs, "required"),
		// caption can be null but less than 600 chars
		"caption": validate.WithTag(caption, "max=600"),
	}); err != nil {
		return "", err
	}
	actorID, err := getAuthenticatedUserID(ctx)
	if err != nil {
		return "", err
	}

	var cap sql.NullString
	if caption != nil {
		cap = sql.NullString{
			String: *caption,
			Valid:  true,
		}
	}

	contracts, err := api.queries.GetContractsByTokenIDs(ctx, tokenIDs)
	if err != nil {
		return "", err
	}

	contractIDs, _ := util.Map(contracts, func(c db.Contract) (persist.DBID, error) {
		return c.ID, nil
	})

	id, err := api.queries.InsertPost(ctx, db.InsertPostParams{
		ID:          persist.GenerateID(),
		TokenIds:    tokenIDs,
		ContractIds: contractIDs,
		ActorID:     actorID,
		Caption:     cap,
	})
	if err != nil {
		return "", err
	}
	return id, nil
}

func (api FeedAPI) DeletePostById(ctx context.Context, postID persist.DBID) error {
	// Validate
	if err := validate.ValidateFields(api.validator, validate.ValidationMap{
		"postID": validate.WithTag(postID, "required"),
	}); err != nil {
		return err
	}

	err := api.queries.DeletePostByID(ctx, postID)
	if err != nil {
		return err
	}

	return nil
}

func (api FeedAPI) GetRawEventById(ctx context.Context, eventID persist.DBID) (*db.Event, error) {
	// Validate
	if err := validate.ValidateFields(api.validator, validate.ValidationMap{
		"eventID": validate.WithTag(eventID, "required"),
	}); err != nil {
		return nil, err
	}

	event, err := api.queries.GetEvent(ctx, eventID)
	if err != nil {
		return nil, err
	}

	return &event, nil
}

func (api FeedAPI) PersonalFeed(ctx context.Context, before *string, after *string, first *int, last *int, includePosts bool) ([]any, PageInfo, error) {
	userID, err := getAuthenticatedUserID(ctx)
	if err != nil {
		return nil, PageInfo{}, err
	}

	// Validate
	if err := validate.ValidateFields(api.validator, validate.ValidationMap{
		"userID": validate.WithTag(userID, "required"),
	}); err != nil {
		return nil, PageInfo{}, err
	}

	if err := validatePaginationParams(api.validator, first, last); err != nil {
		return nil, PageInfo{}, err
	}

	// Include posts for admins always during the soft launch
	if !includePosts {
		includePosts = shouldShowPosts(ctx)
	}

	queryFunc := func(params timeIDPagingParams) ([]interface{}, error) {
		keys, err := api.queries.PaginatePersonalFeedByUserID(ctx, db.PaginatePersonalFeedByUserIDParams{
			Follower:       userID,
			Limit:          params.Limit,
			CurBeforeTime:  params.CursorBeforeTime,
			CurBeforeID:    params.CursorBeforeID,
			CurAfterTime:   params.CursorAfterTime,
			CurAfterID:     params.CursorAfterID,
			PagingForward:  params.PagingForward,
			IncludePosts:   includePosts,
			PostEntityType: int32(persist.PostTypeTag),
		})

		if err != nil {
			return nil, err
		}

		return feedEntityToTypedType(ctx, api.loaders, keys)
	}

	paginator := timeIDPaginator{
		QueryFunc:  queryFunc,
		CursorFunc: feedCursor,
	}

	return paginator.paginate(before, after, first, last)
}

func (api FeedAPI) UserFeed(ctx context.Context, userID persist.DBID, before *string, after *string,
	first *int, last *int, includePosts bool) ([]any, PageInfo, error) {
	// Validate
	if err := validate.ValidateFields(api.validator, validate.ValidationMap{
		"userID": validate.WithTag(userID, "required"),
	}); err != nil {
		return nil, PageInfo{}, err
	}

	if err := validatePaginationParams(api.validator, first, last); err != nil {
		return nil, PageInfo{}, err
	}

	// Include posts for admins always during the soft launch
	if !includePosts {
		includePosts = shouldShowPosts(ctx)
	}

	queryFunc := func(params timeIDPagingParams) ([]interface{}, error) {
		keys, err := api.queries.PaginateUserFeedByUserID(ctx, db.PaginateUserFeedByUserIDParams{
			OwnerID:        userID,
			Limit:          params.Limit,
			CurBeforeTime:  params.CursorBeforeTime,
			CurBeforeID:    params.CursorBeforeID,
			CurAfterTime:   params.CursorAfterTime,
			CurAfterID:     params.CursorAfterID,
			PagingForward:  params.PagingForward,
			IncludePosts:   includePosts,
			PostEntityType: int32(persist.PostTypeTag),
		})
		if err != nil {
			return nil, err
		}

		return feedEntityToTypedType(ctx, api.loaders, keys)
	}

	paginator := timeIDPaginator{
		QueryFunc:  queryFunc,
		CursorFunc: feedCursor,
	}

	return paginator.paginate(before, after, first, last)
}

func (api FeedAPI) GlobalFeed(ctx context.Context, before *string, after *string, first *int, last *int, includePosts bool) ([]any, PageInfo, error) {
	// Validate
	if err := validatePaginationParams(api.validator, first, last); err != nil {
		return nil, PageInfo{}, err
	}

	// Include posts for admins always during the soft launch
	if !includePosts {
		includePosts = shouldShowPosts(ctx)
	}

	queryFunc := func(params timeIDPagingParams) ([]interface{}, error) {
		keys, err := api.queries.PaginateGlobalFeed(ctx, db.PaginateGlobalFeedParams{
			Limit:          params.Limit,
			CurBeforeTime:  params.CursorBeforeTime,
			CurBeforeID:    params.CursorBeforeID,
			CurAfterTime:   params.CursorAfterTime,
			CurAfterID:     params.CursorAfterID,
			PagingForward:  params.PagingForward,
			IncludePosts:   includePosts,
			PostEntityType: int32(persist.PostTypeTag),
		})

		if err != nil {
			return nil, err
		}

		return feedEntityToTypedType(ctx, api.loaders, keys)
	}

	paginator := timeIDPaginator{
		QueryFunc:  queryFunc,
		CursorFunc: feedCursor,
	}

	return paginator.paginate(before, after, first, last)
}

type feedParams struct {
	ExcludeUserID  persist.DBID
	IncludePosts   bool
	IncludeEvents  bool
	ExcludeActions []persist.Action
	FetchFrom      time.Duration
}

func fetchFeedEntityScores(ctx context.Context, queries *db.Queries, p feedParams) ([]db.FeedEntityScore, error) {
	var q db.GetFeedEntityScoresParams

	q.IncludeViewer = true
	q.IncludePosts = true
	q.IncludeEvents = true
	q.WindowEnd = time.Now().Add(-p.FetchFrom)
	q.ExcludedFeedActions = util.MapWithoutError(p.ExcludeActions, func(a persist.Action) string { return string(a) })

	if !p.IncludePosts {
		q.IncludePosts = false
		q.PostEntityType = int32(persist.PostTypeTag)
	}

	if !p.IncludeEvents {
		q.IncludeEvents = false
		q.FeedEntityType = int32(persist.FeedEventTypeTag)
	}

	if p.ExcludeUserID != "" {
		q.IncludeViewer = false
		q.ViewerID = p.ExcludeUserID
	}

	return queries.GetFeedEntityScores(ctx, q)
}

func (api FeedAPI) TrendingFeed(ctx context.Context, before *string, after *string, first *int, last *int, includePosts bool) ([]any, PageInfo, error) {
	// Validate
	if err := validatePaginationParams(api.validator, first, last); err != nil {
		return nil, PageInfo{}, err
	}

	var (
		err           error
		cursor        feedPositionCursor
		paginator     feedPaginator
		entityIDToPos = make(map[persist.DBID]int)
	)

	now := time.Now()

	// Include posts for admins always during the soft launch
	if !includePosts {
		includePosts = shouldShowPosts(ctx)
	}

	if before != nil {
		if err = cursor.Unpack(*before); err != nil {
			return nil, PageInfo{}, err
		}
	} else if after != nil {
		if err = cursor.Unpack(*after); err != nil {
			return nil, PageInfo{}, err
		}
	} else {
		calcFunc := func(ctx context.Context) ([]persist.FeedEntityType, []persist.DBID, error) {
			trendData, err := fetchFeedEntityScores(ctx, api.queries, feedParams{
				IncludePosts:   includePosts,
				IncludeEvents:  true,
				ExcludeActions: []persist.Action{persist.ActionUserCreated, persist.ActionUserFollowedUsers},
				FetchFrom:      time.Duration(3 * 24 * time.Hour),
			})
			if err != nil {
				return nil, nil, err
			}
			scored := api.scoreFeedEntities(ctx, 128, trendData, func(e db.FeedEntityScore) float64 {
				return timeFactor(e.CreatedAt, now) * engagementFactor(int(e.Interactions))
			})

			entityTypes := make([]persist.FeedEntityType, len(scored))
			entityIDs := make([]persist.DBID, len(scored))

			for i, e := range scored {
				idx := len(scored) - i - 1
				entityTypes[idx] = persist.FeedEntityType(e.FeedEntityType)
				entityIDs[idx] = e.ID
			}

			return entityTypes, entityIDs, nil
		}

		l := newFeedCache(api.cache, includePosts, calcFunc)

		cursor.EntityTypes, cursor.EntityIDs, err = l.Load(ctx)
		if err != nil {
			return nil, PageInfo{}, err
		}
	}

	queryFunc := func(params feedPagingParams) ([]any, error) {
		for i, id := range cursor.EntityIDs {
			entityIDToPos[id] = i
		}

		// Filter slices in place
		if !includePosts {
			idx := 0
			for i := range cursor.EntityTypes {
				if cursor.EntityTypes[i] != persist.PostTypeTag {
					cursor.EntityTypes[idx] = cursor.EntityTypes[i]
					cursor.EntityIDs[idx] = cursor.EntityIDs[i]
					idx++
				}
			}
			cursor.EntityTypes = cursor.EntityTypes[:idx]
			cursor.EntityIDs = cursor.EntityIDs[:idx]
		}

		return loadFeedEntities(ctx, api.loaders, cursor.EntityTypes, cursor.EntityIDs)
	}

	cursorFunc := func(node any) (int64, []persist.FeedEntityType, []persist.DBID, error) {
		_, id, err := feedCursor(node)
		pos, ok := entityIDToPos[id]
		if !ok {
			panic(fmt.Sprintf("could not find position for id=%s", id))
		}
		return int64(pos), cursor.EntityTypes, cursor.EntityIDs, err
	}

	paginator.QueryFunc = queryFunc
	paginator.CursorFunc = cursorFunc
	return paginator.paginate(before, after, first, last)
}

func (api FeedAPI) CuratedFeed(ctx context.Context, before, after *string, first, last *int, includePosts bool) ([]any, PageInfo, error) {
	// Validate
	userID, _ := getAuthenticatedUserID(ctx)

	// Fallback to trending if no user
	if userID == "" {
		return api.TrendingFeed(ctx, before, after, first, last, includePosts)
	}

	if err := validatePaginationParams(api.validator, first, last); err != nil {
		return nil, PageInfo{}, err
	}

	var (
		paginator     feedPaginator
		cursor        feedPositionCursor
		entityIDToPos = make(map[persist.DBID]int)
	)

	now := time.Now()

	// Include posts for admins always during the soft launch
	if !includePosts {
		includePosts = shouldShowPosts(ctx)
	}

<<<<<<< HEAD
	if before != nil {
		if err := cursor.Unpack(*before); err != nil {
			return nil, PageInfo{}, err
		}
	} else if after != nil {
		if err := cursor.Unpack(*after); err != nil {
			return nil, PageInfo{}, err
		}
	} else {
		trendData, err := fetchFeedEntities(ctx, api.queries, feedParams{
=======
	if !hasCursors {
		trendData, err := fetchFeedEntityScores(ctx, api.queries, feedParams{
>>>>>>> a5bda148
			IncludePosts:   includePosts,
			IncludeEvents:  !includePosts,
			ExcludeUserID:  userID,
			ExcludeActions: []persist.Action{persist.ActionUserCreated, persist.ActionUserFollowedUsers},
			FetchFrom:      time.Duration(7 * 24 * time.Hour),
		})
		if err != nil {
			return nil, PageInfo{}, err
		}

		idToEntity := make(map[persist.DBID]db.FeedEntityScore)
		for _, e := range trendData {
			idToEntity[e.ID] = e
		}

		engagementScores := make(map[persist.DBID]float64)
		personalizationScores := make(map[persist.DBID]float64)

		for _, e := range trendData {
			// Boost new events
			boost := 1.0
			if now.Sub(e.CreatedAt) < 6*time.Hour {
				boost *= 2.0
			}
			timeF := timeFactor(e.CreatedAt, now)
			engagementScores[e.ID] = boost * timeF * (1 + engagementFactor(int(e.Interactions)))
			personalizationScores[e.ID] = boost * timeF * userpref.For(ctx).RelevanceTo(userID, e)
		}

		// Rank by engagement first, then by personalization
		topNByEngagement := api.scoreFeedEntities(ctx, 128, trendData, func(e db.FeedEntityScore) float64 { return engagementScores[e.ID] })
		topNByEngagement = api.scoreFeedEntities(ctx, 128, topNByEngagement, func(e db.FeedEntityScore) float64 { return personalizationScores[e.ID] })
		// Rank by personalization, then by engagement
		topNByPersonalization := api.scoreFeedEntities(ctx, 128, trendData, func(e db.FeedEntityScore) float64 { return personalizationScores[e.ID] })
		topNByPersonalization = api.scoreFeedEntities(ctx, 128, topNByPersonalization, func(e db.FeedEntityScore) float64 { return engagementScores[e.ID] })

		// Get ranking of both
		seen := make(map[persist.DBID]bool)
		combined := make([]db.FeedEntityScore, 0)
		engagementRank := make(map[persist.DBID]int)
		personalizationRank := make(map[persist.DBID]int)

		for i, e := range topNByEngagement {
			engagementRank[e.ID] = len(topNByEngagement) - i
			if !seen[e.ID] {
				combined = append(combined, e)
				seen[e.ID] = true
			}
		}

		for i, e := range topNByPersonalization {
			personalizationRank[e.ID] = len(topNByPersonalization) - i
			if !seen[e.ID] {
				combined = append(combined, e)
				seen[e.ID] = true
			}
		}

		// Score based on the average of the two rankings
		interleaved := api.scoreFeedEntities(ctx, 128, combined, func(e db.FeedEntityScore) float64 {
			return float64(engagementRank[e.ID]+personalizationRank[e.ID]) / 2.0
		})

		recommend.Shuffle(interleaved, 8)

		cursor.EntityTypes = make([]persist.FeedEntityType, len(interleaved))
		cursor.EntityIDs = make([]persist.DBID, len(interleaved))

		for i, e := range interleaved {
			idx := len(interleaved) - i - 1
			cursor.EntityTypes[idx] = persist.FeedEntityType(e.FeedEntityType)
			cursor.EntityIDs[idx] = e.ID
		}
	}

	queryFunc := func(params feedPagingParams) ([]any, error) {
		for i, id := range cursor.EntityIDs {
			entityIDToPos[id] = i
		}

		// Filter slices in place
		if !includePosts {
			idx := 0
			for i := range cursor.EntityTypes {
				if cursor.EntityTypes[i] != persist.PostTypeTag {
					cursor.EntityTypes[idx] = cursor.EntityTypes[i]
					cursor.EntityIDs[idx] = cursor.EntityIDs[i]
					idx++
				}
			}
			cursor.EntityTypes = cursor.EntityTypes[:idx]
			cursor.EntityIDs = cursor.EntityIDs[:idx]
		}

		return loadFeedEntities(ctx, api.loaders, cursor.EntityTypes, cursor.EntityIDs)
	}

	cursorFunc := func(node any) (int64, []persist.FeedEntityType, []persist.DBID, error) {
		_, id, err := feedCursor(node)
		pos, ok := entityIDToPos[id]
		if !ok {
			panic(fmt.Sprintf("could not find position for id=%s", id))
		}
		return int64(pos), cursor.EntityTypes, cursor.EntityIDs, err
	}

	paginator.QueryFunc = queryFunc
	paginator.CursorFunc = cursorFunc
	return paginator.paginate(before, after, first, last)
}

func (api FeedAPI) TrendingUsers(ctx context.Context, report model.Window) ([]db.User, error) {
	ttl := time.Hour

	// Reports that span a week or greater are calculated once every 24 hours rather than once an hour.
	if report.Duration > 7*24*time.Hour {
		ttl *= 24
	}

	calcFunc := func(ctx context.Context) ([]persist.DBID, error) {
		return api.queries.GetAllTimeTrendingUserIDs(ctx, 24)
	}

	if report.Name != "ALL_TIME" {
		calcFunc = func(ctx context.Context) ([]persist.DBID, error) {
			return api.queries.GetWindowedTrendingUserIDs(ctx, db.GetWindowedTrendingUserIDsParams{
				WindowEnd: time.Now().Add(-time.Duration(report.Duration)),
				Limit:     24,
			})
		}
	}

	l := newDBIDCache(api.cache, "trending:users:"+report.Name, ttl, calcFunc)

	ids, err := l.Load(ctx)
	if err != nil {
		return nil, err
	}

	asStr, _ := util.Map(ids, func(id persist.DBID) (string, error) {
		return id.String(), nil
	})

	return api.queries.GetTrendingUsersByIDs(ctx, asStr)
}

func feedCursor(i interface{}) (time.Time, persist.DBID, error) {
	switch row := i.(type) {
	case db.FeedEvent:
		return row.EventTime, row.ID, nil
	case db.Post:
		return row.CreatedAt, row.ID, nil
	}
	return time.Time{}, "", fmt.Errorf("interface{} is not a feed entity: %T", i)
}

func feedEntityToTypedType(ctx context.Context, d *dataloader.Loaders, entities []db.FeedEntity) ([]any, error) {
	idTypes := make([]persist.FeedEntityType, len(entities))
	entityIDs := make([]persist.DBID, len(entities))
	for i := 0; i < len(entities); i++ {
		idTypes[i] = persist.FeedEntityType(entities[i].FeedEntityType)
		entityIDs[i] = entities[i].ID
	}
	return loadFeedEntities(ctx, d, idTypes, entityIDs)
}

func loadFeedEntities(ctx context.Context, d *dataloader.Loaders, typs []persist.FeedEntityType, ids []persist.DBID) ([]any, error) {
	if len(typs) != len(ids) {
		panic("length of types and ids must be equal")
	}

	entities := make([]any, len(ids))
	errored := make([]int, 0)
	idToPosition := make(map[persist.DBID]int, len(ids))
	eventsFetch := make([]persist.DBID, 0, len(ids))
	postsFetch := make([]persist.DBID, 0, len(ids))
	eventsDone := make(chan bool)
	postsDone := make(chan bool)
	eventsErr := make(chan int)
	postsErr := make(chan int)

	for i := 0; i < len(typs); i++ {
		id := ids[i]
		idToPosition[id] = i
		switch persist.FeedEntityType(typs[i]) {
		case persist.FeedEventTypeTag:
			eventsFetch = append(eventsFetch, id)
		case persist.PostTypeTag:
			postsFetch = append(postsFetch, id)
		default:
			logger.For(ctx).Warnf("unknown feed entity type %d", typs[i])
		}
	}

	go func() {
		batchResults, batchErrs := d.FeedEventByFeedEventID.LoadAll(eventsFetch)
		for i := 0; i < len(batchResults); i++ {
			pos := idToPosition[eventsFetch[i]]
			err := batchErrs[i]
			entities[pos] = batchResults[i]
			if err != nil && !util.ErrorAs[persist.ErrFeedEventNotFoundByID](err) {
				logger.For(ctx).Errorf("failed to fetch event %s: %s", eventsFetch[i], err)
				eventsErr <- pos
			}
		}
		close(eventsDone)
		close(eventsErr)
	}()

	go func() {
		batchResults, batchErrs := d.PostByPostID.LoadAll(postsFetch)
		for i := 0; i < len(batchResults); i++ {
			pos := idToPosition[postsFetch[i]]
			err := batchErrs[i]
			entities[pos] = batchResults[i]
			if err != nil && !util.ErrorAs[persist.ErrPostNotFoundByID](err) {
				logger.For(ctx).Errorf("failed to fetch post %s: %s", postsFetch[i], err)
				postsErr <- pos
			}
		}
		close(postsDone)
		close(postsErr)
	}()

	for pos := range eventsErr {
		errored = append(errored, pos)
	}
	for pos := range postsErr {
		errored = append(errored, pos)
	}

	<-eventsDone
	<-postsDone

	// Sort in descending order
	sort.Slice(errored, func(i, j int) bool { return errored[i] > errored[j] })

	// Filter out errored entities
	for _, pos := range errored {
		if pos == 0 {
			entities = entities[1:]
			continue
		}
		if pos == len(entities)-1 {
			entities = entities[:pos]
			continue
		}
		entities = append(entities[:pos], entities[pos+1:]...)
	}

	return entities, nil
}

type scoredEntity struct {
	e db.FeedEntityScore
	s float64
}

func (api FeedAPI) scoreFeedEntities(ctx context.Context, n int, trendData []db.FeedEntityScore, scoreF func(db.FeedEntityScore) float64) []db.FeedEntityScore {
	h := &heap{}

	var wg sync.WaitGroup

	scores := make([]entityScore, len(trendData))

	for i, event := range trendData {
		i := i
		event := event
		wg.Add(1)
		go func() {
			defer wg.Done()
			score := scoreF(event)
			scores[i] = entityScore{FeedEntityScore: event, score: score}
		}()
	}

	wg.Wait()

	for _, node := range scores {
		// Add first n items in the heap
		if h.Len() < n {
			heappkg.Push(h, node)
			continue
		}

		// If the score is greater than the smallest score in the heap, replace it
		if node.score > (*h)[0].(entityScore).score {
			heappkg.Pop(h)
			heappkg.Push(h, node)
		}
	}

	scoredEntities := make([]db.FeedEntityScore, h.Len())

	// Pop returns the smallest score first, so we reverse the order
	// such that the highest score is first
	i := h.Len() - 1
	for h.Len() > 0 {
		node := heappkg.Pop(h).(entityScore)
		scoredEntities[i] = node.FeedEntityScore
		i--
	}

	return scoredEntities
}

func timeFactor(t0, t1 time.Time) float64 {
	age := t1.Sub(t0).Minutes()
	return math.Pow(2, -(age / tHalf))
}

func engagementFactor(interactions int) float64 {
	return math.Log1p(float64(interactions))
}

type priorityNode interface {
	Score() float64
}

type entityScore struct {
	db.FeedEntityScore
	score float64
}

func (f entityScore) Score() float64 {
	return f.score
}

type heap []any

func (h heap) Len() int      { return len(h) }
func (h heap) Swap(i, j int) { h[i], h[j] = h[j], h[i] }
func (h *heap) Push(s any)   { *h = append(*h, s) }

func (h heap) Less(i, j int) bool {
	return h[i].(priorityNode).Score() < h[j].(priorityNode).Score()
}

func (h *heap) Pop() any {
	old := *h
	n := len(old)
	item := old[n-1]
	old[n-1] = nil
	*h = old[:n-1]
	return item
}

type feedPagingParams struct {
	CurBeforePos int
	CurAfterPos  int
	EntityTypes  []persist.FeedEntityType
	EntityIDs    []persist.DBID
}

type feedPaginator struct {
	QueryFunc  func(params feedPagingParams) ([]any, error)
	CursorFunc func(node any) (pos int64, feedEntityType []persist.FeedEntityType, ids []persist.DBID, err error)
}

func (p *feedPaginator) paginate(before, after *string, first, last *int) ([]any, PageInfo, error) {
	args := feedPagingParams{
		CurBeforePos: defaultCursorBeforePosition,
		CurAfterPos:  defaultCursorAfterPosition,
	}

	var beforeCur feedPositionCursor
	var afterCur feedPositionCursor

	if before != nil {
		if err := beforeCur.Unpack(*before); err != nil {
			return nil, PageInfo{}, err
		}
		args.CurBeforePos = int(beforeCur.CurrentPosition)
		args.EntityTypes = beforeCur.EntityTypes
		args.EntityIDs = beforeCur.EntityIDs
	}

	if after != nil {
		if err := afterCur.Unpack(*after); err != nil {
			return nil, PageInfo{}, err
		}
		args.CurAfterPos = int(afterCur.CurrentPosition)
		args.EntityTypes = afterCur.EntityTypes
		args.EntityIDs = afterCur.EntityIDs
	}

	results, err := p.QueryFunc(args)
	if err != nil {
		return nil, PageInfo{}, err
	}

	return pageFrom(results, nil, cursors.NewFeedPositionCursorer(p.CursorFunc), before, after, first, last)
}

type feedCache struct {
	*redis.LazyCache
	CalcFunc func(context.Context) ([]persist.FeedEntityType, []persist.DBID, error)
}

func newFeedCache(cache *redis.Cache, includePosts bool, f func(context.Context) ([]persist.FeedEntityType, []persist.DBID, error)) *feedCache {
	key := "trending:feedEvents:all"
	if !includePosts {
		key = "trending:feedEvents:noPosts"
	}
	return &feedCache{
		LazyCache: &redis.LazyCache{
			Cache: cache,
			Key:   key,
			TTL:   time.Minute * 10,
			CalcFunc: func(ctx context.Context) ([]byte, error) {
				types, ids, err := f(ctx)
				if err != nil {
					return nil, err
				}
				cur := feedPositionCursor{
					CurrentPosition: 0,
					EntityTypes:     types,
					EntityIDs:       ids,
				}
				b, err := cur.Pack()
				return []byte(b), err
			},
		},
	}
}

func (f feedCache) Load(ctx context.Context) ([]persist.FeedEntityType, []persist.DBID, error) {
	b, err := f.LazyCache.Load(ctx)
	if err != nil {
		return nil, nil, err
	}
	var cur feedPositionCursor
	err = cur.Unpack(string(b))
	return cur.EntityTypes, cur.EntityIDs, err
}

func min(a, b int) int {
	if a < b {
		return a
	}
	return b
}

func max(a, b int) int {
	if a > b {
		return a
	}
	return b
}

func shouldShowPosts(ctx context.Context) bool {
	for _, role := range getUserRoles(ctx) {
		if role == persist.RoleAdmin || role == persist.RoleBetaTester {
			return true
		}
	}
	return false
}<|MERGE_RESOLUTION|>--- conflicted
+++ resolved
@@ -471,7 +471,6 @@
 		includePosts = shouldShowPosts(ctx)
 	}
 
-<<<<<<< HEAD
 	if before != nil {
 		if err := cursor.Unpack(*before); err != nil {
 			return nil, PageInfo{}, err
@@ -481,11 +480,7 @@
 			return nil, PageInfo{}, err
 		}
 	} else {
-		trendData, err := fetchFeedEntities(ctx, api.queries, feedParams{
-=======
-	if !hasCursors {
 		trendData, err := fetchFeedEntityScores(ctx, api.queries, feedParams{
->>>>>>> a5bda148
 			IncludePosts:   includePosts,
 			IncludeEvents:  !includePosts,
 			ExcludeUserID:  userID,
