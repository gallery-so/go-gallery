--- conflicted
+++ resolved
@@ -216,13 +216,8 @@
 	return paginator.paginate(before, after, first, last)
 }
 
-<<<<<<< HEAD
 func (api FeedAPI) UserFeed(ctx context.Context, userID persist.DBID, before *string, after *string,
-	first *int, last *int) ([]any, PageInfo, error) {
-=======
-func (api FeedAPI) PaginateUserFeed(ctx context.Context, userID persist.DBID, before *string, after *string,
 	first *int, last *int, includePosts bool) ([]any, PageInfo, error) {
->>>>>>> 1269d791
 	// Validate
 	if err := validate.ValidateFields(api.validator, validate.ValidationMap{
 		"userID": validate.WithTag(userID, "required"),
@@ -261,11 +256,7 @@
 	return paginator.paginate(before, after, first, last)
 }
 
-<<<<<<< HEAD
-func (api FeedAPI) GlobalFeed(ctx context.Context, before *string, after *string, first *int, last *int) ([]any, PageInfo, error) {
-=======
-func (api FeedAPI) PaginateGlobalFeed(ctx context.Context, before *string, after *string, first *int, last *int, includePosts bool) ([]any, PageInfo, error) {
->>>>>>> 1269d791
+func (api FeedAPI) GlobalFeed(ctx context.Context, before *string, after *string, first *int, last *int, includePosts bool) ([]any, PageInfo, error) {
 	// Validate
 	if err := validatePaginationParams(api.validator, first, last); err != nil {
 		return nil, PageInfo{}, err
@@ -298,11 +289,7 @@
 	return paginator.paginate(before, after, first, last)
 }
 
-<<<<<<< HEAD
-func (api FeedAPI) TrendingFeed(ctx context.Context, before *string, after *string, first *int, last *int) ([]any, PageInfo, error) {
-=======
-func (api FeedAPI) PaginateTrendingFeed(ctx context.Context, before *string, after *string, first *int, last *int, includePosts bool) ([]any, PageInfo, error) {
->>>>>>> 1269d791
+func (api FeedAPI) TrendingFeed(ctx context.Context, before *string, after *string, first *int, last *int, includePosts bool) ([]any, PageInfo, error) {
 	// Validate
 	if err := validatePaginationParams(api.validator, first, last); err != nil {
 		return nil, PageInfo{}, err
@@ -325,11 +312,8 @@
 				FeedEventEntityType: int32(persist.FeedEventTypeTag),
 				PostEntityType:      int32(persist.PostTypeTag),
 				ExcludedFeedActions: []string{string(persist.ActionUserCreated), string(persist.ActionUserFollowedUsers)},
-<<<<<<< HEAD
 				ExcludeViewer:       false, // Viewer's post can be included in the trending feed
-=======
 				IncludePosts:        includePosts,
->>>>>>> 1269d791
 			})
 			if err != nil {
 				return nil, nil, err
@@ -381,122 +365,6 @@
 		}
 	}
 
-<<<<<<< HEAD
-	queryFunc := func(params feedPagingParams) ([]any, error) {
-		if hasCursors {
-			entityTypes = params.EntityTypes
-			entityIDs = params.EntityIDs
-		}
-
-		for i, id := range entityIDs {
-			entityIDToPos[id] = i
-		}
-
-		curBeforePos := max(params.CurBeforePos, 0)
-		curAfterPos := min(params.CurAfterPos, len(entityTypes))
-
-		var subTypes []persist.FeedEntityType
-		var subIDs []persist.DBID
-
-		if params.PagingForward {
-			// If paging forward, we extend from the after cursor up to the limit or to the before cursor, whatever is larger
-			// Plus one because curAfterPos is the index of the last node fetched, and we want to skip it
-			limitPos := max(curAfterPos-int(params.Limit)+1, curBeforePos)
-			subTypes = entityTypes[limitPos:curAfterPos]
-			subIDs = entityIDs[limitPos:curAfterPos]
-		} else {
-			// If paging backwards, we extend from the before cursor up to the limit or to the after cursor, whatever is smaller
-			limitPos := min(curBeforePos+int(params.Limit), curAfterPos)
-			// Add one if curBeforePos is set, because we want to skip it
-			if params.CurBeforePos != -1 {
-				curBeforePos++
-			}
-			subTypes = entityTypes[curBeforePos:limitPos]
-			subIDs = entityIDs[curBeforePos:limitPos]
-		}
-
-		return loadFeedEntities(ctx, api.loaders, subTypes, subIDs)
-	}
-
-	cursorFunc := func(node any) (int, []persist.FeedEntityType, []persist.DBID, error) {
-		_, id, err := feedCursor(node)
-		pos, ok := entityIDToPos[id]
-		if !ok {
-			panic(fmt.Sprintf("could not find position for id=%s", id))
-		}
-		return pos, entityTypes, entityIDs, err
-	}
-
-	paginator.QueryFunc = queryFunc
-	paginator.CursorFunc = cursorFunc
-	return paginator.paginate(before, after, first, last)
-}
-
-func (api FeedAPI) CuratedFeed(ctx context.Context, before, after *string, first, last *int) ([]any, PageInfo, error) {
-	// Validate
-	userID, err := getAuthenticatedUserID(ctx)
-	if err != nil {
-		return nil, PageInfo{}, err
-	}
-
-	if err := validatePaginationParams(api.validator, first, last); err != nil {
-		return nil, PageInfo{}, err
-	}
-
-	var (
-		paginator     feedPaginator
-		entityTypes   []persist.FeedEntityType
-		entityIDs     []persist.DBID
-		entityIDToPos = make(map[persist.DBID]int)
-	)
-
-	hasCursors := before != nil || after != nil
-
-	if !hasCursors {
-		trendData, err := api.queries.FeedEntityScoring(ctx, db.FeedEntityScoringParams{
-			WindowEnd:           time.Now().Add(-time.Duration(72 * time.Hour)),
-			PostEntityType:      int32(persist.PostTypeTag),
-			FeedEventEntityType: int32(persist.FeedEventTypeTag),
-			ExcludedFeedActions: []string{string(persist.ActionUserCreated), string(persist.ActionUserFollowedUsers)},
-		})
-		if err != nil {
-			return nil, PageInfo{}, err
-		}
-
-		h := &heap{}
-		now := time.Now()
-
-		for _, event := range trendData {
-			score := scoreFeedEntity(ctx, userID, event, now, int(event.Interactions))
-			node := feedNode{id: event.ID, score: score, typ: persist.FeedEntityType(event.FeedEntityType)}
-
-			// Add first 100 numbers in the heap
-			if h.Len() < 100 {
-				heappkg.Push(h, node)
-				continue
-			}
-
-			// If the score is greater than the smallest score in the heap, replace it
-			if score > (*h)[0].(feedNode).score {
-				heappkg.Pop(h)
-				heappkg.Push(h, node)
-			}
-		}
-
-		entityTypes = make([]persist.FeedEntityType, h.Len())
-		entityIDs = make([]persist.DBID, h.Len())
-
-		i := h.Len() - 1
-		for h.Len() > 0 {
-			node := heappkg.Pop(h).(feedNode)
-			entityTypes[i] = node.typ
-			entityIDs[i] = node.id
-			i--
-		}
-	}
-
-=======
->>>>>>> 1269d791
 	queryFunc := func(params feedPagingParams) ([]any, error) {
 		if hasCursors {
 			entityTypes = params.EntityTypes
