--- conflicted
+++ resolved
@@ -343,8 +343,6 @@
 			i := h.Len() - 1
 			for h.Len() > 0 {
 				node := heappkg.Pop(h).(feedNode)
-				// Postgres uses 1-based indexing
-				entityIDToPos[node.id] = i + 1
 				entityTypes[i] = node.typ
 				entityIDs[i] = node.id
 				i--
@@ -361,185 +359,7 @@
 		}
 	}
 
-<<<<<<< HEAD
-	queryFunc := func(params feedPagingParams) ([]any, error) {
-		if !hasCursors {
-			params.EntityTypes = entityTypes
-			params.EntityIDs = entityIDs
-		}
-
-		// Restrict cursors to actual size of the slice
-		curBeforePos := max(params.CurBeforePos, 0)
-		curAfterPos := min(params.CurAfterPos-1, len(params.EntityIDs))
-
-		if params.PagingForward {
-			// If paging forward, we extend from the after cursor up to the limit or to the before cursor, whatever is larger
-			limitPos := max(curAfterPos-int(params.Limit), curBeforePos)
-			params.EntityTypes = params.EntityTypes[limitPos:curAfterPos]
-			params.EntityIDs = params.EntityIDs[limitPos:curAfterPos]
-		} else {
-			// If paging backwards, we extend from the before cursor up to the limit or to the after cursor, whatever is smaller
-			limitPos := min(curBeforePos+int(params.Limit), curAfterPos)
-			params.EntityTypes = params.EntityTypes[curBeforePos:limitPos]
-			params.EntityIDs = params.EntityIDs[curBeforePos:limitPos]
-		}
-
-		return loadFeedEntities(ctx, api.loaders, params.EntityTypes, params.EntityIDs)
-	}
-
-	cursorFunc := func(node any) (int, []persist.FeedEntityType, []persist.DBID, error) {
-		_, id, err := feedCursor(node)
-		return entityIDToPos[id], entityTypes, entityIDs, err
-	}
-
-	paginator.QueryFunc = queryFunc
-	paginator.CursorFunc = cursorFunc
-	return paginator.paginate(before, after, first, last)
-}
-
-func (api FeedAPI) CuratedFeed(ctx context.Context, before, after *string, first, last *int) ([]any, PageInfo, error) {
-	// Validate
-	userID, err := getAuthenticatedUserID(ctx)
-	if err != nil {
-		return nil, PageInfo{}, err
-	}
-
-	if err := validatePaginationParams(api.validator, first, last); err != nil {
-		return nil, PageInfo{}, err
-	}
-
-	var (
-		paginator     feedPaginator
-		entityTypes   []persist.FeedEntityType
-		entityIDs     []persist.DBID
-		entityIDToPos = make(map[persist.DBID]int)
-	)
-
-	hasCursors := before != nil || after != nil
-
-	if !hasCursors {
-		trendData, err := api.queries.FeedEntityScoring(ctx, db.FeedEntityScoringParams{
-			WindowEnd:           time.Now().Add(-time.Duration(72 * time.Hour)),
-			PostEntityType:      int32(persist.PostTypeTag),
-			FeedEventEntityType: int32(persist.FeedEventTypeTag),
-			ExcludedFeedActions: []string{string(persist.ActionUserCreated), string(persist.ActionUserFollowedUsers)},
-			ExcludeViewer:       true,
-			ViewerID:            userID.String(),
-		})
-		if err != nil {
-			return nil, PageInfo{}, err
-		}
-
-		h := &heap{}
-
-		eventIDs := make([]persist.DBID, 0)
-		tokenIDs := make([]persist.DBID, 0)
-
-		for _, event := range trendData {
-			if event.FeedEntityType == int32(persist.FeedEventTypeTag) {
-				eventIDs = append(eventIDs, event.ID)
-			}
-		}
-
-		events, errs := api.loaders.FeedEventByFeedEventID.LoadAll(eventIDs)
-		for _, err := range errs {
-			if err != nil {
-				panic(err)
-			}
-		}
-
-		eventIDToEvent := make(map[persist.DBID]db.FeedEvent)
-		for _, event := range events {
-			eventIDToEvent[event.ID] = event
-			if event.Data.TokenID != "" {
-				tokenIDs = append(tokenIDs, event.Data.TokenID)
-			}
-			if event.Data.TokenCollectionID != "" {
-				tokenIDs = append(tokenIDs, event.Data.TokenCollectionID)
-			}
-			for _, tokenID := range event.Data.CollectionTokenIDs {
-				tokenIDs = append(tokenIDs, tokenID)
-			}
-			for _, tIDs := range event.Data.GalleryNewCollectionTokenIDs {
-				for _, tokenID := range tIDs {
-					tokenIDs = append(tokenIDs, tokenID)
-				}
-			}
-		}
-
-		tokens, errs := api.loaders.TokenByTokenID.LoadAll(tokenIDs)
-		for _, err := range errs {
-			if err != nil && !util.ErrorAs[persist.ErrTokenNotFoundByID](err) {
-				panic(err)
-			}
-		}
-
-		tokenToContractID := make(map[persist.DBID]persist.DBID)
-		for _, token := range tokens {
-			tokenToContractID[token.ID] = token.Contract
-		}
-
-		now := time.Now()
-		for _, event := range trendData {
-			e := eventIDToEvent[event.ID]
-			if event.FeedEntityType == int32(persist.FeedEventTypeTag) {
-				if contractID := tokenToContractID[e.Data.TokenID]; contractID != "" {
-					event.ContractIds = append(event.ContractIds, contractID)
-				}
-				if contractID := tokenToContractID[e.Data.TokenCollectionID]; contractID != "" {
-					event.ContractIds = append(event.ContractIds, contractID)
-				}
-				for _, tokenID := range e.Data.CollectionTokenIDs {
-					if contractID := tokenToContractID[tokenID]; contractID != "" {
-						event.ContractIds = append(event.ContractIds, contractID)
-					}
-				}
-				for _, tIDs := range e.Data.GalleryNewCollectionTokenIDs {
-					for _, tokenID := range tIDs {
-						if contractID := tokenToContractID[tokenID]; contractID != "" {
-							event.ContractIds = append(event.ContractIds, contractID)
-						}
-					}
-				}
-			}
-
-			score := scoreFeedEntity(ctx, userID, event, now, int(event.Interactions))
-
-			node := feedNode{
-				id:    event.ID,
-				score: score,
-				typ:   persist.FeedEntityType(event.FeedEntityType),
-			}
-
-			// Add first 100 numbers in the heap
-			if h.Len() < 100 {
-				heappkg.Push(h, node)
-				continue
-			}
-
-			if score > (*h)[0].(feedNode).score {
-				heappkg.Pop(h)
-				heappkg.Push(h, node)
-			}
-		}
-		fmt.Printf("took %s to process %d events\n", time.Since(now), len(trendData))
-
-		entityTypes = make([]persist.FeedEntityType, h.Len())
-		entityIDs = make([]persist.DBID, h.Len())
-
-		i := h.Len() - 1
-		for h.Len() > 0 {
-			node := heappkg.Pop(h).(feedNode)
-			// Postgres uses 1-based indexing
-			entityIDToPos[node.id] = i + 1
-			entityTypes[i] = node.typ
-			entityIDs[i] = node.id
-			i--
-		}
-	}
-=======
 	entityIDToPos := make(map[persist.DBID]int)
->>>>>>> 7a949b2e
 
 	queryFunc := func(params feedPagingParams) ([]any, error) {
 		if hasCursors {
