package publicapi

import (
	"context"
	"database/sql"
	"errors"
	"fmt"
	"time"

	"github.com/ethereum/go-ethereum/ethclient"
	"github.com/gammazero/workerpool"
	"github.com/go-playground/validator/v10"
	"github.com/jackc/pgx/v4"

	db "github.com/mikeydub/go-gallery/db/gen/coredb"
	"github.com/mikeydub/go-gallery/event"
	"github.com/mikeydub/go-gallery/graphql/dataloader"
	"github.com/mikeydub/go-gallery/service/auth"
	"github.com/mikeydub/go-gallery/service/eth"
	"github.com/mikeydub/go-gallery/service/logger"
	"github.com/mikeydub/go-gallery/service/multichain"
	"github.com/mikeydub/go-gallery/service/persist"
	"github.com/mikeydub/go-gallery/service/persist/postgres"
	"github.com/mikeydub/go-gallery/service/throttle"
	"github.com/mikeydub/go-gallery/service/tokenmanage"
	"github.com/mikeydub/go-gallery/util"
	"github.com/mikeydub/go-gallery/validate"
)

type TokenAPI struct {
	repos              *postgres.Repositories
	queries            *db.Queries
	loaders            *dataloader.Loaders
	validator          *validator.Validate
	ethClient          *ethclient.Client
	multichainProvider *multichain.Provider
	throttler          *throttle.Locker
	manager            *tokenmanage.Manager
}

// ErrTokenRefreshFailed is a generic error that wraps all other OpenSea sync failures.
// Should be removed once we stop using OpenSea to sync NFTs.
type ErrTokenRefreshFailed struct {
	Message string
}

func (e ErrTokenRefreshFailed) Error() string {
	return e.Message
}

func (api TokenAPI) GetTokenById(ctx context.Context, tokenID persist.DBID) (*db.Token, error) {
	// Validate
	if err := validate.ValidateFields(api.validator, validate.ValidationMap{
		"tokenID": validate.WithTag(tokenID, "required"),
	}); err != nil {
		return nil, err
	}

	token, err := api.loaders.GetTokenByIdBatch.Load(tokenID)
	if err != nil {
		return nil, err
	}

	return &token, nil
}

// GetTokenByIdIgnoreDisplayable returns a token by ID, ignoring the displayable flag.
func (api TokenAPI) GetTokenByIdIgnoreDisplayable(ctx context.Context, tokenID persist.DBID) (*db.Token, error) {
	// Validate
	if err := validate.ValidateFields(api.validator, validate.ValidationMap{
		"tokenID": validate.WithTag(tokenID, "required"),
	}); err != nil {
		return nil, err
	}

	token, err := api.loaders.GetTokenByIdIgnoreDisplayableBatch.Load(tokenID)
	if err != nil {
		return nil, err
	}

	return &token, nil
}

func (api TokenAPI) GetTokenByEnsDomain(ctx context.Context, userID persist.DBID, domain string) (db.Token, error) {
	// Validate
	if err := validate.ValidateFields(api.validator, validate.ValidationMap{
		"domain": validate.WithTag(domain, "required"),
	}); err != nil {
		return db.Token{}, err
	}

	tokenID, err := eth.DeriveTokenID(domain)
	if err != nil {
		return db.Token{}, err
	}

	return api.loaders.GetTokenByUserTokenIdentifiersBatch.Load(db.GetTokenByUserTokenIdentifiersBatchParams{
		OwnerID:         userID,
		TokenID:         persist.TokenID(tokenID),
		ContractAddress: eth.EnsAddress,
		Chain:           persist.ChainETH,
	})
}

func (api TokenAPI) GetTokensByCollectionId(ctx context.Context, collectionID persist.DBID, limit *int) ([]db.Token, error) {
	// Validate
	if err := validate.ValidateFields(api.validator, validate.ValidationMap{
		"collectionID": validate.WithTag(collectionID, "required"),
	}); err != nil {
		return nil, err
	}

	tokens, err := api.loaders.GetTokensByCollectionIdBatch.Load(db.GetTokensByCollectionIdBatchParams{
		CollectionID: collectionID,
		Limit:        util.ToNullInt32(limit),
	})
	if err != nil {
		return nil, err
	}

	return tokens, nil
}

func (api TokenAPI) GetTokensByContractIdPaginate(ctx context.Context, contractID persist.DBID, before, after *string, first, last *int, onlyGalleryUsers bool) ([]db.Token, PageInfo, error) {
	// Validate
	if err := validate.ValidateFields(api.validator, validate.ValidationMap{
		"contractID": validate.WithTag(contractID, "required"),
	}); err != nil {
		return nil, PageInfo{}, err
	}

	if err := validatePaginationParams(api.validator, first, last); err != nil {
		return nil, PageInfo{}, err
	}

	queryFunc := func(params boolTimeIDPagingParams) ([]interface{}, error) {

		logger.For(ctx).Infof("GetTokensByContractIdPaginate: %+v", params)
		tokens, err := api.queries.GetTokensByContractIdPaginate(ctx, db.GetTokensByContractIdPaginateParams{
			ID:                 contractID,
			Limit:              params.Limit,
			GalleryUsersOnly:   onlyGalleryUsers,
			CurBeforeUniversal: params.CursorBeforeBool,
			CurAfterUniversal:  params.CursorAfterBool,
			CurBeforeTime:      params.CursorBeforeTime,
			CurBeforeID:        params.CursorBeforeID,
			CurAfterTime:       params.CursorAfterTime,
			CurAfterID:         params.CursorAfterID,
			PagingForward:      params.PagingForward,
		})
		if err != nil {
			return nil, err
		}

		results := make([]interface{}, len(tokens))
		for i, token := range tokens {
			results[i] = token
		}

		return results, nil
	}

	countFunc := func() (int, error) {
		total, err := api.queries.CountTokensByContractId(ctx, db.CountTokensByContractIdParams{
			ID:               contractID,
			GalleryUsersOnly: onlyGalleryUsers,
		})
		return int(total), err
	}

	cursorFunc := func(i interface{}) (bool, time.Time, persist.DBID, error) {
		if token, ok := i.(db.Token); ok {
			owner, err := api.loaders.GetTokenOwnerByIDBatch.Load(token.ID)
			if err != nil {
				return false, time.Time{}, "", err
			}
			return owner.Universal, token.CreatedAt, token.ID, nil
		}
		return false, time.Time{}, "", fmt.Errorf("interface{} is not a token")
	}

	paginator := boolTimeIDPaginator{
		QueryFunc:  queryFunc,
		CursorFunc: cursorFunc,
		CountFunc:  countFunc,
	}

	results, pageInfo, err := paginator.paginate(before, after, first, last)

	if err != nil {
		return nil, PageInfo{}, err
	}

	tokens := make([]db.Token, len(results))
	for i, result := range results {
		if token, ok := result.(db.Token); ok {
			tokens[i] = token
		} else {
			return nil, PageInfo{}, fmt.Errorf("interface{} is not a token: %T", token)
		}
	}

	return tokens, pageInfo, nil
}

func (api TokenAPI) GetTokensByIDs(ctx context.Context, tokenIDs []persist.DBID) ([]db.Token, error) {
	tokens, errs := api.loaders.GetTokenByIdBatch.LoadAll(tokenIDs)
	foundTokens := tokens[:0]
	for i, t := range tokens {
		if errs[i] == nil {
			foundTokens = append(foundTokens, t)
		} else if _, ok := errs[i].(persist.ErrTokenNotFoundByID); !ok {
			return []db.Token{}, errs[i]
		}
	}

	return foundTokens, nil
}

// GetNewTokensByFeedEventID returns new tokens added to a collection from an event.
// Since its possible for tokens to be deleted, the return size may not be the same size of
// the tokens added, so the caller should handle the matching of arguments to response if used in that context.
func (api TokenAPI) GetNewTokensByFeedEventID(ctx context.Context, eventID persist.DBID) ([]db.Token, error) {
	// Validate
	if err := validate.ValidateFields(api.validator, validate.ValidationMap{
		"eventID": validate.WithTag(eventID, "required"),
	}); err != nil {
		return nil, err
	}

	tokens, err := api.loaders.GetNewTokensByFeedEventIdBatch.Load(eventID)
	if err != nil {
		return nil, err
	}

	return tokens, nil
}

func (api TokenAPI) GetTokensByWalletID(ctx context.Context, walletID persist.DBID) ([]db.Token, error) {
	// Validate
	if err := validate.ValidateFields(api.validator, validate.ValidationMap{
		"walletID": validate.WithTag(walletID, "required"),
	}); err != nil {
		return nil, err
	}

	tokens, err := api.loaders.GetTokensByWalletIdsBatch.Load(persist.DBIDList{walletID})
	if err != nil {
		return nil, err
	}

	return tokens, nil
}

// GetTokensByUserID returns all tokens owned by a user. ownershipFilter is optional and may be nil or empty,
// which will cause all tokens to be returned. If filter values are provided, only the tokens matching the
// filter will be returned.
func (api TokenAPI) GetTokensByUserID(ctx context.Context, userID persist.DBID, ownershipFilter []persist.TokenOwnershipType) ([]db.Token, error) {
	// Validate
	if err := validate.ValidateFields(api.validator, validate.ValidationMap{
		"userID": validate.WithTag(userID, "required"),
	}); err != nil {
		return nil, err
	}

	params := db.GetTokensByUserIdBatchParams{
		OwnerUserID: userID,
	}

	if len(ownershipFilter) > 0 {
		params.IncludeHolder = util.Contains(ownershipFilter, persist.TokenOwnershipTypeHolder)
		params.IncludeCreator = util.Contains(ownershipFilter, persist.TokenOwnershipTypeCreator)
	} else {
		// If no filters are specified, include everything
		params.IncludeHolder = true
		params.IncludeCreator = true
	}

	results, err := api.loaders.GetTokensByUserIdBatch.Load(params)
	if err != nil {
		return nil, err
	}

	tokens := util.MapWithoutError(results, func(r db.GetTokensByUserIdBatchRow) db.Token {
		return r.Token
	})

	return tokens, nil
}

<<<<<<< HEAD
=======
func (api TokenAPI) GetTokensByUserIDAndChain(ctx context.Context, userID persist.DBID, chain persist.Chain) ([]db.Token, error) {
	// Validate
	if err := validate.ValidateFields(api.validator, validate.ValidationMap{
		"userID": validate.WithTag(userID, "required"),
		"chain":  validate.WithTag(chain, "chain"),
	}); err != nil {
		return nil, err
	}

	tokens, err := api.loaders.GetTokensByUserIdAndChainBatch.Load(db.GetTokensByUserIdAndChainBatchParams{
		OwnerUserID: userID,
		Chain:       chain,
	})
	if err != nil {
		return nil, err
	}

	return tokens, nil
}

>>>>>>> a5562d7f
func (api TokenAPI) SyncTokensAdmin(ctx context.Context, chains []persist.Chain, userID persist.DBID) error {
	key := fmt.Sprintf("sync:owned:%s", userID.String())

	if err := api.throttler.Lock(ctx, key); err != nil {
		return ErrTokenRefreshFailed{Message: err.Error()}
	}

	defer api.throttler.Unlock(ctx, key)

	if err := api.multichainProvider.SyncTokensByUserID(ctx, userID, chains); err != nil {
		// Wrap all OpenSea sync failures in a generic type that can be returned to the frontend as an expected error type
		return ErrTokenRefreshFailed{Message: err.Error()}
	}

	return nil
}

func (api TokenAPI) SyncTokens(ctx context.Context, chains []persist.Chain, incrementally bool) error {
	userID, err := getAuthenticatedUserID(ctx)

	if err != nil {
		return err
	}

	key := fmt.Sprintf("sync:owned:%s", userID.String())

	if err := api.throttler.Lock(ctx, key); err != nil {
		return ErrTokenRefreshFailed{Message: err.Error()}
	}
	defer api.throttler.Unlock(ctx, key)

	if incrementally {
		err := api.multichainProvider.SyncTokensIncrementallyByUserID(ctx, userID, chains)
		if err != nil {
			return ErrTokenRefreshFailed{Message: err.Error()}
		}

	} else {
		err = api.multichainProvider.SyncTokensByUserID(ctx, userID, chains)
		if err != nil {
			// Wrap all OpenSea sync failures in a generic type that can be returned to the frontend as an expected error type
			return ErrTokenRefreshFailed{Message: err.Error()}
		}
	}

	return nil
}

func (api TokenAPI) SyncCreatedTokensAdmin(ctx context.Context, includeChains []persist.Chain, userID persist.DBID) error {
	key := fmt.Sprintf("sync:created:new-contracts:%s", userID.String())

	if err := api.throttler.Lock(ctx, key); err != nil {
		return ErrTokenRefreshFailed{Message: err.Error()}
	}
	defer api.throttler.Unlock(ctx, key)

	return api.multichainProvider.SyncCreatedTokensForNewContracts(ctx, userID, includeChains)
}

func (api TokenAPI) SyncCreatedTokensForNewContracts(ctx context.Context, includeChains []persist.Chain) error {
	userID, err := getAuthenticatedUserID(ctx)
	if err != nil {
		return err
	}

	key := fmt.Sprintf("sync:created:new-contracts:%s", userID.String())

	if err := api.throttler.Lock(ctx, key); err != nil {
		return ErrTokenRefreshFailed{Message: err.Error()}
	}
	defer api.throttler.Unlock(ctx, key)

	return api.multichainProvider.SyncCreatedTokensForNewContracts(ctx, userID, includeChains)
}

func (api TokenAPI) SyncCreatedTokensForExistingContract(ctx context.Context, contractID persist.DBID) error {
	userID, err := getAuthenticatedUserID(ctx)
	if err != nil {
		return err
	}

	key := fmt.Sprintf("sync:created:contract:%s:%s", userID.String(), contractID.String())

	if err := api.throttler.Lock(ctx, key); err != nil {
		return ErrTokenRefreshFailed{Message: err.Error()}
	}
	defer api.throttler.Unlock(ctx, key)

	return api.multichainProvider.SyncCreatedTokensForExistingContract(ctx, userID, contractID)
}

func (api TokenAPI) SyncCreatedTokensForExistingContractAdmin(ctx context.Context, userID persist.DBID, chainAddress persist.ChainAddress) error {
	// Validate
	if err := validate.ValidateFields(api.validator, validate.ValidationMap{
		"userID":  validate.WithTag(userID, "required"),
		"chain":   validate.WithTag(chainAddress.Chain(), "chain"),
		"address": validate.WithTag(chainAddress.Address(), "required"),
	}); err != nil {
		return err
	}

	contract, err := api.queries.GetContractByChainAddress(ctx, db.GetContractByChainAddressParams{
		Address: chainAddress.Address(),
		Chain:   chainAddress.Chain(),
	})
	if err != nil {
		return err
	}

	key := fmt.Sprintf("sync:created:contract:%s:%s", userID.String(), contract.ID)

	if err := api.throttler.Lock(ctx, key); err != nil {
		return ErrTokenRefreshFailed{Message: err.Error()}
	}
	defer api.throttler.Unlock(ctx, key)

	return api.multichainProvider.SyncCreatedTokensForExistingContract(ctx, userID, contract.ID)
}

func (api TokenAPI) RefreshToken(ctx context.Context, tokenDBID persist.DBID) error {
	if err := validate.ValidateFields(api.validator, validate.ValidationMap{
		"tokenID": validate.WithTag(tokenDBID, "required"),
	}); err != nil {
		return err
	}

<<<<<<< HEAD
	td, err := api.queries.GetTokenDefinitionByTokenDbid(ctx, tokenDBID)
=======
	token, err := api.loaders.GetTokenByIdBatch.Load(tokenDBID)
>>>>>>> a5562d7f
	if err != nil {
		if errors.Is(err, pgx.ErrNoRows) {
			return persist.ErrTokenDefinitionNotFoundByTokenDBID{ID: tokenDBID}
		}
		return fmt.Errorf("failed to load token: %w", err)
	}
<<<<<<< HEAD
=======
	contract, err := api.loaders.GetContractsByIDs.Load(token.Contract.String())
	if err != nil {
		return fmt.Errorf("failed to load contract for token: %w", err)
	}
>>>>>>> a5562d7f

	err = api.multichainProvider.RefreshToken(ctx, persist.NewTokenIdentifiers(td.ContractAddress, td.TokenID, td.Chain))
	if err != nil {
		return ErrTokenRefreshFailed{Message: err.Error()}
	}

	return nil
}

func (api TokenAPI) RefreshTokensInCollection(ctx context.Context, ci persist.ContractIdentifiers) error {
	if err := validate.ValidateFields(api.validator, validate.ValidationMap{
		"contractIdentifiers": validate.WithTag(ci, "required"),
	}); err != nil {
		return err
	}

	err := api.multichainProvider.RefreshTokensForContract(ctx, ci)
	if err != nil {
		return ErrTokenRefreshFailed{Message: err.Error()}
	}

	return nil
}

func (api TokenAPI) RefreshCollection(ctx context.Context, collectionDBID persist.DBID) error {
	if err := validate.ValidateFields(api.validator, validate.ValidationMap{
		"collectionID": validate.WithTag(collectionDBID, "required"),
	}); err != nil {
		return err
	}

	tokens, err := api.loaders.GetTokensByCollectionIdBatch.Load(db.GetTokensByCollectionIdBatchParams{
		CollectionID: collectionDBID,
	})
	if err != nil {
		return err
	}
	wp := workerpool.New(10)
	errChan := make(chan error)
	for _, token := range tokens {
		token := token
		wp.Submit(func() {
<<<<<<< HEAD
			td, err := api.queries.GetTokenDefinitionByTokenDbid(ctx, token.ID)
=======
			contract, err := api.loaders.GetContractsByIDs.Load(token.Contract.String())
>>>>>>> a5562d7f
			if err != nil {
				errChan <- err
				return
			}

			err = api.multichainProvider.RefreshToken(ctx, persist.NewTokenIdentifiers(td.ContractAddress, td.TokenID, td.Chain))
			if err != nil {
				errChan <- ErrTokenRefreshFailed{Message: err.Error()}
				return
			}
		})
	}
	go func() {
		wp.StopWait()
		errChan <- nil
	}()
	if err := <-errChan; err != nil {
		return err
	}

	return nil
}

func (api TokenAPI) UpdateTokenInfo(ctx context.Context, tokenID persist.DBID, collectionID persist.DBID, collectorsNote string) error {
	// Validate
	if err := validate.ValidateFields(api.validator, validate.ValidationMap{
		"tokenID":        validate.WithTag(tokenID, "required"),
		"collectorsNote": validate.WithTag(collectorsNote, "token_note"),
	}); err != nil {
		return err
	}

	// Sanitize
	collectorsNote = validate.SanitizationPolicy.Sanitize(collectorsNote)

	userID, err := getAuthenticatedUserID(ctx)
	if err != nil {
		return err
	}

	err = api.queries.UpdateTokenCollectorsNoteByTokenDbidUserId(ctx, db.UpdateTokenCollectorsNoteByTokenDbidUserIdParams{
		ID:             tokenID,
		OwnerUserID:    userID,
		CollectorsNote: util.ToNullString(collectorsNote, true),
	})
	if err != nil {
		return err
	}

	galleryID, err := api.queries.GetGalleryIDByCollectionID(ctx, collectionID)
	if err != nil {
		return err
	}

	// Send event
	return event.Dispatch(ctx, db.Event{
		ActorID:        persist.DBIDToNullStr(userID),
		Action:         persist.ActionCollectorsNoteAddedToToken,
		ResourceTypeID: persist.ResourceTypeToken,
		TokenID:        tokenID,
		CollectionID:   collectionID,
		GalleryID:      galleryID,
		SubjectID:      tokenID,
		Data: persist.EventData{
			TokenCollectionID:   collectionID,
			TokenCollectorsNote: collectorsNote,
		},
	})
}

func (api TokenAPI) SetSpamPreference(ctx context.Context, tokens []persist.DBID, isSpam bool) error {
	// Validate
	if err := validate.ValidateFields(api.validator, validate.ValidationMap{
		"tokens": validate.WithTag(tokens, "required,unique"),
	}); err != nil {
		return err
	}

	userID, err := getAuthenticatedUserID(ctx)
	if err != nil {
		return err
	}

	return api.queries.UpdateTokensAsUserMarkedSpam(ctx, db.UpdateTokensAsUserMarkedSpamParams{
		IsUserMarkedSpam: sql.NullBool{Bool: isSpam, Valid: true},
		OwnerUserID:      userID,
		TokenIds:         tokens,
	})
}

<<<<<<< HEAD
func (api TokenAPI) GetMediaByTokenID(ctx context.Context, tokenID persist.DBID) (db.TokenMedia, error) {
=======
func (api TokenAPI) MediaByMediaID(ctx context.Context, mediaID persist.DBID) (db.TokenMedia, error) {
>>>>>>> a5562d7f
	// Validate
	if err := validate.ValidateFields(api.validator, validate.ValidationMap{
		"mediaID": validate.WithTag(mediaID, "required"),
	}); err != nil {
		return db.TokenMedia{}, err
	}

	return api.loaders.GetMediaByMediaIDIgnoringStatus.Load(mediaID)
}

func (api TokenAPI) GetTokenDefinitionAndMediaByTokenDBID(ctx context.Context, tokenDBID persist.DBID) (db.TokenDefinition, db.TokenMedia, error) {
	// Validate
	if err := validate.ValidateFields(api.validator, validate.ValidationMap{
		"tokenDBID": validate.WithTag(tokenDBID, "required"),
	}); err != nil {
		return db.TokenDefinition{}, db.TokenMedia{}, err
	}
	panic("not implemented")
}

func (api TokenAPI) GetTokenDefinitionAndMediaByTokenIdentifiers(ctx context.Context, tokenIdentifiers persist.TokenIdentifiers) (db.TokenDefinition, db.TokenMedia, error) {
	// Validate
	if err := validate.ValidateFields(api.validator, validate.ValidationMap{
		"address": validate.WithTag(tokenIdentifiers.ContractAddress, "required"),
		"tokenID": validate.WithTag(tokenIdentifiers.TokenID, "required"),
	}); err != nil {
		return db.TokenDefinition{}, db.TokenMedia{}, err
	}
	tokenDefAndMedia, err := api.queries.GetTokenDefinitionAndMediaByTokenIdentifiers(ctx, db.GetTokenDefinitionAndMediaByTokenIdentifiersParams{
		Chain:           tokenIdentifiers.Chain,
		ContractAddress: tokenIdentifiers.ContractAddress,
		TokenID:         tokenIdentifiers.TokenID,
	})
	return tokenDefAndMedia.TokenDefinition, tokenDefAndMedia.TokenMedia, err
}

func (api TokenAPI) GetMediaByTokenDefinitionID(ctx context.Context, id persist.DBID) (db.TokenMedia, error) {
	// Validate
	if err := validate.ValidateFields(api.validator, validate.ValidationMap{
		"tokenDefinitionID": validate.WithTag(id, "required"),
	}); err != nil {
		return db.TokenMedia{}, err
	}
	return api.loaders.MediaByTokenDefinitionID.Load(id)
}

func (api TokenAPI) ViewToken(ctx context.Context, tokenID persist.DBID, collectionID persist.DBID) (db.Event, error) {
	// Validate
	if err := validate.ValidateFields(api.validator, validate.ValidationMap{
		"tokenID":      validate.WithTag(tokenID, "required"),
		"collectionID": validate.WithTag(collectionID, "required"),
	}); err != nil {
		return db.Event{}, err
	}

<<<<<<< HEAD
	td, err := api.queries.GetTokenDefinitionByTokenDbid(ctx, tokenID)
=======
	token, err := api.loaders.GetTokenByIdBatch.Load(tokenID)
>>>>>>> a5562d7f
	if err != nil {
		return db.Event{}, err
	}

	currCol, err := api.queries.GetCollectionById(ctx, collectionID)
	if err != nil {
		return db.Event{}, err
	}

	gc := util.MustGetGinContext(ctx)

	if auth.GetUserAuthedFromCtx(gc) {
		userID, err := getAuthenticatedUserID(ctx)
		if err != nil {
			return db.Event{}, err
		}
		eventPtr, err := api.repos.EventRepository.Add(ctx, db.Event{
			ActorID:        persist.DBIDToNullStr(userID),
			Action:         persist.ActionViewedToken,
			ResourceTypeID: persist.ResourceTypeToken,
			TokenID:        tokenID,
			CollectionID:   collectionID,
			GalleryID:      currCol.GalleryID,
			SubjectID:      tokenID,
			Data: persist.EventData{
				TokenContractID:   td.ContractID,
				TokenDefinitionID: td.ID,
			},
		})
		if err != nil {
			return db.Event{}, err
		}
		return *eventPtr, nil
	}
	return db.Event{}, nil
}

<<<<<<< HEAD
// GetProcessingStateByTokenDefinitionID returns true if a token is queued for processing, or is currently being processed.
func (api TokenAPI) GetProcessingStateByTokenDefinitionID(ctx context.Context, id persist.DBID) (bool, error) {
	return api.manager.Processing(ctx, id), nil
}

func (api TokenAPI) GetTokenDefinitionByTokenDBID(ctx context.Context, id persist.DBID) (db.TokenDefinition, error) {
	// Validate
	if err := validate.ValidateFields(api.validator, validate.ValidationMap{
		"tokenDBID": validate.WithTag(id, "required"),
	}); err != nil {
		return db.TokenDefinition{}, err
	}
	return api.loaders.TokenDefinitionByTokenDBID.Load(id)
}

func (api TokenAPI) GetTokenDefinitionByID(ctx context.Context, id persist.DBID) (db.TokenDefinition, error) {
	// Validate
	if err := validate.ValidateFields(api.validator, validate.ValidationMap{
		"tokenDefinitionID": validate.WithTag(id, "required"),
	}); err != nil {
		return db.TokenDefinition{}, err
=======
// GetProcessingState returns true if a token is queued for processing, or is currently being processed.
func (api TokenAPI) GetProcessingState(ctx context.Context, tokenID persist.DBID) (bool, error) {
	token, err := api.loaders.GetTokenByIdBatch.Load(tokenID)
	if err != nil {
		return false, err
	}
	contract, err := api.loaders.GetContractsByIDs.Load(token.Contract.String())
	if err != nil {
		return false, err
>>>>>>> a5562d7f
	}
	return api.loaders.TokenDefinitionByID.Load(id)
}<|MERGE_RESOLUTION|>--- conflicted
+++ resolved
@@ -276,41 +276,9 @@
 		params.IncludeCreator = true
 	}
 
-	results, err := api.loaders.GetTokensByUserIdBatch.Load(params)
-	if err != nil {
-		return nil, err
-	}
-
-	tokens := util.MapWithoutError(results, func(r db.GetTokensByUserIdBatchRow) db.Token {
-		return r.Token
-	})
-
-	return tokens, nil
-}
-
-<<<<<<< HEAD
-=======
-func (api TokenAPI) GetTokensByUserIDAndChain(ctx context.Context, userID persist.DBID, chain persist.Chain) ([]db.Token, error) {
-	// Validate
-	if err := validate.ValidateFields(api.validator, validate.ValidationMap{
-		"userID": validate.WithTag(userID, "required"),
-		"chain":  validate.WithTag(chain, "chain"),
-	}); err != nil {
-		return nil, err
-	}
-
-	tokens, err := api.loaders.GetTokensByUserIdAndChainBatch.Load(db.GetTokensByUserIdAndChainBatchParams{
-		OwnerUserID: userID,
-		Chain:       chain,
-	})
-	if err != nil {
-		return nil, err
-	}
-
-	return tokens, nil
-}
-
->>>>>>> a5562d7f
+	return api.loaders.GetTokensByUserIdBatch.Load(params)
+}
+
 func (api TokenAPI) SyncTokensAdmin(ctx context.Context, chains []persist.Chain, userID persist.DBID) error {
 	key := fmt.Sprintf("sync:owned:%s", userID.String())
 
@@ -437,26 +405,18 @@
 		return err
 	}
 
-<<<<<<< HEAD
+	// XXX: TODO CHANGE THIS TO A LOADER
 	td, err := api.queries.GetTokenDefinitionByTokenDbid(ctx, tokenDBID)
-=======
-	token, err := api.loaders.GetTokenByIdBatch.Load(tokenDBID)
->>>>>>> a5562d7f
 	if err != nil {
 		if errors.Is(err, pgx.ErrNoRows) {
 			return persist.ErrTokenDefinitionNotFoundByTokenDBID{ID: tokenDBID}
 		}
 		return fmt.Errorf("failed to load token: %w", err)
 	}
-<<<<<<< HEAD
-=======
-	contract, err := api.loaders.GetContractsByIDs.Load(token.Contract.String())
-	if err != nil {
-		return fmt.Errorf("failed to load contract for token: %w", err)
-	}
->>>>>>> a5562d7f
-
-	err = api.multichainProvider.RefreshToken(ctx, persist.NewTokenIdentifiers(td.ContractAddress, td.TokenID, td.Chain))
+
+	tID := persist.NewTokenIdentifiers(td.ContractAddress, td.TokenID, td.Chain)
+
+	err = api.multichainProvider.RefreshToken(ctx, tID)
 	if err != nil {
 		return ErrTokenRefreshFailed{Message: err.Error()}
 	}
@@ -497,11 +457,7 @@
 	for _, token := range tokens {
 		token := token
 		wp.Submit(func() {
-<<<<<<< HEAD
 			td, err := api.queries.GetTokenDefinitionByTokenDbid(ctx, token.ID)
-=======
-			contract, err := api.loaders.GetContractsByIDs.Load(token.Contract.String())
->>>>>>> a5562d7f
 			if err != nil {
 				errChan <- err
 				return
@@ -592,21 +548,6 @@
 	})
 }
 
-<<<<<<< HEAD
-func (api TokenAPI) GetMediaByTokenID(ctx context.Context, tokenID persist.DBID) (db.TokenMedia, error) {
-=======
-func (api TokenAPI) MediaByMediaID(ctx context.Context, mediaID persist.DBID) (db.TokenMedia, error) {
->>>>>>> a5562d7f
-	// Validate
-	if err := validate.ValidateFields(api.validator, validate.ValidationMap{
-		"mediaID": validate.WithTag(mediaID, "required"),
-	}); err != nil {
-		return db.TokenMedia{}, err
-	}
-
-	return api.loaders.GetMediaByMediaIDIgnoringStatus.Load(mediaID)
-}
-
 func (api TokenAPI) GetTokenDefinitionAndMediaByTokenDBID(ctx context.Context, tokenDBID persist.DBID) (db.TokenDefinition, db.TokenMedia, error) {
 	// Validate
 	if err := validate.ValidateFields(api.validator, validate.ValidationMap{
@@ -640,7 +581,7 @@
 	}); err != nil {
 		return db.TokenMedia{}, err
 	}
-	return api.loaders.MediaByTokenDefinitionID.Load(id)
+	return api.loaders.GetMediaByTokenDefinitionIDIgnoringStatusBatch.Load(id)
 }
 
 func (api TokenAPI) ViewToken(ctx context.Context, tokenID persist.DBID, collectionID persist.DBID) (db.Event, error) {
@@ -652,11 +593,7 @@
 		return db.Event{}, err
 	}
 
-<<<<<<< HEAD
 	td, err := api.queries.GetTokenDefinitionByTokenDbid(ctx, tokenID)
-=======
-	token, err := api.loaders.GetTokenByIdBatch.Load(tokenID)
->>>>>>> a5562d7f
 	if err != nil {
 		return db.Event{}, err
 	}
@@ -694,7 +631,6 @@
 	return db.Event{}, nil
 }
 
-<<<<<<< HEAD
 // GetProcessingStateByTokenDefinitionID returns true if a token is queued for processing, or is currently being processed.
 func (api TokenAPI) GetProcessingStateByTokenDefinitionID(ctx context.Context, id persist.DBID) (bool, error) {
 	return api.manager.Processing(ctx, id), nil
@@ -707,7 +643,7 @@
 	}); err != nil {
 		return db.TokenDefinition{}, err
 	}
-	return api.loaders.TokenDefinitionByTokenDBID.Load(id)
+	return api.loaders.GetTokenDefinitionByTokenDbidBatch.Load(id)
 }
 
 func (api TokenAPI) GetTokenDefinitionByID(ctx context.Context, id persist.DBID) (db.TokenDefinition, error) {
@@ -716,17 +652,6 @@
 		"tokenDefinitionID": validate.WithTag(id, "required"),
 	}); err != nil {
 		return db.TokenDefinition{}, err
-=======
-// GetProcessingState returns true if a token is queued for processing, or is currently being processed.
-func (api TokenAPI) GetProcessingState(ctx context.Context, tokenID persist.DBID) (bool, error) {
-	token, err := api.loaders.GetTokenByIdBatch.Load(tokenID)
-	if err != nil {
-		return false, err
-	}
-	contract, err := api.loaders.GetContractsByIDs.Load(token.Contract.String())
-	if err != nil {
-		return false, err
->>>>>>> a5562d7f
-	}
-	return api.loaders.TokenDefinitionByID.Load(id)
+	}
+	return api.loaders.GetTokenDefinitionByIdBatch.Load(id)
 }