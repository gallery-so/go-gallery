--- conflicted
+++ resolved
@@ -658,11 +658,7 @@
 	}); err != nil {
 		return db.TokenDefinition{}, err
 	}
-<<<<<<< HEAD
 	return api.loaders.GetTokenDefinitionByIdBatch.Load(id)
-=======
-	t := persist.NewTokenIdentifiers(contract.Address, token.TokenID, contract.Chain)
-	return api.manager.Processing(ctx, t), nil
 }
 
 // syncableChains returns a list of chains that the user is allowed to sync, and a callback to release the locks for those chains.
@@ -690,5 +686,4 @@
 	}
 
 	return chainsToSync, callback, nil
->>>>>>> 5355c585
 }