--- conflicted
+++ resolved
@@ -461,8 +461,6 @@
 	}
 
 	return api.repos.TokenRepository.FlagTokensAsUserMarkedSpam(ctx, userID, tokens, isSpam)
-<<<<<<< HEAD
-=======
 }
 
 func (api TokenAPI) MediaByTokenID(ctx context.Context, tokenID persist.DBID) (db.TokenMedia, error) {
@@ -474,5 +472,4 @@
 	}
 
 	return api.loaders.MediaByTokenID.Load(tokenID)
->>>>>>> b9b0bdcf
 }