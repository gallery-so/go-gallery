package publicapi

import (
	"context"
	"fmt"
	"time"

	"cloud.google.com/go/storage"
	"github.com/ethereum/go-ethereum/ethclient"
	"github.com/everFinance/goar"
	"github.com/go-playground/validator/v10"
	shell "github.com/ipfs/go-ipfs-api"
	db "github.com/mikeydub/go-gallery/db/gen/coredb"
	"github.com/mikeydub/go-gallery/graphql/dataloader"
	"github.com/mikeydub/go-gallery/service/auth"
	"github.com/mikeydub/go-gallery/service/membership"
	"github.com/mikeydub/go-gallery/service/persist"
	sentryutil "github.com/mikeydub/go-gallery/service/sentry"
	"github.com/mikeydub/go-gallery/service/user"
	"github.com/mikeydub/go-gallery/util"
	"github.com/mikeydub/go-gallery/validate"
)

type UserAPI struct {
	repos         *persist.Repositories
	queries       *db.Queries
	loaders       *dataloader.Loaders
	validator     *validator.Validate
	ethClient     *ethclient.Client
	ipfsClient    *shell.Shell
	arweaveClient *goar.Client
	storageClient *storage.Client
}

func (api UserAPI) GetLoggedInUserId(ctx context.Context) persist.DBID {
	gc := util.GinContextFromContext(ctx)
	return auth.GetUserIDFromCtx(gc)
}

func (api UserAPI) IsUserLoggedIn(ctx context.Context) bool {
	gc := util.GinContextFromContext(ctx)
	return auth.GetUserAuthedFromCtx(gc)
}

func (api UserAPI) GetUserById(ctx context.Context, userID persist.DBID) (*db.User, error) {
	// Validate
	if err := validateFields(api.validator, validationMap{
		"userID": {userID, "required"},
	}); err != nil {
		return nil, err
	}

	user, err := api.loaders.UserByUserID.Load(userID)
	if err != nil {
		return nil, err
	}

	return &user, nil
}

func (api UserAPI) GetUsersByIDs(ctx context.Context, userIDs []persist.DBID, before, after *string, first, last *int) ([]db.User, PageInfo, error) {
	// Validate
	if err := validateFields(api.validator, validationMap{
		"userIDs": {userIDs, "required"},
	}); err != nil {
		return nil, PageInfo{}, err
	}

	queryFunc := func(params timeIDPagingParams) ([]interface{}, error) {

		users, err := api.queries.GetUsersByIDs(ctx, db.GetUsersByIDsParams{
			Limit:         params.Limit,
			UserIds:       userIDs,
			CurBeforeTime: params.CursorBeforeTime,
			CurBeforeID:   params.CursorBeforeID,
			CurAfterTime:  params.CursorAfterTime,
			CurAfterID:    params.CursorAfterID,
			PagingForward: params.PagingForward,
		})
		if err != nil {
			return nil, err
		}

		interfaces := make([]interface{}, len(users))
		for i, user := range users {
			interfaces[i] = user
		}

		return interfaces, nil
	}

	countFunc := func() (int, error) {
		return len(userIDs), nil
	}

	cursorFunc := func(i interface{}) (time.Time, persist.DBID, error) {
		if user, ok := i.(db.User); ok {
			return user.CreatedAt, user.ID, nil
		}
		return time.Time{}, "", fmt.Errorf("interface{} is not an user")
	}

	paginator := timeIDPaginator{
		QueryFunc:  queryFunc,
		CursorFunc: cursorFunc,
		CountFunc:  countFunc,
	}

	results, pageInfo, err := paginator.paginate(before, after, first, last)

	users := make([]db.User, len(results))
	for i, result := range results {
		if user, ok := result.(db.User); ok {
			users[i] = user
		}
	}

	return users, pageInfo, err
}

func (api UserAPI) GetUserByUsername(ctx context.Context, username string) (*db.User, error) {
	// Validate
	if err := validateFields(api.validator, validationMap{
		"username": {username, "required"},
	}); err != nil {
		return nil, err
	}

	user, err := api.loaders.UserByUsername.Load(username)
	if err != nil {
		return nil, err
	}

	return &user, nil
}

func (api UserAPI) GetUsersWithTrait(ctx context.Context, trait string) ([]db.User, error) {
	// Validate
	if err := validateFields(api.validator, validationMap{
		"trait": {trait, "required"},
	}); err != nil {
		return nil, err
	}

	users, err := api.loaders.UsersWithTrait.Load(trait)
	if err != nil {
		return nil, err
	}

	return users, nil
}

func (api UserAPI) AddWalletToUser(ctx context.Context, chainAddress persist.ChainAddress, authenticator auth.Authenticator) error {
	// Validate
	if err := validateFields(api.validator, validationMap{
		"chainAddress":  {chainAddress, "required"},
		"authenticator": {authenticator, "required"},
	}); err != nil {
		return err
	}

	userID, err := getAuthenticatedUser(ctx)
	if err != nil {
		return err
	}

	err = user.AddWalletToUser(ctx, userID, chainAddress, authenticator, api.repos.UserRepository, api.repos.WalletRepository)
	if err != nil {
		return err
	}

	return nil
}

func (api UserAPI) RemoveWalletsFromUser(ctx context.Context, walletIDs []persist.DBID) error {
	// Validate
	if err := validateFields(api.validator, validationMap{
		"walletIDs": {walletIDs, "required,unique,dive,required"},
	}); err != nil {
		return err
	}

	userID, err := getAuthenticatedUser(ctx)
	if err != nil {
		return err
	}

	err = user.RemoveWalletsFromUser(ctx, userID, walletIDs, api.repos.UserRepository)
	if err != nil {
		return err
	}

	return nil
}

func (api UserAPI) CreateUser(ctx context.Context, authenticator auth.Authenticator, username string, bio string) (userID persist.DBID, galleryID persist.DBID, err error) {
	// Validate
	if err := validateFields(api.validator, validationMap{
		"username": {username, "required,username"},
		"bio":      {bio, "bio"},
	}); err != nil {
		return "", "", err
	}

	userID, galleryID, err = user.CreateUser(ctx, authenticator, username, bio, api.repos.UserRepository, api.repos.GalleryRepository)

	// Send event
	err = dispatchEvent(ctx, db.Event{
		ActorID:        userID,
		Action:         persist.ActionUserCreated,
		ResourceTypeID: persist.ResourceTypeUser,
		UserID:         userID,
		SubjectID:      userID,
		Data:           persist.EventData{UserBio: bio},
<<<<<<< HEAD
	}, nil)
=======
	}, api.validator)
	if err != nil {
		return "", "", err
	}
>>>>>>> 603338d0

	return userID, galleryID, err
}

func (api UserAPI) UpdateUserInfo(ctx context.Context, username string, bio string) error {
	// Validate
	if err := validateFields(api.validator, validationMap{
		"username": {username, "required,username"},
		"bio":      {bio, "bio"},
	}); err != nil {
		return err
	}

	// Sanitize
	bio = validate.SanitizationPolicy.Sanitize(bio)

	userID, err := getAuthenticatedUser(ctx)
	if err != nil {
		return err
	}

	err = user.UpdateUserInfo(ctx, userID, username, bio, api.repos.UserRepository, api.ethClient)
	if err != nil {
		return err
	}

	return nil
}

func (api UserAPI) UpdateUserNotificationSettings(ctx context.Context, notificationSettings persist.UserNotificationSettings) error {
	// Validate
	if err := validateFields(api.validator, validationMap{
		"notification_settings": {notificationSettings, "required"},
	}); err != nil {
		return err
	}

	userID, err := getAuthenticatedUser(ctx)
	if err != nil {
		return err
	}

	return api.queries.UpdateNotificationSettingsByID(ctx, db.UpdateNotificationSettingsByIDParams{ID: userID, NotificationSettings: notificationSettings})
}

func (api UserAPI) GetMembershipTiers(ctx context.Context, forceRefresh bool) ([]persist.MembershipTier, error) {
	// Nothing to validate
	return membership.GetMembershipTiers(ctx, forceRefresh, api.repos.MembershipRepository, api.repos.UserRepository, api.repos.GalleryRepository, api.repos.WalletRepository, api.ethClient, api.ipfsClient, api.arweaveClient, api.storageClient)
}

func (api UserAPI) GetMembershipByMembershipId(ctx context.Context, membershipID persist.DBID) (*db.Membership, error) {
	// Validate
	if err := validateFields(api.validator, validationMap{
		"membershipID": {membershipID, "required"},
	}); err != nil {
		return nil, err
	}

	membership, err := api.loaders.MembershipByMembershipID.Load(membershipID)
	if err != nil {
		return nil, err
	}

	return &membership, nil
}

func (api UserAPI) GetFollowersByUserId(ctx context.Context, userID persist.DBID) ([]db.User, error) {
	// Validate
	if err := validateFields(api.validator, validationMap{
		"userID": {userID, "required"},
	}); err != nil {
		return nil, err
	}

	if _, err := api.GetUserById(ctx, userID); err != nil {
		return nil, err
	}

	followers, err := api.loaders.FollowersByUserID.Load(userID)
	if err != nil {
		return nil, err
	}

	return followers, nil
}

func (api UserAPI) GetFollowingByUserId(ctx context.Context, userID persist.DBID) ([]db.User, error) {
	// Validate
	if err := validateFields(api.validator, validationMap{
		"userID": {userID, "required"},
	}); err != nil {
		return nil, err
	}

	if _, err := api.GetUserById(ctx, userID); err != nil {
		return nil, err
	}

	following, err := api.loaders.FollowingByUserID.Load(userID)
	if err != nil {
		return nil, err
	}

	return following, nil
}

func (api UserAPI) FollowUser(ctx context.Context, userID persist.DBID) error {
	// Validate
	curUserID, err := getAuthenticatedUser(ctx)
	if err != nil {
		return err
	}

	if err := validateFields(api.validator, validationMap{
		"userID": {userID, fmt.Sprintf("required,ne=%s", curUserID)},
	}); err != nil {
		return err
	}

	if _, err := api.GetUserById(ctx, userID); err != nil {
		return err
	}

	refollowed, err := api.repos.UserRepository.AddFollower(ctx, curUserID, userID)
	if err != nil {
		return err
	}

	// Send event
	go dispatchFollowEventToFeed(sentryutil.NewSentryHubGinContext(ctx), api, curUserID, userID, refollowed)

	return nil
}

func (api UserAPI) UnfollowUser(ctx context.Context, userID persist.DBID) error {
	// Validate
	if err := validateFields(api.validator, validationMap{
		"userID": {userID, "required"},
	}); err != nil {
		return err
	}

	curUserID, err := getAuthenticatedUser(ctx)
	if err != nil {
		return err
	}

	return api.repos.UserRepository.RemoveFollower(ctx, curUserID, userID)
}

func dispatchFollowEventToFeed(ctx context.Context, api UserAPI, curUserID persist.DBID, followedUserID persist.DBID, refollowed bool) {
	followedBack, err := api.repos.UserRepository.UserFollowsUser(ctx, followedUserID, curUserID)

	if err != nil {
		sentryutil.ReportError(ctx, err)
		return
	}

	pushEvent(ctx, db.Event{
		ActorID:        curUserID,
		Action:         persist.ActionUserFollowedUsers,
		ResourceTypeID: persist.ResourceTypeUser,
		UserID:         curUserID,
		SubjectID:      followedUserID,
		Data:           persist.EventData{UserFollowedBack: followedBack, UserRefollowed: refollowed},
	})
}<|MERGE_RESOLUTION|>--- conflicted
+++ resolved
@@ -212,14 +212,10 @@
 		UserID:         userID,
 		SubjectID:      userID,
 		Data:           persist.EventData{UserBio: bio},
-<<<<<<< HEAD
-	}, nil)
-=======
 	}, api.validator)
 	if err != nil {
 		return "", "", err
 	}
->>>>>>> 603338d0
 
 	return userID, galleryID, err
 }
