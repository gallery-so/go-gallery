package publicapi

import (
	"context"
	"encoding/json"
	"errors"
	"fmt"
	"strconv"
	"strings"
	"time"

	gcptasks "cloud.google.com/go/cloudtasks/apiv2"
	"github.com/mikeydub/go-gallery/service/task"

	"cloud.google.com/go/storage"
	"github.com/ethereum/go-ethereum/ethclient"
	"github.com/everFinance/goar"
	"github.com/gallery-so/fracdex"
	"github.com/go-playground/validator/v10"
	shell "github.com/ipfs/go-ipfs-api"
	"github.com/jackc/pgtype"
	"github.com/jackc/pgx/v4"
	"github.com/jinzhu/copier"

	db "github.com/mikeydub/go-gallery/db/gen/coredb"
	"github.com/mikeydub/go-gallery/event"
	"github.com/mikeydub/go-gallery/graphql/dataloader"
	"github.com/mikeydub/go-gallery/graphql/model"
	"github.com/mikeydub/go-gallery/service/auth"
	"github.com/mikeydub/go-gallery/service/emails"
	"github.com/mikeydub/go-gallery/service/eth"
	"github.com/mikeydub/go-gallery/service/logger"
	"github.com/mikeydub/go-gallery/service/media"
	"github.com/mikeydub/go-gallery/service/membership"
	"github.com/mikeydub/go-gallery/service/multichain"
	"github.com/mikeydub/go-gallery/service/persist"
	"github.com/mikeydub/go-gallery/service/persist/postgres"
	"github.com/mikeydub/go-gallery/service/recommend"
	"github.com/mikeydub/go-gallery/service/rpc/ipfs"
	sentryutil "github.com/mikeydub/go-gallery/service/sentry"
	"github.com/mikeydub/go-gallery/service/socialauth"
	"github.com/mikeydub/go-gallery/service/user"
	"github.com/mikeydub/go-gallery/util"
	"github.com/mikeydub/go-gallery/validate"
)

var ErrProfileImageTooManySources = errors.New("too many profile image sources provided")
var ErrProfileImageUnknownSource = errors.New("unknown profile image source to use")
var ErrProfileImageNotTokenOwner = errors.New("user is not an owner of the token")
var ErrProfileImageNotWalletOwner = errors.New("user is not the owner of the wallet")

type UserAPI struct {
	repos              *postgres.Repositories
	queries            *db.Queries
	loaders            *dataloader.Loaders
	validator          *validator.Validate
	ethClient          *ethclient.Client
	ipfsClient         *shell.Shell
	arweaveClient      *goar.Client
	storageClient      *storage.Client
	multichainProvider *multichain.Provider
	taskClient         *gcptasks.Client
}

func (api UserAPI) GetLoggedInUserId(ctx context.Context) persist.DBID {
	gc := util.MustGetGinContext(ctx)
	return auth.GetUserIDFromCtx(gc)
}

func (api UserAPI) IsUserLoggedIn(ctx context.Context) bool {
	gc := util.MustGetGinContext(ctx)
	return auth.GetUserAuthedFromCtx(gc)
}

func (api UserAPI) GetUserById(ctx context.Context, userID persist.DBID) (*db.User, error) {
	// Validate
	if err := validate.ValidateFields(api.validator, validate.ValidationMap{
		"userID": validate.WithTag(userID, "required"),
	}); err != nil {
		return nil, err
	}

	user, err := api.loaders.GetUserByIdBatch.Load(userID)
	if err != nil {
		return nil, err
	}

	return &user, nil
}

func (api UserAPI) GetUserByVerifiedEmailAddress(ctx context.Context, emailAddress persist.Email) (*db.User, error) {
	// Validate
	if err := validate.ValidateFields(api.validator, validate.ValidationMap{
		"emailAddress": validate.WithTag(emailAddress, "required"),
	}); err != nil {
		return nil, err
	}

	// Intentionally using queries here instead of a dataloader. Caching a user by email address is tricky
	// because the key (email address) isn't part of the user object, and this method isn't currently invoked
	// in a way that would benefit from dataloaders or caching anyway.
	user, err := api.queries.GetUserByVerifiedEmailAddress(ctx, emailAddress.String())

	if err != nil {
		if err == pgx.ErrNoRows {
			err = persist.ErrUserNotFound{Email: emailAddress}
		}
		return nil, err
	}

	return &user, nil
}

// GetUserWithPII returns the current user and their associated personally identifiable information
func (api UserAPI) GetUserWithPII(ctx context.Context) (*db.PiiUserView, error) {
	// Nothing to validate

	userID, err := getAuthenticatedUserID(ctx)
	if err != nil {
		return nil, err
	}

	userWithPII, err := api.queries.GetUserWithPIIByID(ctx, userID)
	if err != nil {
		return nil, err
	}

	return &userWithPII, nil
}

func (api UserAPI) GetUsersByIDs(ctx context.Context, userIDs []persist.DBID, before, after *string, first, last *int) ([]db.User, PageInfo, error) {
	// Validate
	if err := validate.ValidateFields(api.validator, validate.ValidationMap{
		"userIDs": validate.WithTag(userIDs, "required"),
	}); err != nil {
		return nil, PageInfo{}, err
	}

	if err := validatePaginationParams(api.validator, first, last); err != nil {
		return nil, PageInfo{}, err
	}

	queryFunc := func(params timeIDPagingParams) ([]interface{}, error) {

		users, err := api.queries.GetUsersByIDs(ctx, db.GetUsersByIDsParams{
			Limit:         params.Limit,
			UserIds:       userIDs,
			CurBeforeTime: params.CursorBeforeTime,
			CurBeforeID:   params.CursorBeforeID,
			CurAfterTime:  params.CursorAfterTime,
			CurAfterID:    params.CursorAfterID,
			PagingForward: params.PagingForward,
		})
		if err != nil {
			return nil, err
		}

		interfaces := make([]interface{}, len(users))
		for i, user := range users {
			interfaces[i] = user
		}

		return interfaces, nil
	}

	countFunc := func() (int, error) {
		return len(userIDs), nil
	}

	cursorFunc := func(i interface{}) (time.Time, persist.DBID, error) {
		if user, ok := i.(db.User); ok {
			return user.CreatedAt, user.ID, nil
		}
		return time.Time{}, "", fmt.Errorf("interface{} is not an user")
	}

	paginator := timeIDPaginator{
		QueryFunc:  queryFunc,
		CursorFunc: cursorFunc,
		CountFunc:  countFunc,
	}

	results, pageInfo, err := paginator.paginate(before, after, first, last)

	users := make([]db.User, len(results))
	for i, result := range results {
		if user, ok := result.(db.User); ok {
			users[i] = user
		}
	}

	return users, pageInfo, err
}

func (api UserAPI) GetUserByUsername(ctx context.Context, username string) (*db.User, error) {
	// Validate
	if err := validate.ValidateFields(api.validator, validate.ValidationMap{
		"username": validate.WithTag(username, "required"),
	}); err != nil {
		return nil, err
	}

	user, err := api.loaders.GetUserByUsernameBatch.Load(username)
	if err != nil {
		return nil, err
	}

	return &user, nil
}

func (api UserAPI) GetUserByAddress(ctx context.Context, chainAddress persist.ChainAddress) (*db.User, error) {
	// Validate
	if err := validate.ValidateFields(api.validator, validate.ValidationMap{
		"chainAddress": validate.WithTag(chainAddress, "required"),
	}); err != nil {
		return nil, err
	}

	chain := chainAddress.Chain()
	user, err := api.loaders.GetUserByAddressAndL1Batch.Load(db.GetUserByAddressAndL1BatchParams{
		L1Chain: chain.L1Chain(),
		Address: persist.Address(chain.NormalizeAddress(chainAddress.Address())),
	})
	if err != nil {
		return nil, err
	}

	return &user, nil
}

func (api UserAPI) GetUsersWithTrait(ctx context.Context, trait string) ([]db.User, error) {
	// Validate
	if err := validate.ValidateFields(api.validator, validate.ValidationMap{
		"trait": validate.WithTag(trait, "required"),
	}); err != nil {
		return nil, err
	}

	users, err := api.loaders.GetUsersWithTraitBatch.Load(trait)
	if err != nil {
		return nil, err
	}

	return users, nil
}

func (api *UserAPI) OptInForRoles(ctx context.Context, roles []persist.Role) (*db.User, error) {
	if err := validate.ValidateFields(api.validator, validate.ValidationMap{
		"roles": validate.WithTag(roles, "required,min=1,unique,dive,role,opt_in_role"),
	}); err != nil {
		return nil, err
	}

	userID, err := getAuthenticatedUserID(ctx)
	if err != nil {
		return nil, err
	}

	// The opt_in_role validator already checks this, but let's be explicit about not letting
	// users opt in for the admin role.
	for _, role := range roles {
		if role == persist.RoleAdmin {
			err = errors.New("cannot opt in for admin role")
			sentryutil.ReportError(ctx, err)
			return nil, err
		}
	}

	newRoles := util.MapWithoutError(roles, func(role persist.Role) string { return string(role) })
	ids := util.MapWithoutError(roles, func(role persist.Role) string { return persist.GenerateID().String() })

	err = api.queries.AddUserRoles(ctx, db.AddUserRolesParams{
		UserID: userID,
		Ids:    ids,
		Roles:  newRoles,
	})

	if err != nil {
		return nil, err
	}

	// Even though the user's roles have changed in the database, it could take a while before
	// the new roles are reflected in their auth token. Forcing an auth token refresh will
	// make the roles appear immediately.
	err = For(ctx).Auth.ForceAuthTokenRefresh(ctx, userID)
	if err != nil {
		logger.For(ctx).Errorf("error forcing auth token refresh for user %s: %s", userID, err)
	}

	user, err := api.queries.GetUserById(ctx, userID)
	if err != nil {
		return nil, err
	}

	return &user, err
}

func (api *UserAPI) OptOutForRoles(ctx context.Context, roles []persist.Role) (*db.User, error) {
	if err := validate.ValidateFields(api.validator, validate.ValidationMap{
		"roles": validate.WithTag(roles, "required,min=1,unique,dive,role,opt_in_role"),
	}); err != nil {
		return nil, err
	}

	userID, err := getAuthenticatedUserID(ctx)
	if err != nil {
		return nil, err
	}

	// The opt_in_role validator already checks this, but let's be explicit about not letting
	// users opt out of the admin role.
	for _, role := range roles {
		if role == persist.RoleAdmin {
			err := errors.New("cannot opt out of admin role")
			sentryutil.ReportError(ctx, err)
			return nil, err
		}
	}

	err = api.queries.DeleteUserRoles(ctx, db.DeleteUserRolesParams{
		Roles:  roles,
		UserID: userID,
	})

	if err != nil {
		return nil, err
	}

	// Even though the user's roles have changed in the database, it could take a while before
	// the new roles are reflected in their auth token. Forcing an auth token refresh will
	// make the roles appear immediately.
	err = For(ctx).Auth.ForceAuthTokenRefresh(ctx, userID)
	if err != nil {
		logger.For(ctx).Errorf("error forcing auth token refresh for user %s: %s", userID, err)
	}

	user, err := api.queries.GetUserById(ctx, userID)
	if err != nil {
		return nil, err
	}

	return &user, err
}

func (api *UserAPI) GetUserRolesByUserID(ctx context.Context, userID persist.DBID) ([]persist.Role, error) {
	return auth.RolesByUserID(ctx, api.queries, userID)
}

func (api *UserAPI) UserIsAdmin(ctx context.Context) bool {
	for _, role := range getUserRoles(ctx) {
		if role == persist.RoleAdmin {
			return true
		}
	}
	return false
}

func (api UserAPI) PaginateUsersWithRole(ctx context.Context, role persist.Role, before *string, after *string, first *int, last *int) ([]db.User, PageInfo, error) {
	// Validate
	if err := validate.ValidateFields(api.validator, validate.ValidationMap{
		"role": validate.WithTag(role, "required,role"),
	}); err != nil {
		return nil, PageInfo{}, err
	}

	if err := validatePaginationParams(api.validator, first, last); err != nil {
		return nil, PageInfo{}, err
	}

	queryFunc := func(params lexicalPagingParams) ([]interface{}, error) {
		keys, err := api.queries.GetUsersWithRolePaginate(ctx, db.GetUsersWithRolePaginateParams{
			Role:          role,
			Limit:         params.Limit,
			CurBeforeKey:  params.CursorBeforeKey,
			CurBeforeID:   params.CursorBeforeID,
			CurAfterKey:   params.CursorAfterKey,
			CurAfterID:    params.CursorAfterID,
			PagingForward: params.PagingForward,
		})

		if err != nil {
			return nil, err
		}

		results := make([]interface{}, len(keys))
		for i, key := range keys {
			results[i] = key
		}

		return results, nil
	}

	cursorFunc := func(i interface{}) (string, persist.DBID, error) {
		if row, ok := i.(db.User); ok {
			return row.UsernameIdempotent.String, row.ID, nil
		}
		return "", "", fmt.Errorf("interface{} is not a db.User")
	}

	paginator := lexicalPaginator{
		QueryFunc:  queryFunc,
		CursorFunc: cursorFunc,
	}

	results, pageInfo, err := paginator.paginate(before, after, first, last)

	users := make([]db.User, len(results))
	for i, result := range results {
		users[i] = result.(db.User)
	}

	return users, pageInfo, err
}

func (api UserAPI) AddWalletToUser(ctx context.Context, chainAddress persist.ChainAddress, authenticator auth.Authenticator) error {
	// Validate
	if err := validate.ValidateFields(api.validator, validate.ValidationMap{
		"chainAddress":  validate.WithTag(chainAddress, "required"),
		"authenticator": validate.WithTag(authenticator, "required"),
	}); err != nil {
		return err
	}

	userID, err := getAuthenticatedUserID(ctx)
	if err != nil {
		return err
	}

	err = user.AddWalletToUser(ctx, userID, chainAddress, authenticator, api.repos.UserRepository, api.multichainProvider)
	if err != nil {
		return err
	}

	err = task.CreateTaskForAutosocialProcessUsers(ctx, task.AutosocialProcessUsersMessage{
		Users: map[persist.DBID]map[persist.SocialProvider][]persist.ChainAddress{
			userID: {
				persist.SocialProviderFarcaster: []persist.ChainAddress{chainAddress},
				persist.SocialProviderLens:      []persist.ChainAddress{chainAddress},
			},
		},
	}, api.taskClient)
	if err != nil {
		logger.For(ctx).WithError(err).Error("failed to create task for autosocial process users")
	}
	return nil
}

func (api UserAPI) RemoveWalletsFromUser(ctx context.Context, walletIDs []persist.DBID) error {
	// Validate
	if err := validate.ValidateFields(api.validator, validate.ValidationMap{
		"walletIDs": validate.WithTag(walletIDs, "required,unique,dive,required"),
	}); err != nil {
		return err
	}

	userID, err := getAuthenticatedUserID(ctx)
	if err != nil {
		return err
	}

	removedIDs, removalErr := user.RemoveWalletsFromUser(ctx, userID, walletIDs, api.repos.UserRepository)

	// If any wallet IDs were successfully removed, we need to process those removals, even if we also
	// encountered an error.
	if len(removedIDs) > 0 {
		walletRemovalMessage := task.TokenProcessingWalletRemovalMessage{
			UserID:    userID,
			WalletIDs: removedIDs,
		}

		if err := task.CreateTaskForWalletRemoval(ctx, walletRemovalMessage, api.taskClient); err != nil {
			// Just log the error here. No need to return it -- the actual wallet removal DID succeed,
			// but tokens owned by the affected wallets won't be updated until the user's next sync.
			logger.For(ctx).WithError(err).Error("failed to create task to process wallet removal")
		}
	}

	return removalErr
}

func (api UserAPI) AddSocialAccountToUser(ctx context.Context, authenticator socialauth.Authenticator, display bool) error {
	// Validate
	if err := validate.ValidateFields(api.validator, validate.ValidationMap{
		"authenticator": validate.WithTag(authenticator, "required"),
	}); err != nil {
		return err
	}

	userID, err := getAuthenticatedUserID(ctx)
	if err != nil {
		return err
	}

	res, err := authenticator.Authenticate(ctx)
	if err != nil {
		return err
	}

	return api.queries.AddSocialToUser(ctx, db.AddSocialToUserParams{
		UserID: userID,
		Socials: persist.Socials{
			res.Provider: persist.SocialUserIdentifiers{
				Provider: res.Provider,
				ID:       res.ID,
				Display:  display,
				Metadata: res.Metadata,
			},
		},
	})
}

func (api UserAPI) CreateUser(ctx context.Context, authenticator auth.Authenticator, username string, email *persist.Email, bio, galleryName, galleryDesc, galleryPos string) (userID persist.DBID, galleryID persist.DBID, err error) {
	// Validate
	if err := validate.ValidateFields(api.validator, validate.ValidationMap{
		"username": validate.WithTag(username, "required,username"),
		"bio":      validate.WithTag(bio, "bio"),
	}); err != nil {
		return "", "", err
	}

	createUserParams, err := createNewUserParamsWithAuth(ctx, authenticator, username, bio, email)
	if err != nil {
		return "", "", err
	}

	createGalleryParams, err := createNewUserGalleryParams(galleryName, galleryDesc, galleryPos)
	if err != nil {
		return "", "", err
	}

	tx, err := api.repos.BeginTx(ctx)
	if err != nil {
		return "", "", err
	}
	queries := api.queries.WithTx(tx)
	defer tx.Rollback(ctx)

	userID, galleryID, err = user.CreateUser(ctx, createUserParams, createGalleryParams, api.repos.UserRepository, queries)
	if err != nil {
		return "", "", err
	}

	err = queries.UpdateUserFeaturedGallery(ctx, db.UpdateUserFeaturedGalleryParams{GalleryID: galleryID, UserID: userID})
	if err != nil {
		return "", "", err
	}

	gc := util.MustGetGinContext(ctx)
	err = queries.AddPiiAccountCreationInfo(ctx, db.AddPiiAccountCreationInfoParams{
		UserID:    userID,
		IpAddress: gc.ClientIP(),
	})
	if err != nil {
		logger.For(ctx).Warnf("failed to get IP address for userID %s: %s\n", userID, err)
	}

	err = tx.Commit(ctx)
	if err != nil {
		return "", "", err
	}

	if createUserParams.EmailStatus == persist.EmailVerificationStatusUnverified && email != nil {
		if err := emails.RequestVerificationEmail(ctx, userID); err != nil {
			// Just the log the error since the user can verify their email later
			logger.For(ctx).Warnf("failed to send verification email: %s", err)
		}
	}

	if createUserParams.EmailStatus == persist.EmailVerificationStatusVerified {
		if err := task.CreateTaskForAddingEmailToMailingList(ctx, task.AddEmailToMailingListMessage{UserID: userID}, api.taskClient); err != nil {
			// Report error to Sentry since there's not another way to subscribe the user to the mailing list
			sentryutil.ReportError(ctx, err)
			logger.For(ctx).Warnf("failed to send mailing list subscription task: %s", err)
		}
	}

	// Send event
	err = event.Dispatch(ctx, db.Event{
		ActorID:        persist.DBIDToNullStr(userID),
		Action:         persist.ActionUserCreated,
		ResourceTypeID: persist.ResourceTypeUser,
		UserID:         userID,
		SubjectID:      userID,
		Data:           persist.EventData{UserBio: bio},
	})
	if err != nil {
		logger.For(ctx).Errorf("failed to dispatch event: %s", err)
	}

	err = task.CreateTaskForAutosocialProcessUsers(ctx, task.AutosocialProcessUsersMessage{
		Users: map[persist.DBID]map[persist.SocialProvider][]persist.ChainAddress{
			userID: {
				persist.SocialProviderFarcaster: []persist.ChainAddress{createUserParams.ChainAddress},
				persist.SocialProviderLens:      []persist.ChainAddress{createUserParams.ChainAddress},
			},
		},
	}, api.taskClient)
	if err != nil {
		logger.For(ctx).Errorf("failed to create task for autosocial process users: %s", err)
	}

	return userID, galleryID, nil
}

func (api UserAPI) UpdateUserInfo(ctx context.Context, username string, bio string) error {
	// Validate
	if err := validate.ValidateFields(api.validator, validate.ValidationMap{
		"username": validate.WithTag(username, "required,username"),
		"bio":      validate.WithTag(bio, "bio"),
	}); err != nil {
		return err
	}

	// Sanitize
	bio = validate.SanitizationPolicy.Sanitize(bio)

	userID, err := getAuthenticatedUserID(ctx)
	if err != nil {
		return err
	}

	err = user.UpdateUserInfo(ctx, userID, username, bio, api.repos.UserRepository, api.ethClient)
	if err != nil {
		return err
	}

	return nil
}

func (api UserAPI) UpdateUserPrimaryWallet(ctx context.Context, primaryWalletID persist.DBID) error {
	// Validate
	if err := validate.ValidateFields(api.validator, validate.ValidationMap{
		"primaryWalletID": validate.WithTag(primaryWalletID, "required"),
	}); err != nil {
		return err
	}

	userID, err := getAuthenticatedUserID(ctx)
	if err != nil {
		return err
	}

	err = api.queries.UpdateUserPrimaryWallet(ctx, db.UpdateUserPrimaryWalletParams{WalletID: primaryWalletID, UserID: userID})
	if err != nil {
		return err
	}

	return nil
}

func (api UserAPI) UpdateFeaturedGallery(ctx context.Context, galleryID persist.DBID) error {
	// Validate
	if err := validate.ValidateFields(api.validator, validate.ValidationMap{
		"galleryID": validate.WithTag(galleryID, "required"),
	}); err != nil {
		return err
	}

	userID, err := getAuthenticatedUserID(ctx)
	if err != nil {
		return err
	}

	// query will validate that the gallery belongs to the user
	err = api.queries.UpdateUserFeaturedGallery(ctx, db.UpdateUserFeaturedGalleryParams{GalleryID: galleryID, UserID: userID})
	if err != nil {
		return err
	}

	return nil
}

func (api UserAPI) UpdateUserEmail(ctx context.Context, email persist.Email) error {
	// Validate
	if err := validate.ValidateFields(api.validator, validate.ValidationMap{
		"email": validate.WithTag(email, "required"),
	}); err != nil {
		return err
	}

	userID, err := getAuthenticatedUserID(ctx)
	if err != nil {
		return err
	}
	err = api.queries.UpdateUserEmail(ctx, db.UpdateUserEmailParams{
		UserID:       userID,
		EmailAddress: email,
	})
	if err != nil {
		return err
	}

	err = emails.RequestVerificationEmail(ctx, userID)
	if err != nil {
		return err
	}

	return nil
}

func (api UserAPI) UpdateUserEmailNotificationSettings(ctx context.Context, settings persist.EmailUnsubscriptions) error {
	// Validate
	if err := validate.ValidateFields(api.validator, validate.ValidationMap{
		"settings": validate.WithTag(settings, "required"),
	}); err != nil {
		return err
	}

	userID, err := getAuthenticatedUserID(ctx)
	if err != nil {
		return err
	}

	// update unsubscriptions

	return emails.UpdateUnsubscriptionsByUserID(ctx, userID, settings)

}

func (api UserAPI) ResendEmailVerification(ctx context.Context) error {

	userID, err := getAuthenticatedUserID(ctx)
	if err != nil {
		return err
	}

	err = emails.RequestVerificationEmail(ctx, userID)
	if err != nil {
		return err
	}

	return nil
}

func (api UserAPI) UpdateUserNotificationSettings(ctx context.Context, notificationSettings persist.UserNotificationSettings) error {
	// Validate
	if err := validate.ValidateFields(api.validator, validate.ValidationMap{
		"notification_settings": validate.WithTag(notificationSettings, "required"),
	}); err != nil {
		return err
	}

	userID, err := getAuthenticatedUserID(ctx)
	if err != nil {
		return err
	}

	return api.queries.UpdateNotificationSettingsByID(ctx, db.UpdateNotificationSettingsByIDParams{ID: userID, NotificationSettings: notificationSettings})
}

func (api UserAPI) GetMembershipTiers(ctx context.Context, forceRefresh bool) ([]persist.MembershipTier, error) {
	// Nothing to validate
	return membership.GetMembershipTiers(ctx, forceRefresh, api.repos.MembershipRepository, api.repos.UserRepository, api.repos.GalleryRepository, api.repos.WalletRepository, api.ethClient, api.ipfsClient, api.arweaveClient, api.storageClient)
}

func (api UserAPI) GetMembershipByMembershipId(ctx context.Context, membershipID persist.DBID) (*db.Membership, error) {
	// Validate
	if err := validate.ValidateFields(api.validator, validate.ValidationMap{
		"membershipID": validate.WithTag(membershipID, "required"),
	}); err != nil {
		return nil, err
	}

	membership, err := api.loaders.GetMembershipByMembershipIdBatch.Load(membershipID)
	if err != nil {
		return nil, err
	}

	return &membership, nil
}

func (api UserAPI) GetFollowersByUserId(ctx context.Context, userID persist.DBID) ([]db.User, error) {
	// Validate
	if err := validate.ValidateFields(api.validator, validate.ValidationMap{
		"userID": validate.WithTag(userID, "required"),
	}); err != nil {
		return nil, err
	}

	if _, err := api.GetUserById(ctx, userID); err != nil {
		return nil, err
	}

	followers, err := api.loaders.GetFollowersByUserIdBatch.Load(userID)
	if err != nil {
		return nil, err
	}

	return followers, nil
}

func (api UserAPI) GetFollowingByUserId(ctx context.Context, userID persist.DBID) ([]db.User, error) {
	// Validate
	if err := validate.ValidateFields(api.validator, validate.ValidationMap{
		"userID": validate.WithTag(userID, "required"),
	}); err != nil {
		return nil, err
	}

	if _, err := api.GetUserById(ctx, userID); err != nil {
		return nil, err
	}

	following, err := api.loaders.GetFollowingByUserIdBatch.Load(userID)
	if err != nil {
		return nil, err
	}

	return following, nil
}

func (api UserAPI) SharedFollowers(ctx context.Context, userID persist.DBID, before, after *string, first, last *int) ([]db.User, PageInfo, error) {
	curUserID, _ := getAuthenticatedUserID(ctx)

	// If the user is not logged in, return an empty list of users
	if curUserID == "" {
		return []db.User{}, PageInfo{}, nil
	}

	if err := validate.ValidateFields(api.validator, validate.ValidationMap{
		"userID": validate.WithTag(userID, "required"),
	}); err != nil {
		return nil, PageInfo{}, err
	}

	if err := validatePaginationParams(api.validator, first, last); err != nil {
		return nil, PageInfo{}, err
	}

	queryFunc := func(params timeIDPagingParams) ([]any, error) {
		keys, err := api.loaders.GetSharedFollowersBatchPaginate.Load(db.GetSharedFollowersBatchPaginateParams{
			Follower:      curUserID,
			Followee:      userID,
			CurBeforeTime: params.CursorBeforeTime,
			CurBeforeID:   params.CursorBeforeID,
			CurAfterTime:  params.CursorAfterTime,
			CurAfterID:    params.CursorAfterID,
			PagingForward: params.PagingForward,
			Limit:         params.Limit,
		})
		if err != nil {
			return nil, err
		}

		results := make([]any, len(keys))
		for i, key := range keys {
			results[i] = key
		}

		return results, nil
	}

	countFunc := func() (int, error) {
		total, err := api.queries.CountSharedFollows(ctx, db.CountSharedFollowsParams{
			Follower: curUserID,
			Followee: userID,
		})
		return int(total), err
	}

	cursorFunc := func(i any) (time.Time, persist.DBID, error) {
		if row, ok := i.(db.GetSharedFollowersBatchPaginateRow); ok {
			return row.FollowedOn, row.ID, nil
		}
		return time.Time{}, "", fmt.Errorf("node is not a db.GetSharedFollowersBatchPaginateRow")
	}

	paginator := sharedFollowersPaginator{
		timeIDPaginator{
			QueryFunc:  queryFunc,
			CursorFunc: cursorFunc,
			CountFunc:  countFunc,
		},
	}

	results, pageInfo, err := paginator.paginate(before, after, first, last)

	users := make([]db.User, len(results))
	for i, result := range results {
		if row, ok := result.(db.GetSharedFollowersBatchPaginateRow); ok {
			var u db.User
			copier.Copy(&u, &row)
			users[i] = u
		}
	}

	return users, pageInfo, err
}

func (api UserAPI) SharedCommunities(ctx context.Context, userID persist.DBID, before, after *string, first, last *int) ([]db.Contract, PageInfo, error) {
	// Validate
	curUserID, _ := getAuthenticatedUserID(ctx)

	// If the user is not logged in, return an empty list of users
	if curUserID == "" {
		return []db.Contract{}, PageInfo{}, nil
	}

	if err := validate.ValidateFields(api.validator, validate.ValidationMap{
		"userID": validate.WithTag(userID, "required"),
	}); err != nil {
		return nil, PageInfo{}, err
	}

	if err := validatePaginationParams(api.validator, first, last); err != nil {
		return nil, PageInfo{}, err
	}

	queryFunc := func(params sharedContractsPaginatorParams) ([]any, error) {
		keys, err := api.loaders.GetSharedContractsBatchPaginate.Load(db.GetSharedContractsBatchPaginateParams{
			UserAID:                   curUserID,
			UserBID:                   userID,
			CurBeforeDisplayedByUserA: params.CursorBeforeDisplayedByUserA,
			CurBeforeDisplayedByUserB: params.CursorBeforeDisplayedByUserB,
			CurBeforeOwnedCount:       int32(params.CursorBeforeOwnedCount),
			CurBeforeContractID:       params.CursorBeforeContractID,
			CurAfterDisplayedByUserA:  params.CursorAfterDisplayedByUserA,
			CurAfterDisplayedByUserB:  params.CursorAfterDisplayedByUserB,
			CurAfterOwnedCount:        int32(params.CursorAfterOwnedCount),
			CurAfterContractID:        params.CursorAfterContractID,
			PagingForward:             params.PagingForward,
			Limit:                     params.Limit,
		})
		if err != nil {
			return nil, err
		}

		results := make([]any, len(keys))
		for i, key := range keys {
			results[i] = key
		}

		return results, nil
	}

	countFunc := func() (int, error) {
		total, err := api.queries.CountSharedContracts(ctx, db.CountSharedContractsParams{
			UserAID: curUserID,
			UserBID: userID,
		})
		return int(total), err
	}

	cursorFunc := func(i any) (bool, bool, int64, persist.DBID, error) {
		if row, ok := i.(db.GetSharedContractsBatchPaginateRow); ok {
			return row.DisplayedByUserA, row.DisplayedByUserB, int64(row.OwnedCount), row.ID, nil
		}
		return false, false, 0, "", fmt.Errorf("node is not a db.GetSharedContractsBatchPaginateRow")
	}

	paginator := sharedContractsPaginator{
		QueryFunc:  queryFunc,
		CursorFunc: cursorFunc,
		CountFunc:  countFunc,
	}

	results, pageInfo, err := paginator.paginate(before, after, first, last)

	contracts := make([]db.Contract, len(results))
	for i, result := range results {
		if row, ok := result.(db.GetSharedContractsBatchPaginateRow); ok {
			var c db.Contract
			copier.Copy(&c, &row)
			contracts[i] = c
		}
	}

	return contracts, pageInfo, err
}

func (api UserAPI) CreatedCommunities(ctx context.Context, userID persist.DBID, includeChains []persist.Chain, before, after *string, first, last *int) ([]db.Contract, PageInfo, error) {
	if err := validate.ValidateFields(api.validator, validate.ValidationMap{
		"userID": validate.WithTag(userID, "required"),
	}); err != nil {
		return nil, PageInfo{}, err
	}

	if err := validatePaginationParams(api.validator, first, last); err != nil {
		return nil, PageInfo{}, err
	}

	queryFunc := func(params timeIDPagingParams) ([]any, error) {
		serializedChains := make([]string, len(includeChains))
		for i, c := range includeChains {
			serializedChains[i] = strconv.Itoa(int(c))
		}
<<<<<<< HEAD
		keys, err := api.loaders.ContractsByCreatorID.Load(db.GetCreatedContractsBatchPaginateParams{
=======
		keys, err := api.loaders.GetCreatedContractsBatchPaginate.Load(db.GetCreatedContractsBatchPaginateParams{
>>>>>>> a5562d7f
			UserID:           userID,
			Chains:           strings.Join(serializedChains, ","),
			CurBeforeTime:    params.CursorBeforeTime,
			CurBeforeID:      params.CursorBeforeID,
			CurAfterTime:     params.CursorAfterTime,
			CurAfterID:       params.CursorAfterID,
			PagingForward:    params.PagingForward,
			Limit:            params.Limit,
			IncludeAllChains: len(includeChains) == 0,
		})
		if err != nil {
			return nil, err
		}

		results := make([]any, len(keys))
		for i, key := range keys {
			results[i] = key
		}

		return results, nil
	}

	cursorFunc := func(node any) (time.Time, persist.DBID, error) {
		if row, ok := node.(db.Contract); ok {
			return row.CreatedAt, row.ID, nil
		}
		return time.Time{}, "", fmt.Errorf("node is not a db.Contract")
	}

	paginator := timeIDPaginator{
		QueryFunc:  queryFunc,
		CursorFunc: cursorFunc,
	}

	results, pageInfo, err := paginator.paginate(before, after, first, last)
	if err != nil {
		return nil, PageInfo{}, err
	}

	contracts := make([]db.Contract, len(results))
	for i, result := range results {
		contracts[i] = result.(db.Contract)
	}

	return contracts, pageInfo, err
}

func (api UserAPI) FollowUser(ctx context.Context, userID persist.DBID) error {
	// Validate
	curUserID, err := getAuthenticatedUserID(ctx)
	if err != nil {
		return err
	}

	if err := validate.ValidateFields(api.validator, validate.ValidationMap{
		"userID": validate.WithTag(userID, fmt.Sprintf("required,ne=%s", curUserID)),
	}); err != nil {
		return err
	}

	if _, err := api.GetUserById(ctx, userID); err != nil {
		return err
	}

	refollowed, err := api.repos.UserRepository.AddFollower(ctx, curUserID, userID)
	if err != nil {
		return err
	}

	// Send event
	go dispatchFollowEventToFeed(sentryutil.NewSentryHubGinContext(ctx), api, curUserID, userID, refollowed)

	return nil
}

func (api UserAPI) FollowAllSocialConnections(ctx context.Context, socialType persist.SocialProvider) error {
	// Validate
	curUserID, err := getAuthenticatedUserID(ctx)
	if err != nil {
		return err
	}

	if err := validate.ValidateFields(api.validator, validate.ValidationMap{
		"socialType": validate.WithTag(socialType, "required"),
	}); err != nil {
		return err
	}

	var userIDs []string
	switch socialType {
	case persist.SocialProviderTwitter:
		onlyUnfollowing := true
		conns, err := For(ctx).Social.GetConnections(ctx, socialType, &onlyUnfollowing)
		if err != nil {
			return err
		}
		userIDs, _ = util.Map(conns, func(s model.SocialConnection) (string, error) {
			return s.UserID.String(), nil
		})

	default:
		return fmt.Errorf("invalid social type: %s", socialType)
	}

	newIDs, _ := util.Map(userIDs, func(id string) (string, error) {
		return persist.GenerateID().String(), nil
	})

	return api.queries.AddManyFollows(ctx, db.AddManyFollowsParams{
		Ids:       newIDs,
		Follower:  curUserID,
		Followees: userIDs,
	})
}

func (api UserAPI) UnfollowUser(ctx context.Context, userID persist.DBID) error {
	// Validate
	if err := validate.ValidateFields(api.validator, validate.ValidationMap{
		"userID": validate.WithTag(userID, "required"),
	}); err != nil {
		return err
	}

	curUserID, err := getAuthenticatedUserID(ctx)
	if err != nil {
		return err
	}

	return api.repos.UserRepository.RemoveFollower(ctx, curUserID, userID)
}

func dispatchFollowEventToFeed(ctx context.Context, api UserAPI, curUserID persist.DBID, followedUserID persist.DBID, refollowed bool) {
	followedBack, err := api.repos.UserRepository.UserFollowsUser(ctx, followedUserID, curUserID)

	if err != nil {
		sentryutil.ReportError(ctx, err)
		return
	}

	event.PushEvent(ctx, db.Event{
		ActorID:        persist.DBIDToNullStr(curUserID),
		Action:         persist.ActionUserFollowedUsers,
		ResourceTypeID: persist.ResourceTypeUser,
		UserID:         curUserID,
		SubjectID:      followedUserID,
		Data:           persist.EventData{UserFollowedBack: followedBack, UserRefollowed: refollowed},
	})
}

func (api UserAPI) GetUserExperiences(ctx context.Context, userID persist.DBID) ([]*model.UserExperience, error) {
	// Validate
	if err := validate.ValidateFields(api.validator, validate.ValidationMap{
		"userID": validate.WithTag(userID, "required"),
	}); err != nil {
		return nil, err
	}

	experiences, err := api.queries.GetUserExperiencesByUserID(ctx, userID)
	if err != nil {
		return nil, err
	}

	asJSON := map[string]bool{}
	if err := experiences.AssignTo(&asJSON); err != nil {
		return nil, err
	}

	result := make([]*model.UserExperience, len(model.AllUserExperienceType))
	for i, experienceType := range model.AllUserExperienceType {
		result[i] = &model.UserExperience{
			Type:        experienceType,
			Experienced: asJSON[experienceType.String()],
		}
	}
	return result, nil
}

func (api UserAPI) GetSocials(ctx context.Context, userID persist.DBID) (*model.SocialAccounts, error) {
	// Validate
	if err := validate.ValidateFields(api.validator, validate.ValidationMap{
		"userID": validate.WithTag(userID, "required"),
	}); err != nil {
		return nil, err
	}

	socials, err := api.queries.GetSocialsByUserID(ctx, userID)
	if err != nil {
		return nil, err
	}

	result := &model.SocialAccounts{}

	for prov, social := range socials {
		assignSocialToModel(ctx, prov, social, result)
	}

	return result, nil
}

func (api UserAPI) GetDisplayedSocials(ctx context.Context, userID persist.DBID) (*model.SocialAccounts, error) {
	// Validate
	if err := validate.ValidateFields(api.validator, validate.ValidationMap{
		"userID": validate.WithTag(userID, "required"),
	}); err != nil {
		return nil, err
	}

	socials, err := api.queries.GetSocialsByUserID(ctx, userID)
	if err != nil {
		return nil, err
	}

	result := &model.SocialAccounts{}

	for prov, social := range socials {
		if !social.Display {
			continue
		}
		assignSocialToModel(ctx, prov, social, result)

	}

	return result, nil
}

func assignSocialToModel(ctx context.Context, prov persist.SocialProvider, social persist.SocialUserIdentifiers, result *model.SocialAccounts) {
	switch prov {
	case persist.SocialProviderTwitter:
		logger.For(ctx).Infof("found twitter social account: %+v", social)
		t := &model.TwitterSocialAccount{
			Type:     prov,
			Display:  social.Display,
			SocialID: social.ID,
		}
		name, ok := social.Metadata["name"].(string)
		if ok {
			t.Name = name
		}
		username, ok := social.Metadata["username"].(string)
		if ok {
			t.Username = username
		}
		profile, ok := social.Metadata["profile_image_url"].(string)
		if ok {
			t.ProfileImageURL = profile
		}
		result.Twitter = t
	case persist.SocialProviderFarcaster:
		logger.For(ctx).Infof("found farcaster social account: %+v", social)
		f := &model.FarcasterSocialAccount{
			Type:     prov,
			Display:  social.Display,
			SocialID: social.ID,
		}
		name, ok := social.Metadata["name"].(string)
		if ok {
			f.Name = name
		}
		username, ok := social.Metadata["username"].(string)
		if ok {
			f.Username = username
		}
		profile, ok := social.Metadata["profile_image_url"].(string)
		if ok {
			f.ProfileImageURL = profile
		}
		bio, ok := social.Metadata["bio"].(string)
		if ok {
			f.Bio = bio
		}
		result.Farcaster = f
	case persist.SocialProviderLens:
		logger.For(ctx).Infof("found lens social account: %+v", social)
		l := &model.LensSocialAccount{
			Type:     prov,
			Display:  social.Display,
			SocialID: social.ID,
		}
		name, ok := social.Metadata["name"].(string)
		if ok {
			l.Name = name
		}
		username, ok := social.Metadata["username"].(string)
		if ok {
			l.Username = username
		}
		profile, ok := social.Metadata["profile_image_url"].(string)
		if ok {
			l.ProfileImageURL = profile
		}
		bio, ok := social.Metadata["bio"].(string)
		if ok {
			l.Bio = bio
		}
		result.Lens = l
	default:
		logger.For(ctx).Errorf("unknown social provider %s", prov)
	}
}

func (api UserAPI) UpdateUserSocialDisplayed(ctx context.Context, socialType persist.SocialProvider, displayed bool) error {
	// Validate
	if err := validate.ValidateFields(api.validator, validate.ValidationMap{
		"socialType": validate.WithTag(socialType, "required"),
	}); err != nil {
		return err
	}

	userID, err := getAuthenticatedUserID(ctx)
	if err != nil {
		return err
	}

	socials, err := api.queries.GetSocialsByUserID(ctx, userID)
	if err != nil {
		return err
	}

	social, ok := socials[socialType]
	if !ok {
		return fmt.Errorf("social account not found for user %s and provider %s", userID, socialType)
	}

	social.Display = displayed

	socials[socialType] = social

	return api.queries.UpdateUserSocials(ctx, db.UpdateUserSocialsParams{
		Socials: socials,
		UserID:  userID,
	})
}

func (api UserAPI) UpdateUserExperience(ctx context.Context, experienceType model.UserExperienceType, value bool) error {
	// Validate
	if err := validate.ValidateFields(api.validator, validate.ValidationMap{
		"experienceType": validate.WithTag(experienceType, "required"),
	}); err != nil {
		return err
	}

	curUserID, err := getAuthenticatedUserID(ctx)
	if err != nil {
		return err
	}

	in := map[string]interface{}{
		experienceType.String(): value,
	}

	marshalled, err := json.Marshal(in)
	if err != nil {
		return err
	}

	return api.queries.UpdateUserExperience(ctx, db.UpdateUserExperienceParams{
		Experience: pgtype.JSONB{
			Bytes:  marshalled,
			Status: pgtype.Present,
		},
		UserID: curUserID,
	})
}

func (api UserAPI) RecommendUsers(ctx context.Context, before, after *string, first, last *int) ([]db.User, PageInfo, error) {
	// Validate
	if err := validatePaginationParams(api.validator, first, last); err != nil {
		return nil, PageInfo{}, err
	}

	curUserID, err := getAuthenticatedUserID(ctx)
	if err != nil {
		return nil, PageInfo{}, err
	}

	cursor := cursors.NewPositionCursor()
	var paginator positionPaginator

	// If we have a cursor, we can page through the original set of recommended users
	if before != nil {
		if err = cursor.Unpack(*before); err != nil {
			return nil, PageInfo{}, err
		}
	} else if after != nil {
		if err = cursor.Unpack(*after); err != nil {
			return nil, PageInfo{}, err
		}
	} else {
		// Otherwise make a new recommendation
		follows, err := api.queries.GetFollowEdgesByUserID(ctx, curUserID)
		if err != nil {
			return nil, PageInfo{}, err
		}

		cursor.IDs, err = recommend.For(ctx).RecommendFromFollowingShuffled(ctx, curUserID, follows)
		if err != nil {
			return nil, PageInfo{}, err
		}
	}

	positionLookup := map[persist.DBID]int{}
	idsAsString := make([]string, len(cursor.IDs))

	for i, id := range cursor.IDs {
		// Postgres uses 1-based indexing
		positionLookup[id] = i + 1
		idsAsString[i] = id.String()
	}

	paginator.QueryFunc = func(params positionPagingParams) ([]any, error) {
		keys, err := api.queries.GetUsersByPositionPaginate(ctx, db.GetUsersByPositionPaginateParams{
			UserIds:       idsAsString,
			CurBeforePos:  params.CursorBeforePos,
			CurAfterPos:   params.CursorAfterPos,
			PagingForward: params.PagingForward,
			Limit:         params.Limit,
		})
		if err != nil {
			return nil, err
		}

		results := make([]any, len(keys))
		for i, key := range keys {
			results[i] = key
		}

		return results, nil
	}

	paginator.CursorFunc = func(node any) (int64, []persist.DBID, error) {
		if user, ok := node.(db.User); ok {
			return int64(positionLookup[user.ID]), cursor.IDs, nil
		}
		return 0, nil, fmt.Errorf("node is not a db.User")
	}

	results, pageInfo, err := paginator.paginate(before, after, first, last)

	users := make([]db.User, len(results))
	for i, result := range results {
		users[i] = result.(db.User)
	}

	return users, pageInfo, err
}

// CreatePushTokenForUser adds a push token to a user, or returns the existing push token if it's already been
// added to this user. If the token can't be added because it belongs to another user, an error is returned.
func (api UserAPI) CreatePushTokenForUser(ctx context.Context, pushToken string) (db.PushNotificationToken, error) {
	// Validate
	if err := validate.ValidateFields(api.validator, validate.ValidationMap{
		"pushToken": validate.WithTag(pushToken, "required,min=1,max=255"),
	}); err != nil {
		return db.PushNotificationToken{}, err
	}

	userID, err := getAuthenticatedUserID(ctx)
	if err != nil {
		return db.PushNotificationToken{}, err
	}

	// Does the token already exist?
	token, err := api.queries.GetPushTokenByPushToken(ctx, pushToken)

	if err == nil {
		// If the token exists and belongs to the current user, return it. Attempting to re-add
		// a token that you've already registered is a no-op.
		if token.UserID == userID {
			return token, nil
		}

		// Otherwise, the token belongs to another user. Return an error.
		return db.PushNotificationToken{}, persist.ErrPushTokenBelongsToAnotherUser{PushToken: pushToken}
	}

	// ErrNoRows is expected and means we can continue with creating the token. If we see any other
	// error, return it.
	if err != pgx.ErrNoRows {
		return db.PushNotificationToken{}, err
	}

	token, err = api.queries.CreatePushTokenForUser(ctx, db.CreatePushTokenForUserParams{
		ID:        persist.GenerateID(),
		UserID:    userID,
		PushToken: pushToken,
	})

	if err != nil {
		return db.PushNotificationToken{}, err
	}

	return token, nil
}

// DeletePushTokenByPushToken removes a push token from a user, or does nothing if the token doesn't exist.
// If the token can't be removed because it belongs to another user, an error is returned.
func (api UserAPI) DeletePushTokenByPushToken(ctx context.Context, pushToken string) error {
	// Validate
	if err := validate.ValidateFields(api.validator, validate.ValidationMap{
		"pushToken": validate.WithTag(pushToken, "required,min=1,max=255"),
	}); err != nil {
		return err
	}

	userID, err := getAuthenticatedUserID(ctx)
	if err != nil {
		return err
	}

	existingToken, err := api.queries.GetPushTokenByPushToken(ctx, pushToken)
	if err == nil {
		// If the token exists and belongs to the current user, let them delete it.
		if existingToken.UserID == userID {
			return api.queries.DeletePushTokensByIDs(ctx, []persist.DBID{existingToken.ID})
		}

		// Otherwise, the token belongs to another user. Return an error.
		return persist.ErrPushTokenBelongsToAnotherUser{PushToken: pushToken}
	}

	// ErrNoRows is okay and means the token doesn't exist. Unregistering it is a no-op
	// and doesn't return an error.
	if err == pgx.ErrNoRows {
		return nil
	}

	return err
}

// SetProfileImage sets the profile image for the current user.
func (api UserAPI) SetProfileImage(ctx context.Context, tokenID *persist.DBID, walletAddress *persist.ChainAddress) error {
	// Validate
	userID, err := getAuthenticatedUserID(ctx)
	if err != nil {
		return err
	}

	// Too many inputs provided
	if tokenID != nil && walletAddress != nil {
		return ErrProfileImageTooManySources
	}

	// Set the profile image to reference a token
	if tokenID != nil {
		t, err := For(ctx).Token.GetTokenById(ctx, *tokenID)
		if err != nil {
			return err
		}

		if t.OwnerUserID != userID || (!t.IsHolderToken && !t.IsCreatorToken) {
			return ErrProfileImageNotTokenOwner
		}

		return api.queries.SetProfileImageToToken(ctx, db.SetProfileImageToTokenParams{
			TokenSourceType: persist.ProfileImageSourceToken,
			ProfileID:       persist.GenerateID(),
			UserID:          userID,
			TokenID:         t.ID,
		})
	}

	// Set the profile image to reference an ENS avatar
	if walletAddress != nil {
		// Validate
		if err := validate.ValidateFields(api.validator, validate.ValidationMap{
			"chain":   validate.WithTag(walletAddress.Chain(), fmt.Sprintf("eq=%d", persist.ChainETH)),
			"address": validate.WithTag(walletAddress.Address(), "required"),
		}); err != nil {
			return err
		}

		wallets, err := api.loaders.GetWalletsByUserIDBatch.Load(userID)
		if err != nil {
			return err
		}

		for _, w := range wallets {
			if w.Chain == walletAddress.Chain() && w.Address == walletAddress.Address() {
				// Found the wallet
				addr := persist.EthereumAddress(w.Address)

				r, domain, err := eth.EnsAvatarRecordFor(ctx, api.ethClient, addr)
				if err != nil {
					return err
				}

				// Confirm wallet owns the token
				if t, ok := r.(eth.EnsTokenRecord); ok {
					isOwner, err := eth.IsOwner(ctx, api.ethClient, addr, t)
					if err != nil {
						return err
					}
					if !isOwner {
						return ErrProfileImageNotTokenOwner
					}
				}

				uri, err := uriFromRecord(ctx, api.multichainProvider, r)
				if err != nil {
					// Couldn't parse the URI, but tokenprocessing may support it so don't error out
					if errors.Is(err, eth.ErrUnknownEnsAvatarURI) {
						uri = ""
					} else {
						return err
					}
				}

				pfp, err := api.queries.SetProfileImageToENS(ctx, db.SetProfileImageToENSParams{
					EnsSourceType: persist.ProfileImageSourceENS,
					ProfileID:     persist.GenerateID(),
					UserID:        userID,
					WalletID:      w.ID,
					EnsAvatarUri:  util.ToNullString(uri, true),
					EnsDomain:     util.ToNullString(domain, true),
				})
				if err != nil {
					return err
				}

				// Manually prime the PFP loader
				api.loaders.GetProfileImageByID.Prime(db.GetProfileImageByIDParams{
					ID:              pfp.ProfileImage.ID,
					EnsSourceType:   persist.ProfileImageSourceENS,
					TokenSourceType: persist.ProfileImageSourceToken,
				}, pfp.ProfileImage)
				return nil
			}
		}
		return ErrProfileImageNotWalletOwner
	}

	return ErrProfileImageUnknownSource
}

func (api UserAPI) RemoveProfileImage(ctx context.Context) error {
	// Validate
	userID, err := getAuthenticatedUserID(ctx)
	if err != nil {
		return err
	}
	return api.queries.RemoveProfileImage(ctx, userID)
}

func (api UserAPI) GetProfileImageByUserID(ctx context.Context, userID persist.DBID) (db.ProfileImage, error) {
	// Validate
	user, err := api.GetUserById(ctx, userID)
	if err != nil {
		return db.ProfileImage{}, err
	}
	if user.ProfileImageID == "" {
		return db.ProfileImage{}, nil
	}
	return api.loaders.GetProfileImageByID.Load(db.GetProfileImageByIDParams{
		ID:              user.ProfileImageID,
		EnsSourceType:   persist.ProfileImageSourceENS,
		TokenSourceType: persist.ProfileImageSourceToken,
	})
}

type EnsAvatar struct {
	WalletID persist.DBID
	Domain   string
	URI      string
}

// GetPotentialENSProfileImageByUserID returns the an ENS profile image for a user based on their set of wallets
func (api UserAPI) GetPotentialENSProfileImageByUserID(ctx context.Context, userID persist.DBID) (a EnsAvatar, err error) {
	// Validate
	if err := validate.ValidateFields(api.validator, validate.ValidationMap{
		"userID": validate.WithTag(userID, "required"),
	}); err != nil {
		return a, err
	}

	// Check if profile images have been processed
	pfp, err := api.queries.GetPotentialENSProfileImageByUserId(ctx, db.GetPotentialENSProfileImageByUserIdParams{
		EnsAddress: eth.EnsAddress,
		Chain:      persist.ChainETH,
		UserID:     userID,
	})
	if err == nil {
		// Validate that the name is valid
		domain, err := eth.NormalizeDomain(pfp.TokenDefinition.Name.String)
		if err == nil {
			return EnsAvatar{
				WalletID: pfp.Wallet.ID,
				Domain:   domain,
				URI:      string(pfp.TokenMedia.Media.ProfileImageURL),
			}, nil
		}
	}

	// Otherwise check for ENS profile images
	wallets, err := api.queries.GetEthereumWalletsForEnsProfileImagesByUserID(ctx, userID)
	if err != nil {
		return a, err
	}

	errs := make([]error, 0)

	for _, w := range wallets {
		addr := persist.EthereumAddress(w.Address)

		r, domain, err := eth.EnsAvatarRecordFor(ctx, api.ethClient, addr)
		if err != nil {
			errs = append(errs, err)
			continue
		}

		if r == nil {
			continue
		}

		// Confirm wallet owns the token
		if t, ok := r.(eth.EnsTokenRecord); ok {
			isOwner, err := eth.IsOwner(ctx, api.ethClient, addr, t)
			if err != nil {
				return a, err
			}
			if !isOwner {
				continue
			}
		}

		uri, err := uriFromRecord(ctx, api.multichainProvider, r)
		if err != nil {
			return a, err
		}

		return EnsAvatar{WalletID: w.ID, Domain: domain, URI: uri}, nil
	}

	if len(errs) > 0 {
		return a, errs[0]
	}

	return a, nil
}

func (api UserAPI) IsMemberOfCommunity(ctx context.Context, userID persist.DBID, communityID persist.DBID) (bool, error) {
	// Validate
	if err := validate.ValidateFields(api.validator, validate.ValidationMap{
		"userID":      validate.WithTag(userID, "required"),
		"communityID": validate.WithTag(communityID, "required"),
	}); err != nil {
		return false, err
	}
	return api.queries.IsMemberOfCommunity(ctx, db.IsMemberOfCommunityParams{
		UserID:     userID,
		ContractID: communityID,
	})
}

func uriFromRecord(ctx context.Context, mc *multichain.Provider, r eth.AvatarRecord) (uri string, err error) {
	switch u := r.(type) {
	case nil:
		return "", nil
	case eth.EnsHttpRecord:
		return standardizeURI(u.URL), nil
	case eth.EnsIpfsRecord:
		return standardizeURI(u.URL), nil
	case eth.EnsTokenRecord:
		uri, err = uriFromTokenRecord(ctx, mc, u)
		return standardizeURI(uri), err
	default:
		return "", eth.ErrUnknownEnsAvatarURI
	}
}

func uriFromTokenRecord(ctx context.Context, mc *multichain.Provider, r eth.EnsTokenRecord) (string, error) {
	chain, contractAddr, _, tokenID, err := eth.TokenInfoFor(r)
	if err != nil {
		return "", err
	}

	// Fetch the metadata and return the appropriate profile image source
	metadata, err := mc.GetTokenMetadataByTokenIdentifiers(ctx, contractAddr, tokenID, chain, imageMetadataRequest(chain))
	if err != nil {
		return "", err
	}

	imageURL, _, err := media.FindImageAndAnimationURLs(ctx, chain, contractAddr, metadata)
	if err != nil {
		if errors.Is(err, media.ErrNoMediaURLs) {
			return "", nil
		}
		return "", err
	}

	return standardizeURI(string(imageURL)), nil
}

func imageMetadataRequest(chain persist.Chain) []multichain.FieldRequest[string] {
	imageKeywords, _ := chain.BaseKeywords()
	return []multichain.FieldRequest[string]{{FieldNames: imageKeywords, Level: multichain.FieldRequirementLevelOneRequired}}
}

func standardizeURI(u string) string {
	if strings.HasPrefix(u, "ipfs://") {
		return ipfs.DefaultGatewayFrom(u)
	}
	return u
}

func createNewUserParamsWithAuth(ctx context.Context, authenticator auth.Authenticator, username string, bio string, email *persist.Email) (persist.CreateUserInput, error) {
	authResult, err := authenticator.Authenticate(ctx)
	if err != nil && !util.ErrorAs[persist.ErrUserNotFound](err) {
		return persist.CreateUserInput{}, auth.ErrAuthenticationFailed{WrappedErr: err}
	}

	if authResult.User != nil && !authResult.User.Universal.Bool() {
		if _, ok := authenticator.(auth.MagicLinkAuthenticator); ok {
			// TODO: We currently only use MagicLink for email, but we may use it for other login methods like SMS later,
			// so this error may not always be applicable in the future.
			return persist.CreateUserInput{}, auth.ErrEmailAlreadyUsed
		}
		return persist.CreateUserInput{}, persist.ErrUserAlreadyExists{Authenticator: authenticator.GetDescription()}
	}

	var wallet auth.AuthenticatedAddress

	if len(authResult.Addresses) > 0 {
		// TODO: This currently takes the first authenticated address returned by the authenticator and creates
		// the user's account based on that address. This works because the only auth mechanism we have is nonce-based
		// auth and that supplies a single address. In the future, a user may authenticate in a way that makes
		// multiple authenticated addresses available for initial user creation, and we may want to add all of
		// those addresses to the user's account here.
		wallet = authResult.Addresses[0]
	}

	params := persist.CreateUserInput{
		Username:     username,
		Bio:          bio,
		Email:        email,
		EmailStatus:  persist.EmailVerificationStatusUnverified,
		ChainAddress: wallet.ChainAddress,
		WalletType:   wallet.WalletType,
	}

	// Override input email with verified email if available
	if authResult.Email != nil {
		params.Email = authResult.Email
		params.EmailStatus = persist.EmailVerificationStatusVerified
	}

	return params, nil
}

func createNewUserGalleryParams(galleryName, galleryDesc, galleryPos string) (params db.GalleryRepoCreateParams, err error) {
	params = db.GalleryRepoCreateParams{
		GalleryID:   persist.GenerateID(),
		Name:        galleryName,
		Description: galleryDesc,
		Position:    galleryPos,
	}

	if params.Position == "" {
		params.Position, err = fracdex.KeyBetween("", "")
		if err != nil {
			return db.GalleryRepoCreateParams{}, err
		}
	}

	return params, nil
}<|MERGE_RESOLUTION|>--- conflicted
+++ resolved
@@ -984,11 +984,7 @@
 		for i, c := range includeChains {
 			serializedChains[i] = strconv.Itoa(int(c))
 		}
-<<<<<<< HEAD
-		keys, err := api.loaders.ContractsByCreatorID.Load(db.GetCreatedContractsBatchPaginateParams{
-=======
 		keys, err := api.loaders.GetCreatedContractsBatchPaginate.Load(db.GetCreatedContractsBatchPaginateParams{
->>>>>>> a5562d7f
 			UserID:           userID,
 			Chains:           strings.Join(serializedChains, ","),
 			CurBeforeTime:    params.CursorBeforeTime,
