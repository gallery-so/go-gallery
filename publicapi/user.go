--- conflicted
+++ resolved
@@ -868,7 +868,6 @@
 	})
 }
 
-<<<<<<< HEAD
 func (api UserAPI) AddPushNotificationToUser(ctx context.Context, token string) error {
 	userID, err := getAuthenticatedUserID(ctx)
 	if err != nil {
@@ -881,7 +880,7 @@
 	})
 }
 
-func (api UserAPI) RemovePushNotificationFromUser(ctx context.Context,  token string) error {
+func (api UserAPI) RemovePushNotificationFromUser(ctx context.Context, token string) error {
 	userID, err := getAuthenticatedUserID(ctx)
 	if err != nil {
 		return err
@@ -891,7 +890,8 @@
 		Token:  token,
 		UserID: userID,
 	})
-=======
+}
+
 func (api UserAPI) RecommendUsers(ctx context.Context, before, after *string, first, last *int) ([]db.User, PageInfo, error) {
 	// Validate
 	if err := validatePaginationParams(api.validator, first, last); err != nil {
@@ -972,5 +972,4 @@
 	}
 
 	return users, pageInfo, err
->>>>>>> c6451d78
 }