--- conflicted
+++ resolved
@@ -90,11 +90,7 @@
 		return err
 	}
 
-<<<<<<< HEAD
 	err = api.multichainProvider.UpdateTokensForUser(ctx, userID)
-=======
-	err = nftservice.GetOpenseaNFTs(ctx, userID, addresses, api.repos.NftRepository, api.repos.UserRepository, api.repos.CollectionRepository, api.repos.GalleryRepository, api.repos.BackupRepository)
->>>>>>> d06ed4bd
 	if err != nil {
 		// Wrap all OpenSea sync failures in a generic type that can be returned to the frontend as an expected error type
 		return ErrOpenSeaRefreshFailed{Message: err.Error()}
