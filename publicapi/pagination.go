package publicapi

import (
	"bytes"
	"encoding/base64"
	"encoding/binary"
	"fmt"
	"math"
	"strings"
	"time"

	"github.com/go-playground/validator/v10"
	"github.com/mikeydub/go-gallery/service/persist"
	"github.com/mikeydub/go-gallery/validate"
)

var (
	defaultCursorBeforeID = persist.DBID("")
	defaultCursorAfterID  = persist.DBID("")

	// Some date that comes after any other valid timestamps in our database
	defaultCursorBeforeTime = time.Date(3000, 1, 1, 1, 1, 1, 1, time.UTC)
	// Some date that comes before any other valid timestamps in our database
	defaultCursorAfterTime = time.Date(1970, 1, 1, 1, 1, 1, 1, time.UTC)

	// Some value that comes after any other sequence of characters
	defaultCursorBeforeKey = strings.Repeat("Z", 255)
	// Some value that comes before any other sequence of characters
	defaultCursorAfterKey = ""

	// Some position that comes after any other position
	defaultCursorBeforePosition = math.MaxInt32 - 1
	// Some position that comes before any other position
	defaultCursorAfterPosition = -1
)

type PageInfo struct {
	Total           *int
	Size            int
	HasPreviousPage bool
	HasNextPage     bool
	StartCursor     string
	EndCursor       string
}

func validatePaginationParams(validator *validator.Validate, first *int, last *int) error {
	if err := validate.ValidateFields(validator, validate.ValidationMap{
		"first": validate.WithTag(first, "omitempty,gte=0"),
		"last":  validate.WithTag(last, "omitempty,gte=0"),
	}); err != nil {
		return err
	}

	if err := validator.Struct(validate.ConnectionPaginationParams{
		First: first,
		Last:  last,
	}); err != nil {
		return err
	}

	return nil
}

func pageFrom[Node any, K cursor](allEdges []Node, countF func() (int, error), cF cursorable[Node, K], before, after *string, first, last *int) ([]Node, PageInfo, error) {
	cursorEdges, err := applyCursors(allEdges, cF, before, after)
	if err != nil {
		return nil, PageInfo{}, err
	}

	edgesPaged, err := pageEdgesFrom(cursorEdges, before, after, first, last)
	if err != nil {
		return nil, PageInfo{}, err
	}

	pageInfo, err := pageInfoFrom(cursorEdges, edgesPaged, countF, cF, before, after, first, last)
	return edgesPaged, pageInfo, err
}

func packNode[Node any, K cursor](cF cursorable[Node, K], node Node) (string, error) {
	cursor, err := cF(node)
	if err != nil {
		return "", err
	}
	return cursor.Pack()
}

func pageInfoFrom[Node any, K cursor](cursorEdges, edgesPaged []Node, countF func() (int, error), cF cursorable[Node, K], before, after *string, first, last *int) (pageInfo PageInfo, err error) {
	if len(edgesPaged) > 0 {
		firstNode := edgesPaged[0]
		lastNode := edgesPaged[len(edgesPaged)-1]

		pageInfo.StartCursor, err = packNode(cF, firstNode)
		if err != nil {
			return PageInfo{}, err
		}

		pageInfo.EndCursor, err = packNode(cF, lastNode)
		if err != nil {
			return PageInfo{}, err
		}
	}

	if last != nil {
		pageInfo.HasPreviousPage = len(cursorEdges) > *last
	}

	if first != nil {
		pageInfo.HasNextPage = len(cursorEdges) > *first
	}

	if countF != nil {
		total, err := countF()
		if err != nil {
			return PageInfo{}, err
		}
		pageInfo.Total = &total
	}

	pageInfo.Size = len(edgesPaged)

	return pageInfo, nil
}

func pageEdgesFrom[Node any](edges []Node, before, after *string, first, last *int) ([]Node, error) {
	if first != nil && len(edges) > *first {
		return edges[:*first], nil
	}

	if last != nil && len(edges) > *last {
		return edges[len(edges)-*last:], nil
	}

	return edges, nil
}

func applyCursors[Node any, K cursor](allEdges []Node, cF cursorable[Node, K], before, after *string) ([]Node, error) {
	edges := append([]Node{}, allEdges...)

	if after != nil {
		for i, edge := range edges {
			cur, err := packNode(cF, edge)
			if err != nil {
				return nil, err
			}
			if cur == *after {
				edges = edges[i+1:]
				break
			}
		}
	}

	if before != nil {
		for i, edge := range edges {
			cur, err := packNode(cF, edge)
			if err != nil {
				return nil, err
			}
			if cur == *before {
				edges = edges[:i]
				break
			}
		}
	}

	return edges, nil
}

// keysetPaginator is the base keyset pagination struct. You probably don't want to use this directly;
// use a cursor-specific helper like timeIDPaginator.
// For reasons to favor keyset pagination, see: https://www.citusdata.com/blog/2016/03/30/five-ways-to-paginate/
type keysetPaginator[Node any, Cur cursor] struct {
	// QueryFunc returns paginated results for the given paging parameters
	QueryFunc func(limit int32, pagingForward bool) (nodes []Node, err error)

	// Cursorable produces a cursor for encoding nodes to cursor strings
	Cursorable cursorable[Node, Cur]

	// CountFunc returns the total number of items that can be paginated. May be nil, in which
	// case the resulting PageInfo will omit the total field.
	CountFunc func() (count int, err error)
}

func (p *keysetPaginator[Node, Cur]) paginate(before *string, after *string, first *int, last *int) ([]Node, PageInfo, error) {
	// Limit is intentionally 1 more than requested, so we can see if there are additional pages
	limit := 1
	if first != nil {
		limit += *first
	} else {
		limit += *last
	}

	// Either first or last will be supplied (but not both). If first isn't nil, we're paging forward!
	pagingForward := first != nil
	results, err := p.QueryFunc(int32(limit), pagingForward)
	if err != nil {
		return nil, PageInfo{}, err
	}

	// Reverse the slice if we're paginating backward. Keyset pagination requires our SQL queries to
	// use opposite ORDER BY clauses for forward and backward paging, but the Relay pagination spec
	// requires that returned elements should always be in the same order, regardless of whether we're
	// paging forward or backward.
	if !pagingForward {
		for i, j := 0, len(results)-1; i < j; i, j = i+1, j-1 {
			results[i], results[j] = results[j], results[i]
		}
	}

	return pageFrom(results, p.CountFunc, p.Cursorable, before, after, first, last)
}

// timeIDPaginator paginates results using a cursor with a time.Time and a persist.DBID.
// By using the combination of a timestamp and a unique DBID for our ORDER BY clause,
// we can achieve fast keyset pagination results while avoiding edge cases when multiple
// rows have the same timestamp.
type timeIDPaginator[Node any] struct {
	// QueryFunc returns paginated results for the given paging parameters
	QueryFunc func(params timeIDPagingParams) ([]Node, error)

	// CursorFunc returns a time and DBID that will be encoded into a cursor string
	CursorFunc func(node Node) (time.Time, persist.DBID, error)

	// CountFunc returns the total number of items that can be paginated. May be nil, in which
	// case the resulting PageInfo will omit the total field.
	CountFunc func() (count int, err error)
}

// timeIDPagingParams are the parameters used to paginate with a time+DBID cursor
type timeIDPagingParams struct {
	Limit            int32
	CursorBeforeTime time.Time
	CursorBeforeID   persist.DBID
	CursorAfterTime  time.Time
	CursorAfterID    persist.DBID
	PagingForward    bool
}

func (p *timeIDPaginator[Node]) paginate(before *string, after *string, first *int, last *int) ([]Node, PageInfo, error) {
	queryFunc := func(limit int32, pagingForward bool) ([]Node, error) {
		beforeCur := cursors.NewTimeIDCursor()
		beforeCur.Time = defaultCursorBeforeTime
		beforeCur.ID = defaultCursorBeforeID
		afterCur := cursors.NewTimeIDCursor()
		afterCur.Time = defaultCursorAfterTime
		afterCur.ID = defaultCursorAfterID

		if before != nil {
			if err := beforeCur.Unpack(*before); err != nil {
				return nil, err
			}
		}

		if after != nil {
			if err := afterCur.Unpack(*after); err != nil {
				return nil, err
			}
		}

		queryParams := timeIDPagingParams{
			Limit:            limit,
			CursorBeforeTime: beforeCur.Time,
			CursorBeforeID:   beforeCur.ID,
			CursorAfterTime:  afterCur.Time,
			CursorAfterID:    afterCur.ID,
			PagingForward:    pagingForward,
		}

		return p.QueryFunc(queryParams)
	}

	paginator := keysetPaginator[Node, *timeIDCursor]{
		QueryFunc:  queryFunc,
		Cursorable: newTimeIDCursor(p.CursorFunc),
		CountFunc:  p.CountFunc,
	}

	return paginator.paginate(before, after, first, last)
}

type sharedFollowersPaginator[Node any] struct{ timeIDPaginator[Node] }

func (p *sharedFollowersPaginator[Node]) paginate(before *string, after *string, first *int, last *int) ([]Node, PageInfo, error) {
	queryFunc := func(limit int32, pagingForward bool) ([]Node, error) {
		// The shared followers query orders results in descending order when
		// paging forward (vs. ascending order which is more typical).
		beforeCur := cursors.NewTimeIDCursor()
		beforeCur.Time = time.Date(1970, 1, 1, 1, 1, 1, 1, time.UTC)
		beforeCur.ID = defaultCursorBeforeID
		afterCur := cursors.NewTimeIDCursor()
		afterCur.Time = time.Date(3000, 1, 1, 1, 1, 1, 1, time.UTC)
		afterCur.ID = defaultCursorAfterID

		if before != nil {
			if err := beforeCur.Unpack(*before); err != nil {
				return nil, err
			}
		}

		if after != nil {
			if err := afterCur.Unpack(*after); err != nil {
				return nil, err
			}
		}

		queryParams := timeIDPagingParams{
			Limit:            limit,
			CursorBeforeTime: beforeCur.Time,
			CursorBeforeID:   beforeCur.ID,
			CursorAfterTime:  afterCur.Time,
			CursorAfterID:    afterCur.ID,
			PagingForward:    pagingForward,
		}

		return p.QueryFunc(queryParams)
	}

	paginator := keysetPaginator[Node, *timeIDCursor]{
		QueryFunc:  queryFunc,
		Cursorable: newTimeIDCursor(p.CursorFunc),
		CountFunc:  p.CountFunc,
	}

	return paginator.paginate(before, after, first, last)
}

type sharedCommunitiesPaginatorParams struct {
	Limit                        int32
	CursorBeforeDisplayedByUserA bool
	CursorBeforeDisplayedByUserB bool
	CursorBeforeOwnedCount       int
	CursorBeforeCommunityID      persist.DBID
	CursorAfterDisplayedByUserA  bool
	CursorAfterDisplayedByUserB  bool
	CursorAfterOwnedCount        int
	CursorAfterCommunityID       persist.DBID
	PagingForward                bool
}

<<<<<<< HEAD
type sharedContractsPaginator[Node any] struct {
	// QueryFunc returns paginated results for the given paging parameters
	QueryFunc func(params sharedContractsPaginatorParams) ([]Node, error)

	// CursorFunc returns:
	//  * A bool indicating that userA displays the contract on their gallery
	//  * A bool indicating that userB displays the contract on their gallery
	//  * An int indicating how many tokens userA owns for a contract
	//  * A DBID indicating the ID of the contract
	CursorFunc func(node Node) (bool, bool, int64, persist.DBID, error)
=======
type sharedCommunitiesPaginator struct {
	// QueryFunc returns paginated results for the given paging parameters
	QueryFunc func(params sharedCommunitiesPaginatorParams) ([]interface{}, error)

	// CursorFunc returns:
	//  * A bool indicating that userA displays the community on their gallery
	//  * A bool indicating that userB displays the community on their gallery
	//  * An int indicating how many tokens userA owns for a community
	//  * A DBID indicating the ID of the community
	CursorFunc func(node interface{}) (bool, bool, int64, persist.DBID, error)
>>>>>>> b1ba8ff3

	// CountFunc returns the total number of items that can be paginated. May be nil, in which
	// case the resulting PageInfo will omit the total field.
	CountFunc func() (count int, err error)
}

<<<<<<< HEAD
func (p *sharedContractsPaginator[Node]) paginate(before *string, after *string, first *int, last *int) ([]Node, PageInfo, error) {
	queryFunc := func(limit int32, pagingForward bool) ([]Node, error) {
=======
func (p *sharedCommunitiesPaginator) paginate(before *string, after *string, first *int, last *int) ([]interface{}, PageInfo, error) {
	queryFunc := func(limit int32, pagingForward bool) ([]interface{}, error) {
>>>>>>> b1ba8ff3
		beforeCur := cursors.NewBoolBoolIntIDCursor()
		beforeCur.Bool1 = false
		beforeCur.Bool2 = false
		beforeCur.Int = -1
		beforeCur.ID = defaultCursorBeforeID
		afterCur := cursors.NewBoolBoolIntIDCursor()
		afterCur.Bool1 = true
		afterCur.Bool2 = true
		afterCur.Int = math.MaxInt32
		afterCur.ID = defaultCursorAfterID

		if before != nil {
			if err := beforeCur.Unpack(*before); err != nil {
				return nil, err
			}
		}

		if after != nil {
			if err := afterCur.Unpack(*after); err != nil {
				return nil, err
			}
		}

		queryParams := sharedCommunitiesPaginatorParams{
			Limit:                        limit,
			CursorBeforeDisplayedByUserA: beforeCur.Bool1,
			CursorBeforeDisplayedByUserB: beforeCur.Bool2,
			CursorBeforeOwnedCount:       int(beforeCur.Int),
			CursorBeforeCommunityID:      beforeCur.ID,
			CursorAfterDisplayedByUserA:  afterCur.Bool1,
			CursorAfterDisplayedByUserB:  afterCur.Bool2,
			CursorAfterOwnedCount:        int(afterCur.Int),
			CursorAfterCommunityID:       afterCur.ID,
			PagingForward:                pagingForward,
		}

		return p.QueryFunc(queryParams)
	}

	paginator := keysetPaginator[Node, *boolBoolIntIDCursor]{
		QueryFunc:  queryFunc,
		Cursorable: newBoolBoolIntIDCursor(p.CursorFunc),
		CountFunc:  p.CountFunc,
	}

	return paginator.paginate(before, after, first, last)
}

type boolTimeIDPagingParams struct {
	Limit            int32
	CursorBeforeBool bool
	CursorBeforeTime time.Time
	CursorBeforeID   persist.DBID
	CursorAfterBool  bool
	CursorAfterTime  time.Time
	CursorAfterID    persist.DBID
	PagingForward    bool
}

type boolTimeIDPaginator[Node any] struct {
	// QueryFunc returns paginated results for the given paging parameters
	QueryFunc func(params boolTimeIDPagingParams) ([]Node, error)

	// CursorFunc returns a time and DBID that will be encoded into a cursor string
	CursorFunc func(node Node) (bool, time.Time, persist.DBID, error)

	// CountFunc returns the total number of items that can be paginated. May be nil, in which
	// case the resulting PageInfo will omit the total field.
	CountFunc func() (count int, err error)
}

func (p *boolTimeIDPaginator[Node]) paginate(before *string, after *string, first *int, last *int) ([]Node, PageInfo, error) {
	queryFunc := func(limit int32, pagingForward bool) ([]Node, error) {
		beforeCur := cursors.NewBoolTimeIDCursor()
		beforeCur.Bool = true
		beforeCur.Time = defaultCursorBeforeTime
		beforeCur.ID = defaultCursorBeforeID
		afterCur := cursors.NewBoolTimeIDCursor()
		afterCur.Bool = false
		afterCur.Time = defaultCursorAfterTime
		afterCur.ID = defaultCursorAfterID

		if before != nil {
			if err := beforeCur.Unpack(*before); err != nil {
				return nil, err
			}
		}

		if after != nil {
			if err := afterCur.Unpack(*after); err != nil {
				return nil, err
			}
		}

		queryParams := boolTimeIDPagingParams{
			Limit:            limit,
			CursorBeforeBool: beforeCur.Bool,
			CursorBeforeTime: beforeCur.Time,
			CursorBeforeID:   beforeCur.ID,
			CursorAfterBool:  afterCur.Bool,
			CursorAfterTime:  afterCur.Time,
			CursorAfterID:    afterCur.ID,
			PagingForward:    pagingForward,
		}

		return p.QueryFunc(queryParams)
	}

	paginator := keysetPaginator[Node, *boolTimeIDCursor]{
		QueryFunc:  queryFunc,
		Cursorable: newBoolTimeIDCursor(p.CursorFunc),
		CountFunc:  p.CountFunc,
	}

	return paginator.paginate(before, after, first, last)
}

type lexicalPaginator[Node any] struct {
	// QueryFunc returns paginated results for the given paging parameters
	QueryFunc func(params lexicalPagingParams) ([]Node, error)

	// CursorFunc returns a time and DBID that will be encoded into a cursor string
	CursorFunc func(node Node) (string, persist.DBID, error)

	// CountFunc returns the total number of items that can be paginated. May be nil, in which
	// case the resulting PageInfo will omit the total field.
	CountFunc func() (count int, err error)
}

type lexicalPagingParams struct {
	Limit           int32
	CursorBeforeKey string
	CursorBeforeID  persist.DBID
	CursorAfterKey  string
	CursorAfterID   persist.DBID
	PagingForward   bool
}

func (p *lexicalPaginator[Node]) paginate(before *string, after *string, first *int, last *int) ([]Node, PageInfo, error) {
	queryFunc := func(limit int32, pagingForward bool) ([]Node, error) {
		beforeCur := cursors.NewStringIDCursor()
		beforeCur.String = defaultCursorBeforeKey
		beforeCur.ID = defaultCursorBeforeID
		afterCur := cursors.NewStringIDCursor()
		afterCur.String = defaultCursorAfterKey
		afterCur.ID = defaultCursorAfterID

		if before != nil {
			if err := beforeCur.Unpack(*before); err != nil {
				return nil, err
			}
		}

		if after != nil {
			if err := afterCur.Unpack(*after); err != nil {
				return nil, err
			}
		}

		queryParams := lexicalPagingParams{
			Limit:           limit,
			CursorBeforeKey: beforeCur.String,
			CursorBeforeID:  beforeCur.ID,
			CursorAfterKey:  afterCur.String,
			CursorAfterID:   afterCur.ID,
			PagingForward:   pagingForward,
		}

		return p.QueryFunc(queryParams)
	}

	paginator := keysetPaginator[Node, *stringIDCursor]{
		QueryFunc:  queryFunc,
		Cursorable: newStringIDCursor(p.CursorFunc),
		CountFunc:  p.CountFunc,
	}

	return paginator.paginate(before, after, first, last)
}

// positionPaginator paginates results based on a position of an element in a fixed list
type positionPaginator[Node any] struct {
	// QueryFunc returns paginated results for the given paging parameters
	QueryFunc func(params positionPagingParams) ([]Node, error)

	// CursorFunc returns the current position and a fixed slice of DBIDs that will be encoded into a cursor string
	CursorFunc func(node Node) (curPos int64, ids []persist.DBID, err error)

	// CountFunc returns the total number of items that can be paginated. May be nil, in which
	// case the resulting PageInfo will omit the total field.
	CountFunc func() (count int, err error)
}

type positionPagingParams struct {
	CursorBeforePos int32
	CursorAfterPos  int32
}

func (p *positionPaginator[Node]) paginate(before *string, after *string, first *int, last *int) ([]Node, PageInfo, error) {
	args := positionPagingParams{
		CursorBeforePos: int32(defaultCursorBeforePosition),
		CursorAfterPos:  int32(defaultCursorAfterPosition),
	}

	beforeCur := cursors.NewPositionCursor()
	afterCur := cursors.NewPositionCursor()

	if before != nil {
		if err := beforeCur.Unpack(*before); err != nil {
			return nil, PageInfo{}, err
		}
		args.CursorBeforePos = int32(beforeCur.CurrentPosition)
	}

	if after != nil {
		if err := afterCur.Unpack(*after); err != nil {
			return nil, PageInfo{}, err
		}
		args.CursorAfterPos = int32(afterCur.CurrentPosition)
	}

	results, err := p.QueryFunc(args)
	if err != nil {
		return nil, PageInfo{}, err
	}

	return pageFrom(results, nil, newPositionCursor(p.CursorFunc), before, after, first, last)
}

type intTimeIDPaginator[Node any] struct {
	QueryFunc func(params intTimeIDPagingParams) ([]Node, error)

	CursorFunc func(node Node) (int64, time.Time, persist.DBID, error)

	// CountFunc returns the total number of items that can be paginated. May be nil, in which
	// case the resulting PageInfo will omit the total field.
	CountFunc func() (count int, err error)
}

// intTimeIDPaginator are the parameters used to paginate with an int+time+DBID cursor
type intTimeIDPagingParams struct {
	Limit            int32
	CursorBeforeInt  int32
	CursorBeforeTime time.Time
	CursorBeforeID   persist.DBID
	CursorAfterInt   int32
	CursorAfterTime  time.Time
	CursorAfterID    persist.DBID
	PagingForward    bool
}

func (p *intTimeIDPaginator[Node]) paginate(before *string, after *string, first *int, last *int) ([]Node, PageInfo, error) {
	queryFunc := func(limit int32, pagingForward bool) ([]Node, error) {
		beforeCur := cursors.NewIntTimeIDCursor()
		beforeCur.Int = math.MaxInt32
		beforeCur.Time = defaultCursorBeforeTime
		beforeCur.ID = defaultCursorBeforeID
		afterCur := cursors.NewIntTimeIDCursor()
		afterCur.Int = 0
		afterCur.Time = defaultCursorAfterTime
		afterCur.ID = defaultCursorAfterID

		if before != nil {
			if err := beforeCur.Unpack(*before); err != nil {
				return nil, err
			}
		}

		if after != nil {
			if err := afterCur.Unpack(*after); err != nil {
				return nil, err
			}
		}

		queryParams := intTimeIDPagingParams{
			Limit:            limit,
			CursorBeforeInt:  int32(beforeCur.Int),
			CursorBeforeTime: beforeCur.Time,
			CursorBeforeID:   beforeCur.ID,
			CursorAfterInt:   int32(afterCur.Int),
			CursorAfterTime:  afterCur.Time,
			CursorAfterID:    afterCur.ID,
			PagingForward:    pagingForward,
		}

		return p.QueryFunc(queryParams)
	}

	paginator := keysetPaginator[Node, *intTimeIDCursor]{
		QueryFunc:  queryFunc,
		Cursorable: newIntTimeIDCursor(p.CursorFunc),
		CountFunc:  p.CountFunc,
	}

	return paginator.paginate(before, after, first, last)
}

//------------------------------------------------------------------------------

type cursorEncoder struct {
	buffer []byte
}

func newCursorEncoder() cursorEncoder {
	return cursorEncoder{}
}

// AsBase64 returns the underlying byte buffer as a Base64 string
func (e *cursorEncoder) AsBase64() string {
	return base64.RawStdEncoding.EncodeToString(e.buffer)
}

func (e *cursorEncoder) appendBool(b bool) {
	val := 0
	if b {
		val = 1
	}

	// appendUInt64 uses a variable-length encoding, so this will only use one byte
	e.appendUInt64(uint64(val))
}

func (e *cursorEncoder) appendTime(t time.Time) error {
	timeBytes, err := t.MarshalBinary()
	if err != nil {
		return err
	}

	// Write the time's length first
	e.appendUInt64(uint64(len(timeBytes)))

	// Then write the time's bytes
	e.buffer = append(e.buffer, timeBytes...)

	return nil
}

func (e *cursorEncoder) appendString(str string) {
	strLen := len(str)

	// Write the string's length first
	e.appendUInt64(uint64(strLen))

	// Then write the string's bytes
	if strLen != 0 {
		e.buffer = append(e.buffer, []byte(str)...)
	}
}

func (e *cursorEncoder) appendDBID(dbid persist.DBID) {
	e.appendString(dbid.String())
}

// appendUInt64 appends a uint64 to the underlying buffer, using a variable-length
// encoding (smaller numbers require fewer bytes)
func (e *cursorEncoder) appendUInt64(i uint64) {
	buf := make([]byte, binary.MaxVarintLen64)
	bytesWritten := binary.PutUvarint(buf, i)
	e.buffer = append(e.buffer, buf[:bytesWritten]...)
}

// appendInt64 appends an int64 to the underlying buffer, using a variable-length
// encoding (smaller numbers require fewer bytes)
func (e *cursorEncoder) appendInt64(i int64) {
	buf := make([]byte, binary.MaxVarintLen64)
	bytesWritten := binary.PutVarint(buf, i)
	e.buffer = append(e.buffer, buf[:bytesWritten]...)
}

func (e *cursorEncoder) appendFeedEntityType(i persist.FeedEntityType) {
	e.appendInt64(int64(i))
}

type cursorDecoder struct {
	reader *bytes.Reader
}

func newCursorDecoder(base64Cursor string) (cursorDecoder, error) {
	c := cursorDecoder{}
	err := c.setReader(base64Cursor)
	return c, err
}

func (c *cursorDecoder) setReader(base64Cursor string) error {
	decoded, err := base64.RawStdEncoding.DecodeString(base64Cursor)
	if err != nil {
		return err
	}
	c.reader = bytes.NewReader(decoded)
	return nil
}

// readBool reads a bool from the underlying reader and advances the stream
func (d *cursorDecoder) readBool() (bool, error) {
	b, err := d.readUInt64()

	if err != nil {
		return false, err
	}

	return b > 0, nil
}

// readTime reads a time from the underlying reader and advances the stream
func (d *cursorDecoder) readTime() (time.Time, error) {
	t := time.Time{}

	// Times are prefixed with their length
	timeLen, err := d.readUInt64()
	if err != nil {
		return t, err
	}

	timeBytes := make([]byte, timeLen)
	numRead, err := d.reader.Read(timeBytes)
	if err != nil {
		return t, err
	}

	if uint64(numRead) != timeLen {
		return t, fmt.Errorf("error reading time: expected %d bytes, but only read %d bytes", timeLen, numRead)
	}

	err = t.UnmarshalBinary(timeBytes)
	if err != nil {
		return t, err
	}

	return t, nil
}

// readString reads a string from the underlying reader and advances the stream
func (d *cursorDecoder) readString() (string, error) {
	// Strings are prefixed with their length
	strLen, err := d.readUInt64()
	if err != nil {
		return "", err
	}

	strBytes := make([]byte, strLen)
	numRead, err := d.reader.Read(strBytes)
	if err != nil {
		return "", err
	}

	if uint64(numRead) != strLen {
		return "", fmt.Errorf("error reading string: expected %d bytes, but only read %d bytes", strLen, numRead)
	}

	return string(strBytes), nil
}

// readDBID reads a DBID from the underlying reader and advances the stream
func (d *cursorDecoder) readDBID() (persist.DBID, error) {
	str, err := d.readString()
	if err != nil {
		return "", err
	}

	return persist.DBID(str), nil
}

// readUInt64 reads a uint64 from the underlying reader and advances the stream,
// using a variable-length encoding (smaller numbers require fewer bytes)
func (d *cursorDecoder) readUInt64() (uint64, error) {
	return binary.ReadUvarint(d.reader)
}

// readInt64 reads an int64 from the underlying reader and advances the stream,
// using a variable-length encoding (smaller numbers require fewer bytes)
func (d *cursorDecoder) readInt64() (int64, error) {
	return binary.ReadVarint(d.reader)
}

// readFeedEntityType reads FeedEntityType from the underlying reader and advances the stream
func (d *cursorDecoder) readFeedEntityType() (persist.FeedEntityType, error) {
	i, err := binary.ReadVarint(d.reader)
	if err != nil {
		return 0, err
	}
	return persist.FeedEntityType(i), nil
}

//------------------------------------------------------------------------------

type cursor interface {
	Pack() (string, error)
	Unpack(string) error
}

type baseCursor struct {
	packable
	unpackable
}

// cursorable is a function that creates a cursor N from a node of type T
type cursorable[Node any, K cursor] func(Node) (K, error)

type cursorN struct{} // namespace for available cursors

var cursors cursorN

func newTimeIDCursor[Node any](f func(Node) (time.Time, persist.DBID, error)) cursorable[Node, *timeIDCursor] {
	return func(node Node) (c *timeIDCursor, err error) {
		c = cursors.NewTimeIDCursor()
		c.Time, c.ID, err = f(node)
		return c, err
	}
}

func newBoolBoolIntIDCursor[Node any](f func(Node) (bool, bool, int64, persist.DBID, error)) cursorable[Node, *boolBoolIntIDCursor] {
	return func(node Node) (c *boolBoolIntIDCursor, err error) {
		c = cursors.NewBoolBoolIntIDCursor()
		c.Bool1, c.Bool2, c.Int, c.ID, err = f(node)
		return c, err
	}
}

func newBoolTimeIDCursor[Node any](f func(Node) (bool, time.Time, persist.DBID, error)) cursorable[Node, *boolTimeIDCursor] {
	return func(node Node) (c *boolTimeIDCursor, err error) {
		c = cursors.NewBoolTimeIDCursor()
		c.Bool, c.Time, c.ID, err = f(node)
		return c, err
	}
}

func newStringIDCursor[Node any](f func(Node) (string, persist.DBID, error)) cursorable[Node, *stringIDCursor] {
	return func(node Node) (c *stringIDCursor, err error) {
		c = cursors.NewStringIDCursor()
		c.String, c.ID, err = f(node)
		return c, err
	}
}

func newIntTimeIDCursor[Node any](f func(Node) (int64, time.Time, persist.DBID, error)) cursorable[Node, *intTimeIDCursor] {
	return func(node Node) (c *intTimeIDCursor, err error) {
		c = cursors.NewIntTimeIDCursor()
		c.Int, c.Time, c.ID, err = f(node)
		return c, err
	}
}

// sliceToMapIndex returns a lookup of each element's index in the slice
func sliceToMapIndex[V comparable](s []V) map[V]int64 {
	result := make(map[V]int64, len(s))
	for i, v := range s {
		result[v] = int64(i)
	}
	return result
}

func newPositionCursor[Node any](f func(Node) (int64, []persist.DBID, error)) cursorable[Node, *positionCursor] {
	return func(node Node) (c *positionCursor, err error) {
		c = cursors.NewPositionCursor()
		c.CurrentPosition, c.IDs, err = f(node)
		c.Positions = sliceToMapIndex(c.IDs)
		return c, err
	}
}

func newFeedPositionCursor[Node any](f func(Node) (int64, []persist.FeedEntityType, []persist.DBID, error)) cursorable[Node, *feedPositionCursor] {
	return func(node Node) (c *feedPositionCursor, err error) {
		c = cursors.NewFeedPositionCursor()
		c.CurrentPosition, c.EntityTypes, c.EntityIDs, err = f(node)
		c.Positions = sliceToMapIndex(c.EntityIDs)
		return c, err
	}
}

//------------------------------------------------------------------------------

type timeIDCursor struct {
	*baseCursor
	Time time.Time
	ID   persist.DBID
}

func (cursorN) NewTimeIDCursor() *timeIDCursor {
	c := timeIDCursor{baseCursor: &baseCursor{}}
	initCursor(c.baseCursor, &c.Time, &c.ID)
	return &c
}

//------------------------------------------------------------------------------

type boolBoolIntIDCursor struct {
	*baseCursor
	Bool1 bool
	Bool2 bool
	Int   int64
	ID    persist.DBID
}

func (cursorN) NewBoolBoolIntIDCursor() *boolBoolIntIDCursor {
	c := boolBoolIntIDCursor{baseCursor: &baseCursor{}}
	initCursor(c.baseCursor, &c.Bool1, &c.Bool2, &c.Int, &c.ID)
	return &c
}

//------------------------------------------------------------------------------

type boolTimeIDCursor struct {
	*baseCursor
	Bool bool
	Time time.Time
	ID   persist.DBID
}

func (cursorN) NewBoolTimeIDCursor() *boolTimeIDCursor {
	c := boolTimeIDCursor{baseCursor: &baseCursor{}}
	initCursor(c.baseCursor, &c.Bool, &c.Time, &c.ID)
	return &c
}

//------------------------------------------------------------------------------

type stringIDCursor struct {
	*baseCursor
	String string
	ID     persist.DBID
}

func (cursorN) NewStringIDCursor() *stringIDCursor {
	c := stringIDCursor{baseCursor: &baseCursor{}}
	initCursor(c.baseCursor, &c.String, &c.ID)
	return &c
}

//------------------------------------------------------------------------------

type intTimeIDCursor struct {
	*baseCursor
	Int  int64
	Time time.Time
	ID   persist.DBID
}

func (cursorN) NewIntTimeIDCursor() *intTimeIDCursor {
	c := intTimeIDCursor{baseCursor: &baseCursor{}}
	initCursor(c.baseCursor, &c.Int, &c.Time, &c.ID)
	return &c
}

//------------------------------------------------------------------------------

type feedPositionCursor struct {
	*baseCursor
	CurrentPosition int64
	EntityTypes     []persist.FeedEntityType
	EntityIDs       []persist.DBID
	Positions       map[persist.DBID]int64
}

func (f *feedPositionCursor) Unpack(s string) error {
	err := f.baseCursor.Unpack(s)
	if err != nil {
		return err
	}
	f.Positions = sliceToMapIndex(f.EntityIDs)
	return nil
}

func (cursorN) NewFeedPositionCursor() *feedPositionCursor {
	c := feedPositionCursor{baseCursor: &baseCursor{}, Positions: make(map[persist.DBID]int64)}
	initCursor(c.baseCursor, &c.CurrentPosition, &c.EntityTypes, &c.EntityIDs)
	return &c
}

//------------------------------------------------------------------------------

type positionCursor struct {
	*baseCursor
	CurrentPosition int64
	IDs             []persist.DBID
	Positions       map[persist.DBID]int64
}

func (f *positionCursor) Unpack(s string) error {
	err := f.baseCursor.Unpack(s)
	if err != nil {
		return err
	}
	f.Positions = sliceToMapIndex(f.IDs)
	return nil
}

func (cursorN) NewPositionCursor() *positionCursor {
	c := positionCursor{baseCursor: &baseCursor{}, Positions: make(map[persist.DBID]int64)}
	initCursor(c.baseCursor, &c.CurrentPosition, &c.IDs)
	return &c
}

//------------------------------------------------------------------------------

func initCursor(cur *baseCursor, vals ...any) {
	cur.packVals = vals
	d, _ := newCursorDecoder("")
	cur.d = &d
	cur.unpackFs = unpackVals(&d, vals...)
}

type packable struct {
	packVals []any
}

func (p *packable) Pack() (string, error) {
	e := newCursorEncoder()
	if err := packVals(&e, p.packVals...); err != nil {
		return "", err
	}
	return e.AsBase64(), nil
}

func packVal(e *cursorEncoder, val any) error {
	switch v := val.(type) {
	case *bool:
		e.appendBool(*v)
	case *string:
		e.appendString(*v)
	case *persist.DBID:
		e.appendDBID(*v)
	case persist.DBID:
		e.appendDBID(v)
	case *uint64:
		e.appendUInt64(*v)
	case *int64:
		e.appendInt64(*v)
	case *int:
		e.appendInt64(int64(*v))
	case *time.Time:
		if err := e.appendTime(*v); err != nil {
			return err
		}
	case *persist.FeedEntityType:
		e.appendFeedEntityType(*v)
	case persist.FeedEntityType:
		e.appendFeedEntityType(v)
	case *[]persist.DBID:
		if err := packSlice(e, *v...); err != nil {
			return err
		}
	case *[]persist.FeedEntityType:
		if err := packSlice(e, *v...); err != nil {
			return err
		}
	default:
		panic(fmt.Sprintf("don't know how to encode type: %T", v))
	}
	return nil
}

func packVals[T any](e *cursorEncoder, vals ...T) error {
	for _, val := range vals {
		if err := packVal(e, val); err != nil {
			return err
		}
	}
	return nil
}

// Encode the length of the slice as an int64, then encode each val
func packSlice[T any](e *cursorEncoder, s ...T) error {
	e.appendInt64(int64(len(s)))
	return packVals(e, s...)
}

type unpackF func() error

type unpackable struct {
	d        *cursorDecoder
	unpackFs []unpackF
}

func (u *unpackable) Unpack(s string) (err error) {
	if s == "" {
		return nil
	}
	if err = u.d.setReader(s); err != nil {
		return err
	}
	for _, f := range u.unpackFs {
		if err = f(); err != nil {
			return err
		}
	}
	return nil
}

func unpackVal(d *cursorDecoder, val any) unpackF {
	switch v := val.(type) {
	case *string:
		return unpackTo(v, d.readString)
	case *time.Time:
		return unpackTo(v, d.readTime)
	case *persist.DBID:
		return unpackTo(v, d.readDBID)
	case *bool:
		return unpackTo(v, d.readBool)
	case *int64:
		return unpackTo(v, d.readInt64)
	case *[]persist.FeedEntityType:
		return unpackSliceTo(v, d, d.readFeedEntityType)
	case *[]persist.DBID:
		return unpackSliceTo(v, d, d.readDBID)
	default:
		panic(fmt.Sprintf("don't know how to unpack type: %T", v))
	}
}

func unpackVals[T any](d *cursorDecoder, vals ...T) []unpackF {
	unpackFs := make([]unpackF, len(vals))
	for i, val := range vals {
		unpackFs[i] = unpackVal(d, val)
	}
	return unpackFs
}

func unpackTo[T any](into *T, f func() (T, error)) unpackF {
	return func() (err error) {
		(*into), err = f()
		return err
	}
}

func unpackSliceTo[T any](into *[]T, d *cursorDecoder, f func() (T, error)) func() error {
	return func() error {
		l, err := d.readInt64()
		if err != nil {
			return err
		}

		items := make([]T, l)

		for i := int64(0); i < l; i++ {
			id, err := f()
			if err != nil {
				return err
			}
			items[i] = id
		}

		(*into) = items

		return nil
	}
}<|MERGE_RESOLUTION|>--- conflicted
+++ resolved
@@ -336,42 +336,24 @@
 	PagingForward                bool
 }
 
-<<<<<<< HEAD
-type sharedContractsPaginator[Node any] struct {
+type sharedCommunitiesPaginator[Node any] struct {
 	// QueryFunc returns paginated results for the given paging parameters
-	QueryFunc func(params sharedContractsPaginatorParams) ([]Node, error)
-
-	// CursorFunc returns:
-	//  * A bool indicating that userA displays the contract on their gallery
-	//  * A bool indicating that userB displays the contract on their gallery
-	//  * An int indicating how many tokens userA owns for a contract
-	//  * A DBID indicating the ID of the contract
-	CursorFunc func(node Node) (bool, bool, int64, persist.DBID, error)
-=======
-type sharedCommunitiesPaginator struct {
-	// QueryFunc returns paginated results for the given paging parameters
-	QueryFunc func(params sharedCommunitiesPaginatorParams) ([]interface{}, error)
+	QueryFunc func(params sharedCommunitiesPaginatorParams) ([]Node, error)
 
 	// CursorFunc returns:
 	//  * A bool indicating that userA displays the community on their gallery
 	//  * A bool indicating that userB displays the community on their gallery
 	//  * An int indicating how many tokens userA owns for a community
 	//  * A DBID indicating the ID of the community
-	CursorFunc func(node interface{}) (bool, bool, int64, persist.DBID, error)
->>>>>>> b1ba8ff3
+	CursorFunc func(node Node) (bool, bool, int64, persist.DBID, error)
 
 	// CountFunc returns the total number of items that can be paginated. May be nil, in which
 	// case the resulting PageInfo will omit the total field.
 	CountFunc func() (count int, err error)
 }
 
-<<<<<<< HEAD
-func (p *sharedContractsPaginator[Node]) paginate(before *string, after *string, first *int, last *int) ([]Node, PageInfo, error) {
+func (p *sharedCommunitiesPaginator[Node]) paginate(before *string, after *string, first *int, last *int) ([]Node, PageInfo, error) {
 	queryFunc := func(limit int32, pagingForward bool) ([]Node, error) {
-=======
-func (p *sharedCommunitiesPaginator) paginate(before *string, after *string, first *int, last *int) ([]interface{}, PageInfo, error) {
-	queryFunc := func(limit int32, pagingForward bool) ([]interface{}, error) {
->>>>>>> b1ba8ff3
 		beforeCur := cursors.NewBoolBoolIntIDCursor()
 		beforeCur.Bool1 = false
 		beforeCur.Bool2 = false
