--- conflicted
+++ resolved
@@ -39,22 +39,6 @@
 	}
 
 	contract, err := api.loaders.GetContractsByIDs.Load(contractID.String())
-	if err != nil {
-		return nil, err
-	}
-
-	return &contract, nil
-}
-
-func (api ContractAPI) GetContractByTokenDefinitionID(ctx context.Context, tokenDefinitionID persist.DBID) (*db.Contract, error) {
-	// Validate
-	if err := validate.ValidateFields(api.validator, validate.ValidationMap{
-		"tokenDefinitionID": validate.WithTag(tokenDefinitionID, "required"),
-	}); err != nil {
-		return nil, err
-	}
-
-	contract, err := api.loaders.ContractByTokenDefinitionID.Load(tokenDefinitionID)
 	if err != nil {
 		return nil, err
 	}
@@ -104,11 +88,7 @@
 			Limit:         params.Limit,
 		}
 
-<<<<<<< HEAD
-		keys, err := api.loaders.ContractsByParentID.Load(queryParams)
-=======
 		keys, err := api.loaders.GetChildContractsByParentIDBatchPaginate.Load(queryParams)
->>>>>>> a5562d7f
 		if err != nil {
 			return nil, err
 		}
