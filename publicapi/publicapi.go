--- conflicted
+++ resolved
@@ -36,15 +36,9 @@
 	Misc       *MiscAPI
 }
 
-<<<<<<< HEAD
 func AddTo(ctx *gin.Context, repos *persist.Repositories, queries *sqlc.Queries, ethClient *ethclient.Client, ipfsClient *shell.Shell, arweaveClient *goar.Client, storageClient *storage.Client, multichainProvider *multichain.Provider) {
-	loaders := dataloader.NewLoaders(ctx, queries)
-=======
-func AddTo(ctx *gin.Context, repos *persist.Repositories, queries *sqlc.Queries, ethClient *ethclient.Client, ipfsClient *shell.Shell, arweaveClient *goar.Client, storageClient *storage.Client) {
 	// Use the request context so dataloaders will add their traces to the request span
 	loaders := dataloader.NewLoaders(ctx.Request.Context(), queries)
-
->>>>>>> 84af1376
 	validator := newValidator()
 
 	api := &PublicAPI{
