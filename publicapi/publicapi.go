package publicapi

import (
	"context"
	"fmt"

	"github.com/mikeydub/go-gallery/db/sqlc"

	"cloud.google.com/go/storage"
	"github.com/ethereum/go-ethereum/ethclient"
	"github.com/everFinance/goar"
	"github.com/gin-gonic/gin"
	"github.com/go-playground/validator/v10"
	shell "github.com/ipfs/go-ipfs-api"
	"github.com/mikeydub/go-gallery/graphql/dataloader"
	"github.com/mikeydub/go-gallery/service/auth"
	"github.com/mikeydub/go-gallery/service/multichain"
	"github.com/mikeydub/go-gallery/service/persist"
	"github.com/mikeydub/go-gallery/util"
	"github.com/mikeydub/go-gallery/validate"
)

const apiContextKey = "publicapi.api"

type PublicAPI struct {
	repos      *persist.Repositories
	queries    *sqlc.Queries
	loaders    *dataloader.Loaders
	validator  *validator.Validate
	Auth       *AuthAPI
	Collection *CollectionAPI
	Gallery    *GalleryAPI
	User       *UserAPI
	Nft        *NftAPI
<<<<<<< HEAD
	Address    *AddressApi
=======
	Misc       *MiscAPI
>>>>>>> d06ed4bd
}

func AddTo(ctx *gin.Context, repos *persist.Repositories, queries *sqlc.Queries, ethClient *ethclient.Client, ipfsClient *shell.Shell, arweaveClient *goar.Client, storageClient *storage.Client, multichainProvider *multichain.Provider) {
	loaders := dataloader.NewLoaders(ctx, queries)
	validator := newValidator()

	api := &PublicAPI{
		repos:      repos,
		queries:    queries,
		loaders:    loaders,
		validator:  validator,
		Auth:       &AuthAPI{repos: repos, queries: queries, loaders: loaders, validator: validator, ethClient: ethClient},
		Collection: &CollectionAPI{repos: repos, queries: queries, loaders: loaders, validator: validator, ethClient: ethClient},
		Gallery:    &GalleryAPI{repos: repos, queries: queries, loaders: loaders, validator: validator, ethClient: ethClient},
		User:       &UserAPI{repos: repos, queries: queries, loaders: loaders, validator: validator, ethClient: ethClient, ipfsClient: ipfsClient, arweaveClient: arweaveClient, storageClient: storageClient},
<<<<<<< HEAD
		Nft:        &NftAPI{repos: repos, queries: queries, loaders: loaders, validator: validator, ethClient: ethClient, multichainProvider: multichainProvider},
		Address:    &AddressApi{repos: repos, queries: queries, loaders: loaders, validator: validator, ethClient: ethClient},
=======
		Nft:        &NftAPI{repos: repos, queries: queries, loaders: loaders, validator: validator, ethClient: ethClient},
		Misc:       &MiscAPI{repos: repos, queries: queries, loaders: loaders, validator: validator, ethClient: ethClient, storageClient: storageClient},
>>>>>>> d06ed4bd
	}

	ctx.Set(apiContextKey, api)
}

func For(ctx context.Context) *PublicAPI {
	gc := util.GinContextFromContext(ctx)
	return gc.Value(apiContextKey).(*PublicAPI)
}

func newValidator() *validator.Validate {
	v := validator.New()
	validate.RegisterCustomValidators(v)
	return v
}

func getAuthenticatedUser(ctx context.Context) (persist.DBID, error) {
	gc := util.GinContextFromContext(ctx)
	authError := auth.GetAuthErrorFromCtx(gc)

	if authError != nil {
		return "", authError
	}

	userID := auth.GetUserIDFromCtx(gc)
	return userID, nil
}

type validationMap map[string]struct {
	value interface{}
	tag   string
}

func validateFields(validator *validator.Validate, fields validationMap) error {
	validationErr := ErrInvalidInput{}
	foundErrors := false

	for k, v := range fields {
		err := validator.Var(v.value, v.tag)
		if err != nil {
			foundErrors = true
			validationErr.Append(k, err.Error())
		}
	}

	if foundErrors {
		return validationErr
	}

	return nil
}

type ErrInvalidInput struct {
	Parameters []string
	Reasons    []string
}

func (e *ErrInvalidInput) Append(parameter string, reason string) {
	e.Parameters = append(e.Parameters, parameter)
	e.Reasons = append(e.Reasons, reason)
}

func (e ErrInvalidInput) Error() string {
	str := "invalid input:\n"

	for i, _ := range e.Parameters {
		str += fmt.Sprintf("    parameter: %s, reason: %s\n", e.Parameters[i], e.Reasons[i])
	}

	return str
}<|MERGE_RESOLUTION|>--- conflicted
+++ resolved
@@ -32,11 +32,8 @@
 	Gallery    *GalleryAPI
 	User       *UserAPI
 	Nft        *NftAPI
-<<<<<<< HEAD
 	Address    *AddressApi
-=======
 	Misc       *MiscAPI
->>>>>>> d06ed4bd
 }
 
 func AddTo(ctx *gin.Context, repos *persist.Repositories, queries *sqlc.Queries, ethClient *ethclient.Client, ipfsClient *shell.Shell, arweaveClient *goar.Client, storageClient *storage.Client, multichainProvider *multichain.Provider) {
@@ -52,13 +49,9 @@
 		Collection: &CollectionAPI{repos: repos, queries: queries, loaders: loaders, validator: validator, ethClient: ethClient},
 		Gallery:    &GalleryAPI{repos: repos, queries: queries, loaders: loaders, validator: validator, ethClient: ethClient},
 		User:       &UserAPI{repos: repos, queries: queries, loaders: loaders, validator: validator, ethClient: ethClient, ipfsClient: ipfsClient, arweaveClient: arweaveClient, storageClient: storageClient},
-<<<<<<< HEAD
 		Nft:        &NftAPI{repos: repos, queries: queries, loaders: loaders, validator: validator, ethClient: ethClient, multichainProvider: multichainProvider},
 		Address:    &AddressApi{repos: repos, queries: queries, loaders: loaders, validator: validator, ethClient: ethClient},
-=======
-		Nft:        &NftAPI{repos: repos, queries: queries, loaders: loaders, validator: validator, ethClient: ethClient},
 		Misc:       &MiscAPI{repos: repos, queries: queries, loaders: loaders, validator: validator, ethClient: ethClient, storageClient: storageClient},
->>>>>>> d06ed4bd
 	}
 
 	ctx.Set(apiContextKey, api)
