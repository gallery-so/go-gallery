--- conflicted
+++ resolved
@@ -57,11 +57,8 @@
 	Interaction   *InteractionAPI
 	Admin         *admin.AdminAPI
 	Merch         *MerchAPI
-<<<<<<< HEAD
 	Social        *SocialAPI
-=======
 	Card          *CardAPI
->>>>>>> 610e4047
 }
 
 func New(ctx context.Context, disableDataloaderCaching bool, repos *postgres.Repositories, queries *db.Queries, ethClient *ethclient.Client, ipfsClient *shell.Shell,
@@ -89,11 +86,8 @@
 		Notifications: &NotificationsAPI{queries: queries, loaders: loaders, validator: validator},
 		Admin:         admin.NewAPI(repos, queries, validator, multichainProvider),
 		Merch:         &MerchAPI{repos: repos, queries: queries, loaders: loaders, validator: validator, ethClient: ethClient, multichainProvider: multichainProvider, secrets: secrets},
-<<<<<<< HEAD
 		Social:        &SocialAPI{repos: repos, queries: queries, loaders: loaders, validator: validator},
-=======
 		Card:          &CardAPI{validator: validator, ethClient: ethClient, multichainProvider: multichainProvider, secrets: secrets},
->>>>>>> 610e4047
 	}
 }
 
