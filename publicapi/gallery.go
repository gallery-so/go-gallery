--- conflicted
+++ resolved
@@ -46,32 +46,15 @@
 		return db.Gallery{}, err
 	}
 
-<<<<<<< HEAD
-	var nullName, nullDesc string
-	if name != nil {
-		nullName = *name
-	}
-	if description != nil {
-		nullDesc = *description
-	}
-
 	userID, err := getAuthenticatedUserID(ctx)
-=======
-	userID, err := getAuthenticatedUser(ctx)
->>>>>>> 22c1a24c
 	if err != nil {
 		return db.Gallery{}, err
 	}
 
 	gallery, err := api.repos.GalleryRepository.Create(ctx, db.GalleryRepoCreateParams{
 		GalleryID:   persist.GenerateID(),
-<<<<<<< HEAD
-		Name:        nullName,
-		Description: nullDesc,
-=======
 		Name:        util.FromPointer(name),
 		Description: util.FromPointer(description),
->>>>>>> 22c1a24c
 		Position:    position,
 		OwnerUserID: userID,
 	})
@@ -99,9 +82,7 @@
 		return db.Gallery{}, err
 	}
 
-<<<<<<< HEAD
-=======
-	userID, err := getAuthenticatedUser(ctx)
+	userID, err := getAuthenticatedUserID(ctx)
 	if err != nil {
 		return db.Gallery{}, err
 	}
@@ -110,45 +91,29 @@
 		return db.Gallery{}, fmt.Errorf("user %s is not the owner of gallery %s", userID, update.GalleryID)
 	}
 
->>>>>>> 22c1a24c
 	tx, err := api.repos.BeginTx(ctx)
 	if err != nil {
 		return db.Gallery{}, err
 	}
-<<<<<<< HEAD
-=======
 	defer tx.Rollback(ctx)
->>>>>>> 22c1a24c
 
 	q := api.queries.WithTx(tx)
 
 	// then delete collections
-<<<<<<< HEAD
-	err = q.DeleteCollections(ctx, util.StringersToStrings(update.DeletedCollections))
-	if err != nil {
-		return db.Gallery{}, err
-=======
 	if len(update.DeletedCollections) > 0 {
 		err = q.DeleteCollections(ctx, util.StringersToStrings(update.DeletedCollections))
 		if err != nil {
 			return db.Gallery{}, err
 		}
->>>>>>> 22c1a24c
 	}
 
 	// update collections
 
-<<<<<<< HEAD
-	err = updateCollectionsInfoAndTokens(ctx, q, update)
-	if err != nil {
-		return db.Gallery{}, err
-=======
 	if len(update.UpdateCollections) > 0 {
 		err = updateCollectionsInfoAndTokens(ctx, q, update.UpdateCollections)
 		if err != nil {
 			return db.Gallery{}, err
 		}
->>>>>>> 22c1a24c
 	}
 
 	// create collections
@@ -180,13 +145,8 @@
 
 	err = q.UpdateGallery(ctx, db.UpdateGalleryParams{
 		ID:          update.GalleryID,
-<<<<<<< HEAD
-		Name:        util.FromStringPointer(update.Name),
-		Description: util.FromStringPointer(update.Description),
-=======
 		Name:        util.FromPointer(update.Name),
 		Description: util.FromPointer(update.Description),
->>>>>>> 22c1a24c
 		Collections: update.Order,
 	})
 	if err != nil {
@@ -203,11 +163,6 @@
 		return db.Gallery{}, err
 	}
 
-<<<<<<< HEAD
-	userID, err := getAuthenticatedUserID(ctx)
-	if err != nil {
-		return db.Gallery{}, err
-	}
 	_, err = dispatchEvent(ctx, db.Event{
 		ActorID:        persist.DBIDToNullStr(userID),
 		ResourceTypeID: persist.ResourceTypeGallery,
@@ -222,37 +177,22 @@
 	return newGall, nil
 }
 
-func updateCollectionsInfoAndTokens(ctx context.Context, q *db.Queries, update model.UpdateGalleryInput) error {
-	dbids, err := util.Map(update.UpdateCollections, func(u *model.UpdateCollectionInput) (string, error) {
-=======
-	return newGall, nil
-}
-
 func updateCollectionsInfoAndTokens(ctx context.Context, q *db.Queries, update []*model.UpdateCollectionInput) error {
 	dbids, err := util.Map(update, func(u *model.UpdateCollectionInput) (string, error) {
->>>>>>> 22c1a24c
 		return u.Dbid.String(), nil
 	})
 	if err != nil {
 		return err
 	}
 
-<<<<<<< HEAD
-	collectorNotes, err := util.Map(update.UpdateCollections, func(u *model.UpdateCollectionInput) (string, error) {
-=======
 	collectorNotes, err := util.Map(update, func(u *model.UpdateCollectionInput) (string, error) {
->>>>>>> 22c1a24c
 		return u.CollectorsNote, nil
 	})
 	if err != nil {
 		return err
 	}
 
-<<<<<<< HEAD
-	layouts, err := util.Map(update.UpdateCollections, func(u *model.UpdateCollectionInput) (pgtype.JSONB, error) {
-=======
 	layouts, err := util.Map(update, func(u *model.UpdateCollectionInput) (pgtype.JSONB, error) {
->>>>>>> 22c1a24c
 		b, err := json.Marshal(modelToTokenLayout(u.Layout))
 		if err != nil {
 			return pgtype.JSONB{
@@ -269,11 +209,7 @@
 		return err
 	}
 
-<<<<<<< HEAD
-	tokenSettings, err := util.Map(update.UpdateCollections, func(u *model.UpdateCollectionInput) (pgtype.JSONB, error) {
-=======
 	tokenSettings, err := util.Map(update, func(u *model.UpdateCollectionInput) (pgtype.JSONB, error) {
->>>>>>> 22c1a24c
 		settings := modelToTokenSettings(u.TokenSettings)
 		b, err := json.Marshal(settings)
 		if err != nil {
@@ -290,22 +226,14 @@
 		return err
 	}
 
-<<<<<<< HEAD
-	hiddens, err := util.Map(update.UpdateCollections, func(u *model.UpdateCollectionInput) (bool, error) {
-=======
 	hiddens, err := util.Map(update, func(u *model.UpdateCollectionInput) (bool, error) {
->>>>>>> 22c1a24c
 		return u.Hidden, nil
 	})
 	if err != nil {
 		return err
 	}
 
-<<<<<<< HEAD
-	names, err := util.Map(update.UpdateCollections, func(u *model.UpdateCollectionInput) (string, error) {
-=======
 	names, err := util.Map(update, func(u *model.UpdateCollectionInput) (string, error) {
->>>>>>> 22c1a24c
 		return u.Name, nil
 	})
 	if err != nil {
@@ -324,11 +252,7 @@
 		return err
 	}
 
-<<<<<<< HEAD
-	for _, collection := range update.UpdateCollections {
-=======
 	for _, collection := range update {
->>>>>>> 22c1a24c
 		err = q.UpdateCollectionTokens(ctx, db.UpdateCollectionTokensParams{
 			ID:   collection.Dbid,
 			Nfts: collection.Tokens,
@@ -348,11 +272,7 @@
 		return err
 	}
 
-<<<<<<< HEAD
 	userID, err := getAuthenticatedUserID(ctx)
-=======
-	userID, err := getAuthenticatedUser(ctx)
->>>>>>> 22c1a24c
 	if err != nil {
 		return err
 	}
@@ -432,16 +352,7 @@
 		return nil, err
 	}
 
-<<<<<<< HEAD
-	asString := make([]string, len(previews))
-	for i, preview := range previews {
-		asString[i] = preview.(string)
-	}
-
-	return asString, nil
-=======
 	return previews, nil
->>>>>>> 22c1a24c
 }
 
 func (api GalleryAPI) UpdateGalleryCollections(ctx context.Context, galleryID persist.DBID, collections []persist.DBID) error {
