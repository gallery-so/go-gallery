--- conflicted
+++ resolved
@@ -93,8 +93,6 @@
 	}
 
 	return nil
-<<<<<<< HEAD
-=======
 }
 
 func (api GalleryAPI) ViewGallery(ctx context.Context, galleryID persist.DBID) (db.Gallery, error) {
@@ -148,21 +146,4 @@
 	}
 
 	return gallery, nil
-}
-
-func backupGalleriesForUser(ctx context.Context, userID persist.DBID, repos *persist.Repositories) {
-	ctxCopy := util.GinContextFromContext(ctx).Copy()
-
-	// TODO: Make sure backups still work here with our gin context retrieval
-	go func(ctx context.Context) {
-		galleries, err := repos.GalleryRepository.GetByUserID(ctx, userID)
-		if err != nil {
-			return
-		}
-
-		for _, gallery := range galleries {
-			repos.BackupRepository.Insert(ctx, gallery)
-		}
-	}(ctxCopy)
->>>>>>> 31dafd42
 }