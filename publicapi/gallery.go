--- conflicted
+++ resolved
@@ -77,7 +77,7 @@
 		return db.Gallery{}, err
 	}
 
-	events := make([]db.Event, 0, len(update.CreatedCollections)+len(update.UpdateCollections)+1)
+	events := make([]db.Event, 0, len(update.CreatedCollections)+len(update.UpdatedCollections)+1)
 
 	curGal, err := api.loaders.GalleryByGalleryID.Load(update.GalleryID)
 	if err != nil {
@@ -111,13 +111,8 @@
 
 	// update collections
 
-<<<<<<< HEAD
-	if len(update.UpdateCollections) > 0 {
-		collEvents, err := updateCollectionsInfoAndTokens(ctx, q, userID, update.UpdateCollections)
-=======
 	if len(update.UpdatedCollections) > 0 {
-		err = updateCollectionsInfoAndTokens(ctx, q, update.UpdatedCollections)
->>>>>>> 3f677bbf
+		collEvents, err := updateCollectionsInfoAndTokens(ctx, q, userID, update.UpdatedCollections)
 		if err != nil {
 			return db.Gallery{}, err
 		}
