package indexer

import (
	"cloud.google.com/go/storage"
	"github.com/ethereum/go-ethereum/ethclient"
	"github.com/gin-gonic/gin"
	shell "github.com/ipfs/go-ipfs-api"
	"github.com/mikeydub/go-gallery/service/persist"
	"github.com/mikeydub/go-gallery/service/task"
)

func handlersInit(router *gin.Engine, i *Indexer, tokenRepository persist.TokenRepository, tq *task.Queue, ethClient *ethclient.Client, ipfsClient *shell.Shell, storageClient *storage.Client) *gin.Engine {
	router.GET("/status", getStatus(i, tokenRepository))

	mediaGroup := router.Group("/media")
	mediaGroup.POST("/update", updateMedia(tq, tokenRepository, ethClient, ipfsClient, storageClient))

<<<<<<< HEAD
func newEthClient() *ethclient.Client {
	ctx, cancel := context.WithTimeout(context.Background(), 10*time.Second)
	defer cancel()

	dialer := *websocket.DefaultDialer
	dialer.ReadBufferSize = 1024 * 20
	rpcClient, err := rpc.DialWebsocketWithDialer(ctx, viper.GetString("RPC_URL"), "", dialer)
	if err != nil {
		panic(err)
	}

	return ethclient.NewClient(rpcClient)

}

func newIPFSShell() *shell.Shell {
	sh := shell.NewShell(viper.GetString("IPFS_URL"))
	sh.SetTimeout(time.Second * 15)
	return sh
}

func newRepos() (persist.TokenRepository, persist.ContractRepository) {
	mgoClient := newMongoClient()
	return mongodb.NewTokenRepository(mgoClient, nil), mongodb.NewContractRepository(mgoClient)
}

func newMongoClient() *mongo.Client {
	ctx, cancel := context.WithTimeout(context.Background(), time.Second*20)
	defer cancel()
	mgoURL := viper.GetString("MONGO_URL")
	if viper.GetString("ENV") != "local" {
		mongoSecretName := viper.GetString("MONGO_SECRET_NAME")
		secret, err := util.AccessSecret(context.Background(), mongoSecretName)
		if err != nil {
			panic(err)
		}
		mgoURL = string(secret)
	}

	logrus.Infof("Connecting to mongo at %s", mgoURL)

	mOpts := options.Client().ApplyURI(mgoURL)
	mOpts.SetRegistry(mongodb.CustomRegistry)
	mOpts.SetWriteConcern(writeconcern.New(writeconcern.J(true), writeconcern.W(1)))
	mOpts.SetRetryWrites(true)
	mOpts.SetRetryReads(true)

	return mongodb.NewMongoClient(ctx, mOpts)
}

func redirectStderr(f *os.File) {
	err := syscall.Dup2(int(f.Fd()), int(os.Stderr.Fd()))
	if err != nil {
		log.Fatalf("Failed to redirect stderr to file: %v", err)
	}
=======
	return router
>>>>>>> c0f5caaf
}<|MERGE_RESOLUTION|>--- conflicted
+++ resolved
@@ -15,63 +15,5 @@
 	mediaGroup := router.Group("/media")
 	mediaGroup.POST("/update", updateMedia(tq, tokenRepository, ethClient, ipfsClient, storageClient))
 
-<<<<<<< HEAD
-func newEthClient() *ethclient.Client {
-	ctx, cancel := context.WithTimeout(context.Background(), 10*time.Second)
-	defer cancel()
-
-	dialer := *websocket.DefaultDialer
-	dialer.ReadBufferSize = 1024 * 20
-	rpcClient, err := rpc.DialWebsocketWithDialer(ctx, viper.GetString("RPC_URL"), "", dialer)
-	if err != nil {
-		panic(err)
-	}
-
-	return ethclient.NewClient(rpcClient)
-
-}
-
-func newIPFSShell() *shell.Shell {
-	sh := shell.NewShell(viper.GetString("IPFS_URL"))
-	sh.SetTimeout(time.Second * 15)
-	return sh
-}
-
-func newRepos() (persist.TokenRepository, persist.ContractRepository) {
-	mgoClient := newMongoClient()
-	return mongodb.NewTokenRepository(mgoClient, nil), mongodb.NewContractRepository(mgoClient)
-}
-
-func newMongoClient() *mongo.Client {
-	ctx, cancel := context.WithTimeout(context.Background(), time.Second*20)
-	defer cancel()
-	mgoURL := viper.GetString("MONGO_URL")
-	if viper.GetString("ENV") != "local" {
-		mongoSecretName := viper.GetString("MONGO_SECRET_NAME")
-		secret, err := util.AccessSecret(context.Background(), mongoSecretName)
-		if err != nil {
-			panic(err)
-		}
-		mgoURL = string(secret)
-	}
-
-	logrus.Infof("Connecting to mongo at %s", mgoURL)
-
-	mOpts := options.Client().ApplyURI(mgoURL)
-	mOpts.SetRegistry(mongodb.CustomRegistry)
-	mOpts.SetWriteConcern(writeconcern.New(writeconcern.J(true), writeconcern.W(1)))
-	mOpts.SetRetryWrites(true)
-	mOpts.SetRetryReads(true)
-
-	return mongodb.NewMongoClient(ctx, mOpts)
-}
-
-func redirectStderr(f *os.File) {
-	err := syscall.Dup2(int(f.Fd()), int(os.Stderr.Fd()))
-	if err != nil {
-		log.Fatalf("Failed to redirect stderr to file: %v", err)
-	}
-=======
 	return router
->>>>>>> c0f5caaf
 }