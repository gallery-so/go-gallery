--- conflicted
+++ resolved
@@ -66,16 +66,12 @@
 
 	// overrides for where the indexer starts and stops
 	startingBlock, maxBlock := getBlockRangeFromArgs()
-<<<<<<< HEAD
-	i := newIndexer(ethClient, ipfsClient, arweaveClient, s, tokenRepo, contractRepo, addressFilterRepo, persist.Chain(viper.GetInt("CHAIN")), defaultTransferEvents, nil, startingBlock, maxBlock)
-=======
 
 	if viper.GetString("ENV") == "production" {
 		rpcEnabled = true
 	}
 
 	i := newIndexer(ethClient, ipfsClient, arweaveClient, s, tokenRepo, contractRepo, persist.Chain(viper.GetInt("CHAIN")), events, nil, startingBlock, maxBlock)
->>>>>>> 7d6347c1
 
 	router := gin.Default()
 
@@ -140,6 +136,10 @@
 	ethClient := rpc.NewEthSocketClient()
 	ipfsClient := rpc.NewIPFSShell()
 	arweaveClient := rpc.NewArweaveClient()
+
+	if viper.GetString("ENV") == "production" {
+		rpcEnabled = true
+	}
 
 	router := gin.Default()
 
