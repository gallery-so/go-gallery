--- conflicted
+++ resolved
@@ -120,11 +120,7 @@
 	if viper.GetString("ENV") != "local" {
 		s, err = storage.NewClient(ctx)
 	} else {
-<<<<<<< HEAD
 		s, err = storage.NewClient(ctx, option.WithCredentialsFile(storageKeyPath))
-=======
-		s, err = storage.NewClient(ctx, option.WithCredentialsFile("./_deploy/service-key-dev.json"))
->>>>>>> 0892a204
 	}
 	if err != nil {
 		panic(err)
