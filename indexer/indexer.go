--- conflicted
+++ resolved
@@ -35,34 +35,6 @@
 	"github.com/spf13/viper"
 )
 
-<<<<<<< HEAD
-=======
-var defaultStartingBlock persist.BlockNumber = 5000000
-var defaultMaxBlock persist.BlockNumber = 14000000
-
-var erc1155ABI, _ = contracts.IERC1155MetaData.GetAbi()
-
-var animationKeywords = []string{"animation", "video"}
-var imageKeywords = []string{"image"}
-
-var uniqueMetadataHandlers = uniqueMetadatas{
-	persist.EthereumAddress("0xd4e4078ca3495de5b1d4db434bebc5a986197782"): autoglyphs,
-	persist.EthereumAddress("0x60f3680350f65beb2752788cb48abfce84a4759e"): colorglyphs,
-	persist.EthereumAddress("0x57f1887a8bf19b14fc0df6fd9b2acc9af147ea85"): ens,
-	persist.EthereumAddress("0xb47e3cd837ddf8e4c57f05d70ab865de6e193bbb"): cryptopunks,
-	persist.EthereumAddress("0xabefbc9fd2f806065b4f3c237d4b59d9a97bcac7"): zora,
-}
-
-const defaultWorkerPoolSize = 3
-
-const defaultWorkerPoolWaitSize = 10
-
-const blocksPerLogsCall = 50
-
-// eventHash represents an event keccak256 hash
-type eventHash string
-
->>>>>>> 38bc7046
 const (
 	// transferEventHash represents the keccak256 hash of Transfer(address,address,uint256)
 	transferEventHash eventHash = "0xddf252ad1be2c89b69c2b068fc378daa952ba7f163c4a11628f55a4df523b3ef"
@@ -80,6 +52,7 @@
 
 var (
 	defaultStartingBlock  persist.BlockNumber = 5000000
+	defaultMaxBlock       persist.BlockNumber = 14000000
 	rpcEnabled            bool                = false // Enables external RPC calls
 	erc1155ABI, _                             = contracts.IERC1155MetaData.GetAbi()
 	animationKeywords                         = []string{"animation", "video"}
@@ -176,22 +149,13 @@
 }
 
 // newIndexer sets up an indexer for retrieving the specified events that will process tokens
-<<<<<<< HEAD
-func newIndexer(ethClient *ethclient.Client, ipfsClient *shell.Shell, arweaveClient *goar.Client, storageClient *storage.Client, tokenRepo persist.TokenRepository, contractRepo persist.ContractRepository, addressFilterRepo postgres.AddressFilterRepository, pChain persist.Chain, pEvents []eventHash) *indexer {
-	mostRecentBlockUint64, err := rpc.RetryGetBlockNumber(context.Background(), ethClient, rpc.DefaultRetry)
-	if err != nil {
-		panic(err)
-	}
-=======
-func newIndexer(ethClient *ethclient.Client, ipfsClient *shell.Shell, arweaveClient *goar.Client, storageClient *storage.Client, tokenRepo persist.TokenRepository, contractRepo persist.ContractRepository, pChain persist.Chain, pEvents []eventHash, getLogsFunc getLogsFunc, startingBlock, maxBlock *uint64) *indexer {
->>>>>>> 38bc7046
+func newIndexer(ethClient *ethclient.Client, ipfsClient *shell.Shell, arweaveClient *goar.Client, storageClient *storage.Client, tokenRepo persist.TokenRepository, contractRepo persist.ContractRepository, addressFilterRepo postgres.AddressFilterRepository, pChain persist.Chain, pEvents []eventHash, getLogsFunc getLogsFunc, startingBlock, maxBlock *uint64) *indexer {
 	rpcEnabled := viper.GetString("ENV") == "production"
 	if !rpcEnabled {
 		ethClient = nil
 	}
 
-<<<<<<< HEAD
-	return &indexer{
+	i := &indexer{
 		ethClient:         ethClient,
 		ipfsClient:        ipfsClient,
 		arweaveClient:     arweaveClient,
@@ -200,17 +164,6 @@
 		contractRepo:      contractRepo,
 		addressFilterRepo: addressFilterRepo,
 		dbMu:              &sync.Mutex{},
-=======
-	i := &indexer{
-		isRPCEnabled:  rpcEnabled,
-		ethClient:     ethClient,
-		ipfsClient:    ipfsClient,
-		arweaveClient: arweaveClient,
-		storageClient: storageClient,
-		tokenRepo:     tokenRepo,
-		contractRepo:  contractRepo,
-		dbMu:          &sync.Mutex{},
->>>>>>> 38bc7046
 
 		tokenBucket: viper.GetString("GCLOUD_TOKEN_CONTENT_BUCKET"),
 
@@ -268,7 +221,7 @@
 		i.getLogsFunc = i.defaultGetLogs
 	}
 
-	logger.For(nil).Infof("Starting indexer at block %d until block %d (max block %d) with rpc enabled: %t", i.lastSyncedBlock, i.mostRecentBlock, i.maxBlock, i.isRPCEnabled)
+	logger.For(nil).Infof("Starting indexer at block %d until block %d (max block %d) with rpc enabled: %t", i.lastSyncedBlock, i.mostRecentBlock, i.maxBlock, rpcEnabled)
 	return i
 }
 
@@ -286,7 +239,7 @@
 
 	topics := [][]common.Hash{events}
 
-	if i.isRPCEnabled && i.maxBlock == nil {
+	if rpcEnabled && i.maxBlock == nil {
 		go i.listenForNewBlocks(sentryutil.NewSentryHubContext(rootCtx))
 	}
 
@@ -308,14 +261,8 @@
 	}
 	wp.StopWait()
 	logger.For(rootCtx).Info("Finished processing old logs, subscribing to new logs...")
-<<<<<<< HEAD
-	i.lastSyncedBlock = uint64(lastSyncedBlock)
-	i.lastSavedLog = uint64(lastSyncedBlock)
+	i.lastSavedLog = i.lastSyncedBlock
 	if rpcEnabled {
-=======
-	i.lastSavedLog = i.lastSyncedBlock
-	if !i.isRPCEnabled {
->>>>>>> 38bc7046
 		logger.For(rootCtx).Info("Running in cached logs only mode, not listening for new logs")
 		return
 	}
@@ -397,25 +344,9 @@
 	if err != nil {
 		panic(fmt.Sprintf("error getting logs: %s", err))
 	}
+
 	logger.For(ctx).Infof("Found %d logs at block %d", len(logsTo), curBlock.Uint64())
-
-	transfers := logsToTransfers(ctx, logsTo, i.ethClient)
-
-	logger.For(ctx).Infof("Processed %d logs into %d transfers", len(logsTo), len(transfers))
-
-	transfersAtBlocks := transfersToTransfersAtBlock(transfers)
-
-	logger.For(ctx).Infof("Sending %d total transfers to transfers channel", len(transfers))
-
-	for j := 0; j < len(transfersAtBlocks); j += 10 {
-		to := j + 10
-		if to > len(transfersAtBlocks) {
-			to = len(transfersAtBlocks)
-		}
-		transfersChan <- transfersAtBlocks[j:to]
-	}
-
-	logger.For(ctx).Infof("Finished processing logs, closing transfers channel...")
+	return logsTo
 }
 
 func (i *indexer) defaultGetLogs(ctx context.Context, curBlock, nextBlock *big.Int, topics [][]common.Hash) ([]types.Log, error) {
@@ -469,21 +400,15 @@
 			if err != nil {
 				return nil, err
 			}
-<<<<<<< HEAD
-			return nil
-=======
 			return logsTo, nil
->>>>>>> 38bc7046
 		}
 
 		saveLogsInBlockRange(ctx, curBlock.String(), nextBlock.String(), logsTo, i.storageClient)
 	} else {
 		logger.For(ctx).Info("Found logs in cache...")
 	}
-<<<<<<< HEAD
-
 	logger.For(ctx).Infof("Found %d logs at block %d", len(logsTo), curBlock.Uint64())
-	return logsTo
+	return logsTo, nil
 }
 
 func (i *indexer) processLogs(ctx context.Context, transfersChan chan<- []transfersAtBlock, logsTo []types.Log) {
@@ -500,22 +425,15 @@
 }
 
 func batchTransfers(ctx context.Context, transfersChan chan<- []transfersAtBlock, transfersAtBlocks []transfersAtBlock) {
-	if len(transfersAtBlocks) > 0 && transfersAtBlocks != nil {
-		logger.For(ctx).Infof("Sending %d total transfers to transfers channel", len(transfersAtBlocks))
-
-		for j := 0; j < len(transfersAtBlocks); j += 10 {
-			to := j + 10
-			if to > len(transfersAtBlocks) {
-				to = len(transfersAtBlocks)
-			}
-			transfersChan <- transfersAtBlocks[j:to]
-		}
-
+	logger.For(ctx).Infof("Sending %d total transfers to transfers channel", len(transfersAtBlocks))
+	for j := 0; j < len(transfersAtBlocks); j += 10 {
+		to := j + 10
+		if to > len(transfersAtBlocks) {
+			to = len(transfersAtBlocks)
+		}
+		transfersChan <- transfersAtBlocks[j:to]
 	}
 	logger.For(ctx).Infof("Finished processing logs, closing transfers channel...")
-=======
-	return logsTo, nil
->>>>>>> 38bc7046
 }
 
 func logsToTransfers(ctx context.Context, pLogs []types.Log) []rpc.Transfer {
