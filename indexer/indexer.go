package indexer

import (
	"bytes"
	"context"
	"encoding/json"
	"fmt"
	"io/ioutil"
	"math/big"
	"net/http"
	"sort"
	"strconv"
	"strings"
	"sync"
	"sync/atomic"
	"time"

	"cloud.google.com/go/storage"
	"github.com/ethereum/go-ethereum"
	"github.com/ethereum/go-ethereum/common"
	"github.com/ethereum/go-ethereum/common/math"
	"github.com/ethereum/go-ethereum/core/types"
	"github.com/ethereum/go-ethereum/ethclient"
	gethrpc "github.com/ethereum/go-ethereum/rpc"
	"github.com/everFinance/goar"
	"github.com/gammazero/workerpool"
	"github.com/getsentry/sentry-go"
	shell "github.com/ipfs/go-ipfs-api"
	"github.com/mikeydub/go-gallery/contracts"
	"github.com/mikeydub/go-gallery/env"
	"github.com/mikeydub/go-gallery/indexer/refresh"
	"github.com/mikeydub/go-gallery/service/logger"
	"github.com/mikeydub/go-gallery/service/multichain/alchemy"
	"github.com/mikeydub/go-gallery/service/persist"
	"github.com/mikeydub/go-gallery/service/rpc"
	sentryutil "github.com/mikeydub/go-gallery/service/sentry"
	"github.com/mikeydub/go-gallery/service/tracing"
	"github.com/mikeydub/go-gallery/util"
	"github.com/sirupsen/logrus"
	"github.com/sourcegraph/conc/iter"
)

func init() {
	env.RegisterValidation("GCLOUD_TOKEN_CONTENT_BUCKET", "required")
	env.RegisterValidation("ALCHEMY_API_URL", "required")
}

const (
	// transferEventHash represents the keccak256 hash of Transfer(address,address,uint256)
	transferEventHash eventHash = "0xddf252ad1be2c89b69c2b068fc378daa952ba7f163c4a11628f55a4df523b3ef"
	// transferSingleEventHash represents the keccak256 hash of TransferSingle(address,address,address,uint256,uint256)
	transferSingleEventHash eventHash = "0xc3d58168c5ae7397731d063d5bbf3d657854427343f4c083240f7aacaa2d0f62"
	// transferBatchEventHash represents the keccak256 hash of TransferBatch(address,address,address,uint256[],uint256[])
	transferBatchEventHash eventHash = "0x4a39dc06d4c0dbc64b70af90fd698a233a518aa5d07e595d983b8c0526c8f7fb"
	// uriEventHash represents the keccak256 hash of URI(string,uint256)
	uriEventHash eventHash = "0x6bb7ff708619ba0610cba295a58592e0451dee2622938c8755667688daf3529b"

	defaultWorkerPoolSize     = 3
	defaultWorkerPoolWaitSize = 10
	blocksPerLogsCall         = 50
)

var (
	rpcEnabled            bool = false // Enables external RPC calls
	erc1155ABI, _              = contracts.IERC1155MetaData.GetAbi()
	animationKeywords          = []string{"animation", "video"}
	imageKeywords              = []string{"image"}
	defaultTransferEvents      = []eventHash{
		transferBatchEventHash,
		transferEventHash,
		transferSingleEventHash,
	}
)

type errForTokenAtBlockAndIndex struct {
	err error
	boi blockchainOrderInfo
	ti  persist.EthereumTokenIdentifiers
}

func (e errForTokenAtBlockAndIndex) TokenIdentifiers() persist.EthereumTokenIdentifiers {
	return e.ti
}

func (e errForTokenAtBlockAndIndex) OrderInfo() blockchainOrderInfo {
	return e.boi
}

// eventHash represents an event keccak256 hash
type eventHash string

type transfersAtBlock struct {
	block     persist.BlockNumber
	transfers []rpc.Transfer
}

type contractAtBlock struct {
	ti       persist.EthereumTokenIdentifiers
	boi      blockchainOrderInfo
	contract persist.Contract
}

func (o contractAtBlock) TokenIdentifiers() persist.EthereumTokenIdentifiers {
	return o.ti
}

func (o contractAtBlock) OrderInfo() blockchainOrderInfo {
	return o.boi
}

type getLogsFunc func(ctx context.Context, curBlock, nextBlock *big.Int, topics [][]common.Hash) ([]types.Log, error)

// indexer is the indexer for the blockchain that uses JSON RPC to scan through logs and process them
// into a format used by the application
type indexer struct {
	ethClient         *ethclient.Client
	httpClient        *http.Client
	ipfsClient        *shell.Shell
	arweaveClient     *goar.Client
	storageClient     *storage.Client
	tokenRepo         persist.TokenRepository
	contractRepo      persist.ContractRepository
	addressFilterRepo refresh.AddressFilterRepository
	dbMu              *sync.Mutex // Manages writes to the db
	stateMu           *sync.Mutex // Manages updates to the indexer's state
<<<<<<< HEAD
=======
	memoryMu          *sync.Mutex // Manages large memory operations
>>>>>>> 76b71536

	tokenBucket string

	chain persist.Chain

	eventHashes []eventHash

	mostRecentBlock uint64  // Current height of the blockchain
	lastSyncedChunk uint64  // Start block of the last chunk handled by the indexer
	maxBlock        *uint64 // If provided, the indexer will only index up to maxBlock

	contractOwnerStats *sync.Map // map[contractOwnerMethod]int - Used to track the number of times a contract owner method is used

	isListening bool // Indicates if the indexer is waiting for new blocks

	getLogsFunc getLogsFunc

	contractDBHooks []DBHook[persist.Contract]
	tokenDBHooks    []DBHook[persist.Token]
}

// newIndexer sets up an indexer for retrieving the specified events that will process tokens
func newIndexer(ethClient *ethclient.Client, httpClient *http.Client, ipfsClient *shell.Shell, arweaveClient *goar.Client, storageClient *storage.Client, tokenRepo persist.TokenRepository, contractRepo persist.ContractRepository, addressFilterRepo refresh.AddressFilterRepository, pChain persist.Chain, pEvents []eventHash, getLogsFunc getLogsFunc, startingBlock, maxBlock *uint64) *indexer {
	if rpcEnabled && ethClient == nil {
		panic("RPC is enabled but an ethClient wasn't provided!")
	}

	ownerStats := &sync.Map{}

	i := &indexer{
		ethClient:         ethClient,
		httpClient:        httpClient,
		ipfsClient:        ipfsClient,
		arweaveClient:     arweaveClient,
		storageClient:     storageClient,
		tokenRepo:         tokenRepo,
		contractRepo:      contractRepo,
		addressFilterRepo: addressFilterRepo,
		dbMu:              &sync.Mutex{},
		stateMu:           &sync.Mutex{},
<<<<<<< HEAD
=======
		memoryMu:          &sync.Mutex{},
>>>>>>> 76b71536

		tokenBucket: env.GetString("GCLOUD_TOKEN_CONTENT_BUCKET"),

		chain: pChain,

		maxBlock: maxBlock,

		contractOwnerStats: ownerStats,

		eventHashes: pEvents,

		getLogsFunc: getLogsFunc,

		contractDBHooks: newContractHooks(contractRepo, ethClient, httpClient, ownerStats),
		tokenDBHooks:    newTokenHooks(),

		mostRecentBlock: 0,
		lastSyncedChunk: 0,
		isListening:     false,
	}

	if startingBlock != nil {
		i.lastSyncedChunk = *startingBlock
		i.lastSyncedChunk -= i.lastSyncedChunk % blocksPerLogsCall
	} else {
		recentDBBlock, err := tokenRepo.MostRecentBlock(context.Background())
		if err != nil {
			panic(err)
		}
		i.lastSyncedChunk = recentDBBlock.Uint64()

		safeSub, overflowed := math.SafeSub(i.lastSyncedChunk, (i.lastSyncedChunk%blocksPerLogsCall)+(blocksPerLogsCall*defaultWorkerPoolSize))

		if overflowed {
			i.lastSyncedChunk = 0
		} else {
			i.lastSyncedChunk = safeSub
		}

	}

	if maxBlock != nil {
		i.mostRecentBlock = *maxBlock
	} else if rpcEnabled {
		mostRecentBlock, err := ethClient.BlockNumber(context.Background())
		if err != nil {
			panic(err)
		}
		i.mostRecentBlock = mostRecentBlock
	}

	if i.lastSyncedChunk > i.mostRecentBlock {
		panic(fmt.Sprintf("last handled chunk=%d is greater than the height=%d!", i.lastSyncedChunk, i.mostRecentBlock))
	}

	if i.getLogsFunc == nil {
		i.getLogsFunc = i.defaultGetLogs
	}

	logger.For(nil).Infof("starting indexer at block=%d until block=%d with rpc enabled: %t", i.lastSyncedChunk, i.mostRecentBlock, rpcEnabled)
	return i
}

// INITIALIZATION FUNCS ---------------------------------------------------------

// Start begins indexing events from the blockchain
func (i *indexer) Start(ctx context.Context) {
	if rpcEnabled && i.maxBlock == nil {
		go i.listenForNewBlocks(sentryutil.NewSentryHubContext(ctx))
	}

	topics := eventsToTopics(i.eventHashes)

	logger.For(ctx).Info("Catching up to latest block")
	i.isListening = false
	i.catchUp(ctx, topics)

	if !rpcEnabled {
		logger.For(ctx).Info("Running in cached logs only mode, not listening for new logs")
		return
	}

	logger.For(ctx).Info("Subscribing to new logs")
	i.isListening = true
	i.waitForBlocks(ctx, topics)
}

// catchUp processes logs up to the most recent block.
func (i *indexer) catchUp(ctx context.Context, topics [][]common.Hash) {
	wp := workerpool.New(defaultWorkerPoolSize)
	defer wp.StopWait()

	go func() {
		time.Sleep(10 * time.Second)
		for wp.WaitingQueueSize() > 0 {
			logger.For(ctx).Infof("Catching up: waiting for %d workers to finish", wp.WaitingQueueSize())
			time.Sleep(10 * time.Second)
		}
	}()

	from := i.lastSyncedChunk
	for ; from < atomic.LoadUint64(&i.mostRecentBlock); from += blocksPerLogsCall {
		input := from
		toQueue := func() {
			workerCtx := sentryutil.NewSentryHubContext(ctx)
			defer recoverAndWait(workerCtx)
			defer sentryutil.RecoverAndRaise(workerCtx)
			logger.For(workerCtx).Infof("Indexing block range starting at %d", input)
			i.startPipeline(workerCtx, persist.BlockNumber(input), topics)
			i.updateLastSynced(input)
			logger.For(workerCtx).Infof("Finished indexing block range starting at %d", input)
		}
		if wp.WaitingQueueSize() > defaultWorkerPoolWaitSize {
			wp.SubmitWait(toQueue)
		} else {
			wp.Submit(toQueue)
		}
	}
}

func (i *indexer) updateLastSynced(block uint64) {
	i.stateMu.Lock()
	if i.lastSyncedChunk < block {
		i.lastSyncedChunk = block
	}
	i.stateMu.Unlock()
}

// waitForBlocks polls for new blocks.
func (i *indexer) waitForBlocks(ctx context.Context, topics [][]common.Hash) {
	for {
		timeAfterWait := <-time.After(time.Minute * 3)
		i.startNewBlocksPipeline(ctx, topics)
		logger.For(ctx).Infof("Waiting for new blocks... Finished recent blocks in %s", time.Since(timeAfterWait))
	}
}

func (i *indexer) startPipeline(ctx context.Context, start persist.BlockNumber, topics [][]common.Hash) {
	span, ctx := tracing.StartSpan(ctx, "indexer.pipeline", "catchup", sentry.TransactionName("indexer-main:catchup"))
	tracing.AddEventDataToSpan(span, map[string]interface{}{"block": start})
	defer tracing.FinishSpan(span)

	startTime := time.Now()
	transfers := make(chan []transfersAtBlock)
	plugins := NewTransferPlugins(ctx)
	enabledPlugins := []chan<- TransferPluginMsg{plugins.contracts.in}

	logsToCheckAgainst := make(chan []types.Log)
	go func() {
		ctx := sentryutil.NewSentryHubContext(ctx)
		span, ctx := tracing.StartSpan(ctx, "indexer.logs", "processLogs")
		defer tracing.FinishSpan(span)

		logs := i.fetchLogs(ctx, start, topics)
		i.processLogs(ctx, transfers, logs)
		logsToCheckAgainst <- logs
	}()
	go i.processAllTransfers(sentryutil.NewSentryHubContext(ctx), transfers, enabledPlugins)
	i.processTokens(ctx, plugins.contracts.out)

	logger.For(ctx).Warnf("Finished processing %d blocks from block %d in %s", blocksPerLogsCall, start.Uint64(), time.Since(startTime))
}

func (i *indexer) startNewBlocksPipeline(ctx context.Context, topics [][]common.Hash) {
	span, ctx := tracing.StartSpan(ctx, "indexer.pipeline", "polling", sentry.TransactionName("indexer-main:polling"))
	defer tracing.FinishSpan(span)

	transfers := make(chan []transfersAtBlock)
	plugins := NewTransferPlugins(ctx)
	enabledPlugins := []chan<- TransferPluginMsg{plugins.contracts.in}

	go i.pollNewLogs(sentryutil.NewSentryHubContext(ctx), transfers, topics)
	go i.processAllTransfers(sentryutil.NewSentryHubContext(ctx), transfers, enabledPlugins)
	i.processTokens(ctx, plugins.contracts.out)

}

func (i *indexer) listenForNewBlocks(ctx context.Context) {
	defer sentryutil.RecoverAndRaise(ctx)

	for {
		<-time.After(time.Second*12*time.Duration(blocksPerLogsCall) + time.Minute)
		finalBlockUint, err := rpc.RetryGetBlockNumber(ctx, i.ethClient)
		if err != nil {
			panic(fmt.Sprintf("error getting block number: %s", err))
		}
		atomic.StoreUint64(&i.mostRecentBlock, finalBlockUint)
		logger.For(ctx).Debugf("final block number: %v", finalBlockUint)
	}
}

// LOGS FUNCS ---------------------------------------------------------------

func (i *indexer) fetchLogs(ctx context.Context, startingBlock persist.BlockNumber, topics [][]common.Hash) []types.Log {
	curBlock := startingBlock.BigInt()
	nextBlock := new(big.Int).Add(curBlock, big.NewInt(int64(blocksPerLogsCall)))

	logger.For(ctx).Infof("Getting logs from %d to %d", curBlock, nextBlock)

	logsTo, err := i.getLogsFunc(ctx, curBlock, nextBlock, topics)
	if err != nil {
		panic(fmt.Sprintf("error getting logs: %s", err))
	}

	logger.For(ctx).Infof("Found %d logs at block %d", len(logsTo), curBlock.Uint64())

	return logsTo
}

func (i *indexer) defaultGetLogs(ctx context.Context, curBlock, nextBlock *big.Int, topics [][]common.Hash) ([]types.Log, error) {
	var logsTo []types.Log
	reader, err := i.storageClient.Bucket(env.GetString("GCLOUD_TOKEN_LOGS_BUCKET")).Object(fmt.Sprintf("%d-%d", curBlock, nextBlock)).NewReader(ctx)
	if err != nil {
		logger.For(ctx).WithError(err).Warn("error getting logs from GCP")
	} else {
		func() {
			logger.For(ctx).Infof("Reading logs from GCP")
			i.memoryMu.Lock()
			defer i.memoryMu.Unlock()
			defer reader.Close()
			err = json.NewDecoder(reader).Decode(&logsTo)
			if err != nil {
				panic(err)
			}
		}()
	}

	if len(logsTo) > 0 {
		lastLog := logsTo[len(logsTo)-1]
		if nextBlock.Uint64()-lastLog.BlockNumber > (blocksPerLogsCall / 5) {
			logger.For(ctx).Warnf("Last log is %d blocks old, skipping", nextBlock.Uint64()-lastLog.BlockNumber)
			logsTo = []types.Log{}
		}
	}

	rpcCtx, cancel := context.WithTimeout(ctx, time.Second*30)
	defer cancel()

	if len(logsTo) == 0 && rpcEnabled {
		logger.For(ctx).Infof("Reading logs from Blockchain")
		logsTo, err = rpc.RetryGetLogs(rpcCtx, i.ethClient, ethereum.FilterQuery{
			FromBlock: curBlock,
			ToBlock:   nextBlock,
			Topics:    topics,
		})
		if err != nil {
			logEntry := logger.For(ctx).WithError(err).WithFields(logrus.Fields{
				"fromBlock": curBlock.String(),
				"toBlock":   nextBlock.String(),
				"rpcCall":   "eth_getFilterLogs",
			})
			if rpcErr, ok := err.(gethrpc.Error); ok {
				logEntry = logEntry.WithFields(logrus.Fields{"rpcErrorCode": strconv.Itoa(rpcErr.ErrorCode())})
			}
			logEntry.Error("failed to fetch logs")
			return []types.Log{}, nil
		}
		go saveLogsInBlockRange(ctx, curBlock.String(), nextBlock.String(), logsTo, i.storageClient, i.memoryMu)
	}
	logger.For(ctx).Infof("Found %d logs at block %d", len(logsTo), curBlock.Uint64())
	return logsTo, nil
}

func (i *indexer) processLogs(ctx context.Context, transfersChan chan<- []transfersAtBlock, logsTo []types.Log) {
	defer close(transfersChan)
	defer recoverAndWait(ctx)
	defer sentryutil.RecoverAndRaise(ctx)

	transfers := logsToTransfers(ctx, logsTo)

	logger.For(ctx).Infof("Processed %d logs into %d transfers", len(logsTo), len(transfers))

	transfersChan <- transfersToTransfersAtBlock(transfers)
}

func logsToTransfers(ctx context.Context, pLogs []types.Log) []rpc.Transfer {

	result := make([]rpc.Transfer, 0, len(pLogs)*2)
	for _, pLog := range pLogs {

		switch {
		case strings.EqualFold(pLog.Topics[0].Hex(), string(transferEventHash)):

			if len(pLog.Topics) < 4 {
				continue
			}

			result = append(result, rpc.Transfer{
				From:            persist.EthereumAddress(pLog.Topics[1].Hex()),
				To:              persist.EthereumAddress(pLog.Topics[2].Hex()),
				TokenID:         persist.TokenID(pLog.Topics[3].Hex()),
				Amount:          1,
				BlockNumber:     persist.BlockNumber(pLog.BlockNumber),
				ContractAddress: persist.EthereumAddress(pLog.Address.Hex()),
				TokenType:       persist.TokenTypeERC721,
				TxHash:          pLog.TxHash,
				BlockHash:       pLog.BlockHash,
				TxIndex:         pLog.TxIndex,
			})

		case strings.EqualFold(pLog.Topics[0].Hex(), string(transferSingleEventHash)):
			if len(pLog.Topics) < 4 {
				continue
			}

			eventData := map[string]interface{}{}
			err := erc1155ABI.UnpackIntoMap(eventData, "TransferSingle", pLog.Data)
			if err != nil {
				logger.For(ctx).WithError(err).Error("Failed to unpack TransferSingle event")
				panic(err)
			}

			id, ok := eventData["id"].(*big.Int)
			if !ok {
				panic("Failed to unpack TransferSingle event, id not found")
			}

			value, ok := eventData["value"].(*big.Int)
			if !ok {
				panic("Failed to unpack TransferSingle event, value not found")
			}

			result = append(result, rpc.Transfer{
				From:            persist.EthereumAddress(pLog.Topics[2].Hex()),
				To:              persist.EthereumAddress(pLog.Topics[3].Hex()),
				TokenID:         persist.TokenID(id.Text(16)),
				Amount:          value.Uint64(),
				BlockNumber:     persist.BlockNumber(pLog.BlockNumber),
				ContractAddress: persist.EthereumAddress(pLog.Address.Hex()),
				TokenType:       persist.TokenTypeERC1155,
				TxHash:          pLog.TxHash,
				BlockHash:       pLog.BlockHash,
				TxIndex:         pLog.TxIndex,
			})

		case strings.EqualFold(pLog.Topics[0].Hex(), string(transferBatchEventHash)):
			if len(pLog.Topics) < 4 {
				continue
			}

			eventData := map[string]interface{}{}
			err := erc1155ABI.UnpackIntoMap(eventData, "TransferBatch", pLog.Data)
			if err != nil {
				logger.For(ctx).WithError(err).Error("Failed to unpack TransferBatch event")
				panic(err)
			}

			ids, ok := eventData["ids"].([]*big.Int)
			if !ok {
				panic("Failed to unpack TransferBatch event, ids not found")
			}

			values, ok := eventData["values"].([]*big.Int)
			if !ok {
				panic("Failed to unpack TransferBatch event, values not found")
			}

			for j := 0; j < len(ids); j++ {

				result = append(result, rpc.Transfer{
					From:            persist.EthereumAddress(pLog.Topics[2].Hex()),
					To:              persist.EthereumAddress(pLog.Topics[3].Hex()),
					TokenID:         persist.TokenID(ids[j].Text(16)),
					Amount:          values[j].Uint64(),
					ContractAddress: persist.EthereumAddress(pLog.Address.Hex()),
					TokenType:       persist.TokenTypeERC1155,
					BlockNumber:     persist.BlockNumber(pLog.BlockNumber),
					TxHash:          pLog.TxHash,
					BlockHash:       pLog.BlockHash,
					TxIndex:         pLog.TxIndex,
				})
			}

		default:
			logger.For(ctx).WithFields(logrus.Fields{
				"address":   pLog.Address,
				"block":     pLog.BlockNumber,
				"eventType": pLog.Topics[0]},
			).Warn("unknown event")
		}
	}
	return result
}

type tokenIdentifiers struct {
	tokenID         persist.TokenID
	contractAddress persist.EthereumAddress
	ownerAddress    persist.EthereumAddress
	tokenType       persist.TokenType
}

func getTokenIdentifiersFromLog(ctx context.Context, log types.Log) ([]tokenIdentifiers, error) {

	result := make([]tokenIdentifiers, 0, 10)
	switch {
	case strings.EqualFold(log.Topics[0].Hex(), string(transferEventHash)):

		if len(log.Topics) < 4 {
			return nil, fmt.Errorf("invalid log topics length: %d: %+v", len(log.Topics), log)
		}

		ti := tokenIdentifiers{
			tokenID:         persist.TokenID(log.Topics[3].Hex()),
			contractAddress: persist.EthereumAddress(log.Address.Hex()),
			ownerAddress:    persist.EthereumAddress(log.Topics[2].Hex()),
			tokenType:       persist.TokenTypeERC721,
		}

		result = append(result, ti)

	case strings.EqualFold(log.Topics[0].Hex(), string(transferSingleEventHash)):
		if len(log.Topics) < 4 {
			return nil, fmt.Errorf("invalid log topics length: %d: %+v", len(log.Topics), log)
		}

		eventData := map[string]interface{}{}
		err := erc1155ABI.UnpackIntoMap(eventData, "TransferSingle", log.Data)
		if err != nil {
			logger.For(ctx).WithError(err).Error("Failed to unpack TransferSingle event")
			panic(err)
		}

		id, ok := eventData["id"].(*big.Int)
		if !ok {
			panic("Failed to unpack TransferSingle event, id not found")
		}
		ti := tokenIdentifiers{
			tokenID:         persist.TokenID(id.Text(16)),
			contractAddress: persist.EthereumAddress(log.Address.Hex()),
			ownerAddress:    persist.EthereumAddress(log.Topics[3].Hex()),
			tokenType:       persist.TokenTypeERC1155,
		}

		result = append(result, ti)

	case strings.EqualFold(log.Topics[0].Hex(), string(transferBatchEventHash)):
		if len(log.Topics) < 4 {
			return nil, fmt.Errorf("invalid log topics length: %d: %+v", len(log.Topics), log)
		}

		eventData := map[string]interface{}{}
		err := erc1155ABI.UnpackIntoMap(eventData, "TransferBatch", log.Data)
		if err != nil {
			logger.For(ctx).WithError(err).Error("Failed to unpack TransferBatch event")
			panic(err)
		}

		ids, ok := eventData["ids"].([]*big.Int)
		if !ok {
			panic("Failed to unpack TransferBatch event, ids not found")
		}

		for j := 0; j < len(ids); j++ {

			ti := tokenIdentifiers{
				tokenID:         persist.TokenID(ids[j].Text(16)),
				contractAddress: persist.EthereumAddress(log.Address.Hex()),
				ownerAddress:    persist.EthereumAddress(log.Topics[3].Hex()),
				tokenType:       persist.TokenTypeERC1155,
			}

			result = append(result, ti)
		}
	default:
		logger.For(ctx).WithFields(logrus.Fields{
			"address":   log.Address,
			"block":     log.BlockNumber,
			"eventType": log.Topics[0]},
		).Warn("unknown event")
	}

	return result, nil

}

func (i *indexer) pollNewLogs(ctx context.Context, transfersChan chan<- []transfersAtBlock, topics [][]common.Hash) {
	span, ctx := tracing.StartSpan(ctx, "indexer.logs", "pollLogs")
	defer tracing.FinishSpan(span)
	defer close(transfersChan)
	defer recoverAndWait(ctx)
	defer sentryutil.RecoverAndRaise(ctx)

	mostRecentBlock, err := rpc.RetryGetBlockNumber(ctx, i.ethClient)
	if err != nil {
		panic(err)
	}

	logger.For(ctx).Infof("Subscribing to new logs from block %d starting with block %d", mostRecentBlock, i.lastSyncedChunk)

	wp := workerpool.New(10)
	// starting at the last chunk that we synced, poll for logs in chunks of blocksPerLogsCall
	for j := i.lastSyncedChunk; j+blocksPerLogsCall <= mostRecentBlock; j += blocksPerLogsCall {
		curBlock := j
		wp.Submit(func() {
			ctx := sentryutil.NewSentryHubContext(ctx)
			defer sentryutil.RecoverAndRaise(ctx)

			nextBlock := curBlock + blocksPerLogsCall

			rpcCtx, cancel := context.WithTimeout(ctx, time.Second*30)
			defer cancel()

			logsTo, err := rpc.RetryGetLogs(rpcCtx, i.ethClient, ethereum.FilterQuery{
				FromBlock: persist.BlockNumber(curBlock).BigInt(),
				ToBlock:   persist.BlockNumber(nextBlock).BigInt(),
				Topics:    topics,
			})
			if err != nil {
				errData := map[string]interface{}{
					"from": curBlock,
					"to":   nextBlock,
					"err":  err.Error(),
				}
				logger.For(ctx).WithError(err).Error(errData)
				return
			}

			go saveLogsInBlockRange(ctx, strconv.Itoa(int(curBlock)), strconv.Itoa(int(nextBlock)), logsTo, i.storageClient, i.memoryMu)

			logger.For(ctx).Infof("Found %d logs at block %d", len(logsTo), curBlock)

			transfers := logsToTransfers(ctx, logsTo)

			logger.For(ctx).Infof("Processed %d logs into %d transfers", len(logsTo), len(transfers))

			logger.For(ctx).Debugf("Sending %d total transfers to transfers channel", len(transfers))
			transfersChan <- transfersToTransfersAtBlock(transfers)

		})
	}

	logger.For(ctx).Infof("Processed logs from %d to %d.", i.lastSyncedChunk, mostRecentBlock)

	i.updateLastSynced(mostRecentBlock - (mostRecentBlock % blocksPerLogsCall))

}

// TRANSFERS FUNCS -------------------------------------------------------------

func (i *indexer) processAllTransfers(ctx context.Context, incomingTransfers <-chan []transfersAtBlock, plugins []chan<- TransferPluginMsg) {
	span, ctx := tracing.StartSpan(ctx, "indexer.transfers", "processTransfers")
	defer tracing.FinishSpan(span)
	defer sentryutil.RecoverAndRaise(ctx)
	for _, plugin := range plugins {
		defer close(plugin)
	}

	wp := workerpool.New(5)

	logger.For(ctx).Info("Starting to process transfers...")
	for transfers := range incomingTransfers {
		if transfers == nil || len(transfers) == 0 {
			continue
		}

		submit := transfers
		wp.Submit(func() {
			ctx := sentryutil.NewSentryHubContext(ctx)
			timeStart := time.Now()
			logger.For(ctx).Infof("Processing %d transfers", len(submit))
			i.processTransfers(ctx, submit, plugins)
			logger.For(ctx).Infof("Processed %d transfers in %s", len(submit), time.Since(timeStart))
		})
	}
	logger.For(ctx).Info("Waiting for transfers to finish...")
	wp.StopWait()
	logger.For(ctx).Info("Closing field channels...")
}

func (i *indexer) processTransfers(ctx context.Context, transfers []transfersAtBlock, plugins []chan<- TransferPluginMsg) {

	for _, transferAtBlock := range transfers {
		for _, transfer := range transferAtBlock.transfers {

			contractAddress := persist.EthereumAddress(transfer.ContractAddress.String())

			tokenID := transfer.TokenID

			key := persist.NewEthereumTokenIdentifiers(contractAddress, tokenID)

			RunTransferPlugins(ctx, transfer, key, plugins)

		}

	}

}

// TOKENS FUNCS ---------------------------------------------------------------

func (i *indexer) processTokens(ctx context.Context, contractsOut <-chan contractAtBlock) {

	wg := &sync.WaitGroup{}
	mu := &sync.Mutex{}

	contractsMap := make(map[persist.EthereumTokenIdentifiers]contractAtBlock)

	RunTransferPluginReceiver(ctx, wg, mu, contractsPluginReceiver, contractsOut, contractsMap)

	wg.Wait()

	contracts := contractsAtBlockToContracts(contractsMap)

	i.runDBHooks(ctx, contracts, []persist.Token{})
}

func contractsAtBlockToContracts(contractsAtBlock map[persist.EthereumTokenIdentifiers]contractAtBlock) []persist.Contract {
	contracts := make([]persist.Contract, 0, len(contractsAtBlock))
	seen := make(map[persist.EthereumAddress]bool)
	for _, contract := range contractsAtBlock {
		if seen[contract.contract.Address] {
			continue
		}
		contracts = append(contracts, contract.contract)
		seen[contract.contract.Address] = true
	}
	return contracts
}

func (i *indexer) runDBHooks(ctx context.Context, contracts []persist.Contract, tokens []persist.Token) {
	defer recoverAndWait(ctx)

	wp := workerpool.New(10)

	for _, hook := range i.contractDBHooks {
		hook := hook
		wp.Submit(func() {
			hook(ctx, contracts)
		})
	}

	for _, hook := range i.tokenDBHooks {
		hook := hook
		wp.Submit(func() {
			hook(ctx, tokens)
		})
	}

	wp.StopWait()
}

func contractsPluginReceiver(cur contractAtBlock, inc contractAtBlock) contractAtBlock {
	return inc
}

type alchemyContractMetadata struct {
	Address          persist.EthereumAddress  `json:"address"`
	Metadata         alchemy.ContractMetadata `json:"contractMetadata"`
	ContractDeployer persist.EthereumAddress  `json:"contractDeployer"`
}

<<<<<<< HEAD
func fillContractFields(ctx context.Context, contracts []persist.Contract, contractRepo persist.ContractRepository, httpClient *http.Client, ethClient *ethclient.Client, contractOwnerStats *sync.Map) []persist.Contract {
=======
func fillContractFields(ctx context.Context, contracts []persist.Contract, contractRepo persist.ContractRepository, httpClient *http.Client, upChan chan<- []persist.Contract) {
	defer close(upChan)
>>>>>>> 76b71536

	contractsNotInDB := make(chan persist.Contract)

	batched := make(chan []persist.Contract)

	go func() {
		defer close(contractsNotInDB)

		iter.ForEach(contracts, func(c *persist.Contract) {
			_, err := contractRepo.GetByAddress(ctx, c.Address)
			if err == nil {
				return
			}
			contractsNotInDB <- *c
		})
	}()

	go func() {
		defer close(batched)
		var curBatch []persist.Contract
		for contract := range contractsNotInDB {
			curBatch = append(curBatch, contract)
			if len(curBatch) == 100 {
				logger.For(ctx).Infof("Batching %d contracts for metadata", len(curBatch))
				batched <- curBatch
				curBatch = []persist.Contract{}
			}
		}
		if len(curBatch) > 0 {
			logger.For(ctx).Infof("Batching %d contracts for metadata", len(curBatch))
			batched <- curBatch
		}
	}()

	// process contracts in batches of 100
	for batch := range batched {
		toUp := make([]persist.Contract, 0, 100)

		cToAddr := make(map[string]persist.Contract)
		for _, c := range batch {
			cToAddr[c.Address.String()] = c
		}

		addresses := util.MapKeys(cToAddr)

		// get contract metadata

		u := fmt.Sprintf("%s/getContractMetadataBatch", env.GetString("ALCHEMY_API_URL"))

		in := map[string][]string{"contractAddresses": addresses}
		inAsJSON, err := json.Marshal(in)
		if err != nil {
			logger.For(ctx).WithError(err).Error("Failed to marshal contract metadata request")
			continue
		}

		req, err := http.NewRequestWithContext(ctx, http.MethodPost, u, bytes.NewBuffer(inAsJSON))
		if err != nil {
			logger.For(ctx).WithError(err).Error("Failed to create contract metadata request")
			continue
		}

		req.Header.Add("accept", "application/json")
		req.Header.Add("content-type", "application/json")

		resp, err := httpClient.Do(req)
		if err != nil {
			logger.For(ctx).WithError(err).Error("Failed to execute contract metadata request")
			continue
		}

		if resp.StatusCode != http.StatusOK {
			bodyAsBytes, _ := ioutil.ReadAll(resp.Body)
			logger.For(ctx).Errorf("Failed to execute contract metadata request: %s status: %s (url: %s) (input: %s) ", string(bodyAsBytes), resp.Status, u, string(inAsJSON))
			continue
		}

		var out []alchemyContractMetadata
		err = json.NewDecoder(resp.Body).Decode(&out)
		if err != nil {
			logger.For(ctx).WithError(err).Error("Failed to decode contract metadata response")
			continue
		}

		for _, c := range out {
			contract := cToAddr[c.Address.String()]
			contract.Name = persist.NullString(c.Metadata.Name)
			contract.Symbol = persist.NullString(c.Metadata.Symbol)
<<<<<<< HEAD

			var method = contractOwnerMethodAlchemy
			cOwner, err := rpc.GetContractOwner(ctx, c.Address, ethClient)
			if err != nil {
				logger.For(ctx).WithError(err).WithFields(logrus.Fields{
					"contractAddress": c.Address,
				}).Error("error getting contract owner")
				contract.OwnerAddress = c.ContractDeployer
			} else {
				contract.OwnerAddress = cOwner
				method = contractOwnerMethodOwnable
			}

			if contract.OwnerAddress == "" {
				method = contractOwnerMethodFailed
			}

			contract.CreatorAddress = c.ContractDeployer

			it, ok := contractOwnerStats.LoadOrStore(method, 1)
			if ok {
				total := it.(int)
				total++
				contractOwnerStats.Store(method, total)
			}

			result = append(result, contract)
=======
			toUp = append(toUp, contract)
>>>>>>> 76b71536
		}

		logger.For(ctx).Infof("Fetched metadata for %d contracts", len(toUp))

		upChan <- toUp
	}

	logger.For(ctx).Infof("Fetched metadata for total %d contracts", len(contracts))

}

// HELPER FUNCS ---------------------------------------------------------------

func transfersToTransfersAtBlock(transfers []rpc.Transfer) []transfersAtBlock {
	transfersMap := map[persist.BlockNumber]transfersAtBlock{}

	for _, transfer := range transfers {
		if tab, ok := transfersMap[transfer.BlockNumber]; !ok {
			transfers := make([]rpc.Transfer, 0, 10)
			transfers = append(transfers, transfer)
			transfersMap[transfer.BlockNumber] = transfersAtBlock{
				block:     transfer.BlockNumber,
				transfers: transfers,
			}
		} else {
			tab.transfers = append(tab.transfers, transfer)
			transfersMap[transfer.BlockNumber] = tab
		}
	}

	allTransfersAtBlock := make([]transfersAtBlock, len(transfersMap))
	i := 0
	for _, transfersAtBlock := range transfersMap {
		allTransfersAtBlock[i] = transfersAtBlock
		i++
	}
	sort.Slice(allTransfersAtBlock, func(i, j int) bool {
		return allTransfersAtBlock[i].block < allTransfersAtBlock[j].block
	})
	return allTransfersAtBlock
}

func saveLogsInBlockRange(ctx context.Context, curBlock, nextBlock string, logsTo []types.Log, storageClient *storage.Client, memoryMu *sync.Mutex) {
	memoryMu.Lock()
	defer memoryMu.Unlock()
	logger.For(ctx).Infof("Saving logs in block range %s to %s", curBlock, nextBlock)
	obj := storageClient.Bucket(env.GetString("GCLOUD_TOKEN_LOGS_BUCKET")).Object(fmt.Sprintf("%s-%s", curBlock, nextBlock))
	obj.Delete(ctx)
	storageWriter := obj.NewWriter(ctx)

	if err := json.NewEncoder(storageWriter).Encode(logsTo); err != nil {
		panic(err)
	}
	if err := storageWriter.Close(); err != nil {
		panic(err)
	}
}

func recoverAndWait(ctx context.Context) {
	if err := recover(); err != nil {
		logger.For(ctx).Errorf("Error in indexer: %v", err)
		time.Sleep(time.Second * 10)
	}
}

func logEthCallRPCError(entry *logrus.Entry, err error, message string) {
	if rpcErr, ok := err.(gethrpc.Error); ok {
		entry = entry.WithFields(logrus.Fields{"rpcErrorCode": strconv.Itoa(rpcErr.ErrorCode())})
		// If the contract is missing a method then we only want to Warn rather than Error on it.
		if rpcErr.ErrorCode() == -32000 && rpcErr.Error() == "execution reverted" {
			entry.Warn(message)
		}
	} else {
		entry.Error(message)
	}
}

func eventsToTopics(hashes []eventHash) [][]common.Hash {
	events := make([]common.Hash, len(hashes))
	for i, event := range hashes {
		events[i] = common.HexToHash(string(event))
	}
	return [][]common.Hash{events}
}<|MERGE_RESOLUTION|>--- conflicted
+++ resolved
@@ -123,10 +123,7 @@
 	addressFilterRepo refresh.AddressFilterRepository
 	dbMu              *sync.Mutex // Manages writes to the db
 	stateMu           *sync.Mutex // Manages updates to the indexer's state
-<<<<<<< HEAD
-=======
 	memoryMu          *sync.Mutex // Manages large memory operations
->>>>>>> 76b71536
 
 	tokenBucket string
 
@@ -167,10 +164,7 @@
 		addressFilterRepo: addressFilterRepo,
 		dbMu:              &sync.Mutex{},
 		stateMu:           &sync.Mutex{},
-<<<<<<< HEAD
-=======
 		memoryMu:          &sync.Mutex{},
->>>>>>> 76b71536
 
 		tokenBucket: env.GetString("GCLOUD_TOKEN_CONTENT_BUCKET"),
 
@@ -822,12 +816,8 @@
 	ContractDeployer persist.EthereumAddress  `json:"contractDeployer"`
 }
 
-<<<<<<< HEAD
-func fillContractFields(ctx context.Context, contracts []persist.Contract, contractRepo persist.ContractRepository, httpClient *http.Client, ethClient *ethclient.Client, contractOwnerStats *sync.Map) []persist.Contract {
-=======
-func fillContractFields(ctx context.Context, contracts []persist.Contract, contractRepo persist.ContractRepository, httpClient *http.Client, upChan chan<- []persist.Contract) {
+func fillContractFields(ctx context.Context, contracts []persist.Contract, contractRepo persist.ContractRepository, httpClient *http.Client, ethClient *ethclient.Client, contractOwnerStats *sync.Map, upChan chan<- []persist.Contract) {
 	defer close(upChan)
->>>>>>> 76b71536
 
 	contractsNotInDB := make(chan persist.Contract)
 
@@ -916,7 +906,6 @@
 			contract := cToAddr[c.Address.String()]
 			contract.Name = persist.NullString(c.Metadata.Name)
 			contract.Symbol = persist.NullString(c.Metadata.Symbol)
-<<<<<<< HEAD
 
 			var method = contractOwnerMethodAlchemy
 			cOwner, err := rpc.GetContractOwner(ctx, c.Address, ethClient)
@@ -943,10 +932,7 @@
 				contractOwnerStats.Store(method, total)
 			}
 
-			result = append(result, contract)
-=======
 			toUp = append(toUp, contract)
->>>>>>> 76b71536
 		}
 
 		logger.For(ctx).Infof("Fetched metadata for %d contracts", len(toUp))
