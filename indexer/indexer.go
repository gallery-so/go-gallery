--- conflicted
+++ resolved
@@ -35,35 +35,6 @@
 	"github.com/spf13/viper"
 )
 
-<<<<<<< HEAD
-=======
-var rpcEnabled = false
-var defaultStartingBlock persist.BlockNumber = 5000000
-var defaultMaxBlock persist.BlockNumber = 14000000
-
-var erc1155ABI, _ = contracts.IERC1155MetaData.GetAbi()
-
-var animationKeywords = []string{"animation", "video"}
-var imageKeywords = []string{"image"}
-
-var uniqueMetadataHandlers = uniqueMetadatas{
-	persist.EthereumAddress("0xd4e4078ca3495de5b1d4db434bebc5a986197782"): autoglyphs,
-	persist.EthereumAddress("0x60f3680350f65beb2752788cb48abfce84a4759e"): colorglyphs,
-	persist.EthereumAddress("0x57f1887a8bf19b14fc0df6fd9b2acc9af147ea85"): ens,
-	persist.EthereumAddress("0xb47e3cd837ddf8e4c57f05d70ab865de6e193bbb"): cryptopunks,
-	persist.EthereumAddress("0xabefbc9fd2f806065b4f3c237d4b59d9a97bcac7"): zora,
-}
-
-const defaultWorkerPoolSize = 3
-
-const defaultWorkerPoolWaitSize = 10
-
-const blocksPerLogsCall = 50
-
-// eventHash represents an event keccak256 hash
-type eventHash string
-
->>>>>>> 7d6347c1
 const (
 	// transferEventHash represents the keccak256 hash of Transfer(address,address,uint256)
 	transferEventHash eventHash = "0xddf252ad1be2c89b69c2b068fc378daa952ba7f163c4a11628f55a4df523b3ef"
@@ -178,19 +149,11 @@
 }
 
 // newIndexer sets up an indexer for retrieving the specified events that will process tokens
-<<<<<<< HEAD
 func newIndexer(ethClient *ethclient.Client, ipfsClient *shell.Shell, arweaveClient *goar.Client, storageClient *storage.Client, tokenRepo persist.TokenRepository, contractRepo persist.ContractRepository, addressFilterRepo postgres.AddressFilterRepository, pChain persist.Chain, pEvents []eventHash, getLogsFunc getLogsFunc, startingBlock, maxBlock *uint64) *indexer {
-	rpcEnabled = viper.GetString("ENV") == "production"
-	if !rpcEnabled {
-		ethClient = nil
-=======
-func newIndexer(ethClient *ethclient.Client, ipfsClient *shell.Shell, arweaveClient *goar.Client, storageClient *storage.Client, tokenRepo persist.TokenRepository, contractRepo persist.ContractRepository, pChain persist.Chain, pEvents []eventHash, getLogsFunc getLogsFunc, startingBlock, maxBlock *uint64) *indexer {
 	if rpcEnabled && ethClient == nil {
 		panic("RPC is enabled but an ethClient wasn't provided!")
->>>>>>> 7d6347c1
 	}
 	i := &indexer{
-<<<<<<< HEAD
 		ethClient:         ethClient,
 		ipfsClient:        ipfsClient,
 		arweaveClient:     arweaveClient,
@@ -199,15 +162,6 @@
 		contractRepo:      contractRepo,
 		addressFilterRepo: addressFilterRepo,
 		dbMu:              &sync.Mutex{},
-=======
-		ethClient:     ethClient,
-		ipfsClient:    ipfsClient,
-		arweaveClient: arweaveClient,
-		storageClient: storageClient,
-		tokenRepo:     tokenRepo,
-		contractRepo:  contractRepo,
-		dbMu:          &sync.Mutex{},
->>>>>>> 7d6347c1
 
 		tokenBucket: viper.GetString("GCLOUD_TOKEN_CONTENT_BUCKET"),
 
@@ -292,16 +246,10 @@
 	i.waitForBlocks(ctx, topics)
 }
 
-<<<<<<< HEAD
-	if rpcEnabled && i.maxBlock == nil {
-		go i.listenForNewBlocks(sentryutil.NewSentryHubContext(rootCtx))
-	}
-=======
 // catchUp processes logs up to the most recent block.
 func (i *indexer) catchUp(ctx context.Context, topics [][]common.Hash) {
 	wp := workerpool.New(defaultWorkerPoolSize)
 	defer wp.StopWait()
->>>>>>> 7d6347c1
 
 	for ; i.lastSyncedBlock < atomic.LoadUint64(&i.mostRecentBlock); i.lastSyncedBlock += blocksPerLogsCall {
 		input := i.lastSyncedBlock
@@ -319,20 +267,10 @@
 			wp.Submit(toQueue)
 		}
 	}
-<<<<<<< HEAD
-	wp.StopWait()
-	logger.For(rootCtx).Info("Finished processing old logs, subscribing to new logs...")
-	i.lastSavedLog = i.lastSyncedBlock
-	if !rpcEnabled {
-		logger.For(rootCtx).Info("Running in cached logs only mode, not listening for new logs")
-		return
-	}
-=======
 }
 
 // waitForBlocks polls for new blocks.
 func (i *indexer) waitForBlocks(ctx context.Context, topics [][]common.Hash) {
->>>>>>> 7d6347c1
 	for {
 		timeAfterWait := <-time.After(time.Minute * 3)
 		i.startNewBlocksPipeline(ctx, topics)
@@ -438,11 +376,7 @@
 		}
 	}
 	if len(logsTo) == 0 && rpcEnabled {
-<<<<<<< HEAD
 		logsTo, err := rpc.RetryGetLogs(ctx, i.ethClient, ethereum.FilterQuery{
-=======
-		logsTo, err = i.ethClient.FilterLogs(ctx, ethereum.FilterQuery{
->>>>>>> 7d6347c1
 			FromBlock: curBlock,
 			ToBlock:   nextBlock,
 			Topics:    topics,
@@ -770,160 +704,6 @@
 
 }
 
-<<<<<<< HEAD
-=======
-func (i *indexer) findFields(ctx context.Context, transfer rpc.Transfer, key persist.EthereumTokenIdentifiers, to persist.EthereumAddress, from persist.EthereumAddress, contractAddress persist.EthereumAddress, tokenID persist.TokenID,
-	balances chan<- tokenBalances,
-	uris chan<- tokenURI,
-	metadatas chan<- tokenMetadata,
-	owners chan<- ownerAtBlock,
-	previousOwners chan<- ownerAtBlock,
-	medias chan<- tokenMedia,
-	optionalFields bool,
-) {
-	defer sentryutil.RecoverAndRaise(ctx)
-
-	wg := &sync.WaitGroup{}
-	wg.Add(1)
-
-	if optionalFields {
-		wg.Add(2)
-	}
-
-	switch persist.TokenType(transfer.TokenType) {
-	case persist.TokenTypeERC721:
-
-		wg.Add(2)
-
-		go func() {
-			defer wg.Done()
-			curOwner := ownerAtBlock{key, to, transfer.BlockNumber}
-			owners <- curOwner
-		}()
-
-		go func() {
-			defer wg.Done()
-			prevOwner := ownerAtBlock{key, from, transfer.BlockNumber}
-			previousOwners <- prevOwner
-		}()
-
-	case persist.TokenTypeERC1155:
-		wg.Add(1)
-
-		go func(ctx context.Context) {
-			defer wg.Done()
-			defer sentryutil.RecoverAndRaise(ctx)
-			if rpcEnabled {
-				bals, err := getBalances(ctx, contractAddress, from, tokenID, key, transfer.BlockNumber, to, i.ethClient)
-				if err != nil {
-					logger.For(ctx).WithError(err).WithFields(logrus.Fields{
-						"fromAddress":     from,
-						"tokenIdentifier": key,
-						"block":           transfer.BlockNumber,
-					}).Errorf("error getting balance of %s for %s", from, key)
-					storeErr(ctx, err, "ERR-BALANCE", from, key, transfer.BlockNumber, i.storageClient)
-				}
-
-				balances <- bals
-			} else {
-				fromAmount := bigZero
-				toAmount := big.NewInt(int64(transfer.Amount))
-				curToken, err := i.tokenRepo.GetByIdentifiers(ctx, tokenID, contractAddress, from)
-				if err == nil {
-					fromAmount = big.NewInt(0).Sub(curToken.Quantity.BigInt(), big.NewInt(int64(transfer.Amount)))
-				}
-				toToken, err := i.tokenRepo.GetByIdentifiers(ctx, tokenID, contractAddress, to)
-				if err == nil {
-					toAmount = big.NewInt(0).Add(toToken.Quantity.BigInt(), big.NewInt(int64(transfer.Amount)))
-				}
-
-				balances <- tokenBalances{key, from, to, fromAmount, toAmount, transfer.BlockNumber}
-			}
-		}(sentryutil.NewSentryHubContext(ctx))
-
-	default:
-		panic("unknown token type")
-	}
-
-	var metadata persist.TokenMetadata
-	var uri persist.TokenURI
-	func() {
-
-		ctx, cancel := context.WithTimeout(ctx, time.Second*3)
-		defer cancel()
-
-		ct, tid, err := key.GetParts()
-		if err != nil {
-			logger.For(ctx).WithError(err).WithFields(logrus.Fields{
-				"fromAddress": from,
-				"tokenKey":    key,
-				"block":       transfer.BlockNumber,
-			}).Errorf("error getting parts of %s", key)
-			storeErr(ctx, err, "ERR-PARTS", from, key, transfer.BlockNumber, i.storageClient)
-			panic(err)
-		}
-		dbURI, dbMetadata, _, err := i.tokenRepo.GetMetadataByTokenIdentifiers(ctx, tid, ct)
-		if err == nil {
-
-			if dbURI != "" {
-				uri = dbURI
-			}
-			if dbMetadata != nil && len(dbMetadata) > 0 {
-				metadata = dbMetadata
-			}
-		}
-
-		if uri == "" && rpcEnabled {
-			uri = getURI(ctx, contractAddress, tokenID, transfer.TokenType, i.ethClient)
-		}
-
-		go func() {
-			defer wg.Done()
-			uris <- tokenURI{key, uri}
-		}()
-	}()
-
-	if optionalFields {
-		if metadata == nil && rpcEnabled {
-			metadata, uri = getMetadata(ctx, contractAddress, uri, tokenID, i.uniqueMetadatas, i.ethClient, i.ipfsClient, i.arweaveClient)
-		}
-		go func() {
-			defer wg.Done()
-			if len(metadata) > 0 {
-				metadatas <- tokenMetadata{key, metadata}
-			}
-		}()
-		go func() {
-			defer wg.Done()
-			i.findOptionalFields(ctx, key, to, from, uri, metadata, medias)
-		}()
-	}
-
-	wg.Wait()
-}
-
-func (i *indexer) findOptionalFields(ctx context.Context, key persist.EthereumTokenIdentifiers, to, from persist.EthereumAddress, tokenURI persist.TokenURI, metadata persist.TokenMetadata, medias chan<- tokenMedia) {
-	ctx, cancel := context.WithTimeout(ctx, time.Minute)
-	defer cancel()
-
-	contractAddress, tokenID, err := key.GetParts()
-	if err != nil {
-		logger.For(ctx).WithError(err).Errorf("error getting parts of %s", key)
-		return
-	}
-	image, animation := media.KeywordsForChain(i.chain, imageKeywords, animationKeywords)
-
-	med, err := media.MakePreviewsForMetadata(ctx, metadata, persist.Address(contractAddress.String()), tokenID, tokenURI, i.chain, i.ipfsClient, i.arweaveClient, i.storageClient, i.tokenBucket, image, animation)
-	if err != nil {
-		logger.For(ctx).WithError(err).Errorf("error making previews for %s", key)
-		return
-	}
-
-	res := tokenMedia{ti: key, media: med}
-	medias <- res
-}
-
->>>>>>> 7d6347c1
 func getBalances(ctx context.Context, contractAddress persist.EthereumAddress, from persist.EthereumAddress, tokenID persist.TokenID, key persist.EthereumTokenIdentifiers, blockNumber persist.BlockNumber, to persist.EthereumAddress, ethClient *ethclient.Client) (tokenBalances, error) {
 	ctx, cancel := context.WithTimeout(ctx, time.Second*30)
 	defer cancel()
