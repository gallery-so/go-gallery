package cmd

import (
	"fmt"
	"net/http"

	"github.com/mikeydub/go-gallery/env"
	"github.com/mikeydub/go-gallery/indexer"
	"github.com/mikeydub/go-gallery/service/logger"
	sentryutil "github.com/mikeydub/go-gallery/service/sentry"
	"github.com/sirupsen/logrus"
	"google.golang.org/appengine"

	"github.com/spf13/cobra"
)

var (
	port      uint64
	fromBlock uint64
	toBlock   uint64
	enableRPC bool
	quietLogs bool
	manualEnv string
)

func init() {
	cobra.OnInitialize(indexer.SetDefaults)

	rootCmd.PersistentFlags().BoolVarP(&enableRPC, "enable-rpc", "r", false, "always enable RPC calls")
	rootCmd.PersistentFlags().BoolVarP(&quietLogs, "quiet", "q", false, "hide debug logs")
	rootCmd.Flags().Uint64VarP(&fromBlock, "from-block", "f", 0, "first block to process")
	rootCmd.Flags().Uint64VarP(&toBlock, "to-block", "t", 0, "last block to process")
	rootCmd.MarkFlagsRequiredTogether("from-block", "to-block")
	rootCmd.PersistentFlags().StringVarP(&manualEnv, "env", "e", "local", "env to run with")

	rootCmd.AddCommand(serverCmd)
	serverCmd.Flags().Uint64VarP(&port, "port", "p", 6000, "port to serve on")
}

var rootCmd = &cobra.Command{
	Use:   "indexer",
	Short: "Retrieve all NFTs that have ever been minted",
	Long: `An NFT indexer lovingly built by your friends at Gallery.
                Source code is available at https://github.com/gallery-so/go-gallery.`,
	Args: func(cmd *cobra.Command, args []string) error {
		indexer.LoadConfigFile("indexer", manualEnv)
		indexer.ValidateEnv()

		if toBlock < fromBlock {
			return fmt.Errorf("[from-block] must be less than [to-block]")
		}

		if !cmd.Flags().Lookup("to-block").Changed && (!enableRPC && env.GetString("ENV") != "production") {
			return fmt.Errorf("`flags in group [from-block, to-block] must all be set when [enable-rpc] is not set")
		}

		return nil
	},
	Run: func(cmd *cobra.Command, args []string) {
		defer sentryutil.RecoverAndRaise(nil)

		var from *uint64
		if cmd.Flags().Lookup("from-block").Changed {
			from = &fromBlock
		}

		var to *uint64
		if cmd.Flags().Lookup("to-block").Changed {
			to = &toBlock
		}

		indexer.Init(from, to, quietLogs, enableRPC)
<<<<<<< HEAD
		if appengine.IsAppEngine() {
			appengine.Main()
		} else {
			logger.For(nil).Infof("Running in Default Mode with port :%d", port)
			http.ListenAndServe(fmt.Sprintf(":%d", port), nil)
		}
=======
		fmt.Println("Running in Default Mode on port 4000")
		http.ListenAndServe(":4000", nil)

>>>>>>> 76b71536
	},
}

var serverCmd = &cobra.Command{
	Use:   "server",
	Short: "Run the indexer server",
	Args: func(cmd *cobra.Command, args []string) error {
		indexer.LoadConfigFile("indexer-server", manualEnv)
		indexer.ValidateEnv()

		return nil
	},
	Run: func(cmd *cobra.Command, args []string) {
		defer sentryutil.RecoverAndRaise(nil)

		indexer.InitServer(quietLogs, enableRPC)

		logger.For(nil).WithFields(logrus.Fields{"port": port}).Info("Starting indexer server")
		if appengine.IsAppEngine() {
			logger.For(nil).Info("Running in App Engine Mode")
			appengine.Main()
		} else {
			logger.For(nil).Info("Running in Default Mode")
			http.ListenAndServe(fmt.Sprintf(":%d", port), nil)
		}
	},
}

func Execute() {
	rootCmd.Execute()
}<|MERGE_RESOLUTION|>--- conflicted
+++ resolved
@@ -70,18 +70,9 @@
 		}
 
 		indexer.Init(from, to, quietLogs, enableRPC)
-<<<<<<< HEAD
-		if appengine.IsAppEngine() {
-			appengine.Main()
-		} else {
-			logger.For(nil).Infof("Running in Default Mode with port :%d", port)
-			http.ListenAndServe(fmt.Sprintf(":%d", port), nil)
-		}
-=======
 		fmt.Println("Running in Default Mode on port 4000")
 		http.ListenAndServe(":4000", nil)
 
->>>>>>> 76b71536
 	},
 }
 
