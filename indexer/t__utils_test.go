--- conflicted
+++ resolved
@@ -41,26 +41,13 @@
 	return logs
 }()
 
-<<<<<<< HEAD
 func setupTest(t *testing.T) (*assert.Assertions, *sql.DB, *pgxpool.Pool) {
-	fi, err := util.FindFile("_local/app-local-indexer-server.yaml", 4)
-	if err != nil {
-		panic(err)
-	}
-	setDefaults(fi)
+	setDefaults("indexer-server")
 	pg, pgUnpatch := docker.InitPostgresIndexer()
 
 	db := postgres.NewClient()
 	pgx := postgres.NewPgxClient()
-	err = migrate.RunMigration(db, "./db/migrations/indexer")
-=======
-func setupTest(t *testing.T) (*assert.Assertions, *sql.DB) {
-	setDefaults("indexer-server")
-	pg, pgUnpatch := docker.InitPostgresIndexer()
-
-	db := postgres.NewClient()
 	err := migrate.RunMigration(db, "./db/migrations/indexer")
->>>>>>> 3c86fab3
 	if err != nil {
 		t.Fatalf("failed to seed db: %s", err)
 	}
