--- conflicted
+++ resolved
@@ -45,21 +45,10 @@
 docker-start: docker-stop
 	docker-compose up -d
 
-<<<<<<< HEAD
-docker-stop: 
-	docker-compose down
-=======
 docker-stop:
 	docker-compose down
 
 format-graphql:
 	yarn install;
-	yarn prettier --write graphql/schema/schema.graphql;
-
-cloud-tasks:
-	@cd ./cloud-tasks-emulator && go run ./ -port 8123 \
-		-queue projects/gallery-local/locations/here/queues/feedbot \
-		-queue projects/gallery-local/locations/here/queues/feed-event \
-		-queue projects/gallery-local/locations/here/queues/token-processing \
-		-queue projects/gallery-local/locations/here/queues/indexer-refreshes
->>>>>>> d718bd4a
+	yarn prettier --write graphql/schema/schema.graphql
+	yarn prettier --write graphql/testdata/operations.graphql;