version: 2
plugins:
  - name: jsonb
    process:
      cmd: db/bin/sqlc-gen-json
sql:
  # Indexer model gen
  - schema: 'db/migrations/indexer'
    queries: 'db/queries/indexer'
    engine: 'postgresql'
    gen:
      go:
        package: 'indexerdb'
        out: 'db/gen/indexerdb'
        sql_package: 'pgx/v4'
        output_db_file_name: 'db_gen.go'
        output_models_file_name: 'models_gen.go'
        overrides:
          # Overrides are prioritized from top to bottom, so if we need to override one of the * entries (like *.id),
          # the override should come _before_ the * entry

          - column: 'reprocess_jobs.id'
            go_type: 'int'
          - column: 'contracts.owner_method'
            go_type: 'github.com/mikeydub/go-gallery/service/persist.ContractOwnerMethod'
          - column: 'contracts.*address'
            go_type: 'github.com/mikeydub/go-gallery/service/persist.EthereumAddress'
          # Wildcards
          # Note: to override one of these wildcard entries, add a more specific entry (like some_table.id) above
          - column: '*.id'
            go_type: 'github.com/mikeydub/go-gallery/service/persist.DBID'
          - column: '*.block_start'
            go_type: 'github.com/mikeydub/go-gallery/service/persist.BlockNumber'
          - column: '*.block_end'
            go_type: 'github.com/mikeydub/go-gallery/service/persist.BlockNumber'
          - column: '*.chain'
            go_type: 'github.com/mikeydub/go-gallery/service/persist.Chain'

  # Backend model gen
  - schema:
      - 'db/migrations/core'
      - 'db/migrations/sqlc/core'
    codegen:
      - out: 'db/gen/coredb'
        plugin: jsonb
        options:
          indent: "  "
          filename: 'manifest.json'
    queries: 'db/queries/core'
    engine: 'postgresql'
    gen:
      go:
        package: 'coredb'
        out: 'db/gen/coredb'
        sql_package: 'pgx/v4'
        output_db_file_name: 'db_gen.go'
        output_models_file_name: 'models_gen.go'
        emit_json_tags: true
        emit_db_tags: true
        overrides:
          # Overrides are prioritized from top to bottom, so if we need to override one of the * entries (like *.id),
          # the override should come _before_ the * entry
          # Users (and pii.user_view)
          # "*.user*" wildcards are so these mappings will also apply to the "pii.user_view" view
          - column: '*.user*.wallets'
            go_type: 'github.com/mikeydub/go-gallery/service/persist.WalletList'
          - column: '*.user*.email_unsubscriptions'
            go_type: 'github.com/mikeydub/go-gallery/service/persist.EmailUnsubscriptions'
          - column: '*.user*.notification_settings'
            go_type: 'github.com/mikeydub/go-gallery/service/persist.UserNotificationSettings'
          - column: '*.user*.email_verified'
            go_type: 'github.com/mikeydub/go-gallery/service/persist.EmailVerificationStatus'
          - column: '*.user*.featured_gallery'
            go_type: '*github.com/mikeydub/go-gallery/service/persist.DBID'
          - column: '*.user*.pii_socials'
            go_type: 'github.com/mikeydub/go-gallery/service/persist.Socials'
          # Galleries
          - column: 'galleries.collections'
            go_type: 'github.com/mikeydub/go-gallery/service/persist.DBIDList'

          # Socials
          - column: 'pii.socials_auth.provider'
            go_type: 'github.com/mikeydub/go-gallery/service/persist.SocialProvider'

          # Collections
          - column: 'collections.nfts'
            go_type: 'github.com/mikeydub/go-gallery/service/persist.DBIDList'
          - column: 'collections.layout'
            go_type: 'github.com/mikeydub/go-gallery/service/persist.TokenLayout'
          - column: 'collections.token_settings'
            go_type: { 'type': 'map[persist.DBID]persist.CollectionTokenSettings' }

          # Nfts
          - column: 'nfts.contract'
            go_type: 'github.com/mikeydub/go-gallery/service/persist.NFTContract'

          # Tokens
          - column: 'tokens.owned_by_wallets'
            go_type: 'github.com/mikeydub/go-gallery/service/persist.DBIDList'
          - column: 'tokens.quantity'
            go_type: 'github.com/mikeydub/go-gallery/service/persist.HexString'

          # TokenMedias
          - column: 'token_medias.media'
            go_type: 'github.com/mikeydub/go-gallery/service/persist.Media'

          # TokenProcessingJobs
          - column: 'token_processing_jobs.pipeline_metadata'
            go_type: 'github.com/mikeydub/go-gallery/service/persist.PipelineMetadata'
          - column: 'token_processing_jobs.token_properties'
            go_type: 'github.com/mikeydub/go-gallery/service/persist.TokenProperties'
          - column: 'token_processing_jobs.processing_cause'
            go_type: 'github.com/mikeydub/go-gallery/service/persist.ProcessingCause'

          # Membership
          - column: 'membership.owners'
            go_type: 'github.com/mikeydub/go-gallery/service/persist.TokenHolderList'

          # Wallet
          - column: 'wallets.wallet_type'
            go_type: 'github.com/mikeydub/go-gallery/service/persist.WalletType'

          # Follows
          - column: 'follows.followee'
            go_type: 'github.com/mikeydub/go-gallery/service/persist.DBID'
          - column: 'follows.follower'
            go_type: 'github.com/mikeydub/go-gallery/service/persist.DBID'

          # Events
          - column: 'events.resource_type_id'
            go_type: 'github.com/mikeydub/go-gallery/service/persist.ResourceType'
          - column: 'events.data'
            go_type: 'github.com/mikeydub/go-gallery/service/persist.EventData'
          - column: 'events.feed_window_size'
            go_type: 'github.com/mikeydub/go-gallery/service/persist.NullInt'
          - column: 'events.external_id'
            go_type: 'database/sql.NullString'
          - column: 'events.actor_id'
            go_type: 'database/sql.NullString'
          - column: 'events.group_id'
            go_type: 'database/sql.NullString'

          # Comments
          - column: 'comments.reply_to'
            go_type: 'github.com/mikeydub/go-gallery/service/persist.DBID'

          # Feed Events
          - column: 'feed_events.owner_id'
            go_type: 'github.com/mikeydub/go-gallery/service/persist.DBID'
          - column: 'feed_events.event_ids'
            go_type: 'github.com/mikeydub/go-gallery/service/persist.DBIDList'
          - column: 'feed_events.data'
            go_type: 'github.com/mikeydub/go-gallery/service/persist.FeedEventData'
          - column: 'feed_events.group_id'
            go_type: 'database/sql.NullString'

          # Feed Blocklist
          - column: 'feed_blocklist.user_id'
            go_type: 'github.com/mikeydub/go-gallery/service/persist.DBID'
          - column: 'feed_blocklist.reason'
            go_type: 'github.com/mikeydub/go-gallery/service/persist.ReportReason'

          # Notifications
          - column: 'notifications.data'
            go_type: 'github.com/mikeydub/go-gallery/service/persist.NotificationData'

          # Merch
          - column: 'merch.token_id'
            go_type: 'github.com/mikeydub/go-gallery/service/persist.TokenID'

          # pii.AccountCreationInfo
          - column: pii.account_creation_info.ip_address
            go_type: 'string'

          # Push Notification Tokens
          - column: 'push_notification_tickets.ticket_id'
            go_type: 'string'

          # Sessions
          - column: 'sessions.current_refresh_id'
            go_type: 'string'

          # Reprocess Jobs
          - column: 'reprocess_jobs.id'
            go_type: 'int'

          # Profile Images
          - column: 'profile_images.*source_type'
            go_type: 'github.com/mikeydub/go-gallery/service/persist.ProfileImageSource'

          # Token Definitions
          - column: 'token_definitions.token_id'
            go_type: 'github.com/mikeydub/go-gallery/service/persist.TokenID'
          - column: 'token_definitions.fallback_media'
            go_type: 'github.com/mikeydub/go-gallery/service/persist.FallbackMedia'
          - column: 'token_definitions.token_type'
            go_type: 'github.com/mikeydub/go-gallery/service/persist.TokenType'
          - column: 'token_definitions.metadata'
            go_type: 'github.com/mikeydub/go-gallery/service/persist.TokenMetadata'

<<<<<<< HEAD
          # Communities
          - column: 'community_creators.creator_type'
            go_type: 'github.com/mikeydub/go-gallery/service/persist.CommunityCreatorType'
=======
          # Reported Posts
          - column: 'reported_posts.reason'
            go_type: 'github.com/mikeydub/go-gallery/service/persist.ReportReason'
>>>>>>> b591ce67

          # Wildcards
          # Note: to override one of these wildcard entries, add a more specific entry (like some_table.id) above.
          # Format is schema.table.column; where *.*.<column> applies to all schemas and tables.
          - column: '*.*.id'
            go_type: 'github.com/mikeydub/go-gallery/service/persist.DBID'
          - column: '*.*.*_id'
            go_type: 'github.com/mikeydub/go-gallery/service/persist.DBID'
          - column: '*.*.ids'
            go_type: 'github.com/mikeydub/go-gallery/service/persist.DBIDList'
          - column: '*.*.*_ids'
            go_type: 'github.com/mikeydub/go-gallery/service/persist.DBIDList'
          - column: '*.*.email_address'
            go_type: 'github.com/mikeydub/go-gallery/service/persist.Email'
          - column: '*.*.*_email_address'
            go_type: 'github.com/mikeydub/go-gallery/service/persist.Email'
          - column: '*.*.address'
            go_type: 'github.com/mikeydub/go-gallery/service/persist.Address'
          - column: '*.*.*_address'
            go_type: 'github.com/mikeydub/go-gallery/service/persist.Address'
          - column: '*.*.l1_chain'
            go_type: 'github.com/mikeydub/go-gallery/service/persist.L1Chain'
          - column: '*.*.*_l1_chain'
            go_type: 'github.com/mikeydub/go-gallery/service/persist.L1Chain'
          - column: '*.*.chain'
            go_type: 'github.com/mikeydub/go-gallery/service/persist.Chain'
          - column: '*.*.*_chain'
            go_type: 'github.com/mikeydub/go-gallery/service/persist.Chain'
          - column: '*.*.action'
            go_type: 'github.com/mikeydub/go-gallery/service/persist.Action'
          - column: '*.*.thumbnail_url'
            go_type: 'github.com/mikeydub/go-gallery/service/persist.NullString'
          - column: '*.*.media_url'
            go_type: 'github.com/mikeydub/go-gallery/service/persist.NullString'
          - column: '*.*.email_type'
            go_type: 'github.com/mikeydub/go-gallery/service/persist.EmailType'
          - column: '*.*.actions'
            go_type: 'github.com/mikeydub/go-gallery/service/persist.ActionList'
          - column: '*.*.collection_id'
            go_type: 'github.com/mikeydub/go-gallery/service/persist.DBID'
          - column: '*.*.role'
            go_type: 'github.com/mikeydub/go-gallery/service/persist.Role'
          - column: '*.*.roles'
            go_type: 'github.com/mikeydub/go-gallery/service/persist.RoleList'
          - column: '*.*.tokens_hex'
            go_type: 'github.com/mikeydub/go-gallery/service/persist.TokenIDList'
          - column: '*.*.token_hex'
            go_type: 'github.com/mikeydub/go-gallery/service/persist.TokenID'
          - column: '*.previews'
            go_type: 'github.com/mikeydub/go-gallery/service/persist.NullString'
          - column: '*.*.*socials'
            go_type: 'github.com/mikeydub/go-gallery/service/persist.Socials'
          - column: '*.*.pii_socials'
            go_type: 'github.com/mikeydub/go-gallery/service/persist.Socials'
          - column: '*.*.mentions'
            go_type: 'github.com/mikeydub/go-gallery/service/persist.Mentions'
          - column: '*.*.community_type'
            go_type: 'github.com/mikeydub/go-gallery/service/persist.CommunityType'<|MERGE_RESOLUTION|>--- conflicted
+++ resolved
@@ -198,15 +198,13 @@
           - column: 'token_definitions.metadata'
             go_type: 'github.com/mikeydub/go-gallery/service/persist.TokenMetadata'
 
-<<<<<<< HEAD
           # Communities
           - column: 'community_creators.creator_type'
             go_type: 'github.com/mikeydub/go-gallery/service/persist.CommunityCreatorType'
-=======
+
           # Reported Posts
           - column: 'reported_posts.reason'
             go_type: 'github.com/mikeydub/go-gallery/service/persist.ReportReason'
->>>>>>> b591ce67
 
           # Wildcards
           # Note: to override one of these wildcard entries, add a more specific entry (like some_table.id) above.
