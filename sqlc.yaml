--- conflicted
+++ resolved
@@ -170,12 +170,7 @@
             go_type: "github.com/mikeydub/go-gallery/service/persist.RoleList"
           - column: "*.*.tokens_hex"
             go_type: "github.com/mikeydub/go-gallery/service/persist.TokenIDList"
-<<<<<<< HEAD
           - column: "*.*.token_hex"
             go_type: "github.com/mikeydub/go-gallery/service/persist.TokenID"
-=======
-          - column: "*.token_hex"
-            go_type: "github.com/mikeydub/go-gallery/service/persist.TokenID"
           - column: "*.previews"
-            go_type: "github.com/mikeydub/go-gallery/service/persist.NullString"
->>>>>>> 0fa2c7b5
+            go_type: "github.com/mikeydub/go-gallery/service/persist.NullString"