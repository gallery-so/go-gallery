version: 1
packages:
  - path: "db/sqlc"
    name: "sqlc"
    engine: "postgresql"
    schema: "db/migrations/"
    queries: "db/queries"
    sql_package: "pgx/v4"
    output_db_file_name: "db_gen.go"
    output_models_file_name: "models_gen.go"

# Overrides are prioritized from top to bottom, so if we need to override one of the * entries (like *.id),
# the override should come _before_ the * entry
overrides:
  # Users
  - column: "users.addresses"
    go_type: "github.com/mikeydub/go-gallery/service/persist.WalletList"

  # Galleries
  - column: "galleries.collections"
    go_type: "github.com/mikeydub/go-gallery/service/persist.DBIDList"

  # Collections
  - column: "collections.nfts"
    go_type: "github.com/mikeydub/go-gallery/service/persist.DBIDList"
  - column: "collections.layout"
    go_type: { "type": "TokenLayout" } # Required format when the type is in the same package as the generated code

  # Nfts
  - column: "nfts.contract"
    go_type: "github.com/mikeydub/go-gallery/service/persist.NFTContract"

  # Membership
  - column: "membership.owners"
<<<<<<< HEAD
    go_type: "github.com/mikeydub/go-gallery/service/persist.MembershipOwnerList"
  # Wallet
  - column: "wallets.address"
    go_type: "github.com/mikeydub/go-gallery/service/persist.Address"
  - column: "wallets.wallet_type"
    go_type: "github.com/mikeydub/go-gallery/service/persist.WalletType"
=======
    go_type: "github.com/mikeydub/go-gallery/service/persist.TokenHolderList"

# Follows
  - column: "follows.followee"
    go_type: "github.com/mikeydub/go-gallery/service/persist.DBID"
  - column: "follows.follower"
    go_type: "github.com/mikeydub/go-gallery/service/persist.DBID"
>>>>>>> 84af1376

  # Wildcards
  # Note: to override one of these wildcard entries, add a more specific entry (like some_table.id) above
  - column: "*.id"
    go_type: "github.com/mikeydub/go-gallery/service/persist.DBID"
  - column: "*.owner_user_id"
    go_type: "github.com/mikeydub/go-gallery/service/persist.DBID"
  - column: "*.owner_address"
    go_type: "github.com/mikeydub/go-gallery/service/persist.Address"
  - column: "*.creator_address"
    go_type: "github.com/mikeydub/go-gallery/service/persist.Address"<|MERGE_RESOLUTION|>--- conflicted
+++ resolved
@@ -32,25 +32,21 @@
 
   # Membership
   - column: "membership.owners"
-<<<<<<< HEAD
-    go_type: "github.com/mikeydub/go-gallery/service/persist.MembershipOwnerList"
+    go_type: "github.com/mikeydub/go-gallery/service/persist.TokenHolderList"
   # Wallet
   - column: "wallets.address"
     go_type: "github.com/mikeydub/go-gallery/service/persist.Address"
   - column: "wallets.wallet_type"
     go_type: "github.com/mikeydub/go-gallery/service/persist.WalletType"
-=======
-    go_type: "github.com/mikeydub/go-gallery/service/persist.TokenHolderList"
 
 # Follows
   - column: "follows.followee"
     go_type: "github.com/mikeydub/go-gallery/service/persist.DBID"
   - column: "follows.follower"
     go_type: "github.com/mikeydub/go-gallery/service/persist.DBID"
->>>>>>> 84af1376
 
-  # Wildcards
-  # Note: to override one of these wildcard entries, add a more specific entry (like some_table.id) above
+# Wildcards
+# Note: to override one of these wildcard entries, add a more specific entry (like some_table.id) above
   - column: "*.id"
     go_type: "github.com/mikeydub/go-gallery/service/persist.DBID"
   - column: "*.owner_user_id"
