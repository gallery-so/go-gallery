version: 2
sql:
  # Indexer model gen
  - schema: "db/migrations/indexer"
    queries: "db/queries/indexer"
    engine: "postgresql"
    gen:
      go:
        package: "indexerdb"
        out: "db/gen/indexerdb"
        sql_package: "pgx/v4"
        output_db_file_name: "db_gen.go"
        output_models_file_name: "models_gen.go"
        overrides:
          # Overrides are prioritized from top to bottom, so if we need to override one of the * entries (like *.id),
          # the override should come _before_ the * entry

          # Wildcards
          # Note: to override one of these wildcard entries, add a more specific entry (like some_table.id) above
          - column: "*.id"
            go_type: "github.com/mikeydub/go-gallery/service/persist.DBID"

  # Backend model gen
  - schema: "db/migrations/core"
    queries: "db/queries/core"
    engine: "postgresql"
    gen:
      go:
        package: "coredb"
        out: "db/gen/coredb"
        sql_package: "pgx/v4"
        output_db_file_name: "db_gen.go"
        output_models_file_name: "models_gen.go"
        overrides:
          # Overrides are prioritized from top to bottom, so if we need to override one of the * entries (like *.id),
          # the override should come _before_ the * entry
          # Users
          - column: "users.wallets"
            go_type: "github.com/mikeydub/go-gallery/service/persist.WalletList"
          - column: "users.notification_settings"
            go_type: "github.com/mikeydub/go-gallery/service/persist.UserNotificationSettings"

          # Galleries
          - column: "galleries.collections"
            go_type: "github.com/mikeydub/go-gallery/service/persist.DBIDList"

          # Collections
          - column: "collections.nfts"
            go_type: "github.com/mikeydub/go-gallery/service/persist.DBIDList"
          - column: "collections.layout"
            go_type: "github.com/mikeydub/go-gallery/service/persist.TokenLayout"
          - column: "collections.token_settings"
            go_type:
              { "type": "map[persist.DBID]persist.CollectionTokenSettings" }

          # Nfts
          - column: "nfts.contract"
            go_type: "github.com/mikeydub/go-gallery/service/persist.NFTContract"

          # Tokens
          - column: "tokens.owned_by_wallets"
            go_type: "github.com/mikeydub/go-gallery/service/persist.DBIDList"
          - column: "tokens.contract"
            go_type: "github.com/mikeydub/go-gallery/service/persist.DBID"
<<<<<<< HEAD
          - column: "tokens.token_id"
            go_type: "github.com/mikeydub/go-gallery/service/persist.TokenID"
          - column: "tokens.media"
            go_type: "github.com/mikeydub/go-gallery/service/persist.Media"
          - column: "tokens.ownership_history"
            go_type: "github.com/mikeydub/go-gallery/service/persist.AddressAtBlockList"
=======
>>>>>>> 31dafd42
          - column: "tokens.token_metadata"
            go_type: "github.com/mikeydub/go-gallery/service/persist.TokenMetadata"
          - column: "tokens.media"
            go_type: "github.com/mikeydub/go-gallery/service/persist.Media"

          # Contracts
          - column: "contracts.address"
            go_type: "github.com/mikeydub/go-gallery/service/persist.Address"

          # Membership
          - column: "membership.owners"
            go_type: "github.com/mikeydub/go-gallery/service/persist.TokenHolderList"

          # Wallet
          - column: "wallets.address"
            go_type: "github.com/mikeydub/go-gallery/service/persist.Address"
          - column: "wallets.wallet_type"
            go_type: "github.com/mikeydub/go-gallery/service/persist.WalletType"

          # Follows
          - column: "follows.followee"
            go_type: "github.com/mikeydub/go-gallery/service/persist.DBID"
          - column: "follows.follower"
            go_type: "github.com/mikeydub/go-gallery/service/persist.DBID"

          # Events
          - column: "events.actor_id"
            go_type: "github.com/mikeydub/go-gallery/service/persist.DBID"
          - column: "events.resource_type_id"
            go_type: "github.com/mikeydub/go-gallery/service/persist.ResourceType"
          - column: "events.user_id"
            go_type: "github.com/mikeydub/go-gallery/service/persist.DBID"
          - column: "events.token_id"
            go_type: "github.com/mikeydub/go-gallery/service/persist.DBID"
          - column: "events.collection_id"
            go_type: "github.com/mikeydub/go-gallery/service/persist.DBID"
          - column: "events.subject_id"
            go_type: "github.com/mikeydub/go-gallery/service/persist.DBID"
          - column: "events.gallery_id"
            go_type: "github.com/mikeydub/go-gallery/service/persist.DBID"
          - column: "events.comment_id"
            go_type: "github.com/mikeydub/go-gallery/service/persist.DBID"
          - column: "events.admire_id"
            go_type: "github.com/mikeydub/go-gallery/service/persist.DBID"
          - column: "events.feed_event_id"
            go_type: "github.com/mikeydub/go-gallery/service/persist.DBID"
          - column: "events.action"
            go_type: "github.com/mikeydub/go-gallery/service/persist.Action"
          - column: "events.data"
            go_type: "github.com/mikeydub/go-gallery/service/persist.EventData"
          - column: "events.feed_window_size"
            go_type: "github.com/mikeydub/go-gallery/service/persist.NullInt"
          - column: "events.external_id"
            go_type: "github.com/mikeydub/go-gallery/service/persist.NullString"

          # Admires
          - column: "admires.actor_id"
            go_type: "github.com/mikeydub/go-gallery/service/persist.DBID"
          - column: "admires.feed_event_id"
            go_type: "github.com/mikeydub/go-gallery/service/persist.DBID"

          # Comments
          - column: "comments.actor_id"
            go_type: "github.com/mikeydub/go-gallery/service/persist.DBID"
          - column: "comments.feed_event_id"
            go_type: "github.com/mikeydub/go-gallery/service/persist.DBID"
          - column: "comments.reply_to"
            go_type: "github.com/mikeydub/go-gallery/service/persist.DBID"

          # Feed Events
          - column: "feed_events.owner_id"
            go_type: "github.com/mikeydub/go-gallery/service/persist.DBID"
          - column: "feed_events.action"
            go_type: "github.com/mikeydub/go-gallery/service/persist.Action"
          - column: "feed_events.event_ids"
            go_type: "github.com/mikeydub/go-gallery/service/persist.DBIDList"
          - column: "feed_events.data"
            go_type: "github.com/mikeydub/go-gallery/service/persist.FeedEventData"

          # Feed Blocklist
          - column: "feed_blocklist.user_id"
            go_type: "github.com/mikeydub/go-gallery/service/persist.DBID"
          - column: "feed_blocklist.action"
            go_type: "github.com/mikeydub/go-gallery/service/persist.Action"

          # Notifications
          - column: "notifications.owner_id"
            go_type: "github.com/mikeydub/go-gallery/service/persist.DBID"
          - column: "notifications.actor_id"
            go_type: "github.com/mikeydub/go-gallery/service/persist.DBID"
          - column: "notifications.gallery_id"
            go_type: "github.com/mikeydub/go-gallery/service/persist.DBID"
          - column: "notifications.comment_id"
            go_type: "github.com/mikeydub/go-gallery/service/persist.DBID"
          - column: "notifications.feed_event_id"
            go_type: "github.com/mikeydub/go-gallery/service/persist.DBID"
          - column: "notifications.action"
            go_type: "github.com/mikeydub/go-gallery/service/persist.Action"
          - column: "notifications.data"
            go_type: "github.com/mikeydub/go-gallery/service/persist.NotificationData"
          - column: "notifications.event_ids"
            go_type: "github.com/mikeydub/go-gallery/service/persist.DBIDList"

          # Wildcards
          # Note: to override one of these wildcard entries, add a more specific entry (like some_table.id) above
          - column: "*.id"
            go_type: "github.com/mikeydub/go-gallery/service/persist.DBID"
          - column: "*.*_id"
            go_type: "github.com/mikeydub/go-gallery/service/persist.DBID"
          - column: "*.ids"
            go_type: "github.com/mikeydub/go-gallery/service/persist.DBIDList"
          - column: "*.*_ids"
            go_type: "github.com/mikeydub/go-gallery/service/persist.DBIDList"
<<<<<<< HEAD
          - column: "*.*_address"
            go_type: "github.com/mikeydub/go-gallery/service/persist.Address"
          - column: "*.chain"
            go_type: "github.com/mikeydub/go-gallery/service/persist.Chain"
=======
          - column: "*.user_ids"
            go_type: "github.com/mikeydub/go-gallery/service/persist.DBIDList"
>>>>>>> 31dafd42
          - column: "*.thumbnail_url"
            go_type: "github.com/mikeydub/go-gallery/service/persist.NullString"
          - column: "*.media_url"
            go_type: "github.com/mikeydub/go-gallery/service/persist.NullString"<|MERGE_RESOLUTION|>--- conflicted
+++ resolved
@@ -62,17 +62,8 @@
             go_type: "github.com/mikeydub/go-gallery/service/persist.DBIDList"
           - column: "tokens.contract"
             go_type: "github.com/mikeydub/go-gallery/service/persist.DBID"
-<<<<<<< HEAD
           - column: "tokens.token_id"
             go_type: "github.com/mikeydub/go-gallery/service/persist.TokenID"
-          - column: "tokens.media"
-            go_type: "github.com/mikeydub/go-gallery/service/persist.Media"
-          - column: "tokens.ownership_history"
-            go_type: "github.com/mikeydub/go-gallery/service/persist.AddressAtBlockList"
-=======
->>>>>>> 31dafd42
-          - column: "tokens.token_metadata"
-            go_type: "github.com/mikeydub/go-gallery/service/persist.TokenMetadata"
           - column: "tokens.media"
             go_type: "github.com/mikeydub/go-gallery/service/persist.Media"
 
@@ -184,15 +175,10 @@
             go_type: "github.com/mikeydub/go-gallery/service/persist.DBIDList"
           - column: "*.*_ids"
             go_type: "github.com/mikeydub/go-gallery/service/persist.DBIDList"
-<<<<<<< HEAD
           - column: "*.*_address"
             go_type: "github.com/mikeydub/go-gallery/service/persist.Address"
           - column: "*.chain"
             go_type: "github.com/mikeydub/go-gallery/service/persist.Chain"
-=======
-          - column: "*.user_ids"
-            go_type: "github.com/mikeydub/go-gallery/service/persist.DBIDList"
->>>>>>> 31dafd42
           - column: "*.thumbnail_url"
             go_type: "github.com/mikeydub/go-gallery/service/persist.NullString"
           - column: "*.media_url"
