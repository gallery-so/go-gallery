--- conflicted
+++ resolved
@@ -199,14 +199,9 @@
 	if err != nil {
 		return "", err
 	}
-<<<<<<< HEAD
-	if _, ok := res.UpsertedID.(string); ok {
-		return DBID(res.UpsertedID.(string)), nil
-=======
 
 	if it, ok := res.UpsertedID.(string); ok {
 		return DBID(it), nil
->>>>>>> bc3735dc
 	}
 	return "", nil
 }
