package persist

import "github.com/segmentio/ksuid"

// DBID represents a database ID
type DBID string

<<<<<<< HEAD
// storage represents the currently accessed collection and the version of the "schema"
type storage struct {
	version    int64
	collection *mongo.Collection
	rdb        *runtime.Redis
}

// newStorage returns a new MongoStorage instance with a pointer to a collection of the specified name
// and the specified version
func newStorage(version int64, dbName, collName string, pRuntime *runtime.Runtime) *storage {
	var coll *mongo.Collection
	switch dbName {
	case runtime.GalleryDBName:
		coll = pRuntime.DB.GalleryDB.Collection(collName)
	case runtime.InfraDBName:
		coll = pRuntime.DB.InfraDB.Collection(collName)
	}

	return &storage{version: version, collection: coll, rdb: pRuntime.Redis}
}

// Insert inserts a document into the mongo database while filling out the fields id, creation time, and last updated
func (m *storage) insert(ctx context.Context, insert interface{}, opts ...*options.InsertOneOptions) (DBID, error) {

	now := primitive.NewDateTimeFromTime(time.Now())
	asMap, err := structToBsonMap(insert)
	if err != nil {
		return "", err
	}
	asMap["created_at"] = now
	asMap["last_updated"] = now
	asMap["_id"] = generateID()

	res, err := m.collection.InsertOne(ctx, asMap, opts...)
	if err != nil {
		return "", err
	}

	return DBID(res.InsertedID.(string)), nil
}

// InsertMany inserts many documents into a mongo database while filling out the fields id, creation time, and last updated for each
func (m *storage) insertMany(ctx context.Context, insert []interface{}, opts ...*options.InsertManyOptions) ([]DBID, error) {

	mapsToInsert := make([]interface{}, len(insert))
	for i, k := range insert {
		now := primitive.NewDateTimeFromTime(time.Now())
		asMap, err := structToBsonMap(k)
		if err != nil {
			return nil, err
		}
		asMap["created_at"] = now
		asMap["last_updated"] = now
		asMap["_id"] = generateID()
		mapsToInsert[i] = asMap
	}

	res, err := m.collection.InsertMany(ctx, mapsToInsert, opts...)
	if err != nil {
		return nil, err
	}

	ids := make([]DBID, len(res.InsertedIDs))

	for i, v := range res.InsertedIDs {
		if id, ok := v.(string); ok {
			ids[i] = DBID(id)
		}
	}
	return ids, nil
}

// Update updates a document in the mongo database while filling out the field LastUpdated
func (m *storage) update(ctx context.Context, query bson.M, update interface{}, opts ...*options.UpdateOptions) error {
	now := primitive.NewDateTimeFromTime(time.Now())

	asMap, err := structToBsonMap(update)
	if err != nil {
		return err
	}
	asMap["last_updated"] = now

	result, err := m.collection.UpdateMany(ctx, query, bson.D{{Key: "$set", Value: asMap}}, opts...)
	if err != nil {
		return err
	}
	if result.MatchedCount == 0 {
		return &DocumentNotFoundError{}
	}

	return nil
}

// push pushes items into an array field for a given queried document(s)
// value must be an array
func (m *storage) push(ctx context.Context, query bson.M, field string, value interface{}) error {

	push := bson.E{Key: "$push", Value: bson.M{field: bson.M{"$each": value}}}
	lastUpdated := bson.E{Key: "$set", Value: bson.M{"last_updated": primitive.NewDateTimeFromTime(time.Now())}}
	up := bson.D{push, lastUpdated}

	result, err := m.collection.UpdateMany(ctx, query, up)
	if err != nil {
		return err
	}
	if result.MatchedCount == 0 {
		return &DocumentNotFoundError{}
	}

	return nil
}

// pullAll pulls all items from an array field for a given queried document(s)
// value must be an array
func (m *storage) pullAll(ctx context.Context, query bson.M, field string, value interface{}) error {

	pull := bson.E{Key: "$pullAll", Value: bson.M{field: value}}
	lastUpdated := bson.E{Key: "$set", Value: bson.M{"last_updated": primitive.NewDateTimeFromTime(time.Now())}}
	up := bson.D{pull, lastUpdated}

	result, err := m.collection.UpdateMany(ctx, query, up)
	if err != nil {
		return err
	}
	if result.MatchedCount == 0 {
		return &DocumentNotFoundError{}
	}

	return nil
}

// pull puls items from an array field for a given queried document(s)
func (m *storage) pull(ctx context.Context, query bson.M, field string, value bson.M) error {

	pull := bson.E{Key: "$pull", Value: bson.M{field: value}}
	lastUpdated := bson.E{Key: "$set", Value: bson.M{"last_updated": primitive.NewDateTimeFromTime(time.Now())}}
	up := bson.D{pull, lastUpdated}

	result, err := m.collection.UpdateMany(ctx, query, up)
	if err != nil {
		return err
	}
	if result.MatchedCount == 0 {
		return &DocumentNotFoundError{}
	}

	return nil
}

// Upsert upserts a document in the mongo database while filling out the fields id, creation time, and last updated
func (m *storage) upsert(ctx context.Context, query bson.M, upsert interface{}, opts ...*options.UpdateOptions) (DBID, error) {
	returnID := DBID("")
	opts = append(opts, &options.UpdateOptions{Upsert: boolin(true)})
	now := primitive.NewDateTimeFromTime(time.Now())
	asMap, err := structToBsonMap(upsert)
	if err != nil {
		return "", err
	}
	asMap["last_updated"] = now

	if id, ok := asMap["_id"]; ok && id != "" {
		returnID = id.(DBID)
	}

	delete(asMap, "_id")
	delete(asMap, "created_at")

	for k := range query {
		delete(asMap, k)
	}

	res, err := m.collection.UpdateOne(ctx, query, bson.M{"$setOnInsert": bson.M{"_id": generateID(), "created_at": now}, "$set": asMap}, opts...)
	if err != nil {
		return "", err
	}

	if it, ok := res.UpsertedID.(string); ok {
		returnID = DBID(it)
	}

	return returnID, nil
}

// find finds documents in the mongo database which is not deleted
// result must be a slice of pointers to the struct of the type expected to be decoded from mongo
func (m *storage) find(ctx context.Context, filter bson.M, result interface{}, opts ...*options.FindOptions) error {

	filter["deleted"] = false

	cur, err := m.collection.Find(ctx, filter, opts...)
	if err != nil {
		return err
	}
	defer cur.Close(ctx)
	return cur.All(ctx, result)

}

// aggregate performs an aggregation operation on the mongo database
// result must be a pointer to a slice of structs, map[string]interface{}, or bson structs
func (m *storage) aggregate(ctx context.Context, agg mongo.Pipeline, result interface{}, opts ...*options.AggregateOptions) error {

	cur, err := m.collection.Aggregate(ctx, agg, opts...)
	if err != nil {
		return err
	}

	return cur.All(ctx, result)

}

// count counts the number of documents in the mongo database which is not deleted
// result must be a pointer to a slice of structs, map[string]interface{}, or bson structs
func (m *storage) count(ctx context.Context, filter bson.M, opts ...*options.CountOptions) (int64, error) {
	filter["deleted"] = false
	return m.collection.CountDocuments(ctx, filter, opts...)
}

// createIndex creates a new index in the mongo database
func (m *storage) createIndex(ctx context.Context, index mongo.IndexModel, opts ...*options.CreateIndexesOptions) (string, error) {
	return m.collection.Indexes().CreateOne(ctx, index, opts...)
}

// cacheSet sets a value in the redis cache
func (m *storage) cacheSet(r runtime.RedisDB, key string, value interface{}, expiration time.Duration) error {
	switch r {
	case runtime.OpenseaRDB:
		return m.rdb.OpenseaClient.Set(key, value, expiration).Err()
	case runtime.CollUnassignedRDB:
		return m.rdb.UnassignedClient.Set(key, value, expiration).Err()
	default:
		return errors.New("unknown redis database")
	}
}

// cacheSetKeepTTL sets a value in the redis cache without resetting TTL
func (m *storage) cacheSetKeepTTL(r runtime.RedisDB, key string, value interface{}) error {
	switch r {
	case runtime.OpenseaRDB:
		return m.rdb.OpenseaClient.Set(key, value, redis.KeepTTL).Err()
	case runtime.CollUnassignedRDB:
		return m.rdb.UnassignedClient.Set(key, value, redis.KeepTTL).Err()
	default:
		return errors.New("unknown redis database")
	}
}

// cacheGet gets a value from the redis cache
func (m *storage) cacheGet(r runtime.RedisDB, key string) (string, error) {
	switch r {
	case runtime.OpenseaRDB:
		return m.rdb.OpenseaClient.Get(key).Result()
	case runtime.CollUnassignedRDB:
		return m.rdb.UnassignedClient.Get(key).Result()
	default:
		return "", errors.New("unknown redis database")
	}
}

// cacheDelete deletes a value from the redis cache
func (m *storage) cacheDelete(r runtime.RedisDB, key string) error {
	switch r {
	case runtime.OpenseaRDB:
		return m.rdb.OpenseaClient.Del(key).Err()
	case runtime.CollUnassignedRDB:
		return m.rdb.UnassignedClient.Del(key).Err()
	default:
		return errors.New("unknown redis database")
	}
}

func generateID() DBID {
=======
// GenerateID generates a application-wide unique ID
func GenerateID() DBID {
>>>>>>> 4a0ac1e9
	id, err := ksuid.NewRandom()
	if err != nil {
		panic(err)
	}
	return DBID(id.String())
}<|MERGE_RESOLUTION|>--- conflicted
+++ resolved
@@ -5,283 +5,8 @@
 // DBID represents a database ID
 type DBID string
 
-<<<<<<< HEAD
-// storage represents the currently accessed collection and the version of the "schema"
-type storage struct {
-	version    int64
-	collection *mongo.Collection
-	rdb        *runtime.Redis
-}
-
-// newStorage returns a new MongoStorage instance with a pointer to a collection of the specified name
-// and the specified version
-func newStorage(version int64, dbName, collName string, pRuntime *runtime.Runtime) *storage {
-	var coll *mongo.Collection
-	switch dbName {
-	case runtime.GalleryDBName:
-		coll = pRuntime.DB.GalleryDB.Collection(collName)
-	case runtime.InfraDBName:
-		coll = pRuntime.DB.InfraDB.Collection(collName)
-	}
-
-	return &storage{version: version, collection: coll, rdb: pRuntime.Redis}
-}
-
-// Insert inserts a document into the mongo database while filling out the fields id, creation time, and last updated
-func (m *storage) insert(ctx context.Context, insert interface{}, opts ...*options.InsertOneOptions) (DBID, error) {
-
-	now := primitive.NewDateTimeFromTime(time.Now())
-	asMap, err := structToBsonMap(insert)
-	if err != nil {
-		return "", err
-	}
-	asMap["created_at"] = now
-	asMap["last_updated"] = now
-	asMap["_id"] = generateID()
-
-	res, err := m.collection.InsertOne(ctx, asMap, opts...)
-	if err != nil {
-		return "", err
-	}
-
-	return DBID(res.InsertedID.(string)), nil
-}
-
-// InsertMany inserts many documents into a mongo database while filling out the fields id, creation time, and last updated for each
-func (m *storage) insertMany(ctx context.Context, insert []interface{}, opts ...*options.InsertManyOptions) ([]DBID, error) {
-
-	mapsToInsert := make([]interface{}, len(insert))
-	for i, k := range insert {
-		now := primitive.NewDateTimeFromTime(time.Now())
-		asMap, err := structToBsonMap(k)
-		if err != nil {
-			return nil, err
-		}
-		asMap["created_at"] = now
-		asMap["last_updated"] = now
-		asMap["_id"] = generateID()
-		mapsToInsert[i] = asMap
-	}
-
-	res, err := m.collection.InsertMany(ctx, mapsToInsert, opts...)
-	if err != nil {
-		return nil, err
-	}
-
-	ids := make([]DBID, len(res.InsertedIDs))
-
-	for i, v := range res.InsertedIDs {
-		if id, ok := v.(string); ok {
-			ids[i] = DBID(id)
-		}
-	}
-	return ids, nil
-}
-
-// Update updates a document in the mongo database while filling out the field LastUpdated
-func (m *storage) update(ctx context.Context, query bson.M, update interface{}, opts ...*options.UpdateOptions) error {
-	now := primitive.NewDateTimeFromTime(time.Now())
-
-	asMap, err := structToBsonMap(update)
-	if err != nil {
-		return err
-	}
-	asMap["last_updated"] = now
-
-	result, err := m.collection.UpdateMany(ctx, query, bson.D{{Key: "$set", Value: asMap}}, opts...)
-	if err != nil {
-		return err
-	}
-	if result.MatchedCount == 0 {
-		return &DocumentNotFoundError{}
-	}
-
-	return nil
-}
-
-// push pushes items into an array field for a given queried document(s)
-// value must be an array
-func (m *storage) push(ctx context.Context, query bson.M, field string, value interface{}) error {
-
-	push := bson.E{Key: "$push", Value: bson.M{field: bson.M{"$each": value}}}
-	lastUpdated := bson.E{Key: "$set", Value: bson.M{"last_updated": primitive.NewDateTimeFromTime(time.Now())}}
-	up := bson.D{push, lastUpdated}
-
-	result, err := m.collection.UpdateMany(ctx, query, up)
-	if err != nil {
-		return err
-	}
-	if result.MatchedCount == 0 {
-		return &DocumentNotFoundError{}
-	}
-
-	return nil
-}
-
-// pullAll pulls all items from an array field for a given queried document(s)
-// value must be an array
-func (m *storage) pullAll(ctx context.Context, query bson.M, field string, value interface{}) error {
-
-	pull := bson.E{Key: "$pullAll", Value: bson.M{field: value}}
-	lastUpdated := bson.E{Key: "$set", Value: bson.M{"last_updated": primitive.NewDateTimeFromTime(time.Now())}}
-	up := bson.D{pull, lastUpdated}
-
-	result, err := m.collection.UpdateMany(ctx, query, up)
-	if err != nil {
-		return err
-	}
-	if result.MatchedCount == 0 {
-		return &DocumentNotFoundError{}
-	}
-
-	return nil
-}
-
-// pull puls items from an array field for a given queried document(s)
-func (m *storage) pull(ctx context.Context, query bson.M, field string, value bson.M) error {
-
-	pull := bson.E{Key: "$pull", Value: bson.M{field: value}}
-	lastUpdated := bson.E{Key: "$set", Value: bson.M{"last_updated": primitive.NewDateTimeFromTime(time.Now())}}
-	up := bson.D{pull, lastUpdated}
-
-	result, err := m.collection.UpdateMany(ctx, query, up)
-	if err != nil {
-		return err
-	}
-	if result.MatchedCount == 0 {
-		return &DocumentNotFoundError{}
-	}
-
-	return nil
-}
-
-// Upsert upserts a document in the mongo database while filling out the fields id, creation time, and last updated
-func (m *storage) upsert(ctx context.Context, query bson.M, upsert interface{}, opts ...*options.UpdateOptions) (DBID, error) {
-	returnID := DBID("")
-	opts = append(opts, &options.UpdateOptions{Upsert: boolin(true)})
-	now := primitive.NewDateTimeFromTime(time.Now())
-	asMap, err := structToBsonMap(upsert)
-	if err != nil {
-		return "", err
-	}
-	asMap["last_updated"] = now
-
-	if id, ok := asMap["_id"]; ok && id != "" {
-		returnID = id.(DBID)
-	}
-
-	delete(asMap, "_id")
-	delete(asMap, "created_at")
-
-	for k := range query {
-		delete(asMap, k)
-	}
-
-	res, err := m.collection.UpdateOne(ctx, query, bson.M{"$setOnInsert": bson.M{"_id": generateID(), "created_at": now}, "$set": asMap}, opts...)
-	if err != nil {
-		return "", err
-	}
-
-	if it, ok := res.UpsertedID.(string); ok {
-		returnID = DBID(it)
-	}
-
-	return returnID, nil
-}
-
-// find finds documents in the mongo database which is not deleted
-// result must be a slice of pointers to the struct of the type expected to be decoded from mongo
-func (m *storage) find(ctx context.Context, filter bson.M, result interface{}, opts ...*options.FindOptions) error {
-
-	filter["deleted"] = false
-
-	cur, err := m.collection.Find(ctx, filter, opts...)
-	if err != nil {
-		return err
-	}
-	defer cur.Close(ctx)
-	return cur.All(ctx, result)
-
-}
-
-// aggregate performs an aggregation operation on the mongo database
-// result must be a pointer to a slice of structs, map[string]interface{}, or bson structs
-func (m *storage) aggregate(ctx context.Context, agg mongo.Pipeline, result interface{}, opts ...*options.AggregateOptions) error {
-
-	cur, err := m.collection.Aggregate(ctx, agg, opts...)
-	if err != nil {
-		return err
-	}
-
-	return cur.All(ctx, result)
-
-}
-
-// count counts the number of documents in the mongo database which is not deleted
-// result must be a pointer to a slice of structs, map[string]interface{}, or bson structs
-func (m *storage) count(ctx context.Context, filter bson.M, opts ...*options.CountOptions) (int64, error) {
-	filter["deleted"] = false
-	return m.collection.CountDocuments(ctx, filter, opts...)
-}
-
-// createIndex creates a new index in the mongo database
-func (m *storage) createIndex(ctx context.Context, index mongo.IndexModel, opts ...*options.CreateIndexesOptions) (string, error) {
-	return m.collection.Indexes().CreateOne(ctx, index, opts...)
-}
-
-// cacheSet sets a value in the redis cache
-func (m *storage) cacheSet(r runtime.RedisDB, key string, value interface{}, expiration time.Duration) error {
-	switch r {
-	case runtime.OpenseaRDB:
-		return m.rdb.OpenseaClient.Set(key, value, expiration).Err()
-	case runtime.CollUnassignedRDB:
-		return m.rdb.UnassignedClient.Set(key, value, expiration).Err()
-	default:
-		return errors.New("unknown redis database")
-	}
-}
-
-// cacheSetKeepTTL sets a value in the redis cache without resetting TTL
-func (m *storage) cacheSetKeepTTL(r runtime.RedisDB, key string, value interface{}) error {
-	switch r {
-	case runtime.OpenseaRDB:
-		return m.rdb.OpenseaClient.Set(key, value, redis.KeepTTL).Err()
-	case runtime.CollUnassignedRDB:
-		return m.rdb.UnassignedClient.Set(key, value, redis.KeepTTL).Err()
-	default:
-		return errors.New("unknown redis database")
-	}
-}
-
-// cacheGet gets a value from the redis cache
-func (m *storage) cacheGet(r runtime.RedisDB, key string) (string, error) {
-	switch r {
-	case runtime.OpenseaRDB:
-		return m.rdb.OpenseaClient.Get(key).Result()
-	case runtime.CollUnassignedRDB:
-		return m.rdb.UnassignedClient.Get(key).Result()
-	default:
-		return "", errors.New("unknown redis database")
-	}
-}
-
-// cacheDelete deletes a value from the redis cache
-func (m *storage) cacheDelete(r runtime.RedisDB, key string) error {
-	switch r {
-	case runtime.OpenseaRDB:
-		return m.rdb.OpenseaClient.Del(key).Err()
-	case runtime.CollUnassignedRDB:
-		return m.rdb.UnassignedClient.Del(key).Err()
-	default:
-		return errors.New("unknown redis database")
-	}
-}
-
-func generateID() DBID {
-=======
 // GenerateID generates a application-wide unique ID
 func GenerateID() DBID {
->>>>>>> 4a0ac1e9
 	id, err := ksuid.NewRandom()
 	if err != nil {
 		panic(err)
