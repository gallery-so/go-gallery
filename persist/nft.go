--- conflicted
+++ resolved
@@ -98,12 +98,8 @@
 
 	Name string `bson:"name"                 json:"name"`
 
-<<<<<<< HEAD
-	Contract ContractCollectionNFT `bson:"contract"     json:"asset_contract"`
-=======
 	Contract            ContractCollectionNft `bson:"contract"     json:"asset_contract"`
 	TokenCollectionName string                `bson:"token_collection_name" json:"token_collection_name"`
->>>>>>> 3fa168ef
 
 	// IMAGES - OPENSEA
 	ImageURL          string `bson:"image_url"           json:"image_url"`
