--- conflicted
+++ resolved
@@ -269,43 +269,31 @@
 // NftOpenseaCacheSet adds a set of nfts to the opensea cache under a given wallet address
 func NftOpenseaCacheSet(pCtx context.Context, pWalletAddresses []string, pNfts []*Nft, pRuntime *runtime.Runtime) error {
 
-<<<<<<< HEAD
-	mp := newStorage(0, nftColName, pRuntime)
-=======
-	mp := newStorage(0, nftColName, pRuntime).withRedis(OpenseaAssetsRDB, pRuntime)
+	mp := newStorage(0, nftColName, pRuntime)
+  
+	for i, v := range pWalletAddresses {
+		pWalletAddresses[i] = strings.ToLower(v)
+	}
+
+	toCache, err := json.Marshal(pNfts)
+	if err != nil {
+		return err
+	}
+
+	return mp.cacheSet(runtime.OpenseaRDB, fmt.Sprint(pWalletAddresses), toCache, openseaAssetsTTL)
+}
+
+// NftOpenseaCacheGet gets a set of nfts from the opensea cache under a given wallet address
+func NftOpenseaCacheGet(pCtx context.Context, pWalletAddresses []string, pRuntime *runtime.Runtime) ([]*Nft, error) {
+
+
+	mp := newStorage(0, nftColName, pRuntime)
 	defer mp.cacheClose()
 	for i, v := range pWalletAddresses {
 		pWalletAddresses[i] = strings.ToLower(v)
 	}
->>>>>>> ce88c8ad
-
-	toCache, err := json.Marshal(pNfts)
-	if err != nil {
-		return err
-	}
-<<<<<<< HEAD
-	return mp.cacheSet(runtime.OpenseaRDB, strings.ToLower(pWalletAddress), toCache, openseaAssetsTTL)
-=======
-	return mp.cacheSet(pCtx, fmt.Sprint(pWalletAddresses), toCache, openseaAssetsTTL)
->>>>>>> ce88c8ad
-}
-
-// NftOpenseaCacheGet gets a set of nfts from the opensea cache under a given wallet address
-func NftOpenseaCacheGet(pCtx context.Context, pWalletAddresses []string, pRuntime *runtime.Runtime) ([]*Nft, error) {
-
-<<<<<<< HEAD
-	mp := newStorage(0, nftColName, pRuntime)
-
-	result, err := mp.cacheGet(runtime.OpenseaRDB, strings.ToLower(pWalletAddress))
-=======
-	mp := newStorage(0, nftColName, pRuntime).withRedis(OpenseaAssetsRDB, pRuntime)
-	defer mp.cacheClose()
-	for i, v := range pWalletAddresses {
-		pWalletAddresses[i] = strings.ToLower(v)
-	}
-
-	result, err := mp.cacheGet(pCtx, fmt.Sprint(pWalletAddresses))
->>>>>>> ce88c8ad
+
+	result, err := mp.cacheGet(runtime.OpenseaRDB, fmt.Sprint(pWalletAddresses))
 	if err != nil {
 		return nil, err
 	}
