--- conflicted
+++ resolved
@@ -147,7 +147,7 @@
 	BulkUpsert(context.Context, []*NFTDB) ([]DBID, error)
 	OpenseaCacheGet(context.Context, []string) ([]*NFT, error)
 	OpenseaCacheSet(context.Context, []string, []*NFT) error
-<<<<<<< HEAD
+	OpenseaCacheDelete(context.Context, []string) error
 }
 
 // ErrNFTNotFoundByID is an error that occurs when an NFT is not found by its ID
@@ -166,7 +166,4 @@
 
 func (e ErrNFTNotFoundByContractData) Error() string {
 	return fmt.Sprintf("could not find NFT with contract address %v and token ID %v", e.ContractAddress, e.TokenID)
-=======
-	OpenseaCacheDelete(context.Context, []string) error
->>>>>>> 906a01af
 }