--- conflicted
+++ resolved
@@ -44,15 +44,10 @@
 
 	if pColl.Nfts == nil {
 		pColl.Nfts = []persist.DBID{}
-<<<<<<< HEAD
 	} /* else {
 		this is to ensure that nfts are not shared between collections
 
 		if err := c.mp.pullAll(pCtx, bson.M{"owner_user_id": pColl.OwnerUserID}, "nfts", pColl.Nfts); err != nil {
-=======
-	} else {
-		if err := c.collectionsStorage.pullAll(pCtx, bson.M{"owner_user_id": pColl.OwnerUserID}, "nfts", pColl.Nfts); err != nil {
->>>>>>> f8ef597e
 			if err != ErrDocumentNotFound {
 				return "", err
 			}
@@ -158,20 +153,12 @@
 		return errors.New("not all nfts are owned by the user")
 	}
 
-<<<<<<< HEAD
 	// this would ensure that the nfts are not being shared between collections
 	// if err := c.mp.pullAll(pCtx, bson.M{}, "nfts", pUpdate.Nfts); err != nil {
 	// 	if err != ErrDocumentNotFound {
 	// 		return err
 	// 	}
 	// }
-=======
-	if err := c.collectionsStorage.pullAll(pCtx, bson.M{}, "nfts", pUpdate.Nfts); err != nil {
-		if err != ErrDocumentNotFound {
-			return err
-		}
-	}
->>>>>>> f8ef597e
 
 	if err := c.unassignedCache.Delete(pCtx, string(pUserID)); err != nil {
 		return err
