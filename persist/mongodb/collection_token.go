package mongodb

import (
	"context"
	"encoding/json"
	"errors"
	"fmt"
	"time"

	"github.com/mikeydub/go-gallery/memstore"
	"github.com/mikeydub/go-gallery/persist"
	"go.mongodb.org/mongo-driver/bson"
	"go.mongodb.org/mongo-driver/mongo"
	"go.mongodb.org/mongo-driver/mongo/options"
)

const (
	collectionColName = "collections"
)

var errUserIDRequired = errors.New("owner user id is required")

// CollectionTokenMongoRepository is a repository that stores collections in a MongoDB database
type CollectionTokenMongoRepository struct {
	collectionsStorage *storage
	tokensStorage      *storage
	usersStorage       *storage
	unassignedCache    memstore.Cache
}

type errNotAllNFTsOwnedByUser struct {
	userID persist.DBID
}

// NewCollectionTokenMongoRepository creates a new instance of the collection mongo repository
func NewCollectionTokenMongoRepository(mgoClient *mongo.Client, unassignedCache memstore.Cache) *CollectionTokenMongoRepository {
	return &CollectionTokenMongoRepository{
		collectionsStorage: newStorage(mgoClient, 0, galleryDBName, collectionColName),
		tokensStorage:      newStorage(mgoClient, 0, galleryDBName, tokenColName),
		usersStorage:       newStorage(mgoClient, 0, galleryDBName, usersCollName),
		unassignedCache:    unassignedCache,
	}
}

// Create inserts a single CollectionDB into the database and will return the ID of the inserted document
func (c *CollectionTokenMongoRepository) Create(pCtx context.Context, pColl *persist.CollectionTokenDB,
) (persist.DBID, error) {

	if pColl.OwnerUserID == "" {
		return "", errUserIDRequired
	}

	if pColl.Nfts == nil {
		pColl.Nfts = []persist.DBID{}
<<<<<<< HEAD
	} /* else {
		this is to ensure that nfts are not shared between collections

		if err := c.mp.pullAll(pCtx, bson.M{"owner_user_id": pColl.OwnerUserID}, "nfts", pColl.Nfts); err != nil {
=======
	} else {
		if err := c.collectionsStorage.pullAll(pCtx, bson.M{"owner_user_id": pColl.OwnerUserID}, "nfts", pColl.Nfts); err != nil {
>>>>>>> f8ef597e
			if err != ErrDocumentNotFound {
				return "", err
			}
		}
	}*/

	if err := c.unassignedCache.Delete(pCtx, string(pColl.OwnerUserID)); err != nil {
		return "", err
	}

	return c.collectionsStorage.insert(pCtx, pColl)

}

// GetByUserID will form an aggregation pipeline to get all collections owned by a user
// and variably show hidden collections depending on the auth status of the caller
func (c *CollectionTokenMongoRepository) GetByUserID(pCtx context.Context, pUserID persist.DBID, pShowHidden bool) ([]*persist.CollectionToken, error) {

	opts := options.Aggregate()
	if deadline, ok := pCtx.Deadline(); ok {
		dur := time.Until(deadline)
		opts.SetMaxTime(dur)
	}

	result := []*persist.CollectionToken{}

	fil := bson.M{"owner_user_id": pUserID, "deleted": false}
	if !pShowHidden {
		fil["hidden"] = false
	}

	if err := c.collectionsStorage.aggregate(pCtx, newCollectionTokenPipeline(fil), &result, opts); err != nil {
		return nil, err
	}

	return result, nil
}

// GetByID will form an aggregation pipeline to get a single collection by ID and
// variably show hidden collections depending on the auth status of the caller
func (c *CollectionTokenMongoRepository) GetByID(pCtx context.Context, pID persist.DBID, pShowHidden bool) (*persist.CollectionToken, error) {
	opts := options.Aggregate()
	if deadline, ok := pCtx.Deadline(); ok {
		dur := time.Until(deadline)
		opts.SetMaxTime(dur)
	}

	result := []*persist.CollectionToken{}

	fil := bson.M{"_id": pID, "deleted": false}
	if !pShowHidden {
		fil["hidden"] = false
	}
	if err := c.collectionsStorage.aggregate(pCtx, newCollectionTokenPipeline(fil), &result, opts); err != nil {
		return nil, err
	}

	if len(result) != 1 {
		return nil, persist.ErrCollectionNotFoundByID{ID: pID}
	}

	return result[0], nil
}

// Update will update a single collection by ID, also ensuring that the collection is owned
// by a given authorized user.
// pUpdate will be a struct with bson tags that represent the fields to be updated
func (c *CollectionTokenMongoRepository) Update(pCtx context.Context, pIDstr persist.DBID,
	pUserID persist.DBID,
	pUpdate interface{},
) error {
	if err := c.unassignedCache.Delete(pCtx, string(pUserID)); err != nil {
		return err
	}
	return c.collectionsStorage.update(pCtx, bson.M{"_id": pIDstr, "owner_user_id": pUserID}, pUpdate)
}

// UpdateNFTs will update a collections NFTs ensuring that the collection is owned
// by a given authorized user as well as that no other collection contains the NFTs
// being included in the updated collection. This is to ensure that the NFTs are not
// being shared between collections.
func (c *CollectionTokenMongoRepository) UpdateNFTs(pCtx context.Context, pID persist.DBID,
	pUserID persist.DBID,
	pUpdate *persist.CollectionTokenUpdateNftsInput,
) error {

	users := []*persist.User{}
	err := c.usersStorage.find(pCtx, bson.M{"_id": pUserID}, &users)
	if err != nil {
		return err
	}
	if len(users) != 1 {
		return persist.ErrUserNotFoundByID{ID: pUserID}
	}

	ct, err := c.tokensStorage.count(pCtx, bson.M{"_id": bson.M{"$in": pUpdate.Nfts}, "owner_address": bson.M{"$in": users[0].Addresses}})
	if err != nil {
		return err
	}
	if int(ct) != len(pUpdate.Nfts) {
		return errNotAllNFTsOwnedByUser{pUserID}
	}

<<<<<<< HEAD
	// this is to ensure that the NFTs are not being shared between collections
	// if err := c.mp.pullAll(pCtx, bson.M{}, "nfts", pUpdate.Nfts); err != nil {
	// 	if err != ErrDocumentNotFound {
	// 		return err
	// 	}
	// }
=======
	if err := c.collectionsStorage.pullAll(pCtx, bson.M{}, "nfts", pUpdate.Nfts); err != nil {
		if err != ErrDocumentNotFound {
			return err
		}
	}
>>>>>>> f8ef597e

	if err := c.unassignedCache.Delete(pCtx, string(pUserID)); err != nil {
		return err
	}

	return c.collectionsStorage.update(pCtx, bson.M{"_id": pID}, pUpdate)
}

// UpdateUnsafe will update a single collection by ID
// pUpdate will be a struct with bson tags that represent the fields to be updated
func (c *CollectionTokenMongoRepository) UpdateUnsafe(pCtx context.Context, pIDstr persist.DBID,
	pUpdate interface{},
) error {

	return c.collectionsStorage.update(pCtx, bson.M{"_id": pIDstr}, pUpdate)
}

// UpdateNFTsUnsafe will update a collections NFTs ensuring that
// no other collection contains the NFTs being included in the updated collection.
// This is to ensure that the NFTs are not
// being shared between collections.
func (c *CollectionTokenMongoRepository) UpdateNFTsUnsafe(pCtx context.Context, pID persist.DBID,
	pUpdate *persist.CollectionTokenUpdateNftsInput,
) error {

<<<<<<< HEAD
	// this is to ensure that the NFTs are not being shared between collections
	// if err := c.mp.pullAll(pCtx, bson.M{}, "nfts", pUpdate.Nfts); err != nil {
	// 	if err != ErrDocumentNotFound {
	// 		return err
	// 	}
	// }
=======
	if err := c.collectionsStorage.pullAll(pCtx, bson.M{}, "nfts", pUpdate.Nfts); err != nil {
		if err != ErrDocumentNotFound {
			return err
		}
	}
>>>>>>> f8ef597e

	return c.collectionsStorage.update(pCtx, bson.M{"_id": pID}, pUpdate)
}

// ClaimNFTs will remove all NFTs from anyone's collections EXCEPT the user who is claiming them
func (c *CollectionTokenMongoRepository) ClaimNFTs(pCtx context.Context,
	pUserID persist.DBID,
	pWalletAddresses []persist.Address,
	pUpdate *persist.CollectionTokenUpdateNftsInput,
) error {

	nftsToBeRemoved := []*persist.Token{}

	if err := c.tokensStorage.find(pCtx, bson.M{"_id": bson.M{"$nin": pUpdate.Nfts}, "owner_address": bson.M{"$in": pWalletAddresses}}, &nftsToBeRemoved); err != nil {
		return err
	}

	if len(nftsToBeRemoved) > 0 {
		idsToPull := make([]persist.DBID, len(nftsToBeRemoved))
		for i, nft := range nftsToBeRemoved {
			idsToPull[i] = nft.ID
		}

		if err := c.collectionsStorage.pullAll(pCtx, bson.M{"owner_user_id": pUserID}, "nfts", idsToPull); err != nil {
			if err != ErrDocumentNotFound {
				return err
			}
		}

		if err := c.tokensStorage.delete(pCtx, bson.M{"_id": bson.M{"$in": idsToPull}}); err != nil {
			return err
		}

		if err := c.unassignedCache.Delete(pCtx, string(pUserID)); err != nil {
			return err
		}
	}
	return nil
}

// RemoveNFTsOfAddresses will remove all NFTs from a user's collections that are associated with
// an array of addresses
func (c *CollectionTokenMongoRepository) RemoveNFTsOfAddresses(pCtx context.Context,
	pUserID persist.DBID,
	pAddresses []persist.Address,
) error {

	for i, address := range pAddresses {
		pAddresses[i] = address
	}

	nftsToBeRemoved := []*persist.Token{}

	if err := c.tokensStorage.find(pCtx, bson.M{"owner_address": bson.M{"$in": pAddresses}}, &nftsToBeRemoved); err != nil {
		return err
	}

	idsToBePulled := make([]persist.DBID, len(nftsToBeRemoved))
	for i, nft := range nftsToBeRemoved {
		idsToBePulled[i] = nft.ID
	}

	if err := c.collectionsStorage.pullAll(pCtx, bson.M{"owner_user_id": pUserID}, "nfts", idsToBePulled); err != nil {
		return err
	}

	if err := c.tokensStorage.delete(pCtx, bson.M{"_id": bson.M{"$in": idsToBePulled}}); err != nil {
		return err
	}

	if err := c.unassignedCache.Delete(pCtx, string(pUserID)); err != nil {
		return err
	}

	return nil
}

// Delete will delete a single collection by ID, also ensuring that the collection is owned
// by a given authorized user.
func (c *CollectionTokenMongoRepository) Delete(pCtx context.Context, pIDstr persist.DBID,
	pUserID persist.DBID,
) error {

	update := &persist.CollectionTokenUpdateDeletedInput{Deleted: true}

	if err := c.unassignedCache.Delete(pCtx, string(pUserID)); err != nil {
		return err
	}

	return c.collectionsStorage.update(pCtx, bson.M{"_id": pIDstr, "owner_user_id": pUserID}, update)
}

// GetUnassigned returns a collection that is empty except for a list of nfts that are not
// assigned to any collection
func (c *CollectionTokenMongoRepository) GetUnassigned(pCtx context.Context, pUserID persist.DBID) (*persist.CollectionToken, error) {

	opts := options.Aggregate()
	if deadline, ok := pCtx.Deadline(); ok {
		dur := time.Until(deadline)
		opts.SetMaxTime(dur)
	}

	result := []*persist.CollectionToken{}

	if cachedResult, err := c.unassignedCache.Get(pCtx, string(pUserID)); err == nil && string(cachedResult) != "" {
		err = json.Unmarshal([]byte(cachedResult), &result)
		if err != nil {
			return nil, err
		}
		return result[0], nil
	}

	countColls, err := c.collectionsStorage.count(pCtx, bson.M{"owner_user_id": pUserID})
	if err != nil {
		return nil, err
	}

	users := []*persist.User{}
	err = c.usersStorage.find(pCtx, bson.M{"_id": pUserID}, &users)
	if err != nil {
		return nil, err
	}
	if len(users) != 1 {
		return nil, persist.ErrUserNotFoundByID{ID: pUserID}
	}

	if countColls == 0 {
		nfts := []*persist.Token{}
		err = c.tokensStorage.find(pCtx, bson.M{"owner_address": bson.M{"$in": users[0].Addresses}}, &nfts)
		if err != nil {
			return nil, err
		}
		collNfts := []*persist.TokenInCollection{}
		for _, nft := range nfts {
			collNfts = append(collNfts, tokenToCollectionToken(nft))
		}

		result = []*persist.CollectionToken{{Nfts: collNfts}}
	} else {
		if err := c.collectionsStorage.aggregate(pCtx, newUnassignedCollectionTokenPipeline(pUserID, users[0].Addresses), &result, opts); err != nil {
			return nil, err
		}
	}

	toCache, err := json.Marshal(result)
	if err != nil {
		return nil, err
	}

	if err := c.unassignedCache.Set(pCtx, string(pUserID), string(toCache), collectionUnassignedTTL); err != nil {
		return nil, err
	}

	return result[0], nil

}

// RefreshUnassigned returns a collection that is empty except for a list of nfts that are not
// assigned to any collection
func (c *CollectionTokenMongoRepository) RefreshUnassigned(pCtx context.Context, pUserID persist.DBID) error {
	return c.unassignedCache.Delete(pCtx, string(pUserID))
}

func newUnassignedCollectionTokenPipeline(pUserID persist.DBID, pOwnerAddresses []persist.Address) mongo.Pipeline {
	return mongo.Pipeline{
		{{Key: "$match", Value: bson.M{"owner_user_id": pUserID, "deleted": false}}},
		{{Key: "$group", Value: bson.M{"_id": "unassigned", "nfts": bson.M{"$addToSet": "$nfts"}}}},
		{{Key: "$project", Value: bson.M{
			"nfts": bson.M{
				"$reduce": bson.M{
					"input":        "$nfts",
					"initialValue": []string{},
					"in": bson.M{
						"$setUnion": []string{"$$value", "$$this"},
					},
				},
			},
		}}},
		{{Key: "$lookup", Value: bson.M{
			"from": "tokens",
			"let":  bson.M{"array": "$nfts"},
			"pipeline": mongo.Pipeline{
				{{Key: "$match", Value: bson.M{
					"$expr": bson.M{
						"$and": []bson.M{
							{"$not": bson.M{"$in": []string{"$_id", "$$array"}}},
							{"$eq": []interface{}{"$deleted", false}},
							{"$in": []interface{}{"$owner_address", pOwnerAddresses}},
						},
					},
				}}},
			},
			"as": "nfts",
		}}},
	}

}

func newCollectionTokenPipeline(matchFilter bson.M) mongo.Pipeline {

	return mongo.Pipeline{
		{{Key: "$match", Value: matchFilter}},
		{{Key: "$lookup", Value: bson.M{
			"from": "tokens",
			"let":  bson.M{"array": "$nfts"},
			"pipeline": mongo.Pipeline{
				{{Key: "$match", Value: bson.M{
					"$expr": bson.M{
						"$and": []bson.M{
							{"$in": []string{"$_id", "$$array"}},
							{"$eq": []interface{}{"$deleted", false}},
						},
					},
				}}},
				{{Key: "$addFields", Value: bson.M{
					"sort": bson.M{
						"$indexOfArray": []string{"$$array", "$_id"},
					}},
				}},
				{{Key: "$sort", Value: bson.M{"sort": 1}}},
				{{Key: "$unset", Value: []string{"sort"}}},
			},
			"as": "nfts",
		}}},
	}
}

func tokenToCollectionToken(nft *persist.Token) *persist.TokenInCollection {
	return &persist.TokenInCollection{
		ID:              nft.ID,
		Name:            nft.Name,
		CreationTime:    nft.CreationTime,
		ContractAddress: nft.ContractAddress,
		OwnerAddress:    nft.OwnerAddress,
		Chain:           nft.Chain,
		Description:     nft.Description,
		TokenType:       nft.TokenType,
		TokenURI:        nft.TokenURI,
		TokenID:         nft.TokenID,
		Media:           nft.Media,
		TokenMetadata:   nft.TokenMetadata,
	}
}

func (e errNotAllNFTsOwnedByUser) Error() string {
	return fmt.Sprintf("not all nfts owned by user: %s", e.userID)
}<|MERGE_RESOLUTION|>--- conflicted
+++ resolved
@@ -52,15 +52,10 @@
 
 	if pColl.Nfts == nil {
 		pColl.Nfts = []persist.DBID{}
-<<<<<<< HEAD
 	} /* else {
 		this is to ensure that nfts are not shared between collections
 
 		if err := c.mp.pullAll(pCtx, bson.M{"owner_user_id": pColl.OwnerUserID}, "nfts", pColl.Nfts); err != nil {
-=======
-	} else {
-		if err := c.collectionsStorage.pullAll(pCtx, bson.M{"owner_user_id": pColl.OwnerUserID}, "nfts", pColl.Nfts); err != nil {
->>>>>>> f8ef597e
 			if err != ErrDocumentNotFound {
 				return "", err
 			}
@@ -163,22 +158,13 @@
 	if int(ct) != len(pUpdate.Nfts) {
 		return errNotAllNFTsOwnedByUser{pUserID}
 	}
-
-<<<<<<< HEAD
+  
 	// this is to ensure that the NFTs are not being shared between collections
 	// if err := c.mp.pullAll(pCtx, bson.M{}, "nfts", pUpdate.Nfts); err != nil {
 	// 	if err != ErrDocumentNotFound {
 	// 		return err
 	// 	}
 	// }
-=======
-	if err := c.collectionsStorage.pullAll(pCtx, bson.M{}, "nfts", pUpdate.Nfts); err != nil {
-		if err != ErrDocumentNotFound {
-			return err
-		}
-	}
->>>>>>> f8ef597e
-
 	if err := c.unassignedCache.Delete(pCtx, string(pUserID)); err != nil {
 		return err
 	}
@@ -203,20 +189,12 @@
 	pUpdate *persist.CollectionTokenUpdateNftsInput,
 ) error {
 
-<<<<<<< HEAD
 	// this is to ensure that the NFTs are not being shared between collections
 	// if err := c.mp.pullAll(pCtx, bson.M{}, "nfts", pUpdate.Nfts); err != nil {
 	// 	if err != ErrDocumentNotFound {
 	// 		return err
 	// 	}
 	// }
-=======
-	if err := c.collectionsStorage.pullAll(pCtx, bson.M{}, "nfts", pUpdate.Nfts); err != nil {
-		if err != ErrDocumentNotFound {
-			return err
-		}
-	}
->>>>>>> f8ef597e
 
 	return c.collectionsStorage.update(pCtx, bson.M{"_id": pID}, pUpdate)
 }
