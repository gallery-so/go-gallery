--- conflicted
+++ resolved
@@ -190,7 +190,7 @@
 
 	mp := newStorage(0, runtime.GalleryDBName, collectionColName, pRuntime)
 
-	nmp := newStorage(0, nftColName, pRuntime)
+	nmp := newStorage(0, runtime.GalleryDBName, tokenColName, pRuntime)
 
 	user, err := UserGetByID(pCtx, pUserID, pRuntime)
 	if err != nil {
@@ -282,17 +282,9 @@
 		pAddresses[i] = strings.ToLower(addr)
 	}
 
-<<<<<<< HEAD
 	nmp := newStorage(0, runtime.GalleryDBName, tokenColName, pRuntime)
-	res := []*Token{}
-	nmp.find(pCtx, bson.M{"owner_user_id": pUserID, "owner_address": bson.M{"$in": pAddresses}}, &res)
-	ids := make([]DBID, len(res))
-	for i, nft := range res {
-		ids[i] = nft.ID
-=======
-	nmp := newStorage(0, nftColName, pRuntime)
-
-	nftsToBeRemoved := []*NftDB{}
+
+	nftsToBeRemoved := []*Token{}
 
 	if err := nmp.find(pCtx, bson.M{"owner_address": bson.M{"$in": pAddresses}}, &nftsToBeRemoved); err != nil {
 		return err
@@ -301,7 +293,6 @@
 	idsToBePulled := make([]DBID, len(nftsToBeRemoved))
 	for i, nft := range nftsToBeRemoved {
 		idsToBePulled[i] = nft.ID
->>>>>>> b2249153
 	}
 
 	if err := mp.pullAll(pCtx, bson.M{"owner_user_id": pUserID}, "nfts", idsToBePulled); err != nil {
@@ -471,7 +462,6 @@
 	}
 }
 
-<<<<<<< HEAD
 // func newCollectionPipeline(matchFilter bson.M) mongo.Pipeline {
 
 // 	return mongo.Pipeline{
@@ -515,17 +505,5 @@
 		ThumbnailURL:    token.ThumbnailURL,
 		PreviewURL:      token.PreviewURL,
 		TokenMetadata:   token.TokenMetadata,
-=======
-func nftToCollectionNft(nft *Nft) *CollectionNft {
-	return &CollectionNft{
-		ID:                nft.ID,
-		Name:              nft.Name,
-		CreationTime:      nft.CreationTime,
-		ImageURL:          nft.ImageURL,
-		ImageThumbnailURL: nft.ImageThumbnailURL,
-		ImagePreviewURL:   nft.ImagePreviewURL,
-		OwnerAddress:      nft.OwnerAddress,
-		MultipleOwners:    nft.MultipleOwners,
->>>>>>> b2249153
 	}
 }