--- conflicted
+++ resolved
@@ -43,17 +43,10 @@
 	Deleted      bool               `bson:"deleted" json:"-"`
 	LastUpdated  primitive.DateTime `bson:"last_updated" json:"last_updated"`
 
-<<<<<<< HEAD
 	Name           string             `bson:"name"          json:"name"`
 	CollectorsNote string             `bson:"collectors_note"   json:"collectors_note"`
 	OwnerUserID    string             `bson:"owner_user_id" json:"owner_user_id"`
 	Nfts           []*CollectionToken `bson:"nfts"          json:"nfts"`
-=======
-	Name           string           `bson:"name"          json:"name"`
-	CollectorsNote string           `bson:"collectors_note"   json:"collectors_note"`
-	OwnerUserID    string           `bson:"owner_user_id" json:"owner_user_id"`
-	Nfts           []*CollectionNFT `bson:"nfts"          json:"nfts"`
->>>>>>> 4a0ac1e9
 
 	// collections can be hidden from public-viewing
 	Hidden bool `bson:"hidden" json:"hidden"`
@@ -80,435 +73,6 @@
 	Deleted bool `bson:"deleted" json:"-"`
 }
 
-<<<<<<< HEAD
-// CollCreate inserts a single CollectionDB into the database and will return the ID of the inserted document
-func CollCreate(pCtx context.Context, pColl *CollectionDB,
-	pRuntime *runtime.Runtime) (DBID, error) {
-
-	mp := newStorage(0, runtime.GalleryDBName, collectionColName, pRuntime)
-
-	if pColl.OwnerUserID == "" {
-		return "", errors.New("owner_user_id is required")
-	}
-
-	if pColl.Nfts == nil {
-		pColl.Nfts = []DBID{}
-	} else {
-		if err := mp.pullAll(pCtx, bson.M{"owner_user_id": pColl.OwnerUserID}, "nfts", pColl.Nfts); err != nil {
-			if _, ok := err.(*DocumentNotFoundError); !ok {
-				return "", err
-			}
-		}
-	}
-
-	if err := mp.cacheDelete(runtime.CollUnassignedRDB, string(pColl.OwnerUserID)); err != nil {
-		return "", err
-	}
-
-	return mp.insert(pCtx, pColl)
-
-}
-
-// CollGetByUserID will form an aggregation pipeline to get all collections owned by a user
-// and variably show hidden collections depending on the auth status of the caller
-func CollGetByUserID(pCtx context.Context, pUserID DBID,
-	pShowHidden bool,
-	pRuntime *runtime.Runtime) ([]*Collection, error) {
-
-	opts := options.Aggregate()
-	if deadline, ok := pCtx.Deadline(); ok {
-		dur := time.Until(deadline)
-		opts.SetMaxTime(dur)
-	}
-
-	mp := newStorage(0, runtime.GalleryDBName, collectionColName, pRuntime)
-
-	result := []*Collection{}
-
-	fil := bson.M{"owner_user_id": pUserID, "deleted": false}
-	if !pShowHidden {
-		fil["hidden"] = false
-	}
-
-	if err := mp.aggregate(pCtx, newCollectionPipeline(fil), &result, opts); err != nil {
-		return nil, err
-	}
-
-	return result, nil
-}
-
-// CollGetByID will form an aggregation pipeline to get a single collection by ID and
-// variably show hidden collections depending on the auth status of the caller
-func CollGetByID(pCtx context.Context, pID DBID,
-	pShowHidden bool,
-	pRuntime *runtime.Runtime) ([]*Collection, error) {
-	opts := options.Aggregate()
-	if deadline, ok := pCtx.Deadline(); ok {
-		dur := time.Until(deadline)
-		opts.SetMaxTime(dur)
-	}
-
-	mp := newStorage(0, runtime.GalleryDBName, collectionColName, pRuntime)
-
-	result := []*Collection{}
-
-	fil := bson.M{"_id": pID, "deleted": false}
-	if !pShowHidden {
-		fil["hidden"] = false
-	}
-	if err := mp.aggregate(pCtx, newCollectionPipeline(fil), &result, opts); err != nil {
-		return nil, err
-	}
-
-	return result, nil
-}
-
-// CollUpdate will update a single collection by ID, also ensuring that the collection is owned
-// by a given authorized user.
-// pUpdate will be a struct with bson tags that represent the fields to be updated
-func CollUpdate(pCtx context.Context, pIDstr DBID,
-	pUserID DBID,
-	pUpdate interface{},
-	pRuntime *runtime.Runtime) error {
-
-	mp := newStorage(0, runtime.GalleryDBName, collectionColName, pRuntime)
-
-	if err := mp.cacheDelete(runtime.CollUnassignedRDB, string(pUserID)); err != nil {
-		return err
-	}
-	return mp.update(pCtx, bson.M{"_id": pIDstr, "owner_user_id": pUserID}, pUpdate)
-}
-
-// CollUpdateNFTs will update a collections NFTs ensuring that the collection is owned
-// by a given authorized user as well as that no other collection contains the NFTs
-// being included in the updated collection. This is to ensure that the NFTs are not
-// being shared between collections.
-func CollUpdateNFTs(pCtx context.Context, pID DBID,
-	pUserID DBID,
-	pUpdate *CollectionUpdateNftsInput,
-	pRuntime *runtime.Runtime) error {
-
-	mp := newStorage(0, runtime.GalleryDBName, collectionColName, pRuntime)
-
-	nmp := newStorage(0, runtime.GalleryDBName, tokenColName, pRuntime)
-
-	user, err := UserGetByID(pCtx, pUserID, pRuntime)
-	if err != nil {
-		return err
-	}
-
-	ct, err := nmp.count(pCtx, bson.M{"_id": bson.M{"$in": pUpdate.Nfts}, "owner_address": bson.M{"$in": user.Addresses}})
-	if err != nil {
-		return err
-	}
-	if int(ct) != len(pUpdate.Nfts) {
-		return errors.New("not all nfts are owned by the user")
-	}
-
-	if err := mp.pullAll(pCtx, bson.M{}, "nfts", pUpdate.Nfts); err != nil {
-		if _, ok := err.(*DocumentNotFoundError); !ok {
-			return err
-		}
-	}
-
-	if err := mp.cacheDelete(runtime.CollUnassignedRDB, string(pUserID)); err != nil {
-		return err
-	}
-
-	return mp.update(pCtx, bson.M{"_id": pID}, pUpdate)
-}
-
-// CollClaimNFTs will remove all NFTs from anyone's collections EXCEPT the user who is claiming them
-func CollClaimNFTs(pCtx context.Context,
-	pUserID DBID,
-	pWalletAddresses []string,
-	pUpdate *CollectionUpdateNftsInput,
-	pRuntime *runtime.Runtime) error {
-
-	mp := newStorage(0, runtime.GalleryDBName, collectionColName, pRuntime)
-
-	nmp := newStorage(0, runtime.GalleryDBName, tokenColName, pRuntime)
-
-	for i, addr := range pWalletAddresses {
-		pWalletAddresses[i] = strings.ToLower(addr)
-	}
-
-	nftsToBeRemoved := []*Token{}
-
-	if err := nmp.find(pCtx, bson.M{"_id": bson.M{"$nin": pUpdate.Nfts}, "owner_address": bson.M{"$in": pWalletAddresses}}, &nftsToBeRemoved); err != nil {
-		return err
-	}
-
-	idsToPull := make([]DBID, len(nftsToBeRemoved))
-	for i, nft := range nftsToBeRemoved {
-		idsToPull[i] = nft.ID
-	}
-
-	logrus.WithFields(logrus.Fields{"section": "CollClaimNFTs"}).Debug("NFTs to be removed: ", idsToPull)
-
-	if err := mp.pullAll(pCtx, bson.M{"owner_user_id": pUserID}, "nfts", idsToPull); err != nil {
-		if _, ok := err.(*DocumentNotFoundError); !ok {
-			return err
-		}
-	}
-
-	type update struct {
-		OwnerAddress string `bson:"owner_address"`
-	}
-
-	if err := nmp.update(pCtx, bson.M{"_id": bson.M{"$in": idsToPull}}, &update{}); err != nil {
-		if _, ok := err.(*DocumentNotFoundError); !ok {
-			return err
-		}
-	}
-
-	if err := mp.cacheDelete(runtime.CollUnassignedRDB, string(pUserID)); err != nil {
-		return err
-	}
-
-	return nil
-}
-
-// CollRemoveNFTsOfAddresses will remove all NFTs from a user's collections that are associated with
-// an array of addresses
-func CollRemoveNFTsOfAddresses(pCtx context.Context,
-	pUserID DBID,
-	pAddresses []string,
-	pRuntime *runtime.Runtime) error {
-
-	mp := newStorage(0, runtime.GalleryDBName, collectionColName, pRuntime)
-
-	for i, addr := range pAddresses {
-		pAddresses[i] = strings.ToLower(addr)
-	}
-
-	nmp := newStorage(0, runtime.GalleryDBName, tokenColName, pRuntime)
-
-	nftsToBeRemoved := []*Token{}
-
-	if err := nmp.find(pCtx, bson.M{"owner_address": bson.M{"$in": pAddresses}}, &nftsToBeRemoved); err != nil {
-		return err
-	}
-
-	idsToBePulled := make([]DBID, len(nftsToBeRemoved))
-	for i, nft := range nftsToBeRemoved {
-		idsToBePulled[i] = nft.ID
-	}
-
-	if err := mp.pullAll(pCtx, bson.M{"owner_user_id": pUserID}, "nfts", idsToBePulled); err != nil {
-		return err
-	}
-
-	type update struct {
-		OwnerAddress string `bson:"owner_address"`
-	}
-
-	if err := nmp.update(pCtx, bson.M{"_id": bson.M{"$in": idsToBePulled}}, &update{}); err != nil {
-		if _, ok := err.(*DocumentNotFoundError); !ok {
-			return err
-		}
-	}
-
-	if err := mp.cacheDelete(runtime.CollUnassignedRDB, string(pUserID)); err != nil {
-		return err
-	}
-
-	return nil
-}
-
-// CollDelete will delete a single collection by ID, also ensuring that the collection is owned
-// by a given authorized user.
-func CollDelete(pCtx context.Context, pIDstr DBID,
-	pUserID DBID,
-	pRuntime *runtime.Runtime) error {
-
-	mp := newStorage(0, runtime.GalleryDBName, collectionColName, pRuntime)
-	update := &CollectionUpdateDeletedInput{Deleted: true}
-
-	if err := mp.cacheDelete(runtime.CollUnassignedRDB, string(pUserID)); err != nil {
-		return err
-	}
-
-	return mp.update(pCtx, bson.M{"_id": pIDstr, "owner_user_id": pUserID}, update)
-}
-
-// CollGetUnassigned returns a collection that is empty except for a list of nfts that are not
-// assigned to any collection
-func CollGetUnassigned(pCtx context.Context, pUserID DBID, skipCache bool, pRuntime *runtime.Runtime) (*Collection, error) {
-
-	opts := options.Aggregate()
-	if deadline, ok := pCtx.Deadline(); ok {
-		dur := time.Until(deadline)
-		opts.SetMaxTime(dur)
-	}
-
-	mp := newStorage(0, runtime.GalleryDBName, collectionColName, pRuntime)
-
-	result := []*Collection{}
-
-	if !skipCache {
-		if cachedResult, err := mp.cacheGet(runtime.CollUnassignedRDB, string(pUserID)); err == nil && cachedResult != "" {
-			err = json.Unmarshal([]byte(cachedResult), &result)
-			if err != nil {
-				return nil, err
-			}
-			return result[0], nil
-		}
-	}
-
-	countColls, err := mp.count(pCtx, bson.M{"owner_user_id": pUserID})
-	if err != nil {
-		return nil, err
-	}
-
-	if countColls == 0 {
-		tokens, err := TokenGetByUserID(pCtx, pUserID, 0, 0, pRuntime)
-		if err != nil {
-			return nil, err
-		}
-		collNfts := []*CollectionToken{}
-		for _, nft := range tokens {
-			collNfts = append(collNfts, tokenToCollectionToken(nft))
-		}
-
-		result = []*Collection{{Nfts: collNfts}}
-	} else {
-		user, err := UserGetByID(pCtx, pUserID, pRuntime)
-		if err != nil {
-			return nil, err
-		}
-		if err := mp.aggregate(pCtx, newUnassignedCollectionPipeline(pUserID, user.Addresses), &result, opts); err != nil {
-			return nil, err
-		}
-	}
-	if len(result) != 1 {
-		return nil, errors.New("multiple collections of unassigned nfts found")
-	}
-
-	toCache, err := json.Marshal(result)
-	if err != nil {
-		return nil, err
-	}
-
-	if err := mp.cacheSet(runtime.CollUnassignedRDB, string(pUserID), string(toCache), collectionUnassignedTTL); err != nil {
-		return nil, err
-	}
-
-	return result[0], nil
-
-}
-
-func newUnassignedCollectionPipeline(pUserID DBID, pOwnerAddresses []string) mongo.Pipeline {
-	return mongo.Pipeline{
-		{{Key: "$match", Value: bson.M{"owner_user_id": pUserID, "deleted": false}}},
-		{{Key: "$group", Value: bson.M{"_id": "unassigned", "nfts": bson.M{"$addToSet": "$nfts"}}}},
-		{{Key: "$project", Value: bson.M{
-			"nfts": bson.M{
-				"$reduce": bson.M{
-					"input":        "$nfts",
-					"initialValue": []string{},
-					"in": bson.M{
-						"$setUnion": []string{"$$value", "$$this"},
-					},
-				},
-			},
-		}}},
-		{{Key: "$lookup", Value: bson.M{
-			"from": "tokens",
-			"let":  bson.M{"array": "$nfts"},
-			"pipeline": mongo.Pipeline{
-				{{Key: "$match", Value: bson.M{
-					"$expr": bson.M{
-						"$and": []bson.M{
-							{"$not": bson.M{"$in": []string{"$_id", "$$array"}}},
-							{"$eq": []interface{}{"$deleted", false}},
-							{"$in": []interface{}{"$owner_address", pOwnerAddresses}},
-						},
-					},
-				}}},
-			},
-			"as": "nfts",
-		}}},
-	}
-
-}
-
-func newCollectionPipeline(matchFilter bson.M) mongo.Pipeline {
-
-	return mongo.Pipeline{
-		{{Key: "$match", Value: matchFilter}},
-		{{Key: "$lookup", Value: bson.M{
-			"from": "tokens",
-			"let":  bson.M{"array": "$nfts"},
-			"pipeline": mongo.Pipeline{
-				{{Key: "$match", Value: bson.M{
-					"$expr": bson.M{
-						"$and": []bson.M{
-							{"$in": []string{"$_id", "$$array"}},
-							{"$eq": []interface{}{"$deleted", false}},
-						},
-					},
-				}}},
-				{{Key: "$addFields", Value: bson.M{
-					"sort": bson.M{
-						"$indexOfArray": []string{"$$array", "$_id"},
-					}},
-				}},
-				{{Key: "$sort", Value: bson.M{"sort": 1}}},
-				{{Key: "$unset", Value: []string{"sort"}}},
-			},
-			"as": "nfts",
-		}}},
-	}
-}
-
-// func newCollectionPipeline(matchFilter bson.M) mongo.Pipeline {
-
-// 	return mongo.Pipeline{
-// 		{{Key: "$match", Value: matchFilter}},
-// 		{{Key: "$lookup", Value: bson.M{
-// 			"from": "nfts",
-// 			"let":  bson.M{"collID": "$_id"},
-// 			"pipeline": mongo.Pipeline{
-// 				{{Key: "$match", Value: bson.M{
-// 					"$expr": bson.M{
-// 						"$and": []bson.M{
-// 							{"$eq": []string{"$collection_id", "$$collID"}},
-// 							{"$eq": []interface{}{"$deleted", false}},
-// 						},
-// 					},
-// 				}}},
-// 			},
-// 			"as": "nfts",
-// 		}}},
-// 	}
-// }
-
-// func nftToCollectionNft(nft *Nft) *CollectionNft {
-// 	return &CollectionNft{
-// 		ID:                nft.ID,
-// 		Name:              nft.Name,
-// 		CreationTime:      nft.CreationTime,
-// 		ImageURL:          nft.ImageURL,
-// 		ImageThumbnailURL: nft.ImageThumbnailURL,
-// 		ImagePreviewURL:   nft.ImagePreviewURL,
-// 		OwnerUserID:       nft.OwnerUserID,
-// 	}
-// }
-
-func tokenToCollectionToken(token *Token) *CollectionToken {
-	return &CollectionToken{
-		ID:              token.ID,
-		CreationTime:    token.CreationTime,
-		ContractAddress: token.ContractAddress,
-		Media:           token.Media,
-		TokenMetadata:   token.TokenMetadata,
-		Chain:           token.Chain,
-		Name:            token.Name,
-		Description:     token.Description,
-		OwnerAddress:    token.OwnerAddress,
-	}
-=======
 // CollectionRepository represents the interface for interacting with the collection persistence layer
 type CollectionRepository interface {
 	Create(context.Context, *CollectionDB) (DBID, error)
@@ -520,5 +84,4 @@
 	RemoveNFTsOfAddresses(context.Context, DBID, []string) error
 	Delete(context.Context, DBID, DBID) error
 	GetUnassigned(context.Context, DBID, bool) (*Collection, error)
->>>>>>> 4a0ac1e9
 }