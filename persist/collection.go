package persist

import (
	"context"
	"encoding/json"
	"errors"
	"strings"
	"time"

	"github.com/mikeydub/go-gallery/runtime"
	"github.com/sirupsen/logrus"
	"go.mongodb.org/mongo-driver/bson"
	"go.mongodb.org/mongo-driver/bson/primitive"
	"go.mongodb.org/mongo-driver/mongo"
	"go.mongodb.org/mongo-driver/mongo/options"
)

const (
	collectionColName = "collections"
)

// CollectionDB is the struct that represents a collection of NFTs in the database
// CollectionDB will not store the NFTs by value but instead by ID creating a join relationship
// between collections and NFTS
// This struct will only be used when updating or querying the database
type CollectionDB struct {
	Version      int64              `bson:"version" json:"version"` // schema version for this model
	ID           DBID               `bson:"_id" json:"id" binding:"required"`
	CreationTime primitive.DateTime `bson:"created_at" json:"created_at"`
	Deleted      bool               `bson:"deleted" json:"-"`

	Name           string `bson:"name"          json:"name"`
	CollectorsNote string `bson:"collectors_note"   json:"collectors_note"`
	OwnerUserID    DBID   `bson:"owner_user_id" json:"owner_user_id"`
	Nfts           []DBID `bson:"nfts"          json:"nfts"`

	// collections can be hidden from public-viewing
	Hidden bool `bson:"hidden" json:"hidden"`
}

// Collection represents a collection of NFTs in the application. Collection will contain
// the value of each NFT represented as a struct as opposed to just the ID of the NFT
// This struct will always be decoded from a get database operation and will be used throughout
// the application where CollectionDB does not apply
type Collection struct {
	Version      int64              `bson:"version"       json:"version"` // schema version for this model
	ID           DBID               `bson:"_id"           json:"id" binding:"required"`
	CreationTime primitive.DateTime `bson:"created_at" json:"created_at"`
	Deleted      bool               `bson:"deleted" json:"-"`
	LastUpdated  primitive.DateTime `bson:"last_updated" json:"last_updated"`

	Name           string           `bson:"name"          json:"name"`
	CollectorsNote string           `bson:"collectors_note"   json:"collectors_note"`
	OwnerUserID    string           `bson:"owner_user_id" json:"owner_user_id"`
	Nfts           []*CollectionNft `bson:"nfts"          json:"nfts"`

	// collections can be hidden from public-viewing
	Hidden bool `bson:"hidden" json:"hidden"`
}

// CollectionUpdateInfoInput represents the data that will be changed when updating a collection's metadata
type CollectionUpdateInfoInput struct {
	Name           string `bson:"name" json:"name"`
	CollectorsNote string `bson:"collectors_note" json:"collectors_note"`
}

// CollectionUpdateNftsInput represents the data that will be changed when updating a collection's NFTs
type CollectionUpdateNftsInput struct {
	Nfts []DBID `bson:"nfts" json:"nfts"`
}

// CollectionUpdateHiddenInput represents the data that will be changed when updating a collection's hidden status
type CollectionUpdateHiddenInput struct {
	Hidden bool `bson:"hidden" json:"hidden"`
}

// CollectionUpdateDeletedInput represents the data that will be changed when updating a collection's deleted status
type CollectionUpdateDeletedInput struct {
	Deleted bool `bson:"deleted" json:"-"`
}

// CollCreate inserts a single CollectionDB into the database and will return the ID of the inserted document
func CollCreate(pCtx context.Context, pColl *CollectionDB,
	pRuntime *runtime.Runtime) (DBID, error) {

	mp := newStorage(0, collectionColName, pRuntime).withRedis(CollectionsUnassignedRDB, pRuntime)
	defer mp.cacheClose()

	if pColl.OwnerUserID == "" {
		return "", errors.New("owner_user_id is required")
	}

	if pColl.Nfts == nil {
		pColl.Nfts = []DBID{}
	} else {
		if err := mp.pullAll(pCtx, bson.M{"owner_user_id": pColl.OwnerUserID}, "nfts", pColl.Nfts); err != nil {
			if _, ok := err.(*DocumentNotFoundError); !ok {
				return "", err
			}
		}
	}

	if err := mp.cacheDelete(pCtx, string(pColl.OwnerUserID)); err != nil {
		return "", err
	}

	go createCollectionCreateEvent(pCtx, pColl.OwnerUserID, pRuntime)

	return mp.insert(pCtx, pColl)

}

// CollGetByUserID will form an aggregation pipeline to get all collections owned by a user
// and variably show hidden collections depending on the auth status of the caller
func CollGetByUserID(pCtx context.Context, pUserID DBID,
	pShowHidden bool,
	pRuntime *runtime.Runtime) ([]*Collection, error) {

	opts := options.Aggregate()
	if deadline, ok := pCtx.Deadline(); ok {
		dur := time.Until(deadline)
		opts.SetMaxTime(dur)
	}

	mp := newStorage(0, collectionColName, pRuntime)

	result := []*Collection{}

	fil := bson.M{"owner_user_id": pUserID, "deleted": false}
	if !pShowHidden {
		fil["hidden"] = false
	}

	if err := mp.aggregate(pCtx, newCollectionPipeline(fil), &result, opts); err != nil {
		return nil, err
	}

	return result, nil
}

// CollGetByID will form an aggregation pipeline to get a single collection by ID and
// variably show hidden collections depending on the auth status of the caller
func CollGetByID(pCtx context.Context, pID DBID,
	pShowHidden bool,
	pRuntime *runtime.Runtime) ([]*Collection, error) {
	opts := options.Aggregate()
	if deadline, ok := pCtx.Deadline(); ok {
		dur := time.Until(deadline)
		opts.SetMaxTime(dur)
	}

	mp := newStorage(0, collectionColName, pRuntime)

	result := []*Collection{}

	fil := bson.M{"_id": pID, "deleted": false}
	if !pShowHidden {
		fil["hidden"] = false
	}
	if err := mp.aggregate(pCtx, newCollectionPipeline(fil), &result, opts); err != nil {
		return nil, err
	}

	return result, nil
}

// CollUpdate will update a single collection by ID, also ensuring that the collection is owned
// by a given authorized user.
// pUpdate will be a struct with bson tags that represent the fields to be updated
func CollUpdate(pCtx context.Context, pID DBID,
	pUserID DBID,
	pUpdate interface{},
	pRuntime *runtime.Runtime) error {

	mp := newStorage(0, collectionColName, pRuntime).withRedis(CollectionsUnassignedRDB, pRuntime)
	defer mp.cacheClose()

	if err := mp.cacheDelete(pCtx, string(pUserID)); err != nil {
		return err
	}

	if _, ok := pUpdate.(*CollectionUpdateInfoInput); ok {
		go createUpdateCollectionInfoEvent(pCtx, pID, pUserID, pRuntime)
	}

	return mp.update(pCtx, bson.M{"_id": pID, "owner_user_id": pUserID}, pUpdate)
}

// CollUpdateNFTs will update a collections NFTs ensuring that the collection is owned
// by a given authorized user as well as that no other collection contains the NFTs
// being included in the updated collection. This is to ensure that the NFTs are not
// being shared between collections.
func CollUpdateNFTs(pCtx context.Context, pIDstr DBID,
	pUserID DBID,
	pUpdate *CollectionUpdateNftsInput,
	pRuntime *runtime.Runtime) error {

	mp := newStorage(0, collectionColName, pRuntime).withRedis(CollectionsUnassignedRDB, pRuntime)
	defer mp.cacheClose()

<<<<<<< HEAD
	// check if the collection has recently added nfts and if not and if the update is adding nfts
	// then create an event
	go createUpdateCollectionNFTsEvent(pCtx, pIDstr, pUserID, pUpdate.Nfts, pRuntime)

	if err := mp.pull(pCtx, bson.M{"owner_user_id": pUserID}, "nfts", pUpdate.Nfts); err != nil {
=======
	if err := mp.pullAll(pCtx, bson.M{}, "nfts", pUpdate.Nfts); err != nil {
>>>>>>> 5b23236a
		if _, ok := err.(*DocumentNotFoundError); !ok {
			return err
		}
	}

	if err := mp.cacheDelete(pCtx, string(pUserID)); err != nil {
		return err
	}

	return mp.update(pCtx, bson.M{"_id": pIDstr, "owner_user_id": pUserID}, pUpdate)
}

// CollClaimNFTs will remove all NFTs from anyone's collections EXCEPT the user who is claiming them
func CollClaimNFTs(pCtx context.Context,
	pUserID DBID,
	pWalletAddresses []string,
	pUpdate *CollectionUpdateNftsInput,
	pRuntime *runtime.Runtime) error {

	mp := newStorage(0, collectionColName, pRuntime).withRedis(CollectionsUnassignedRDB, pRuntime)
	defer mp.cacheClose()

	nmp := newStorage(0, nftColName, pRuntime)

	if err := mp.pullAll(pCtx, bson.M{"owner_user_id": bson.M{"$ne": pUserID}}, "nfts", pUpdate.Nfts); err != nil {
		if _, ok := err.(*DocumentNotFoundError); !ok {
			return err
		}
	}

	nftsToBeRemoved := []*NftDB{}

	if err := nmp.find(pCtx, bson.M{"_id": bson.M{"$nin": pUpdate.Nfts}, "owner_user_id": pUserID, "owner_address": bson.M{"$in": pWalletAddresses}}, &nftsToBeRemoved); err != nil {
		return err
	}

	idsToPull := make([]DBID, len(nftsToBeRemoved))
	for i, nft := range nftsToBeRemoved {
		idsToPull[i] = nft.ID
	}

	logrus.WithFields(logrus.Fields{"section": "CollClaimNFTs"}).Debug("NFTs to be removed: ", idsToPull)

	if err := mp.pullAll(pCtx, bson.M{"owner_user_id": pUserID}, "nfts", idsToPull); err != nil {
		if _, ok := err.(*DocumentNotFoundError); !ok {
			return err
		}
	}

	type update struct {
		OwnerUserID  DBID   `bson:"owner_user_id"`
		OwnerAddress string `bson:"owner_address"`
	}

	if err := nmp.update(pCtx, bson.M{"_id": bson.M{"$nin": pUpdate.Nfts}, "owner_user_id": pUserID, "owner_address": bson.M{"$in": pWalletAddresses}}, update{}); err != nil {
		if _, ok := err.(*DocumentNotFoundError); !ok {
			return err
		}
	}

	if err := mp.cacheDelete(pCtx, string(pUserID)); err != nil {
		return err
	}

	return nil
}

// CollRemoveNFTsOfAddresses will remove all NFTs from a user's collections that are associated with
// an array of addresses
func CollRemoveNFTsOfAddresses(pCtx context.Context,
	pUserID DBID,
	pAddresses []string,
	pRuntime *runtime.Runtime) error {

	mp := newStorage(0, collectionColName, pRuntime).withRedis(CollectionsUnassignedRDB, pRuntime)
	defer mp.cacheClose()

	for i, addr := range pAddresses {
		pAddresses[i] = strings.ToLower(addr)
	}

	nmp := newStorage(0, nftColName, pRuntime)
	nftsToBeRemoved := []*NftDB{}
	nmp.find(pCtx, bson.M{"owner_user_id": pUserID, "owner_address": bson.M{"$in": pAddresses}}, &nftsToBeRemoved)
	ids := make([]DBID, len(nftsToBeRemoved))
	for i, nft := range nftsToBeRemoved {
		ids[i] = nft.ID
	}

	if err := mp.pullAll(pCtx, bson.M{"owner_user_id": pUserID}, "nfts", ids); err != nil {
		return err
	}

	if err := mp.cacheDelete(pCtx, string(pUserID)); err != nil {
		return err
	}

	return nil
}

// CollDelete will delete a single collection by ID, also ensuring that the collection is owned
// by a given authorized user.
func CollDelete(pCtx context.Context, pIDstr DBID,
	pUserID DBID,
	pRuntime *runtime.Runtime) error {

	mp := newStorage(0, collectionColName, pRuntime).withRedis(CollectionsUnassignedRDB, pRuntime)
	defer mp.cacheClose()
	update := &CollectionUpdateDeletedInput{Deleted: true}

	if err := mp.cacheDelete(pCtx, string(pUserID)); err != nil {
		return err
	}

	return mp.update(pCtx, bson.M{"_id": pIDstr, "owner_user_id": pUserID}, update)
}

// CollGetUnassigned returns a collection that is empty except for a list of nfts that are not
// assigned to any collection
func CollGetUnassigned(pCtx context.Context, pUserID DBID, skipCache bool, pRuntime *runtime.Runtime) (*Collection, error) {

	opts := options.Aggregate()
	if deadline, ok := pCtx.Deadline(); ok {
		dur := time.Until(deadline)
		opts.SetMaxTime(dur)
	}

	mp := newStorage(0, collectionColName, pRuntime).withRedis(CollectionsUnassignedRDB, pRuntime)
	defer mp.cacheClose()

	result := []*Collection{}

	if !skipCache {
		if cachedResult, err := mp.cacheGet(pCtx, string(pUserID)); err == nil && cachedResult != "" {
			err = json.Unmarshal([]byte(cachedResult), &result)
			if err != nil {
				return nil, err
			}
			return result[0], nil
		}
	}

	countColls, err := mp.count(pCtx, bson.M{"owner_user_id": pUserID})
	if err != nil {
		return nil, err
	}

	if countColls == 0 {
		nfts, err := NftGetByUserID(pCtx, pUserID, pRuntime)
		if err != nil {
			return nil, err
		}
		collNfts := []*CollectionNft{}
		for _, nft := range nfts {
			collNfts = append(collNfts, nftToCollectionNft(nft))
		}

		result = []*Collection{{Nfts: collNfts}}
	} else {
		if err := mp.aggregate(pCtx, newUnassignedCollectionPipeline(pUserID), &result, opts); err != nil {
			return nil, err
		}
	}
	if len(result) != 1 {
		return nil, errors.New("multiple collections of unassigned nfts found")
	}

	toCache, err := json.Marshal(result)
	if err != nil {
		return nil, err
	}

	if err := mp.cacheSet(pCtx, string(pUserID), string(toCache), collectionUnassignedTTL); err != nil {
		return nil, err
	}

	return result[0], nil

}

func hasRecentCollectionEvent(pCtx context.Context, pEventType int, pCollectionID DBID, pRuntime *runtime.Runtime) (bool, error) {
	mp := newStorage(0, eventColName, pRuntime)

	query := bson.M{"type": pEventType, "created_at": bson.M{"$gte": time.Now().Add(-eventRecencyThreshold)}}
	query["data"] = bson.M{"$elemMatch": bson.M{"type": EventItemTypeCollection, "value": pCollectionID}}
	count, err := mp.count(pCtx, query)
	if err != nil {
		return false, err
	}

	return count > 1, nil
}

func createUpdateCollectionNFTsEvent(ctx context.Context, coll, user DBID, updatedNfts []DBID, runtime *runtime.Runtime) {
	if has, err := hasRecentCollectionEvent(ctx, EventTypeAddNFTsToCollection, coll, runtime); !has && err == nil {
		curCol, err := CollGetByID(ctx, coll, true, runtime)
		if err != nil {
			return
		}
		if len(curCol) == 0 {
			return
		}
		if len(updatedNfts) > len(curCol[0].Nfts) {
			items := []EventItem{
				{Type: EventItemTypeCollection, Value: coll},
				{Type: EventItemTypeUser, Value: user},
			}
			curIds := []DBID{}
			for _, nft := range curCol[0].Nfts {
				curIds = append(curIds, nft.ID)
			}

			dif := idDiff(curIds, updatedNfts)
			for _, id := range dif {
				items = append(items, EventItem{Type: EventItemTypeNFT, Value: id})
			}
			event := &Event{
				Type: EventTypeAddNFTsToCollection,
				Data: items,
			}
			_, err := eventCreate(ctx, event, runtime)
			if err != nil {
				logrus.WithFields(logrus.Fields{"event": "create", "type": EventTypeAddNFTsToCollection}).Error(err)
			}
		}
	}
}

func createUpdateCollectionInfoEvent(ctx context.Context, coll, user DBID, runtime *runtime.Runtime) {
	if has, err := hasRecentCollectionEvent(ctx, EventTypeUpdateInfoCollection, coll, runtime); !has && err == nil {
		event := &Event{
			Type: EventTypeUpdateInfoCollection,
			Data: []EventItem{
				{Type: EventItemTypeCollection, Value: coll},
				{Type: EventItemTypeUser, Value: user},
			},
		}
		_, err := eventCreate(ctx, event, runtime)
		if err != nil {
			logrus.WithFields(logrus.Fields{"event": "create", "type": EventTypeUpdateInfoCollection}).Error(err)
		}
	}
}

func createCollectionCreateEvent(ctx context.Context, user DBID, runtime *runtime.Runtime) {
	if has, err := hasRecentUserEvent(ctx, EventTypeCreateCollection, user, runtime); !has && err == nil {
		_, err := eventCreate(ctx, &Event{
			Type: EventTypeCreateCollection,
			Data: []EventItem{
				{Type: EventItemTypeUser, Value: user},
			},
		}, runtime)
		if err != nil {
			logrus.WithFields(logrus.Fields{"event": "create", "type": EventTypeCreateCollection}).Error(err)
		}
	}
}

func newUnassignedCollectionPipeline(pUserID DBID) mongo.Pipeline {
	return mongo.Pipeline{
		{{Key: "$match", Value: bson.M{"owner_user_id": pUserID, "deleted": false}}},
		{{Key: "$group", Value: bson.M{"_id": "unassigned", "nfts": bson.M{"$addToSet": "$nfts"}}}},
		{{Key: "$project", Value: bson.M{
			"nfts": bson.M{
				"$reduce": bson.M{
					"input":        "$nfts",
					"initialValue": []string{},
					"in": bson.M{
						"$setUnion": []string{"$$value", "$$this"},
					},
				},
			},
		}}},
		{{Key: "$lookup", Value: bson.M{
			"from": "nfts",
			"let":  bson.M{"array": "$nfts"},
			"pipeline": mongo.Pipeline{
				{{Key: "$match", Value: bson.M{
					"$expr": bson.M{
						"$and": []bson.M{
							{"$not": bson.M{"$in": []string{"$_id", "$$array"}}},
							{"$eq": []interface{}{"$deleted", false}},
							{"$eq": []interface{}{"$owner_user_id", pUserID}},
						},
					},
				}}},
			},
			"as": "nfts",
		}}},
	}

}

func newCollectionPipeline(matchFilter bson.M) mongo.Pipeline {

	return mongo.Pipeline{
		{{Key: "$match", Value: matchFilter}},
		{{Key: "$lookup", Value: bson.M{
			"from": "nfts",
			"let":  bson.M{"array": "$nfts"},
			"pipeline": mongo.Pipeline{
				{{Key: "$match", Value: bson.M{
					"$expr": bson.M{
						"$and": []bson.M{
							{"$in": []string{"$_id", "$$array"}},
							{"$eq": []interface{}{"$deleted", false}},
						},
					},
				}}},
				{{Key: "$addFields", Value: bson.M{
					"sort": bson.M{
						"$indexOfArray": []string{"$$array", "$_id"},
					}},
				}},
				{{Key: "$sort", Value: bson.M{"sort": 1}}},
				{{Key: "$unset", Value: []string{"sort"}}},
			},
			"as": "nfts",
		}}},
	}
}

func nftToCollectionNft(nft *Nft) *CollectionNft {
	return &CollectionNft{
		ID:                nft.ID,
		Name:              nft.Name,
		CreationTime:      nft.CreationTime,
		ImageURL:          nft.ImageURL,
		ImageThumbnailURL: nft.ImageThumbnailURL,
		ImagePreviewURL:   nft.ImagePreviewURL,
		OwnerUserID:       nft.OwnerUserID,
	}
}<|MERGE_RESOLUTION|>--- conflicted
+++ resolved
@@ -198,15 +198,10 @@
 	mp := newStorage(0, collectionColName, pRuntime).withRedis(CollectionsUnassignedRDB, pRuntime)
 	defer mp.cacheClose()
 
-<<<<<<< HEAD
 	// check if the collection has recently added nfts and if not and if the update is adding nfts
 	// then create an event
 	go createUpdateCollectionNFTsEvent(pCtx, pIDstr, pUserID, pUpdate.Nfts, pRuntime)
-
-	if err := mp.pull(pCtx, bson.M{"owner_user_id": pUserID}, "nfts", pUpdate.Nfts); err != nil {
-=======
 	if err := mp.pullAll(pCtx, bson.M{}, "nfts", pUpdate.Nfts); err != nil {
->>>>>>> 5b23236a
 		if _, ok := err.(*DocumentNotFoundError); !ok {
 			return err
 		}
