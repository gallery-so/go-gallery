package persist

import (
	"context"
	"encoding/json"
	"errors"
	"time"

	"github.com/mikeydub/go-gallery/runtime"
	"go.mongodb.org/mongo-driver/bson"
	"go.mongodb.org/mongo-driver/mongo"
	"go.mongodb.org/mongo-driver/mongo/options"
)

const (
	collectionColName = "collections"
)

// CollectionDB is the struct that represents a collection of NFTs in the database
// CollectionDB will not store the NFTs by value but instead by ID creating a join relationship
// between collections and NFTS
// This struct will only be used when updating or querying the database
type CollectionDB struct {
	Version      int64   `bson:"version"       json:"version"` // schema version for this model
	ID           DBID    `bson:"_id"           json:"id" binding:"required"`
	CreationTime float64 `bson:"creation_time" json:"creation_time"`
	Deleted      bool    `bson:"deleted"`

	Name           string `bson:"name"          json:"name"`
	CollectorsNote string `bson:"collectors_note"   json:"collectors_note"`
	OwnerUserID    DBID   `bson:"owner_user_id" json:"owner_user_id"`
	Nfts           []DBID `bson:"nfts"          json:"nfts"`

	// collections can be hidden from public-viewing
	Hidden bool `bson:"hidden" json:"hidden"`
}

// Collection represents a collection of NFTs in the application. Collection will contain
// the value of each NFT represented as a struct as opposed to just the ID of the NFT
// This struct will always be decoded from a get database operation and will be used throughout
// the application where CollectionDB does not apply
type Collection struct {
	Version      int64   `bson:"version"       json:"version"` // schema version for this model
	ID           DBID    `bson:"_id"           json:"id" binding:"required"`
	CreationTime float64 `bson:"creation_time" json:"creation_time"`
	Deleted      bool    `bson:"deleted"`

	Name           string `bson:"name"          json:"name"`
	CollectorsNote string `bson:"collectors_note"   json:"collectors_note"`
	OwnerUserID    string `bson:"owner_user_id" json:"owner_user_id"`
	Nfts           []*Nft `bson:"nfts"          json:"nfts"`

	// collections can be hidden from public-viewing
	Hidden bool `bson:"hidden" json:"hidden"`
}

// CollectionUpdateInfoInput represents the data that will be changed when updating a collection's metadata
type CollectionUpdateInfoInput struct {
	Name           string `bson:"name" json:"name"`
	CollectorsNote string `bson:"collectors_note" json:"collectors_note"`
}

// CollectionUpdateNftsInput represents the data that will be changed when updating a collection's NFTs
type CollectionUpdateNftsInput struct {
	Nfts []DBID `bson:"nfts" json:"nfts"`
}

// CollectionUpdateHiddenInput represents the data that will be changed when updating a collection's hidden status
type CollectionUpdateHiddenInput struct {
	Hidden bool `bson:"hidden" json:"hidden"`
}

// CollCreate inserts a single CollectionDB into the database and will return the ID of the inserted document
func CollCreate(pCtx context.Context, pColl *CollectionDB,
	pRuntime *runtime.Runtime) (DBID, error) {

	mp := newStorage(0, collectionColName, pRuntime)

	return mp.insert(pCtx, pColl)

}

// CollGetByUserID will form an aggregation pipeline to get all collections owned by a user
// and variably show hidden collections depending on the auth status of the caller
func CollGetByUserID(pCtx context.Context, pUserID DBID,
	pShowHidden bool,
	pRuntime *runtime.Runtime) ([]*Collection, error) {

	opts := options.Aggregate()
	if deadline, ok := pCtx.Deadline(); ok {
		dur := time.Until(deadline)
		opts.SetMaxTime(dur)
	}

	mp := newStorage(0, collectionColName, pRuntime)

	result := []*Collection{}

	fil := bson.M{"owner_user_id": pUserID, "deleted": false}
	if !pShowHidden {
		fil["hidden"] = false
	}

	if err := mp.aggregate(pCtx, newCollectionPipeline(fil), &result, opts); err != nil {
		return nil, err
	}

	return result, nil
}

// CollGetByID will form an aggregation pipeline to get a single collection by ID and
// variably show hidden collections depending on the auth status of the caller
func CollGetByID(pCtx context.Context, pID DBID,
	pShowHidden bool,
	pRuntime *runtime.Runtime) ([]*Collection, error) {

	opts := options.Aggregate()
	if deadline, ok := pCtx.Deadline(); ok {
		dur := time.Until(deadline)
		opts.SetMaxTime(dur)
	}

	mp := newStorage(0, collectionColName, pRuntime)

	result := []*Collection{}

	fil := bson.M{"_id": pID, "deleted": false}
	if !pShowHidden {
		fil["hidden"] = false
	}
	if err := mp.aggregate(pCtx, newCollectionPipeline(fil), &result, opts); err != nil {
		return nil, err
	}

	return result, nil
}

// CollUpdate will update a single collection by ID, also ensuring that the collection is owned
// by a given authorized user.
// pUpdate will be a struct with bson tags that represent the fields to be updated
func CollUpdate(pCtx context.Context, pIDstr DBID,
	pUserID DBID,
	pUpdate interface{},
	pRuntime *runtime.Runtime) error {

	mp := newStorage(0, collectionColName, pRuntime)

	return mp.update(pCtx, bson.M{"_id": pIDstr, "owner_user_id": pUserID}, pUpdate)
}

// CollDelete will delete a single collection by ID, also ensuring that the collection is owned
// by a given authorized user.
func CollDelete(pCtx context.Context, pIDstr DBID,
	pUserID DBID,
	pRuntime *runtime.Runtime) error {

	mp := newStorage(0, collectionColName, pRuntime)

<<<<<<< HEAD
	return mp.update(pCtx, bson.M{"_id": pIDstr, "owner_user_id": pUserID}, bson.M{"$set": bson.M{"deleted": true}})
=======
	return mp.Update(pCtx, bson.M{"_id": pIDstr, "owner_user_id": pUserID}, bson.M{"deleted": true})
>>>>>>> 648e6f00
}

// CollGetUnassigned returns a collection that is empty except for a list of nfts that are not
// assigned to any collection
func CollGetUnassigned(pCtx context.Context, pUserID DBID, skipCache bool, pRuntime *runtime.Runtime) (*Collection, error) {

	opts := options.Aggregate()
	if deadline, ok := pCtx.Deadline(); ok {
		dur := time.Until(deadline)
		opts.SetMaxTime(dur)
	}

	mp := newStorage(0, collectionColName, pRuntime).withRedis(CollectionsUnassignedRDB, pRuntime)
	defer mp.cacheClose()

	result := []*Collection{}

	if !skipCache {
		if cachedResult, err := mp.cacheGet(pCtx, string(pUserID)); err == nil && cachedResult != "" {
			err = json.Unmarshal([]byte(cachedResult), &result)
			if err != nil {
				return nil, err
			}
			return result[0], nil
		}
	}

	if err := mp.aggregate(pCtx, newUnassignedCollectionPipeline(pUserID), &result, opts); err != nil {
		return nil, err
	}
	if len(result) != 1 {
		return nil, errors.New("multiple collections of unassigned nfts found")
	}

	toCache, err := json.Marshal(result)
	if err != nil {
		return nil, err
	}

	if err := mp.cacheSet(pCtx, string(pUserID), string(toCache), collectionUnassignedTTL); err != nil {
		return nil, err
	}

	return result[0], nil

}

func newUnassignedCollectionPipeline(pUserID DBID) mongo.Pipeline {
	return mongo.Pipeline{
		{{Key: "$match", Value: bson.M{"owner_user_id": pUserID, "deleted": false}}},
		{{Key: "$group", Value: bson.M{"_id": "unassigned", "nfts": bson.M{"$addToSet": "$nfts"}}}},
		{{Key: "$project", Value: bson.M{
			"nfts": bson.M{
				"$reduce": bson.M{
					"input":        "$nfts",
					"initialValue": []string{},
					"in": bson.M{
						"$setUnion": []string{"$$value", "$$this"},
					},
				},
			},
		}}},
		{{Key: "$lookup", Value: bson.M{
			"from": "nfts",
			"let":  bson.M{"array": "$nfts"},
			"pipeline": mongo.Pipeline{
				{{Key: "$match", Value: bson.M{
					"$expr": bson.M{
						"$and": []bson.M{
							{"$not": bson.M{"$in": []string{"$_id", "$$array"}}},
							{"$eq": []interface{}{"$deleted", false}},
						},
					},
				}}},
			},
			"as": "nfts",
		}}},
	}

}

func newCollectionPipeline(matchFilter bson.M) mongo.Pipeline {
	return mongo.Pipeline{
		{{Key: "$match", Value: matchFilter}},
		{{Key: "$lookup", Value: bson.M{
			"from": "nfts",
			"let":  bson.M{"array": "$nfts"},
			"pipeline": mongo.Pipeline{
				{{Key: "$match", Value: bson.M{
					"$expr": bson.M{
						"$and": []bson.M{
							{"$in": []string{"$_id", "$$array"}},
							{"$eq": []interface{}{"$deleted", false}},
						},
					},
				}}},
			},
			"as": "nfts",
		}}},
	}
}<|MERGE_RESOLUTION|>--- conflicted
+++ resolved
@@ -156,11 +156,7 @@
 
 	mp := newStorage(0, collectionColName, pRuntime)
 
-<<<<<<< HEAD
-	return mp.update(pCtx, bson.M{"_id": pIDstr, "owner_user_id": pUserID}, bson.M{"$set": bson.M{"deleted": true}})
-=======
-	return mp.Update(pCtx, bson.M{"_id": pIDstr, "owner_user_id": pUserID}, bson.M{"deleted": true})
->>>>>>> 648e6f00
+	return mp.update(pCtx, bson.M{"_id": pIDstr, "owner_user_id": pUserID}, bson.M{"deleted": true})
 }
 
 // CollGetUnassigned returns a collection that is empty except for a list of nfts that are not
