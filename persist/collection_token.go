--- conflicted
+++ resolved
@@ -82,8 +82,8 @@
 	ClaimNFTs(context.Context, DBID, []string, *CollectionTokenUpdateNftsInput) error
 	RemoveNFTsOfAddresses(context.Context, DBID, []string) error
 	Delete(context.Context, DBID, DBID) error
-<<<<<<< HEAD
-	GetUnassigned(context.Context, DBID, bool) (*CollectionToken, error)
+	GetUnassigned(context.Context, DBID) (*CollectionToken, error)
+	RefreshUnassigned(context.Context, DBID) error
 }
 
 // ErrCollectionNotFoundByID is returned when a collection is not found by ID
@@ -93,8 +93,4 @@
 
 func (e ErrCollectionNotFoundByID) Error() string {
 	return fmt.Sprintf("collection not found by id: %s", e.ID)
-=======
-	GetUnassigned(context.Context, DBID) (*CollectionToken, error)
-	RefreshUnassigned(context.Context, DBID) error
->>>>>>> 75a4a5c7
 }