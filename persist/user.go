package persist

import (
	"context"
	"time"
)

// User represents a user in the datase and throughout the application
type User struct {
	Version      int64     `bson:"version"` // schema version for this model
	ID           DBID      `bson:"_id"           json:"id" binding:"required"`
	CreationTime time.Time `bson:"created_at" json:"created_at"`
	Deleted      bool      `bson:"deleted" json:"-"`
	LastUpdated  time.Time `bson:"last_updated" json:"last_updated"`

	UserName           string   `bson:"username,omitempty"         json:"username"` // mutable
	UserNameIdempotent string   `bson:"username_idempotent,omitempty" json:"username_idempotent"`
	Addresses          []string `bson:"addresses"     json:"addresses"` // IMPORTANT!! - users can have multiple addresses associated with their account
	Bio                string   `bson:"bio"  json:"bio"`
}

// UserUpdateInfoInput represents the data to be updated when updating a user
type UserUpdateInfoInput struct {
	UserName           string `bson:"username"`
	UserNameIdempotent string `bson:"username_idempotent"`
	Bio                string `bson:"bio"`
}

<<<<<<< HEAD
// UserUpdateByID updates a user by ID
// pUpdate represents a struct with bson tags to specify which fields to update
func UserUpdateByID(pCtx context.Context, pID DBID, pUpdate interface{},
	pRuntime *runtime.Runtime) error {

	mp := newStorage(0, runtime.GalleryDBName, usersCollName, pRuntime)

	err := mp.update(pCtx, bson.M{
		"_id": pID,
	}, pUpdate)
	if err != nil {
		if mongo.IsDuplicateKeyError(err) {
			return fmt.Errorf("attempt to update username to a taken username")
		}
		return err
	}

	return nil
}

// UserUpdateByAddress updates a user by address
// pUpdate represents a struct with bson tags to specify which fields to update
func UserUpdateByAddress(pCtx context.Context, pAddress string, pUpdate interface{},
	pRuntime *runtime.Runtime) error {

	mp := newStorage(0, runtime.GalleryDBName, usersCollName, pRuntime)

	err := mp.update(pCtx, bson.M{
		"addresses": bson.M{"$in": []string{strings.ToLower(pAddress)}},
	}, pUpdate)
	if err != nil {
		if mongo.IsDuplicateKeyError(err) {
			return fmt.Errorf("attempt to update username to a taken username")
		}
		return err
	}

	return nil
}

// UserExistsByAddress returns true if a user exists with the given address
func UserExistsByAddress(pCtx context.Context, pAddress string,
	pRuntime *runtime.Runtime) (bool, error) {

	mp := newStorage(0, runtime.GalleryDBName, usersCollName, pRuntime)

	countInt, err := mp.count(pCtx, bson.M{"addresses": bson.M{"$in": []string{strings.ToLower(pAddress)}}})

	if err != nil {
		return false, err
	}

	return countInt > 0, nil
}

// UserCreate inserts a user into the database
func UserCreate(pCtx context.Context, pUser *User,
	pRuntime *runtime.Runtime) (DBID, error) {

	mp := newStorage(0, runtime.GalleryDBName, usersCollName, pRuntime)

	return mp.insert(pCtx, pUser)

}

// UserDelete marks a user as deleted in the database
func UserDelete(pCtx context.Context, pUserID DBID,
	pRuntime *runtime.Runtime) error {

	mp := newStorage(0, runtime.GalleryDBName, usersCollName, pRuntime)

	return mp.update(pCtx, bson.M{"_id": pUserID}, bson.M{"$set": bson.M{"deleted": true}})

}

// UserGetByID returns a user by a given ID
func UserGetByID(pCtx context.Context, userID DBID,
	pRuntime *runtime.Runtime) (*User, error) {

	opts := options.Find()
	if deadline, ok := pCtx.Deadline(); ok {
		dur := time.Until(deadline)
		opts.SetMaxTime(dur)
	}

	mp := newStorage(0, runtime.GalleryDBName, usersCollName, pRuntime)

	result := []*User{}
	err := mp.find(pCtx, bson.M{"_id": userID}, &result, opts)

	if err != nil {
		return nil, err
	}

	if len(result) == 0 {
		return nil, fmt.Errorf("no users found")
	}
	if len(result) > 1 {
		return nil, fmt.Errorf("more than one user found when expecting a single result")
	}

	return result[0], nil
}

// UserGetByAddress returns a user by a given wallet address
func UserGetByAddress(pCtx context.Context, pAddress string,
	pRuntime *runtime.Runtime) (*User, error) {

	opts := options.Find()
	if deadline, ok := pCtx.Deadline(); ok {
		dur := time.Until(deadline)
		opts.SetMaxTime(dur)
	}

	mp := newStorage(0, runtime.GalleryDBName, usersCollName, pRuntime)

	result := []*User{}
	err := mp.find(pCtx, bson.M{"addresses": bson.M{"$in": []string{strings.ToLower(pAddress)}}}, &result, opts)

	if err != nil {
		return nil, err
	}

	if len(result) == 0 {
		return nil, fmt.Errorf("no users found")
	}
	if len(result) > 1 {
		return nil, fmt.Errorf("more than one user found when expecting a single result")
	}

	return result[0], nil
}

// UserGetByUsername returns a user by a given username (case insensitive)
func UserGetByUsername(pCtx context.Context, pUsername string,
	pRuntime *runtime.Runtime) (*User, error) {

	opts := options.Find()
	if deadline, ok := pCtx.Deadline(); ok {
		dur := time.Until(deadline)
		opts.SetMaxTime(dur)
	}

	mp := newStorage(0, runtime.GalleryDBName, usersCollName, pRuntime)

	result := []*User{}
	err := mp.find(pCtx, bson.M{"username_idempotent": strings.ToLower(pUsername)}, &result, opts)

	if err != nil {
		return nil, err
	}

	if len(result) == 0 {
		return nil, fmt.Errorf("no users found")
	}
	if len(result) > 1 {
		return nil, fmt.Errorf("more than one user found when expecting a single result")
	}

	return result[0], nil
}

// UserAddAddresses pushes addresses into a user's address list
func UserAddAddresses(pCtx context.Context, pUserID DBID, pAddresses []string, pRuntime *runtime.Runtime) error {
	mp := newStorage(0, runtime.GalleryDBName, usersCollName, pRuntime)

	for i, addr := range pAddresses {
		pAddresses[i] = strings.ToLower(addr)
	}

	return mp.push(pCtx, bson.M{"_id": pUserID}, "addresses", pAddresses)
}

// UserRemoveAddresses removes addresses from a user's address list
func UserRemoveAddresses(pCtx context.Context, pUserID DBID, pAddresses []string, pRuntime *runtime.Runtime) error {
	mp := newStorage(0, runtime.GalleryDBName, usersCollName, pRuntime)

	for i, addr := range pAddresses {
		pAddresses[i] = strings.ToLower(addr)
	}

	log.Println("WEEOO")
	return mp.pullAll(pCtx, bson.M{"_id": pUserID}, "addresses", pAddresses)
=======
// UserRepository represents the interface for interacting with the persisted state of users
type UserRepository interface {
	UpdateByID(context.Context, DBID, interface{}) error
	ExistsByAddress(context.Context, string) (bool, error)
	Create(context.Context, *User) (DBID, error)
	GetByID(context.Context, DBID) (*User, error)
	GetByAddress(context.Context, string) (*User, error)
	GetByUsername(context.Context, string) (*User, error)
	Delete(context.Context, DBID) error
	AddAddresses(context.Context, DBID, []string) error
	RemoveAddresses(context.Context, DBID, []string) error
>>>>>>> 4a0ac1e9
}<|MERGE_RESOLUTION|>--- conflicted
+++ resolved
@@ -26,191 +26,6 @@
 	Bio                string `bson:"bio"`
 }
 
-<<<<<<< HEAD
-// UserUpdateByID updates a user by ID
-// pUpdate represents a struct with bson tags to specify which fields to update
-func UserUpdateByID(pCtx context.Context, pID DBID, pUpdate interface{},
-	pRuntime *runtime.Runtime) error {
-
-	mp := newStorage(0, runtime.GalleryDBName, usersCollName, pRuntime)
-
-	err := mp.update(pCtx, bson.M{
-		"_id": pID,
-	}, pUpdate)
-	if err != nil {
-		if mongo.IsDuplicateKeyError(err) {
-			return fmt.Errorf("attempt to update username to a taken username")
-		}
-		return err
-	}
-
-	return nil
-}
-
-// UserUpdateByAddress updates a user by address
-// pUpdate represents a struct with bson tags to specify which fields to update
-func UserUpdateByAddress(pCtx context.Context, pAddress string, pUpdate interface{},
-	pRuntime *runtime.Runtime) error {
-
-	mp := newStorage(0, runtime.GalleryDBName, usersCollName, pRuntime)
-
-	err := mp.update(pCtx, bson.M{
-		"addresses": bson.M{"$in": []string{strings.ToLower(pAddress)}},
-	}, pUpdate)
-	if err != nil {
-		if mongo.IsDuplicateKeyError(err) {
-			return fmt.Errorf("attempt to update username to a taken username")
-		}
-		return err
-	}
-
-	return nil
-}
-
-// UserExistsByAddress returns true if a user exists with the given address
-func UserExistsByAddress(pCtx context.Context, pAddress string,
-	pRuntime *runtime.Runtime) (bool, error) {
-
-	mp := newStorage(0, runtime.GalleryDBName, usersCollName, pRuntime)
-
-	countInt, err := mp.count(pCtx, bson.M{"addresses": bson.M{"$in": []string{strings.ToLower(pAddress)}}})
-
-	if err != nil {
-		return false, err
-	}
-
-	return countInt > 0, nil
-}
-
-// UserCreate inserts a user into the database
-func UserCreate(pCtx context.Context, pUser *User,
-	pRuntime *runtime.Runtime) (DBID, error) {
-
-	mp := newStorage(0, runtime.GalleryDBName, usersCollName, pRuntime)
-
-	return mp.insert(pCtx, pUser)
-
-}
-
-// UserDelete marks a user as deleted in the database
-func UserDelete(pCtx context.Context, pUserID DBID,
-	pRuntime *runtime.Runtime) error {
-
-	mp := newStorage(0, runtime.GalleryDBName, usersCollName, pRuntime)
-
-	return mp.update(pCtx, bson.M{"_id": pUserID}, bson.M{"$set": bson.M{"deleted": true}})
-
-}
-
-// UserGetByID returns a user by a given ID
-func UserGetByID(pCtx context.Context, userID DBID,
-	pRuntime *runtime.Runtime) (*User, error) {
-
-	opts := options.Find()
-	if deadline, ok := pCtx.Deadline(); ok {
-		dur := time.Until(deadline)
-		opts.SetMaxTime(dur)
-	}
-
-	mp := newStorage(0, runtime.GalleryDBName, usersCollName, pRuntime)
-
-	result := []*User{}
-	err := mp.find(pCtx, bson.M{"_id": userID}, &result, opts)
-
-	if err != nil {
-		return nil, err
-	}
-
-	if len(result) == 0 {
-		return nil, fmt.Errorf("no users found")
-	}
-	if len(result) > 1 {
-		return nil, fmt.Errorf("more than one user found when expecting a single result")
-	}
-
-	return result[0], nil
-}
-
-// UserGetByAddress returns a user by a given wallet address
-func UserGetByAddress(pCtx context.Context, pAddress string,
-	pRuntime *runtime.Runtime) (*User, error) {
-
-	opts := options.Find()
-	if deadline, ok := pCtx.Deadline(); ok {
-		dur := time.Until(deadline)
-		opts.SetMaxTime(dur)
-	}
-
-	mp := newStorage(0, runtime.GalleryDBName, usersCollName, pRuntime)
-
-	result := []*User{}
-	err := mp.find(pCtx, bson.M{"addresses": bson.M{"$in": []string{strings.ToLower(pAddress)}}}, &result, opts)
-
-	if err != nil {
-		return nil, err
-	}
-
-	if len(result) == 0 {
-		return nil, fmt.Errorf("no users found")
-	}
-	if len(result) > 1 {
-		return nil, fmt.Errorf("more than one user found when expecting a single result")
-	}
-
-	return result[0], nil
-}
-
-// UserGetByUsername returns a user by a given username (case insensitive)
-func UserGetByUsername(pCtx context.Context, pUsername string,
-	pRuntime *runtime.Runtime) (*User, error) {
-
-	opts := options.Find()
-	if deadline, ok := pCtx.Deadline(); ok {
-		dur := time.Until(deadline)
-		opts.SetMaxTime(dur)
-	}
-
-	mp := newStorage(0, runtime.GalleryDBName, usersCollName, pRuntime)
-
-	result := []*User{}
-	err := mp.find(pCtx, bson.M{"username_idempotent": strings.ToLower(pUsername)}, &result, opts)
-
-	if err != nil {
-		return nil, err
-	}
-
-	if len(result) == 0 {
-		return nil, fmt.Errorf("no users found")
-	}
-	if len(result) > 1 {
-		return nil, fmt.Errorf("more than one user found when expecting a single result")
-	}
-
-	return result[0], nil
-}
-
-// UserAddAddresses pushes addresses into a user's address list
-func UserAddAddresses(pCtx context.Context, pUserID DBID, pAddresses []string, pRuntime *runtime.Runtime) error {
-	mp := newStorage(0, runtime.GalleryDBName, usersCollName, pRuntime)
-
-	for i, addr := range pAddresses {
-		pAddresses[i] = strings.ToLower(addr)
-	}
-
-	return mp.push(pCtx, bson.M{"_id": pUserID}, "addresses", pAddresses)
-}
-
-// UserRemoveAddresses removes addresses from a user's address list
-func UserRemoveAddresses(pCtx context.Context, pUserID DBID, pAddresses []string, pRuntime *runtime.Runtime) error {
-	mp := newStorage(0, runtime.GalleryDBName, usersCollName, pRuntime)
-
-	for i, addr := range pAddresses {
-		pAddresses[i] = strings.ToLower(addr)
-	}
-
-	log.Println("WEEOO")
-	return mp.pullAll(pCtx, bson.M{"_id": pUserID}, "addresses", pAddresses)
-=======
 // UserRepository represents the interface for interacting with the persisted state of users
 type UserRepository interface {
 	UpdateByID(context.Context, DBID, interface{}) error
@@ -222,5 +37,4 @@
 	Delete(context.Context, DBID) error
 	AddAddresses(context.Context, DBID, []string) error
 	RemoveAddresses(context.Context, DBID, []string) error
->>>>>>> 4a0ac1e9
 }