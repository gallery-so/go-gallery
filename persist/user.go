--- conflicted
+++ resolved
@@ -198,7 +198,6 @@
 	return mp.push(pCtx, bson.M{"_id": pUserID}, "addresses", pAddresses)
 }
 
-<<<<<<< HEAD
 func hasRecentUserEvent(pCtx context.Context, pEventType int, pUserID DBID, pRuntime *runtime.Runtime) (bool, error) {
 	mp := newStorage(0, eventColName, pRuntime)
 
@@ -210,7 +209,8 @@
 	}
 
 	return count > 1, nil
-=======
+}
+
 // UserRemoveAddresses removes addresses from a user's address list
 func UserRemoveAddresses(pCtx context.Context, pUserID DBID, pAddresses []string, pRuntime *runtime.Runtime) error {
 	mp := newStorage(0, usersCollName, pRuntime)
@@ -220,5 +220,4 @@
 	}
 
 	return mp.pullAll(pCtx, bson.M{"_id": pUserID}, "addresses", pAddresses)
->>>>>>> 5b23236a
 }