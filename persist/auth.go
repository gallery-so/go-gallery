--- conflicted
+++ resolved
@@ -38,50 +38,6 @@
 	ReqHeaders  map[string][]string `bson:"req_headers"`
 }
 
-<<<<<<< HEAD
-// AuthUserLoginAttemptCreate inserts a single login attempt into the database and will return the ID of the inserted attempt
-func AuthUserLoginAttemptCreate(pCtx context.Context, pLoginAttempt *UserLoginAttempt,
-	pRuntime *runtime.Runtime) (DBID, error) {
-
-	mp := newStorage(0, runtime.GalleryDBName, loginAttemptCollName, pRuntime)
-
-	return mp.insert(pCtx, pLoginAttempt)
-
-}
-
-// AuthNonceGet returns the most recent nonce for a given address
-func AuthNonceGet(pCtx context.Context, pAddress string,
-	pRuntime *runtime.Runtime) (*UserNonce, error) {
-
-	mp := newStorage(0, runtime.GalleryDBName, noncesCollName, pRuntime)
-
-	opts := options.Find()
-	opts.SetSort(bson.M{"created_at": -1})
-	opts.SetLimit(1)
-
-	result := []*UserNonce{}
-	err := mp.find(pCtx, bson.M{"address": strings.ToLower(pAddress)}, &result, opts)
-
-	if err != nil {
-		return nil, err
-	}
-
-	if len(result) == 0 {
-		return nil, errors.New("no nonce found")
-	}
-
-	return result[0], nil
-}
-
-// AuthNonceCreate inserts a new nonce into the database and will return the ID of the inserted nonce
-func AuthNonceCreate(pCtx context.Context, pNonce *UserNonce,
-	pRuntime *runtime.Runtime) (DBID, error) {
-
-	mp := newStorage(0, runtime.GalleryDBName, noncesCollName, pRuntime)
-
-	return mp.insert(pCtx, pNonce)
-
-=======
 // NonceRepository is the interface for interacting with the auth nonce persistence layer
 type NonceRepository interface {
 	Get(context.Context, string) (*UserNonce, error)
@@ -91,5 +47,4 @@
 // LoginAttemptRepository is the interface for interacting with the auth login attempt persistence layer
 type LoginAttemptRepository interface {
 	Create(context.Context, *UserLoginAttempt) (DBID, error)
->>>>>>> 4a0ac1e9
 }