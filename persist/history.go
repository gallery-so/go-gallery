--- conflicted
+++ resolved
@@ -25,22 +25,7 @@
 	TimeObtained time.Time `bson:"time_obtained" json:"time_obtained"`
 }
 
-<<<<<<< HEAD
-// HistoryUpsert caches a transfer in the memory storage
-func HistoryUpsert(pCtx context.Context, pNFTID DBID, pHistory *OwnershipHistory, pRuntime *runtime.Runtime) error {
-
-	pHistory.NFTID = pNFTID
-
-	mp := newStorage(0, runtime.GalleryDBName, historyColName, pRuntime)
-
-	if _, err := mp.upsert(pCtx, bson.M{"nft_id": pNFTID}, pHistory); err != nil {
-		return err
-	}
-	return nil
-
-=======
 // OwnershipHistoryRepository is the interface for the OwnershipHistory persistence layer
 type OwnershipHistoryRepository interface {
 	Upsert(context.Context, DBID, *OwnershipHistory) error
->>>>>>> 4a0ac1e9
 }