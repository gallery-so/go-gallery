// Code generated by sqlc. DO NOT EDIT.
// versions:
//   sqlc v1.16.0

package coredb

import (
	"database/sql"
	"time"

	"github.com/jackc/pgtype"
	"github.com/mikeydub/go-gallery/service/persist"
)

type Access struct {
	ID                  persist.DBID
	Deleted             bool
	Version             sql.NullInt32
	CreatedAt           time.Time
	LastUpdated         time.Time
	UserID              persist.DBID
	MostRecentBlock     sql.NullInt64
	RequiredTokensOwned pgtype.JSONB
	IsAdmin             sql.NullBool
}

type Admire struct {
	ID          persist.DBID
	Version     int32
	FeedEventID persist.DBID
	ActorID     persist.DBID
	Deleted     bool
	CreatedAt   time.Time
	LastUpdated time.Time
}

type Collection struct {
	ID             persist.DBID
	Deleted        bool
	OwnerUserID    persist.DBID
	Nfts           persist.DBIDList
	Version        sql.NullInt32
	LastUpdated    time.Time
	CreatedAt      time.Time
	Hidden         bool
	CollectorsNote sql.NullString
	Name           sql.NullString
	Layout         persist.TokenLayout
	TokenSettings  map[persist.DBID]persist.CollectionTokenSettings
	GalleryID      persist.DBID
}

type CollectionEvent struct {
	ID           persist.DBID
	UserID       persist.DBID
	CollectionID persist.DBID
	Version      sql.NullInt32
	EventCode    sql.NullInt32
	CreatedAt    time.Time
	LastUpdated  time.Time
	Data         pgtype.JSONB
	Sent         sql.NullBool
}

type Comment struct {
	ID          persist.DBID
	Version     int32
	FeedEventID persist.DBID
	ActorID     persist.DBID
	ReplyTo     persist.DBID
	Comment     string
	Deleted     bool
	CreatedAt   time.Time
	LastUpdated time.Time
}

type Contract struct {
	ID               persist.DBID
	Deleted          bool
	Version          sql.NullInt32
	CreatedAt        time.Time
	LastUpdated      time.Time
	Name             sql.NullString
	Symbol           sql.NullString
	Address          persist.Address
	CreatorAddress   persist.Address
	Chain            persist.Chain
	ProfileBannerUrl sql.NullString
	ProfileImageUrl  sql.NullString
	BadgeUrl         sql.NullString
	Description      sql.NullString
}

type DevMetadataUser struct {
	UserID          persist.DBID
	HasEmailAddress persist.Email
	Deleted         bool
}

type EarlyAccess struct {
	Address persist.Address
}

type Event struct {
	ID             persist.DBID
	Version        int32
	ActorID        sql.NullString
	ResourceTypeID persist.ResourceType
	SubjectID      persist.DBID
	UserID         persist.DBID
	TokenID        persist.DBID
	CollectionID   persist.DBID
	Action         persist.Action
	Data           persist.EventData
	Deleted        bool
	LastUpdated    time.Time
	CreatedAt      time.Time
	GalleryID      persist.DBID
	CommentID      persist.DBID
	AdmireID       persist.DBID
	FeedEventID    persist.DBID
	ExternalID     sql.NullString
	Caption        sql.NullString
	GroupID        sql.NullString
}

type Feature struct {
	ID                  persist.DBID
	Deleted             bool
	Version             sql.NullInt32
	LastUpdated         time.Time
	CreatedAt           time.Time
	RequiredToken       sql.NullString
	RequiredAmount      sql.NullInt64
	TokenType           sql.NullString
	Name                sql.NullString
	IsEnabled           sql.NullBool
	AdminOnly           sql.NullBool
	ForceEnabledUserIds persist.DBIDList
}

type FeedBlocklist struct {
	ID          persist.DBID
	UserID      persist.DBID
	Action      persist.Action
	LastUpdated time.Time
	CreatedAt   time.Time
	Deleted     bool
}

type FeedEvent struct {
	ID          persist.DBID
	Version     int32
	OwnerID     persist.DBID
	Action      persist.Action
	Data        persist.FeedEventData
	EventTime   time.Time
	EventIds    persist.DBIDList
	Deleted     bool
	LastUpdated time.Time
	CreatedAt   time.Time
	Caption     sql.NullString
}

type Follow struct {
	ID          persist.DBID
	Follower    persist.DBID
	Followee    persist.DBID
	Deleted     bool
	CreatedAt   time.Time
	LastUpdated time.Time
}

type Gallery struct {
	ID          persist.DBID
	Deleted     bool
	LastUpdated time.Time
	CreatedAt   time.Time
	Version     sql.NullInt32
	OwnerUserID persist.DBID
	Collections persist.DBIDList
	Name        string
	Description string
	Hidden      bool
	Position    string
}

type LegacyView struct {
	UserID      persist.DBID
	ViewCount   sql.NullInt32
	LastUpdated time.Time
	CreatedAt   time.Time
	Deleted     sql.NullBool
}

type LoginAttempt struct {
	ID                 persist.DBID
	Deleted            bool
	Version            sql.NullInt32
	CreatedAt          time.Time
	LastUpdated        time.Time
	Address            persist.Address
	RequestHostAddress persist.Address
	UserExists         sql.NullBool
	Signature          sql.NullString
	SignatureValid     sql.NullBool
	RequestHeaders     pgtype.JSONB
	NonceValue         sql.NullString
}

type Membership struct {
	ID          persist.DBID
	Deleted     bool
	Version     sql.NullInt32
	CreatedAt   time.Time
	LastUpdated time.Time
	TokenID     persist.DBID
	Name        sql.NullString
	AssetUrl    sql.NullString
	Owners      persist.TokenHolderList
}

type Merch struct {
	ID           persist.DBID
	Deleted      bool
	Version      sql.NullInt32
	CreatedAt    time.Time
	LastUpdated  time.Time
	TokenID      persist.TokenID
	ObjectType   int32
	DiscountCode sql.NullString
	Redeemed     bool
}

type NftEvent struct {
	ID          persist.DBID
	UserID      persist.DBID
	NftID       persist.DBID
	Version     sql.NullInt32
	EventCode   sql.NullInt32
	CreatedAt   time.Time
	LastUpdated time.Time
	Data        pgtype.JSONB
	Sent        sql.NullBool
}

type Nonce struct {
	ID          persist.DBID
	Deleted     bool
	Version     sql.NullInt32
	LastUpdated time.Time
	CreatedAt   time.Time
	UserID      persist.DBID
	Address     persist.Address
	Value       sql.NullString
	Chain       persist.Chain
}

type Notification struct {
	ID          persist.DBID
	Deleted     bool
	OwnerID     persist.DBID
	Version     sql.NullInt32
	LastUpdated time.Time
	CreatedAt   time.Time
	Action      persist.Action
	Data        persist.NotificationData
	EventIds    persist.DBIDList
	FeedEventID persist.DBID
	CommentID   persist.DBID
	GalleryID   persist.DBID
	Seen        bool
	Amount      int32
}

type PiiForUser struct {
	UserID             persist.DBID
	PiiEmailAddress    persist.Email
	Deleted            bool
	PiiExternalSocials pgtype.JSONB
}

type SocialAccountAuth struct {
	ID           persist.DBID
	Deleted      bool
	Version      sql.NullInt32
	CreatedAt    time.Time
	LastUpdated  time.Time
	UserID       persist.DBID
	Provider     persist.SocialProvider
	AccessToken  sql.NullString
	RefreshToken sql.NullString
}

type PiiUserView struct {
	ID                   persist.DBID
	Deleted              bool
	Version              sql.NullInt32
	LastUpdated          time.Time
	CreatedAt            time.Time
	Username             sql.NullString
	UsernameIdempotent   sql.NullString
	Wallets              persist.WalletList
	Bio                  sql.NullString
	Traits               pgtype.JSONB
	Universal            bool
	NotificationSettings persist.UserNotificationSettings
	EmailVerified        persist.EmailVerificationStatus
	EmailUnsubscriptions persist.EmailUnsubscriptions
	FeaturedGallery      *persist.DBID
	PrimaryWalletID      persist.DBID
	PiiEmailAddress      persist.Email
}

type Token struct {
	ID                   persist.DBID
	Deleted              bool
	Version              sql.NullInt32
	CreatedAt            time.Time
	LastUpdated          time.Time
	Name                 sql.NullString
	Description          sql.NullString
	CollectorsNote       sql.NullString
	Media                persist.Media
	TokenUri             sql.NullString
	TokenType            sql.NullString
	TokenID              persist.TokenID
	Quantity             sql.NullString
	OwnershipHistory     persist.AddressAtBlockList
	TokenMetadata        persist.TokenMetadata
	ExternalUrl          sql.NullString
	BlockNumber          sql.NullInt64
	OwnerUserID          persist.DBID
	OwnedByWallets       persist.DBIDList
	Chain                persist.Chain
	Contract             persist.DBID
	IsUserMarkedSpam     sql.NullBool
	IsProviderMarkedSpam sql.NullBool
	LastSynced           time.Time
}

type User struct {
	ID                   persist.DBID
	Deleted              bool
	Version              sql.NullInt32
	LastUpdated          time.Time
	CreatedAt            time.Time
	Username             sql.NullString
	UsernameIdempotent   sql.NullString
	Wallets              persist.WalletList
	Bio                  sql.NullString
	Traits               pgtype.JSONB
	Universal            bool
	NotificationSettings persist.UserNotificationSettings
	EmailVerified        persist.EmailVerificationStatus
	EmailUnsubscriptions persist.EmailUnsubscriptions
	FeaturedGallery      *persist.DBID
	PrimaryWalletID      persist.DBID
	UserExperiences      pgtype.JSONB
}

type UserEvent struct {
	ID          persist.DBID
	UserID      persist.DBID
	Version     sql.NullInt32
	EventCode   sql.NullInt32
	CreatedAt   time.Time
	LastUpdated time.Time
	Data        pgtype.JSONB
	Sent        sql.NullBool
}

type UserRole struct {
	ID          persist.DBID
	UserID      persist.DBID
	Role        persist.Role
	Version     int32
	Deleted     bool
	CreatedAt   time.Time
	LastUpdated time.Time
}

<<<<<<< HEAD
type UsersWithPii struct {
	ID                   persist.DBID
	Deleted              bool
	Version              sql.NullInt32
	LastUpdated          time.Time
	CreatedAt            time.Time
	Username             sql.NullString
	UsernameIdempotent   sql.NullString
	Wallets              persist.WalletList
	Bio                  sql.NullString
	Traits               pgtype.JSONB
	Universal            bool
	NotificationSettings persist.UserNotificationSettings
	EmailVerified        persist.EmailVerificationStatus
	EmailUnsubscriptions persist.EmailUnsubscriptions
	FeaturedGallery      *persist.DBID
	PrimaryWalletID      persist.DBID
	UserExperiences      pgtype.JSONB
	PiiEmailAddress      persist.Email
	PiiExternalSocials   pgtype.JSONB
}

=======
>>>>>>> 76865fe8
type Wallet struct {
	ID          persist.DBID
	CreatedAt   time.Time
	LastUpdated time.Time
	Deleted     bool
	Version     sql.NullInt32
	Address     persist.Address
	WalletType  persist.WalletType
	Chain       persist.Chain
}<|MERGE_RESOLUTION|>--- conflicted
+++ resolved
@@ -11,18 +11,6 @@
 	"github.com/jackc/pgtype"
 	"github.com/mikeydub/go-gallery/service/persist"
 )
-
-type Access struct {
-	ID                  persist.DBID
-	Deleted             bool
-	Version             sql.NullInt32
-	CreatedAt           time.Time
-	LastUpdated         time.Time
-	UserID              persist.DBID
-	MostRecentBlock     sql.NullInt64
-	RequiredTokensOwned pgtype.JSONB
-	IsAdmin             sql.NullBool
-}
 
 type Admire struct {
 	ID          persist.DBID
@@ -48,18 +36,6 @@
 	Layout         persist.TokenLayout
 	TokenSettings  map[persist.DBID]persist.CollectionTokenSettings
 	GalleryID      persist.DBID
-}
-
-type CollectionEvent struct {
-	ID           persist.DBID
-	UserID       persist.DBID
-	CollectionID persist.DBID
-	Version      sql.NullInt32
-	EventCode    sql.NullInt32
-	CreatedAt    time.Time
-	LastUpdated  time.Time
-	Data         pgtype.JSONB
-	Sent         sql.NullBool
 }
 
 type Comment struct {
@@ -124,21 +100,6 @@
 	GroupID        sql.NullString
 }
 
-type Feature struct {
-	ID                  persist.DBID
-	Deleted             bool
-	Version             sql.NullInt32
-	LastUpdated         time.Time
-	CreatedAt           time.Time
-	RequiredToken       sql.NullString
-	RequiredAmount      sql.NullInt64
-	TokenType           sql.NullString
-	Name                sql.NullString
-	IsEnabled           sql.NullBool
-	AdminOnly           sql.NullBool
-	ForceEnabledUserIds persist.DBIDList
-}
-
 type FeedBlocklist struct {
 	ID          persist.DBID
 	UserID      persist.DBID
@@ -191,21 +152,6 @@
 	LastUpdated time.Time
 	CreatedAt   time.Time
 	Deleted     sql.NullBool
-}
-
-type LoginAttempt struct {
-	ID                 persist.DBID
-	Deleted            bool
-	Version            sql.NullInt32
-	CreatedAt          time.Time
-	LastUpdated        time.Time
-	Address            persist.Address
-	RequestHostAddress persist.Address
-	UserExists         sql.NullBool
-	Signature          sql.NullString
-	SignatureValid     sql.NullBool
-	RequestHeaders     pgtype.JSONB
-	NonceValue         sql.NullString
 }
 
 type Membership struct {
@@ -232,18 +178,6 @@
 	Redeemed     bool
 }
 
-type NftEvent struct {
-	ID          persist.DBID
-	UserID      persist.DBID
-	NftID       persist.DBID
-	Version     sql.NullInt32
-	EventCode   sql.NullInt32
-	CreatedAt   time.Time
-	LastUpdated time.Time
-	Data        pgtype.JSONB
-	Sent        sql.NullBool
-}
-
 type Nonce struct {
 	ID          persist.DBID
 	Deleted     bool
@@ -278,18 +212,6 @@
 	PiiEmailAddress    persist.Email
 	Deleted            bool
 	PiiExternalSocials pgtype.JSONB
-}
-
-type SocialAccountAuth struct {
-	ID           persist.DBID
-	Deleted      bool
-	Version      sql.NullInt32
-	CreatedAt    time.Time
-	LastUpdated  time.Time
-	UserID       persist.DBID
-	Provider     persist.SocialProvider
-	AccessToken  sql.NullString
-	RefreshToken sql.NullString
 }
 
 type PiiUserView struct {
@@ -309,7 +231,21 @@
 	EmailUnsubscriptions persist.EmailUnsubscriptions
 	FeaturedGallery      *persist.DBID
 	PrimaryWalletID      persist.DBID
+	UserExperiences      pgtype.JSONB
 	PiiEmailAddress      persist.Email
+	PiiExternalSocials   pgtype.JSONB
+}
+
+type SocialAccountAuth struct {
+	ID           persist.DBID
+	Deleted      bool
+	Version      sql.NullInt32
+	CreatedAt    time.Time
+	LastUpdated  time.Time
+	UserID       persist.DBID
+	Provider     persist.SocialProvider
+	AccessToken  sql.NullString
+	RefreshToken sql.NullString
 }
 
 type Token struct {
@@ -359,17 +295,6 @@
 	UserExperiences      pgtype.JSONB
 }
 
-type UserEvent struct {
-	ID          persist.DBID
-	UserID      persist.DBID
-	Version     sql.NullInt32
-	EventCode   sql.NullInt32
-	CreatedAt   time.Time
-	LastUpdated time.Time
-	Data        pgtype.JSONB
-	Sent        sql.NullBool
-}
-
 type UserRole struct {
 	ID          persist.DBID
 	UserID      persist.DBID
@@ -380,31 +305,6 @@
 	LastUpdated time.Time
 }
 
-<<<<<<< HEAD
-type UsersWithPii struct {
-	ID                   persist.DBID
-	Deleted              bool
-	Version              sql.NullInt32
-	LastUpdated          time.Time
-	CreatedAt            time.Time
-	Username             sql.NullString
-	UsernameIdempotent   sql.NullString
-	Wallets              persist.WalletList
-	Bio                  sql.NullString
-	Traits               pgtype.JSONB
-	Universal            bool
-	NotificationSettings persist.UserNotificationSettings
-	EmailVerified        persist.EmailVerificationStatus
-	EmailUnsubscriptions persist.EmailUnsubscriptions
-	FeaturedGallery      *persist.DBID
-	PrimaryWalletID      persist.DBID
-	UserExperiences      pgtype.JSONB
-	PiiEmailAddress      persist.Email
-	PiiExternalSocials   pgtype.JSONB
-}
-
-=======
->>>>>>> 76865fe8
 type Wallet struct {
 	ID          persist.DBID
 	CreatedAt   time.Time
