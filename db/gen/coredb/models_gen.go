--- conflicted
+++ resolved
@@ -65,11 +65,8 @@
 	ProfileImageUrl  sql.NullString
 	BadgeUrl         sql.NullString
 	Description      sql.NullString
-<<<<<<< HEAD
 	ParentID         persist.DBID
-=======
 	OwnerAddress     persist.Address
->>>>>>> 17ce2901
 }
 
 type ContractRelevance struct {
@@ -342,11 +339,8 @@
 	IsUserMarkedSpam     sql.NullBool
 	IsProviderMarkedSpam sql.NullBool
 	LastSynced           time.Time
-<<<<<<< HEAD
 	ChildContractID      persist.DBID
-=======
 	FallbackMedia        persist.FallbackMedia
->>>>>>> 17ce2901
 }
 
 type TopRecommendedUser struct {
