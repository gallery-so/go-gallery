--- conflicted
+++ resolved
@@ -109,12 +109,8 @@
 -- name: GetFollowingByUserIdBatch :batchmany
 SELECT u.* FROM follows f
     INNER JOIN users u ON f.followee = u.id
-<<<<<<< HEAD
-    WHERE f.follower = $1 AND f.deleted = false;
+    WHERE f.follower = $1 AND f.deleted = false
+    ORDER BY f.last_updated DESC;
 
 -- name: GetTokensByWalletIdBatch :batchmany
-SELECT * FROM tokens WHERE $1 = ANY(owned_by_wallets) AND deleted = false;
-=======
-    WHERE f.follower = $1 AND f.deleted = false
-    ORDER BY f.last_updated DESC;
->>>>>>> fca04db2
+SELECT * FROM tokens WHERE $1 = ANY(owned_by_wallets) AND deleted = false;