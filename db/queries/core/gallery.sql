-- name: GalleryRepoCreate :one
insert into galleries (id, owner_user_id, name, description, position) values (@gallery_id, @owner_user_id, @name, @description, @position) returning *;

-- name: GalleryRepoUpdate :execrows
<<<<<<< HEAD
update galleries set last_updated = now(), collections = @collection_ids where galleries.id = @gallery_id and (select count(*) from collections c where c.id = any(@collection_ids) and c.gallery_id = @gallery_id and c.deleted = false) = array_length(@collection_ids, 1);

-- name: GalleryRepoAddCollections :execrows
update galleries set last_updated = now(), collections = @collection_ids::text[] || collections where galleries.id = @gallery_id and (select count(*) from collections c where c.id = any(@collection_ids) and c.gallery_id = @gallery_id and c.deleted = false) = array_length(@collection_ids, 1);
=======
update galleries set last_updated = now(), collections = @collection_ids where galleries.id = @gallery_id and (select count(*) from collections c where c.id = any(@collection_ids) and c.gallery_id = @gallery_id and c.deleted = false) = coalesce(array_length(@collection_ids, 1), 0);

-- name: GalleryRepoAddCollections :execrows
update galleries set last_updated = now(), collections = @collection_ids::text[] || collections where galleries.id = @gallery_id and (select count(*) from collections c where c.id = any(@collection_ids) and c.gallery_id = @gallery_id and c.deleted = false) = coalesce(array_length(@collection_ids, 1), 0);
>>>>>>> 22c1a24c

-- name: GalleryRepoCheckOwnCollections :one
select count(*) from collections where id = any(@collection_ids) and owner_user_id = $1;

-- name: GalleryRepoCountAllCollections :one
select count(*) from collections where owner_user_id = $1 and deleted = false;

-- name: GalleryRepoCountColls :one
select count(c.id) from galleries g, unnest(g.collections) with ordinality as u(coll, coll_ord)
    left join collections c on c.id = coll where g.id = $1 and c.deleted = false and g.deleted = false;

-- name: GalleryRepoGetGalleryCollections :many
select c.id from galleries g, unnest(g.collections) with ordinality as u(coll, coll_ord)
    left join collections c on c.id = u.coll
    where g.id = $1 and c.deleted = false and g.deleted = false order by u.coll_ord;

-- name: GalleryRepoGetByUserIDRaw :many
select * from galleries g where g.owner_user_id = $1 and g.deleted = false order by position;

-- name: GalleryRepoGetPreviewsForUserID :many
select (t.media ->> 'thumbnail_url')::text from galleries g,
    unnest(g.collections) with ordinality as collection_ids(id, ord) inner join collections c on c.id = collection_ids.id and c.deleted = false,
    unnest(c.nfts) with ordinality as token_ids(id, ord) inner join tokens t on t.id = token_ids.id and t.deleted = false
    where g.owner_user_id = $1 and g.deleted = false and t.media ->> 'thumbnail_url' != ''
    order by collection_ids.ord, token_ids.ord limit $2;

-- name: GalleryRepoDelete :exec
<<<<<<< HEAD
update galleries set galleries.deleted = true where galleries.id = @gallery_id and (select count(*) from galleries g where g.owner_user_id = @owner_user_id and g.deleted = false and not g.id = @gallery_id) > 0 and not (select featured_gallery from users u where u.id = @owner_user_id) = @gallery_id;

-- name: GalleryRepoEnsureCollsOwnedByUser :exec
update galleries set collections = collections || unused_colls.colls from (select array_agg(c.id)::varchar[] as colls from collections c, galleries g where not c.id = any(g.collections) and g.owner_user_id = @user_id and c.owner_user_id = @user_id and c.deleted = false and g.deleted = false) as unused_colls where galleries.owner_user_id = @user_id and galleries.id = (select g.id from galleries g where g.owner_user_id = @user_id order by g.position limit 1); -- should this be their first gallery or their featured gallery
=======
update galleries set deleted = true where galleries.id = @gallery_id and (select count(*) from galleries g where g.owner_user_id = @owner_user_id and g.deleted = false and not g.id = @gallery_id) > 0 and not coalesce((select featured_gallery::varchar from users u where u.id = @owner_user_id), '') = @gallery_id;
>>>>>>> 22c1a24c
<|MERGE_RESOLUTION|>--- conflicted
+++ resolved
@@ -2,17 +2,10 @@
 insert into galleries (id, owner_user_id, name, description, position) values (@gallery_id, @owner_user_id, @name, @description, @position) returning *;
 
 -- name: GalleryRepoUpdate :execrows
-<<<<<<< HEAD
-update galleries set last_updated = now(), collections = @collection_ids where galleries.id = @gallery_id and (select count(*) from collections c where c.id = any(@collection_ids) and c.gallery_id = @gallery_id and c.deleted = false) = array_length(@collection_ids, 1);
-
--- name: GalleryRepoAddCollections :execrows
-update galleries set last_updated = now(), collections = @collection_ids::text[] || collections where galleries.id = @gallery_id and (select count(*) from collections c where c.id = any(@collection_ids) and c.gallery_id = @gallery_id and c.deleted = false) = array_length(@collection_ids, 1);
-=======
 update galleries set last_updated = now(), collections = @collection_ids where galleries.id = @gallery_id and (select count(*) from collections c where c.id = any(@collection_ids) and c.gallery_id = @gallery_id and c.deleted = false) = coalesce(array_length(@collection_ids, 1), 0);
 
 -- name: GalleryRepoAddCollections :execrows
 update galleries set last_updated = now(), collections = @collection_ids::text[] || collections where galleries.id = @gallery_id and (select count(*) from collections c where c.id = any(@collection_ids) and c.gallery_id = @gallery_id and c.deleted = false) = coalesce(array_length(@collection_ids, 1), 0);
->>>>>>> 22c1a24c
 
 -- name: GalleryRepoCheckOwnCollections :one
 select count(*) from collections where id = any(@collection_ids) and owner_user_id = $1;
@@ -40,11 +33,4 @@
     order by collection_ids.ord, token_ids.ord limit $2;
 
 -- name: GalleryRepoDelete :exec
-<<<<<<< HEAD
-update galleries set galleries.deleted = true where galleries.id = @gallery_id and (select count(*) from galleries g where g.owner_user_id = @owner_user_id and g.deleted = false and not g.id = @gallery_id) > 0 and not (select featured_gallery from users u where u.id = @owner_user_id) = @gallery_id;
-
--- name: GalleryRepoEnsureCollsOwnedByUser :exec
-update galleries set collections = collections || unused_colls.colls from (select array_agg(c.id)::varchar[] as colls from collections c, galleries g where not c.id = any(g.collections) and g.owner_user_id = @user_id and c.owner_user_id = @user_id and c.deleted = false and g.deleted = false) as unused_colls where galleries.owner_user_id = @user_id and galleries.id = (select g.id from galleries g where g.owner_user_id = @user_id order by g.position limit 1); -- should this be their first gallery or their featured gallery
-=======
-update galleries set deleted = true where galleries.id = @gallery_id and (select count(*) from galleries g where g.owner_user_id = @owner_user_id and g.deleted = false and not g.id = @gallery_id) > 0 and not coalesce((select featured_gallery::varchar from users u where u.id = @owner_user_id), '') = @gallery_id;
->>>>>>> 22c1a24c
+update galleries set deleted = true where galleries.id = @gallery_id and (select count(*) from galleries g where g.owner_user_id = @owner_user_id and g.deleted = false and not g.id = @gallery_id) > 0 and not coalesce((select featured_gallery::varchar from users u where u.id = @owner_user_id), '') = @gallery_id;