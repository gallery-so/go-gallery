-- name: GetUserById :one
SELECT * FROM users WHERE id = $1 AND deleted = false;

-- name: GetUserWithPIIByID :one
select * from pii.user_view where id = @user_id and deleted = false;

-- name: GetUserByIdBatch :batchone
SELECT * FROM users WHERE id = $1 AND deleted = false;

-- name: GetUsersByIDs :many
SELECT * FROM users WHERE id = ANY(@user_ids) AND deleted = false
    AND (created_at, id) < (@cur_before_time, @cur_before_id)
    AND (created_at, id) > (@cur_after_time, @cur_after_id)
    ORDER BY CASE WHEN @paging_forward::bool THEN (created_at, id) END ASC,
             CASE WHEN NOT @paging_forward::bool THEN (created_at, id) END DESC
    LIMIT $1;

-- name: GetUserByUsername :one
select * from users where username_idempotent = lower(sqlc.arg('username')) and deleted = false and universal = false;

-- name: GetUserByUsernameBatch :batchone
select * from users where username_idempotent = lower($1) and deleted = false and universal = false;

-- name: GetUserByVerifiedEmailAddress :one
select u.* from users u join pii.for_users p on u.id = p.user_id
where p.pii_email_address = lower($1)
  and u.email_verified != 0
  and p.deleted = false
  and u.deleted = false;

-- name: GetUserByAddressAndL1 :one
select users.*
from users, wallets
where wallets.address = sqlc.arg('address')
	and wallets.l1_chain = sqlc.arg('l1_chain')
	and array[wallets.id] <@ users.wallets
	and wallets.deleted = false
	and users.deleted = false;

-- name: GetUserByAddressAndL1Batch :batchone
select users.*
from users, wallets
where wallets.address = sqlc.arg('address')
	and wallets.l1_chain = sqlc.arg('l1_chain')
	and array[wallets.id] <@ users.wallets
	and wallets.deleted = false
	and users.deleted = false;

-- name: GetUsersWithTrait :many
SELECT * FROM users WHERE (traits->$1::string) IS NOT NULL AND deleted = false;

-- name: GetUsersWithTraitBatch :batchmany
SELECT * FROM users WHERE (traits->$1::string) IS NOT NULL AND deleted = false;

-- name: GetGalleryById :one
SELECT * FROM galleries WHERE id = $1 AND deleted = false;

-- name: GetGalleryByIdBatch :batchone
SELECT * FROM galleries WHERE id = $1 AND deleted = false;

-- name: GetGalleryByCollectionId :one
SELECT g.* FROM galleries g, collections c WHERE c.id = $1 AND c.deleted = false AND $1 = ANY(g.collections) AND g.deleted = false;

-- name: GetGalleryByCollectionIdBatch :batchone
SELECT g.* FROM galleries g, collections c WHERE c.id = $1 AND c.deleted = false AND $1 = ANY(g.collections) AND g.deleted = false;

-- name: GetGalleriesByUserId :many
SELECT * FROM galleries WHERE owner_user_id = $1 AND deleted = false order by position;

-- name: GetGalleriesByUserIdBatch :batchmany
SELECT * FROM galleries WHERE owner_user_id = $1 AND deleted = false order by position;

-- name: GetCollectionById :one
SELECT * FROM collections WHERE id = $1 AND deleted = false;

-- name: GetCollectionByIdBatch :batchone
SELECT * FROM collections WHERE id = $1 AND deleted = false;

-- name: GetCollectionsByGalleryId :many
SELECT c.* FROM galleries g, unnest(g.collections)
    WITH ORDINALITY AS x(coll_id, coll_ord)
    INNER JOIN collections c ON c.id = x.coll_id
    WHERE g.id = $1 AND g.deleted = false AND c.deleted = false ORDER BY x.coll_ord;

-- name: GetCollectionsByGalleryIdBatch :batchmany
SELECT c.* FROM galleries g, unnest(g.collections)
    WITH ORDINALITY AS x(coll_id, coll_ord)
    INNER JOIN collections c ON c.id = x.coll_id
    WHERE g.id = $1 AND g.deleted = false AND c.deleted = false ORDER BY x.coll_ord;

-- name: GetTokenById :one
select sqlc.embed(t), sqlc.embed(td)
from tokens t
join token_definitions td on t.token_definition_id = td.id
where t.id = $1 and t.displayable and t.deleted = false and td.deleted = false;

-- name: GetTokenDefinitionById :one
select * from token_definitions where id = $1 and not deleted;

-- name: GetTokenDefinitionByIdBatch :batchone
select * from token_definitions where id = $1 and not deleted;

-- name: GetTokenDefinitionByTokenDbid :one
select token_definitions.*
from token_definitions, tokens
where token_definitions.id = tokens.token_definition_id
    and tokens.id = $1
    and not tokens.deleted
    and not token_definitions.deleted;

-- name: GetTokenDefinitionByTokenIdentifiers :one
select *
from token_definitions
where (chain, contract_address, token_id) = (@chain, @contract_address, @token_id) and not deleted;

-- name: GetTokenFullDetailsByUserTokenIdentifiers :one
select sqlc.embed(tokens), sqlc.embed(token_definitions), sqlc.embed(contracts)
from tokens
join token_definitions on tokens.token_definition_id = token_definitions.id
join contracts on token_definitions.contract_id = contracts.id
where tokens.owner_user_id = $1 
    and (token_definitions.chain, token_definitions.contract_address, token_definitions.token_id) = (@chain, @contract_address, @token_id)
    and tokens.displayable
    and not tokens.deleted
    and not token_definitions.deleted
    and not contracts.deleted
order by tokens.block_number desc;

-- name: GetTokenFullDetailsByUserId :many
select sqlc.embed(tokens), sqlc.embed(token_definitions), sqlc.embed(contracts)
from tokens
join token_definitions on tokens.token_definition_id = token_definitions.id
join contracts on token_definitions.contract_id = contracts.id
where tokens.owner_user_id = $1 and tokens.displayable and not tokens.deleted and not token_definitions.deleted and not contracts.deleted
order by tokens.block_number desc;

-- name: GetTokenFullDetailsByContractId :many
select sqlc.embed(tokens), sqlc.embed(token_definitions), sqlc.embed(contracts)
from tokens
join token_definitions on tokens.token_definition_id = token_definitions.id
join contracts on token_definitions.contract_id = contracts.id
where contracts.id = $1 and tokens.displayable and not tokens.deleted and not token_definitions.deleted and not contracts.deleted
order by tokens.block_number desc;

-- name: UpdateTokenCollectorsNoteByTokenDbidUserId :exec
update tokens set collectors_note = $1, last_updated = now() where id = $2 and owner_user_id = $3;

-- name: UpdateTokensAsUserMarkedSpam :exec
update tokens set is_user_marked_spam = $1, last_updated = now() where owner_user_id = $2 and id = any(@token_ids) and deleted = false;

-- name: CheckUserOwnsAllTokenDbids :one
with user_tokens as (select count(*) total from tokens where id = any(@token_ids) and owner_user_id = $1 and not tokens.deleted), total_tokens as (select cardinality(@token_ids) total)
select (select total from total_tokens) = (select total from user_tokens) owns_all;

-- name: GetTokenByIdBatch :batchone
select sqlc.embed(t), sqlc.embed(td)
from tokens t
join token_definitions td on t.token_definition_id = td.id
where t.id = $1 and t.displayable and t.deleted = false and td.deleted = false;

-- name: GetTokenByIdIgnoreDisplayableBatch :batchone
select sqlc.embed(t), sqlc.embed(td)
from tokens t
join token_definitions td on t.token_definition_id = td.id
where t.id = $1 and t.deleted = false and td.deleted = false;

-- name: GetTokenByUserTokenIdentifiersBatch :batchone
-- Fetch the definition and contract to cache since downstream queries will likely use them
select sqlc.embed(t), sqlc.embed(td), sqlc.embed(c)
from tokens t, token_definitions td, contracts c
where t.token_definition_id = td.id
    and td.contract_id = c.id
    and t.owner_user_id = @owner_id
    and td.token_id = @token_id
    and td.chain = @chain
    and td.contract_address = @contract_address
    and t.displayable
    and not t.deleted
    and not td.deleted
    and not c.deleted;

-- name: GetTokenByUserTokenIdentifiers :one
select sqlc.embed(t), sqlc.embed(td), sqlc.embed(c)
from tokens t, token_definitions td, contracts c
where t.token_definition_id = td.id
    and td.contract_id = c.id
    and t.owner_user_id = @owner_id
    and td.token_id = @token_id
    and td.chain = @chain
    and td.contract_address = @contract_address
    and t.displayable
    and not t.deleted
    and not td.deleted
    and not c.deleted;

-- name: GetTokensByCollectionIdBatch :batchmany
select t.* from collections c,
    unnest(c.nfts) with ordinality as u(nft_id, nft_ord)
    join tokens t on t.id = u.nft_id
    where c.id = sqlc.arg('collection_id')
      and c.owner_user_id = t.owner_user_id
      and t.displayable
      and c.deleted = false
      and t.deleted = false
    order by u.nft_ord
    limit sqlc.narg('limit');

-- name: GetContractCreatorsByIds :many
with keys as (
    select unnest (@contract_ids::text[]) as id
         , generate_subscripts(@contract_ids::text[], 1) as batch_key_index
)
select k.batch_key_index, sqlc.embed(c) from keys k
    join contract_creators c on c.contract_id = k.id;

-- name: GetNewTokensByFeedEventIdBatch :batchmany
with new_tokens as (
    select added.id, row_number() over () added_order
    from (select jsonb_array_elements_text(data -> 'collection_new_token_ids') id from feed_events f where f.id = $1 and f.deleted = false) added
)
select t.* from new_tokens a join tokens t on a.id = t.id and t.displayable and t.deleted = false order by a.added_order;

-- name: GetMembershipByMembershipId :one
SELECT * FROM membership WHERE id = $1 AND deleted = false;

-- name: GetMembershipByMembershipIdBatch :batchone
SELECT * FROM membership WHERE id = $1 AND deleted = false;

-- name: GetWalletByID :one
SELECT * FROM wallets WHERE id = $1 AND deleted = false;

-- name: GetWalletByIDBatch :batchone
SELECT * FROM wallets WHERE id = $1 AND deleted = false;

-- name: GetWalletByAddressAndL1Chain :one
SELECT wallets.* FROM wallets WHERE address = $1 AND l1_chain = $2 AND deleted = false;

-- name: GetWalletsByUserID :many
SELECT w.* FROM users u, unnest(u.wallets) WITH ORDINALITY AS a(wallet_id, wallet_ord)INNER JOIN wallets w on w.id = a.wallet_id WHERE u.id = $1 AND u.deleted = false AND w.deleted = false ORDER BY a.wallet_ord;

-- name: GetWalletsByUserIDBatch :batchmany
SELECT w.* FROM users u, unnest(u.wallets) WITH ORDINALITY AS a(wallet_id, wallet_ord)INNER JOIN wallets w on w.id = a.wallet_id WHERE u.id = $1 AND u.deleted = false AND w.deleted = false ORDER BY a.wallet_ord;

-- name: GetEthereumWalletsForEnsProfileImagesByUserID :many
select w.*
from wallets w
join users u on w.id = any(u.wallets)
where u.id = $1 and w.chain = 0 and not w.deleted
order by u.primary_wallet_id = w.id desc, w.id desc;

-- name: GetContractByID :one
select * FROM contracts WHERE id = $1 AND deleted = false;

-- name: GetContractsByIDs :many
with keys as (
    select unnest (@contract_ids::varchar[]) as id
         , generate_subscripts(@contract_ids::varchar[], 1) as batch_key_index
)
select k.batch_key_index, sqlc.embed(c) from keys k
    join contracts c on c.id = k.id
    where not c.deleted;

-- name: GetContractsByTokenIDs :many
select contracts.* from contracts join tokens on contracts.id = tokens.contract_id where tokens.id = any(@token_ids) and contracts.deleted = false;

-- name: GetContractByChainAddress :one
select * FROM contracts WHERE address = $1 AND chain = $2 AND deleted = false;

-- name: GetContractByChainAddressBatch :batchone
select * FROM contracts WHERE address = $1 AND chain = $2 AND deleted = false;

-- name: GetContractsDisplayedByUserIDBatch :batchmany
with last_refreshed as (
  select last_updated from owned_contracts limit 1
),
displayed as (
  select contract_id
  from owned_contracts
  where owned_contracts.user_id = $1 and displayed = true
  union
  select contracts.id
  from last_refreshed, galleries, contracts, tokens
  join collections on tokens.id = any(collections.nfts) and collections.deleted = false
  where tokens.owner_user_id = $1
    and tokens.contract_id = contracts.id
    and collections.owner_user_id = tokens.owner_user_id
    and galleries.owner_user_id = tokens.owner_user_id
    and tokens.displayable
    and tokens.deleted = false
    and galleries.deleted = false
    and contracts.deleted = false
    and galleries.last_updated > last_refreshed.last_updated
    and collections.last_updated > last_refreshed.last_updated
)
select contracts.* from contracts, displayed
where contracts.id = displayed.contract_id and contracts.deleted = false;

-- name: GetFollowersByUserIdBatch :batchmany
SELECT u.* FROM follows f
    INNER JOIN users u ON f.follower = u.id
    WHERE f.followee = $1 AND f.deleted = false
    ORDER BY f.last_updated DESC;

-- name: GetFollowingByUserIdBatch :batchmany
SELECT u.* FROM follows f
    INNER JOIN users u ON f.followee = u.id
    WHERE f.follower = $1 AND f.deleted = false
    ORDER BY f.last_updated DESC;

-- name: GetTokensByWalletIdsBatch :batchmany
select sqlc.embed(t), sqlc.embed(td)
from tokens t
join tokens td on t.token_definition_id = td.id
where t.owned_by_wallets && $1 and t.displayable and t.deleted = false and td.deleted = false
order by t.created_at desc, td.name desc, t.id desc;

-- name: GetTokensByContractIdPaginate :many
select sqlc.embed(t), sqlc.embed(td), sqlc.embed(c) from tokens t
    join token_definitions td on t.token_definition_id = td.id
    join users u on u.id = t.owner_user_id
    join contracts c on t.contract_id = c.id
    where (c.id = $1 or c.parent_id = $1)
    and t.displayable
    and t.deleted = false
    and c.deleted = false
    and td.deleted = false
    and (not @gallery_users_only::bool or u.universal = false)
    and (u.universal,t.created_at,t.id) < (@cur_before_universal, @cur_before_time::timestamptz, @cur_before_id)
    and (u.universal,t.created_at,t.id) > (@cur_after_universal, @cur_after_time::timestamptz, @cur_after_id)
    order by case when @paging_forward::bool then (u.universal,t.created_at,t.id) end asc,
             case when not @paging_forward::bool then (u.universal,t.created_at,t.id) end desc
    limit $2;

-- name: CountTokensByContractId :one
select count(*)
from tokens
join users on users.id = tokens.owner_user_id
join contracts on tokens.contract_id = contracts.id
where (contracts.id = @id or contracts.parent_id = @id)
  and (not @gallery_users_only::bool or users.universal = false) and tokens.deleted = false and contracts.deleted = false
  and tokens.displayable;

-- name: GetOwnersByContractIdBatchPaginate :batchmany
-- Note: sqlc has trouble recognizing that the output of the "select distinct" subquery below will
--       return complete rows from the users table. As a workaround, aliasing the subquery to
--       "users" seems to fix the issue (along with aliasing the users table inside the subquery
--       to "u" to avoid confusion -- otherwise, sqlc creates a custom row type that includes
--       all users.* fields twice).
select users.* from (
    select distinct on (u.id) u.* from users u, tokens t, contracts c
        where t.owner_user_id = u.id
        and t.displayable
        and t.contract_id = c.id and (c.id = @id or c.parent_id = @id)
        and (not @gallery_users_only::bool or u.universal = false)
        and t.deleted = false and u.deleted = false and c.deleted = false
    ) as users
    where (users.universal,users.created_at,users.id) < (@cur_before_universal, @cur_before_time::timestamptz, @cur_before_id)
    and (users.universal,users.created_at,users.id) > (@cur_after_universal, @cur_after_time::timestamptz, @cur_after_id)
    order by case when @paging_forward::bool then (users.universal,users.created_at,users.id) end asc,
         case when not @paging_forward::bool then (users.universal,users.created_at,users.id) end desc limit sqlc.narg('limit');


-- name: CountOwnersByContractId :one
select count(distinct users.id) from users, tokens, contracts
    where (contracts.id = @id or contracts.parent_id = @id)
    and tokens.contract_id = contracts.id
    and tokens.owner_user_id = users.id
    and tokens.displayable
    and (not @gallery_users_only::bool or users.universal = false)
    and tokens.deleted = false and users.deleted = false and contracts.deleted = false;

-- name: GetTokenOwnerByID :one
select u.* from tokens t
    join users u on u.id = t.owner_user_id
    where t.id = $1 and t.displayable and t.deleted = false and u.deleted = false;

-- name: GetTokenOwnerByIDBatch :batchone
select u.* from tokens t
    join users u on u.id = t.owner_user_id
    where t.id = $1 and t.displayable and t.deleted = false and u.deleted = false;

-- name: GetPreviewURLsByContractIdAndUserId :many
select coalesce(nullif(tm.media->>'thumbnail_url', ''), nullif(tm.media->>'media_url', ''))::varchar as thumbnail_url
from tokens t
join token_definitions td on t.token_definition_id = td.id
join token_medias tm on td.token_media_id = tm.id
where t.owner_user_id = @owner_id
	and t.contract_id = @contract_id
	and t.displayable
	and (tm.media ->> 'thumbnail_url' != '' or tm.media->>'media_type' = 'image')
	and not t.deleted
	and not td.deleted
	and not tm.deleted
	and tm.active
order by t.id limit 3;

-- name: GetTokensByUserIdBatch :batchmany
select sqlc.embed(t), sqlc.embed(td), sqlc.embed(c)
from tokens t
join token_definitions td on t.token_definition_id = td.id
join contracts c on c.id = td.contract_id
where t.owner_user_id = @owner_user_id
    and t.deleted = false
    and t.displayable
    and ((@include_holder::bool and t.is_holder_token) or (@include_creator::bool and t.is_creator_token))
    and td.deleted = false
    and c.deleted = false
order by t.created_at desc, td.name desc, t.id desc;

-- name: CreateUserEvent :one
INSERT INTO events (id, actor_id, action, resource_type_id, user_id, subject_id, post_id, comment_id, feed_event_id, mention_id, data, group_id, caption) VALUES ($1, $2, $3, $4, $5, $5, sqlc.narg('post'), sqlc.narg('comment'), sqlc.narg('feed_event'), sqlc.narg('mention'), $6, $7, $8) RETURNING *;

-- name: CreateTokenEvent :one
INSERT INTO events (id, actor_id, action, resource_type_id, token_id, subject_id, data, group_id, caption, gallery_id, collection_id) VALUES ($1, $2, $3, $4, $5, $5, $6, $7, $8, sqlc.narg('gallery'), sqlc.narg('collection')) RETURNING *;

-- name: CreateCollectionEvent :one
INSERT INTO events (id, actor_id, action, resource_type_id, collection_id, subject_id, data, caption, group_id, gallery_id) VALUES ($1, $2, $3, $4, $5, $5, $6, $7, $8, $9) RETURNING *;

-- name: CreateGalleryEvent :one
INSERT INTO events (id, actor_id, action, resource_type_id, gallery_id, subject_id, data, external_id, group_id, caption) VALUES ($1, $2, $3, $4, $5, $5, $6, $7, $8, $9) RETURNING *;

-- name: CreateContractEvent :one
INSERT INTO events (id, actor_id, action, resource_type_id, contract_id, subject_id, post_id, comment_id, feed_event_id, mention_id, data, group_id, caption) VALUES ($1, $2, $3, $4, $5, $5, sqlc.narg('post'), sqlc.narg('comment'), sqlc.narg('feed_event'), sqlc.narg('mention'), $6, $7, $8) RETURNING *;

-- name: CreatePostEvent :one
INSERT INTO events (id, actor_id, action, resource_type_id, user_id, subject_id, post_id) VALUES ($1, $2, $3, $4, $5, $6, $7) RETURNING *;

-- name: CreateAdmireEvent :one
INSERT INTO events (id, actor_id, action, resource_type_id, admire_id, feed_event_id, post_id, token_id, subject_id, data, group_id, caption) VALUES ($1, $2, $3, $4, $5, sqlc.narg('feed_event'), sqlc.narg('post'), sqlc.narg('token'), $6, $7, $8, $9) RETURNING *;

-- name: CreateCommentEvent :one
INSERT INTO events (id, actor_id, action, resource_type_id, comment_id, feed_event_id, post_id, mention_id, subject_id, data, group_id, caption) VALUES ($1, $2, $3, $4, $5, sqlc.narg('feed_event'), sqlc.narg('post'), sqlc.narg('mention'), $6, $7, $8, $9) RETURNING *;

-- name: GetEvent :one
SELECT * FROM events WHERE id = $1 AND deleted = false;

-- name: GetEventsInWindow :many
with recursive activity as (
    select * from events where events.id = $1 and deleted = false
    union
    select e.* from events e, activity a
    where e.actor_id = a.actor_id
        and e.action = any(@actions)
        and e.created_at < a.created_at
        and e.created_at >= a.created_at - make_interval(secs => $2)
        and e.deleted = false
        and e.caption is null
        and (not @include_subject::bool or e.subject_id = a.subject_id)
)
select * from events where id = any(select id from activity) order by (created_at, id) asc;

-- name: GetGalleryEventsInWindow :many
with recursive activity as (
    select * from events where events.id = $1 and deleted = false
    union
    select e.* from events e, activity a
    where e.actor_id = a.actor_id
        and e.action = any(@actions)
        and e.gallery_id = @gallery_id
        and e.created_at < a.created_at
        and e.created_at >= a.created_at - make_interval(secs => $2)
        and e.deleted = false
        and e.caption is null
        and (not @include_subject::bool or e.subject_id = a.subject_id)
)
select * from events where id = any(select id from activity) order by (created_at, id) asc;

-- name: GetEventsInGroup :many
select * from events where group_id = @group_id and deleted = false order by(created_at, id) asc;

-- name: GetActorForGroup :one
select actor_id from events where group_id = @group_id and deleted = false order by(created_at, id) asc limit 1;

-- name: HasLaterGroupedEvent :one
select exists(
  select 1 from events where deleted = false
  and group_id = @group_id
  and id > @event_id
);

-- name: IsActorActionActive :one
select exists(
  select 1 from events where deleted = false
  and actor_id = $1
  and action = any(@actions)
  and created_at > @window_start and created_at <= @window_end
);

-- name: IsActorSubjectActive :one
select exists(
  select 1 from events where deleted = false
  and actor_id = $1
  and subject_id = $2
  and created_at > @window_start and created_at <= @window_end
);

-- name: IsActorGalleryActive :one
select exists(
  select 1 from events where deleted = false
  and actor_id = $1
  and gallery_id = $2
  and created_at > @window_start and created_at <= @window_end
);


-- name: IsActorSubjectActionActive :one
select exists(
  select 1 from events where deleted = false
  and actor_id = $1
  and subject_id = $2
  and action = any(@actions)
  and created_at > @window_start and created_at <= @window_end
);

-- name: PaginateGlobalFeed :many
SELECT *
FROM feed_entities
WHERE (created_at, id) < (sqlc.arg('cur_before_time'), sqlc.arg('cur_before_id'))
        AND (created_at, id) > (sqlc.arg('cur_after_time'), sqlc.arg('cur_after_id'))
ORDER BY 
    CASE WHEN sqlc.arg('paging_forward')::bool THEN (created_at, id) END ASC,
    CASE WHEN NOT sqlc.arg('paging_forward')::bool THEN (created_at, id) END DESC
LIMIT sqlc.arg('limit');

-- name: PaginatePersonalFeedByUserID :many
select fe.* from feed_entities fe, follows fl
    where fl.deleted = false
      and fe.actor_id = fl.followee
      and fl.follower = sqlc.arg('follower')
      and (fe.created_at, fe.id) < (sqlc.arg('cur_before_time'), sqlc.arg('cur_before_id'))
      and (fe.created_at, fe.id) > (sqlc.arg('cur_after_time'), sqlc.arg('cur_after_id'))
order by
    case when sqlc.arg('paging_forward')::bool then (fe.created_at, fe.id) end asc,
    case when not sqlc.arg('paging_forward')::bool then (fe.created_at, fe.id) end desc
limit sqlc.arg('limit');

-- name: PaginatePostsByUserID :many
select *
from posts
where actor_id = sqlc.arg('user_id')
        and (created_at, id) < (sqlc.arg('cur_before_time'), sqlc.arg('cur_before_id'))
        and (created_at, id) > (sqlc.arg('cur_after_time'), sqlc.arg('cur_after_id'))
        and not posts.deleted
order by
    case when sqlc.arg('paging_forward')::bool then (created_at, id) end asc,
    case when not sqlc.arg('paging_forward')::bool then (created_at, id) end desc
limit sqlc.arg('limit');

-- name: CountPostsByUserID :one
select count(*) from posts where actor_id = $1 and not posts.deleted;

-- name: PaginatePostsByContractID :batchmany
SELECT posts.*
FROM posts
WHERE sqlc.arg('contract_id') = ANY(posts.contract_ids)
AND posts.deleted = false
AND (posts.created_at, posts.id) < (sqlc.arg('cur_before_time'), sqlc.arg('cur_before_id'))
AND (posts.created_at, posts.id) > (sqlc.arg('cur_after_time'), sqlc.arg('cur_after_id'))
ORDER BY
    CASE WHEN sqlc.arg('paging_forward')::bool THEN (posts.created_at, posts.id) END ASC,
    CASE WHEN NOT sqlc.arg('paging_forward')::bool THEN (posts.created_at, posts.id) END DESC
LIMIT sqlc.arg('limit');

-- name: PaginatePostsByContractIDAndProjectID :many
with valid_post_ids as (
    SELECT distinct on (posts.id) posts.id
    FROM posts
        JOIN tokens on tokens.id = ANY(posts.token_ids)
            and tokens.displayable
            and tokens.deleted = false
        JOIN token_definitions on token_definitions.id = tokens.token_definition_id
            and token_definitions.contract_id = sqlc.arg('contract_id')
            and ('x' || lpad(substring(token_definitions.token_id, 1, 16), 16, '0'))::bit(64)::bigint / 1000000 = sqlc.arg('project_id_int')::int
            and token_definitions.deleted = false
    WHERE sqlc.arg('contract_id') = ANY(posts.contract_ids)
      AND posts.deleted = false
)
SELECT posts.* from posts
    join valid_post_ids on posts.id = valid_post_ids.id
WHERE (posts.created_at, posts.id) < (sqlc.arg('cur_before_time'), sqlc.arg('cur_before_id'))
  AND (posts.created_at, posts.id) > (sqlc.arg('cur_after_time'), sqlc.arg('cur_after_id'))
ORDER BY
    CASE WHEN sqlc.arg('paging_forward')::bool THEN (posts.created_at, posts.id) END ASC,
    CASE WHEN NOT sqlc.arg('paging_forward')::bool THEN (posts.created_at, posts.id) END DESC
LIMIT sqlc.arg('limit');

-- name: CountPostsByContractID :one
select count(*)
from posts
where sqlc.arg('contract_id') = any(posts.contract_ids)
and posts.deleted = false;

-- name: GetFeedEventsByIds :many
SELECT * FROM feed_events WHERE id = ANY(@ids::varchar(255)[]) AND deleted = false;

-- name: GetPostsByIds :many
select posts.*
from posts
join unnest(@post_ids::varchar(255)[]) with ordinality t(id, pos) using(id)
where not posts.deleted
order by pos asc;

-- name: GetEventByIdBatch :batchone
SELECT * FROM feed_events WHERE id = $1 AND deleted = false;

-- name: GetPostByIdBatch :batchone
SELECT * FROM posts WHERE id = $1 AND deleted = false;

-- name: GetPostByID :one
SELECT * FROM posts WHERE id = $1 AND deleted = false;

-- name: CreateFeedEvent :one
INSERT INTO feed_events (id, owner_id, action, data, event_time, event_ids, group_id, caption) VALUES ($1, $2, $3, $4, $5, $6, $7, $8) RETURNING *;

-- name: IsFeedEventExistsForGroup :one
SELECT exists(
  SELECT 1 FROM feed_events WHERE deleted = false
  AND group_id = $1
);

-- name: UpdateFeedEventCaptionByGroup :one
UPDATE feed_events SET caption = (select caption from events where events.group_id = $1) WHERE group_id = $1 AND deleted = false returning *;

-- name: GetLastFeedEventForUser :one
select * from feed_events where deleted = false
    and owner_id = $1
    and action = any(@actions)
    and event_time < $2
    order by event_time desc
    limit 1;

-- name: GetLastFeedEventForToken :one
select * from feed_events where deleted = false
    and owner_id = $1
    and action = any(@actions)
    and data ->> 'token_id' = @token_id::varchar
    and event_time < $2
    order by event_time desc
    limit 1;

-- name: GetLastFeedEventForCollection :one
select * from feed_events where deleted = false
    and owner_id = $1
    and action = any(@actions)
    and data ->> 'collection_id' = @collection_id
    and event_time < $2
    order by event_time desc
    limit 1;

-- name: IsFeedUserActionBlocked :one
SELECT EXISTS(SELECT 1 FROM feed_blocklist WHERE user_id = $1 AND (action = $2 or action = '') AND deleted = false);

-- name: BlockUserFromFeed :exec
INSERT INTO feed_blocklist (id, user_id, action) VALUES ($1, $2, $3);

-- name: UnblockUserFromFeed :exec
UPDATE feed_blocklist SET deleted = true WHERE user_id = $1;

-- name: GetAdmireByAdmireID :one
SELECT * FROM admires WHERE id = $1 AND deleted = false;

-- name: GetAdmiresByAdmireIDs :many
SELECT * from admires WHERE id = ANY(@admire_ids) AND deleted = false;

-- name: GetAdmireByAdmireIDBatch :batchone
SELECT * FROM admires WHERE id = $1 AND deleted = false;

-- name: GetAdmiresByActorID :many
SELECT * FROM admires WHERE actor_id = $1 AND deleted = false ORDER BY created_at DESC;

-- name: GetAdmiresByActorIDBatch :batchmany
SELECT * FROM admires WHERE actor_id = $1 AND deleted = false ORDER BY created_at DESC;

-- name: PaginateAdmiresByFeedEventIDBatch :batchmany
SELECT * FROM admires WHERE feed_event_id = sqlc.arg('feed_event_id') AND deleted = false
    AND (created_at, id) < (sqlc.arg('cur_before_time'), sqlc.arg('cur_before_id')) AND (created_at, id) > (sqlc.arg('cur_after_time'), sqlc.arg('cur_after_id'))
    ORDER BY CASE WHEN sqlc.arg('paging_forward')::bool THEN (created_at, id) END ASC,
             CASE WHEN NOT sqlc.arg('paging_forward')::bool THEN (created_at, id) END DESC
    LIMIT sqlc.arg('limit');

-- name: CountAdmiresByFeedEventIDBatch :batchone
SELECT count(*) FROM admires WHERE feed_event_id = $1 AND deleted = false;

-- name: PaginateAdmiresByPostIDBatch :batchmany
SELECT * FROM admires WHERE post_id = sqlc.arg('post_id') AND deleted = false
    AND (created_at, id) < (sqlc.arg('cur_before_time'), sqlc.arg('cur_before_id')) AND (created_at, id) > (sqlc.arg('cur_after_time'), sqlc.arg('cur_after_id'))
    ORDER BY CASE WHEN sqlc.arg('paging_forward')::bool THEN (created_at, id) END ASC,
             CASE WHEN NOT sqlc.arg('paging_forward')::bool THEN (created_at, id) END DESC
    LIMIT sqlc.arg('limit');

-- name: CountAdmiresByPostIDBatch :batchone
SELECT count(*) FROM admires WHERE post_id = $1 AND deleted = false;

-- name: PaginateAdmiresByTokenIDBatch :batchmany
SELECT * FROM admires WHERE token_id = sqlc.arg('token_id') AND (not @only_for_actor::bool or actor_id = @actor_id) AND deleted = false
    AND (created_at, id) < (sqlc.arg('cur_before_time'), sqlc.arg('cur_before_id')) AND (created_at, id) > (sqlc.arg('cur_after_time'), sqlc.arg('cur_after_id'))
    ORDER BY CASE WHEN sqlc.arg('paging_forward')::bool THEN (created_at, id) END ASC,
             CASE WHEN NOT sqlc.arg('paging_forward')::bool THEN (created_at, id) END DESC
    LIMIT sqlc.arg('limit');

-- name: CountAdmiresByTokenIDBatch :batchone
SELECT count(*) FROM admires WHERE token_id = $1 AND deleted = false;

-- name: GetCommentByCommentID :one
SELECT * FROM comments WHERE id = $1 AND deleted = false;

-- name: GetCommentsByCommentIDs :many
SELECT * from comments WHERE id = ANY(@comment_ids) AND deleted = false;

-- name: GetCommentByCommentIDBatch :batchone
SELECT * FROM comments WHERE id = $1 AND deleted = false; 

-- name: PaginateCommentsByFeedEventIDBatch :batchmany
SELECT * FROM comments WHERE feed_event_id = sqlc.arg('feed_event_id') AND reply_to is null AND deleted = false
    AND (created_at, id) < (sqlc.arg('cur_before_time'), sqlc.arg('cur_before_id'))
    AND (created_at, id) > (sqlc.arg('cur_after_time'), sqlc.arg('cur_after_id'))
    ORDER BY CASE WHEN sqlc.arg('paging_forward')::bool THEN (created_at, id) END ASC,
             CASE WHEN NOT sqlc.arg('paging_forward')::bool THEN (created_at, id) END DESC
    LIMIT sqlc.arg('limit');

-- name: CountCommentsByFeedEventIDBatch :batchone
SELECT count(*) FROM comments WHERE feed_event_id = sqlc.arg('feed_event_id') AND reply_to is null AND deleted = false;

-- name: PaginateCommentsByPostIDBatch :batchmany
SELECT * FROM comments WHERE post_id = sqlc.arg('post_id') AND reply_to is null AND deleted = false
    AND (created_at, id) < (sqlc.arg('cur_before_time'), sqlc.arg('cur_before_id'))
    AND (created_at, id) > (sqlc.arg('cur_after_time'), sqlc.arg('cur_after_id'))
    ORDER BY CASE WHEN sqlc.arg('paging_forward')::bool THEN (created_at, id) END ASC,
             CASE WHEN NOT sqlc.arg('paging_forward')::bool THEN (created_at, id) END DESC
    LIMIT sqlc.arg('limit');

-- name: PaginateRepliesByCommentIDBatch :batchmany
SELECT * FROM comments WHERE 
    (
        (SELECT reply_to FROM comments WHERE comments.id = sqlc.arg('comment_id')) IS NULL 
        AND top_level_comment_id = sqlc.arg('comment_id') 
    ) 
    OR 
    ( 
        (SELECT reply_to FROM comments WHERE id = sqlc.arg('comment_id')) IS NOT NULL 
        AND reply_to = sqlc.arg('comment_id') 
    ) AND deleted = false
    AND (comments.created_at, comments.id) < (sqlc.arg('cur_before_time'), sqlc.arg('cur_before_id'))
    AND (comments.created_at, comments.id) > (sqlc.arg('cur_after_time'), sqlc.arg('cur_after_id'))
    ORDER BY CASE WHEN sqlc.arg('paging_forward')::bool THEN (created_at, id) END ASC,
             CASE WHEN NOT sqlc.arg('paging_forward')::bool THEN (created_at, id) END DESC
    LIMIT sqlc.arg('limit');

-- name: CountCommentsByPostIDBatch :batchone
SELECT count(*) FROM comments WHERE post_id = sqlc.arg('post_id') AND reply_to is null AND deleted = false;

-- name: CountRepliesByCommentIDBatch :batchone
SELECT count(*) FROM comments WHERE 
    (reply_to is null and top_level_comment_id = sqlc.arg('comment_id')) 
        or 
        (reply_to is not null and reply_to = sqlc.arg('comment_id')) AND deleted = false;

-- name: GetUserNotifications :many
SELECT * FROM notifications WHERE owner_id = $1 AND deleted = false
    AND (created_at, id) < (@cur_before_time, @cur_before_id)
    AND (created_at, id) > (@cur_after_time, @cur_after_id)
    ORDER BY CASE WHEN @paging_forward::bool THEN (created_at, id) END ASC,
             CASE WHEN NOT @paging_forward::bool THEN (created_at, id) END DESC
    LIMIT $2;

-- name: GetUserUnseenNotifications :many
SELECT * FROM notifications WHERE owner_id = $1 AND deleted = false AND seen = false
    AND (created_at, id) < (@cur_before_time, @cur_before_id)
    AND (created_at, id) > (@cur_after_time, @cur_after_id)
    ORDER BY CASE WHEN @paging_forward::bool THEN (created_at, id) END ASC,
             CASE WHEN NOT @paging_forward::bool THEN (created_at, id) END DESC
    LIMIT $2;

-- name: GetRecentUnseenNotifications :many
SELECT * FROM notifications WHERE owner_id = @owner_id AND deleted = false AND seen = false and created_at > @created_after order by created_at desc limit @lim;

-- name: GetUserNotificationsBatch :batchmany
SELECT * FROM notifications WHERE owner_id = sqlc.arg('owner_id') AND deleted = false
    AND (created_at, id) < (sqlc.arg('cur_before_time'), sqlc.arg('cur_before_id'))
    AND (created_at, id) > (sqlc.arg('cur_after_time'), sqlc.arg('cur_after_id'))
    ORDER BY CASE WHEN sqlc.arg('paging_forward')::bool THEN (created_at, id) END ASC,
             CASE WHEN NOT sqlc.arg('paging_forward')::bool THEN (created_at, id) END DESC
    LIMIT sqlc.arg('limit');

-- name: CountUserNotifications :one
SELECT count(*) FROM notifications WHERE owner_id = $1 AND deleted = false;

-- name: CountUserUnseenNotifications :one
SELECT count(*) FROM notifications WHERE owner_id = $1 AND deleted = false AND seen = false;

-- name: GetNotificationByID :one
SELECT * FROM notifications WHERE id = $1 AND deleted = false;

-- name: GetNotificationByIDBatch :batchone
SELECT * FROM notifications WHERE id = $1 AND deleted = false;

-- name: GetMostRecentNotificationByOwnerIDForAction :one
select * from notifications
    where owner_id = $1
    and action = $2
    and deleted = false
    and (not @only_for_feed_event::bool or feed_event_id = $3)
    and (not @only_for_post::bool or post_id = $4)
    order by created_at desc
    limit 1;

-- name: GetMostRecentNotificationByOwnerIDTokenIDForAction :one
select * from notifications
    where owner_id = $1
    and token_id = $2
    and action = $3
    and deleted = false
    and (not @only_for_feed_event::bool or feed_event_id = $4)
    and (not @only_for_post::bool or post_id = $5)
    order by created_at desc
    limit 1;

-- name: GetNotificationsByOwnerIDForActionAfter :many
SELECT * FROM notifications
    WHERE owner_id = $1 AND action = $2 AND deleted = false AND created_at > @created_after
    ORDER BY created_at DESC;

-- name: CreateAdmireNotification :one
INSERT INTO notifications (id, owner_id, action, data, event_ids, feed_event_id, post_id, token_id) VALUES ($1, $2, $3, $4, $5, sqlc.narg('feed_event'), sqlc.narg('post'), sqlc.narg('token')) RETURNING *;

-- name: CreateCommentNotification :one
INSERT INTO notifications (id, owner_id, action, data, event_ids, feed_event_id, post_id, comment_id) VALUES ($1, $2, $3, $4, $5, sqlc.narg('feed_event'), sqlc.narg('post'), $6) RETURNING *;

-- name: CreateContractNotification :one
INSERT INTO notifications (id, owner_id, action, data, event_ids, feed_event_id, post_id, comment_id, contract_id, mention_id) VALUES ($1, $2, $3, $4, $5, sqlc.narg('feed_event'), sqlc.narg('post'), sqlc.narg('comment'), $6, $7) RETURNING *;

-- name: CreateUserPostedYourWorkNotification :one
INSERT INTO notifications (id, owner_id, action, data, event_ids, post_id, contract_id) VALUES ($1, $2, $3, $4, $5, sqlc.narg('post'), $6) RETURNING *;

-- name: CountFollowersByUserID :one
SELECT count(*) FROM follows WHERE followee = $1 AND deleted = false;

-- name: CreateUserPostedFirstPostNotifications :many
WITH 
follower_with_row_number AS (
    SELECT follower, row_number() OVER () AS rn
    FROM follows
    WHERE followee = @actor_id AND deleted = false
),
id_with_row_number AS (
    SELECT unnest(@ids::varchar(255)[]) AS id, row_number() OVER (ORDER BY unnest(@ids::varchar(255)[])) AS rn
)
INSERT INTO notifications (id, owner_id, action, data, event_ids, post_id)
SELECT 
    i.id, 
    f.follower, 
    $1, 
    $2, 
    $3, 
    $4
FROM 
    id_with_row_number i
JOIN 
    follower_with_row_number f ON i.rn = f.rn
RETURNING *;

-- name: CreateSimpleNotification :one
INSERT INTO notifications (id, owner_id, action, data, event_ids) VALUES ($1, $2, $3, $4, $5) RETURNING *;

-- name: CreateTokenNotification :one
INSERT INTO notifications (id, owner_id, action, data, event_ids, token_id, amount) VALUES ($1, $2, $3, $4, $5, $6, $7) RETURNING *;

-- name: CreateMentionUserNotification :one
INSERT INTO notifications (id, owner_id, action, data, event_ids, feed_event_id, post_id, comment_id, mention_id) VALUES ($1, $2, $3, $4, $5, sqlc.narg('feed_event'), sqlc.narg('post'), sqlc.narg('comment'), $6) RETURNING *;

-- name: CreateViewGalleryNotification :one
INSERT INTO notifications (id, owner_id, action, data, event_ids, gallery_id) VALUES ($1, $2, $3, $4, $5, $6) RETURNING *;

-- name: UpdateNotification :exec
UPDATE notifications SET data = $2, event_ids = event_ids || $3, amount = $4, last_updated = now(), seen = false WHERE id = $1 AND deleted = false AND NOT amount = $4;

-- name: UpdateNotificationSettingsByID :exec
UPDATE users SET notification_settings = $2 WHERE id = $1;

-- name: ClearNotificationsForUser :many
UPDATE notifications SET seen = true WHERE owner_id = $1 AND seen = false RETURNING *;

-- name: PaginateInteractionsByFeedEventIDBatch :batchmany
SELECT interactions.created_At, interactions.id, interactions.tag FROM (
    SELECT t.created_at, t.id, sqlc.arg('admire_tag')::int as tag FROM admires t WHERE sqlc.arg('admire_tag') != 0 AND t.feed_event_id = sqlc.arg('feed_event_id') AND t.deleted = false
        AND (sqlc.arg('admire_tag'), t.created_at, t.id) < (sqlc.arg('cur_before_tag')::int, sqlc.arg('cur_before_time'), sqlc.arg('cur_before_id')) AND (sqlc.arg('admire_tag'), t.created_at, t.id) > (sqlc.arg('cur_after_tag')::int, sqlc.arg('cur_after_time'), sqlc.arg('cur_after_id'))
                                                                    UNION
    SELECT t.created_at, t.id, sqlc.arg('comment_tag')::int as tag FROM comments t WHERE sqlc.arg('comment_tag') != 0 AND t.feed_event_id = sqlc.arg('feed_event_id') AND t.reply_to is null AND t.deleted = false
        AND (sqlc.arg('comment_tag'), t.created_at, t.id) < (sqlc.arg('cur_before_tag')::int, sqlc.arg('cur_before_time'), sqlc.arg('cur_before_id')) AND (sqlc.arg('comment_tag'), t.created_at, t.id) > (sqlc.arg('cur_after_tag')::int, sqlc.arg('cur_after_time'), sqlc.arg('cur_after_id'))
) as interactions

ORDER BY CASE WHEN sqlc.arg('paging_forward')::bool THEN (tag, created_at, id) END ASC,
         CASE WHEN NOT sqlc.arg('paging_forward')::bool THEN (tag, created_at, id) END DESC
LIMIT sqlc.arg('limit');

-- name: CountInteractionsByFeedEventIDBatch :batchmany
SELECT count(*), sqlc.arg('admire_tag')::int as tag FROM admires t WHERE sqlc.arg('admire_tag') != 0 AND t.feed_event_id = sqlc.arg('feed_event_id') AND t.deleted = false
                                                        UNION
SELECT count(*), sqlc.arg('comment_tag')::int as tag FROM comments t WHERE sqlc.arg('comment_tag') != 0 AND t.feed_event_id = sqlc.arg('feed_event_id') AND t.reply_to is null AND t.deleted = false;

-- name: PaginateInteractionsByPostIDBatch :batchmany
SELECT interactions.created_At, interactions.id, interactions.tag FROM (
    SELECT t.created_at, t.id, sqlc.arg('admire_tag')::int as tag FROM admires t WHERE sqlc.arg('admire_tag') != 0 AND t.post_id = sqlc.arg('post_id') AND t.deleted = false
        AND (sqlc.arg('admire_tag'), t.created_at, t.id) < (sqlc.arg('cur_before_tag')::int, sqlc.arg('cur_before_time'), sqlc.arg('cur_before_id')) AND (sqlc.arg('admire_tag'), t.created_at, t.id) > (sqlc.arg('cur_after_tag')::int, sqlc.arg('cur_after_time'), sqlc.arg('cur_after_id'))
                                                                    UNION
    SELECT t.created_at, t.id, sqlc.arg('comment_tag')::int as tag FROM comments t WHERE sqlc.arg('comment_tag') != 0 AND t.post_id = sqlc.arg('post_id') AND t.reply_to is null AND t.deleted = false
        AND (sqlc.arg('comment_tag'), t.created_at, t.id) < (sqlc.arg('cur_before_tag')::int, sqlc.arg('cur_before_time'), sqlc.arg('cur_before_id')) AND (sqlc.arg('comment_tag'), t.created_at, t.id) > (sqlc.arg('cur_after_tag')::int, sqlc.arg('cur_after_time'), sqlc.arg('cur_after_id'))
) as interactions

ORDER BY CASE WHEN sqlc.arg('paging_forward')::bool THEN (tag, created_at, id) END ASC,
         CASE WHEN NOT sqlc.arg('paging_forward')::bool THEN (tag, created_at, id) END DESC
LIMIT sqlc.arg('limit');

-- name: CountInteractionsByPostIDBatch :batchmany
SELECT count(*), sqlc.arg('admire_tag')::int as tag FROM admires t WHERE sqlc.arg('admire_tag') != 0 AND t.post_id = sqlc.arg('post_id') AND t.deleted = false
                                                        UNION
SELECT count(*), sqlc.arg('comment_tag')::int as tag FROM comments t WHERE sqlc.arg('comment_tag') != 0 AND t.post_id = sqlc.arg('post_id') AND t.reply_to is null AND t.deleted = false;

-- name: GetAdmireByActorIDAndFeedEventID :batchone
SELECT * FROM admires WHERE actor_id = $1 AND feed_event_id = $2 AND deleted = false;

-- name: GetAdmireByActorIDAndPostID :batchone
SELECT * FROM admires WHERE actor_id = $1 AND post_id = $2 AND deleted = false;

-- name: GetAdmireByActorIDAndTokenID :batchone
SELECT * FROM admires WHERE actor_id = $1 AND token_id = $2 AND deleted = false;

-- name: InsertPost :one
insert into posts(id, token_ids, contract_ids, actor_id, caption, created_at) values ($1, $2, $3, $4, $5, now()) returning id;

-- name: DeletePostByID :exec
update posts set deleted = true where id = $1;

-- for some reason this query will not allow me to use @tags for $1
-- name: GetUsersWithEmailNotificationsOnForEmailType :many
select * from pii.user_view
    where (email_unsubscriptions->>'all' = 'false' or email_unsubscriptions->>'all' is null)
    and (email_unsubscriptions->>sqlc.arg(email_unsubscription)::varchar = 'false' or email_unsubscriptions->>sqlc.arg(email_unsubscription)::varchar is null)
    and deleted = false and pii_email_address is not null and email_verified = $1
    and (created_at, id) < (@cur_before_time, @cur_before_id)
    and (created_at, id) > (@cur_after_time, @cur_after_id)
    order by case when @paging_forward::bool then (created_at, id) end asc,
             case when not @paging_forward::bool then (created_at, id) end desc
    limit $2;

-- name: GetUsersWithEmailNotificationsOn :many
-- TODO: Does not appear to be used
select * from pii.user_view
    where (email_unsubscriptions->>'all' = 'false' or email_unsubscriptions->>'all' is null)
    and deleted = false and pii_email_address is not null and email_verified = $1
    and (created_at, id) < (@cur_before_time, @cur_before_id)
    and (created_at, id) > (@cur_after_time, @cur_after_id)
    order by case when @paging_forward::bool then (created_at, id) end asc,
             case when not @paging_forward::bool then (created_at, id) end desc
    limit $2;

-- name: GetUsersWithRolePaginate :many
select u.* from users u, user_roles ur where u.deleted = false and ur.deleted = false
    and u.id = ur.user_id and ur.role = @role
    and (u.username_idempotent, u.id) < (@cur_before_key::varchar, @cur_before_id)
    and (u.username_idempotent, u.id) > (@cur_after_key::varchar, @cur_after_id)
    order by case when @paging_forward::bool then (u.username_idempotent, u.id) end asc,
             case when not @paging_forward::bool then (u.username_idempotent, u.id) end desc
    limit $1;

-- name: GetUsersByPositionPaginate :many
select u.* from users u join unnest(@user_ids::text[]) with ordinality t(id, pos) using(id) where u.deleted = false
  and t.pos > @cur_before_pos::int
  and t.pos < @cur_after_pos::int
  order by case when @paging_forward::bool then t.pos end desc,
          case when not @paging_forward::bool then t.pos end asc
  limit sqlc.arg('limit');

-- name: UpdateUserVerificationStatus :exec
UPDATE users SET email_verified = $2 WHERE id = $1;

-- name: UpdateUserEmail :exec
with upsert_pii as (
    insert into pii.for_users (user_id, pii_email_address) values (@user_id, @email_address)
        on conflict (user_id) do update set pii_email_address = excluded.pii_email_address
),

upsert_metadata as (
    insert into dev_metadata_users (user_id, has_email_address) values (@user_id, (@email_address is not null))
        on conflict (user_id) do update set has_email_address = excluded.has_email_address
)

update users set email_verified = @email_verification_status where users.id = @user_id;

-- name: UpdateUserEmailUnsubscriptions :exec
UPDATE users SET email_unsubscriptions = $2 WHERE id = $1;

-- name: UpdateUserPrimaryWallet :exec
update users set primary_wallet_id = @wallet_id from wallets
    where users.id = @user_id and wallets.id = @wallet_id
    and wallets.id = any(users.wallets) and wallets.deleted = false;

-- name: GetUsersByChainAddresses :many
select users.*,wallets.address from users, wallets where wallets.address = ANY(@addresses::varchar[]) AND wallets.l1_chain = @l1_chain AND ARRAY[wallets.id] <@ users.wallets AND users.deleted = false AND wallets.deleted = false;

-- name: GetFeedEventByID :one
SELECT * FROM feed_events WHERE id = $1 AND deleted = false;

-- name: AddUserRoles :exec
insert into user_roles (id, user_id, role, created_at, last_updated)
select unnest(@ids::varchar[]), $1, unnest(@roles::varchar[]), now(), now()
on conflict (user_id, role) do update set deleted = false, last_updated = now();

-- name: DeleteUserRoles :exec
update user_roles set deleted = true, last_updated = now() where user_id = $1 and role = any(@roles);

-- name: GetUserRolesByUserId :many
with membership_roles(role) as (
    select (case when exists(
        select 1
        from tokens
        join token_definitions on tokens.token_definition_id = token_definitions.id
        where owner_user_id = @user_id
            and token_definitions.chain = @chain
            and token_definitions.contract_address = @membership_address
            and token_definitions.token_id = any(@membership_token_ids::varchar[])
            and tokens.displayable
            and not tokens.deleted
            and not token_definitions.deleted
    ) then @granted_membership_role else null end)::varchar
)
select role from user_roles where user_id = @user_id and deleted = false
union
select role from membership_roles where role is not null;

-- name: RedeemMerch :one
update merch set redeemed = true, token_id = @token_hex, last_updated = now() where id = (select m.id from merch m where m.object_type = @object_type and m.token_id is null and m.redeemed = false and m.deleted = false order by m.id limit 1) and token_id is null and redeemed = false returning discount_code;

-- name: GetMerchDiscountCodeByTokenID :one
select discount_code from merch where token_id = @token_hex and redeemed = true and deleted = false;

-- name: UpdateGalleryHidden :one
update galleries set hidden = @hidden, last_updated = now() where id = @id and deleted = false returning *;

-- name: UpdateGalleryPositions :exec
with updates as (
    select unnest(@gallery_ids::text[]) as id, unnest(@positions::text[]) as position
)
update galleries g set position = updates.position, last_updated = now() from updates where g.id = updates.id and deleted = false and g.owner_user_id = @owner_user_id;

-- name: UserHasDuplicateGalleryPositions :one
select exists(select position,count(*) from galleries where owner_user_id = $1 and deleted = false group by position having count(*) > 1);

-- name: UpdateGalleryInfo :exec
update galleries set name = case when @name_set::bool then @name else name end, description = case when @description_set::bool then @description else description end, last_updated = now() where id = @id and deleted = false;

-- name: UpdateGalleryCollections :exec
update galleries set collections = @collections, last_updated = now() where galleries.id = @gallery_id and galleries.deleted = false and (select count(*) from collections c where c.id = any(@collections) and c.gallery_id = @gallery_id and c.deleted = false) = cardinality(@collections);

-- name: UpdateUserFeaturedGallery :exec
update users set featured_gallery = @gallery_id, last_updated = now() from galleries where users.id = @user_id and galleries.id = @gallery_id and galleries.owner_user_id = @user_id and galleries.deleted = false;

-- name: GetGalleryTokenMediasByGalleryIDBatch :batchmany
select tm.*
from galleries g, collections c, tokens t, token_medias tm, token_definitions td
where
	g.id = $1
	and c.id = any(g.collections)
	and t.id = any(c.nfts)
    and t.owner_user_id = g.owner_user_id
    and t.displayable
    and t.token_definition_id = td.id
    and td.token_media_id = tm.id
    and not td.deleted
	and not g.deleted
	and not c.deleted
	and not t.deleted
	and not tm.deleted
	and (
		tm.media->>'thumbnail_url' is not null
		or (tm.media->>'media_type' = 'image' and tm.media->>'media_url' is not null)
	)
order by array_position(g.collections, c.id) , array_position(c.nfts, t.id)
limit 4;

-- name: DeleteCollections :exec
update collections set deleted = true, last_updated = now() where id = any(@ids::varchar[]);

-- name: UpdateCollectionsInfo :exec
with updates as (
    select unnest(@ids::varchar[]) as id, unnest(@names::varchar[]) as name, unnest(@collectors_notes::varchar[]) as collectors_note, unnest(@layouts::jsonb[]) as layout, unnest(@token_settings::jsonb[]) as token_settings, unnest(@hidden::bool[]) as hidden
)
update collections c set collectors_note = updates.collectors_note, layout = updates.layout, token_settings = updates.token_settings, hidden = updates.hidden, name = updates.name, last_updated = now(), version = 1 from updates where c.id = updates.id and c.deleted = false;

-- name: GetCollectionTokensByCollectionID :one
select nfts from collections where id = $1 and deleted = false;

-- name: UpdateCollectionTokens :exec
update collections set nfts = @nfts, last_updated = now() where id = @id and deleted = false;

-- name: CreateCollection :one
insert into collections (id, version, name, collectors_note, owner_user_id, gallery_id, layout, nfts, hidden, token_settings, created_at, last_updated) values (@id, 1, @name, @collectors_note, @owner_user_id, @gallery_id, @layout, @nfts, @hidden, @token_settings, now(), now()) returning id;

-- name: GetGalleryIDByCollectionID :one
select gallery_id from collections where id = $1 and deleted = false;

-- name: GetAllTimeTrendingUserIDs :many
select users.id
from events, galleries, users
left join legacy_views on users.id = legacy_views.user_id and legacy_views.deleted = false
where action = 'ViewedGallery'
  and events.gallery_id = galleries.id
  and users.id = galleries.owner_user_id
  and galleries.deleted = false
  and users.deleted = false
group by users.id
order by row_number() over(order by count(events.id) + coalesce(max(legacy_views.view_count), 0) desc, max(users.created_at) desc) asc
limit $1;

-- name: GetWindowedTrendingUserIDs :many
with viewers as (
  select gallery_id, count(distinct coalesce(actor_id, external_id)) viewer_count
  from events
  where action = 'ViewedGallery' and events.created_at >= @window_end
  group by gallery_id
),
edit_events as (
  select actor_id
  from events
  where action in (
    'CollectionCreated',
    'CollectorsNoteAddedToCollection',
    'CollectorsNoteAddedToToken',
    'TokensAddedToCollection',
    'GalleryInfoUpdated'
  ) and created_at >= @window_end
  group by actor_id
)
select users.id
from viewers, galleries, users, edit_events
where viewers.gallery_id = galleries.id
	and galleries.owner_user_id = users.id
	and users.deleted = false
	and galleries.deleted = false
  and users.id = edit_events.actor_id
group by users.id
order by row_number() over(order by sum(viewers.viewer_count) desc, max(users.created_at) desc) asc
limit $1;

-- name: GetUserExperiencesByUserID :one
select user_experiences from users where id = $1;

-- name: UpdateUserExperience :exec
update users set user_experiences = user_experiences || @experience where id = @user_id;

-- name: GetTrendingUsersByIDs :many
select users.* from users join unnest(@user_ids::varchar[]) with ordinality t(id, pos) using (id) where deleted = false order by t.pos asc;

-- name: UpdateCollectionGallery :exec
update collections set gallery_id = @gallery_id, last_updated = now() where id = @id and deleted = false;

-- name: AddCollectionToGallery :exec
update galleries set collections = array_append(collections, @collection_id), last_updated = now() where id = @gallery_id and deleted = false;

-- name: RemoveCollectionFromGallery :exec
update galleries set collections = array_remove(collections, @collection_id), last_updated = now() where id = @gallery_id and deleted = false;

-- name: UserOwnsGallery :one
select exists(select 1 from galleries where id = $1 and owner_user_id = $2 and deleted = false);

-- name: UserOwnsCollection :one
select exists(select 1 from collections where id = $1 and owner_user_id = $2 and deleted = false);

-- name: GetSocialAuthByUserID :one
select * from pii.socials_auth where user_id = $1 and provider = $2 and deleted = false;

-- name: UpsertSocialOAuth :exec
insert into pii.socials_auth (id, user_id, provider, access_token, refresh_token) values (@id, @user_id, @provider, @access_token, @refresh_token) on conflict (user_id, provider) where deleted = false do update set access_token = @access_token, refresh_token = @refresh_token, last_updated = now();

-- name: AddSocialToUser :exec
insert into pii.for_users (user_id, pii_socials) values (@user_id, @socials) on conflict (user_id) where deleted = false do update set pii_socials = for_users.pii_socials || @socials;

-- name: RemoveSocialFromUser :exec
update pii.for_users set pii_socials = pii_socials - @social::varchar where user_id = @user_id;

-- name: GetSocialsByUserID :one
select pii_socials from pii.user_view where id = $1;

-- name: UpdateUserSocials :exec
update pii.for_users set pii_socials = @socials where user_id = @user_id;

-- name: UpdateEventCaptionByGroup :exec
update events set caption = @caption where group_id = @group_id and deleted = false;

-- this query will take in enoug info to create a sort of fake table of social accounts matching them up to users in gallery with twitter connected.
-- it will also go and search for whether the specified user follows any of the users returned
-- name: GetSocialConnectionsPaginate :many
select s.*, user_view.id as user_id, user_view.created_at as user_created_at, (f.id is not null)::bool as already_following
from (select unnest(@social_ids::varchar[]) as social_id, unnest(@social_usernames::varchar[]) as social_username, unnest(@social_displaynames::varchar[]) as social_displayname, unnest(@social_profile_images::varchar[]) as social_profile_image) as s
    inner join pii.user_view on user_view.pii_socials->sqlc.arg('social')::text->>'id'::varchar = s.social_id and user_view.deleted = false
    left outer join follows f on f.follower = @user_id and f.followee = user_view.id and f.deleted = false
where case when @only_unfollowing::bool then f.id is null else true end
    and (f.id is not null,user_view.created_at,user_view.id) < (@cur_before_following::bool, @cur_before_time::timestamptz, @cur_before_id)
    and (f.id is not null,user_view.created_at,user_view.id) > (@cur_after_following::bool, @cur_after_time::timestamptz, @cur_after_id)
order by case when @paging_forward::bool then (f.id is not null,user_view.created_at,user_view.id) end asc,
    case when not @paging_forward::bool then (f.id is not null,user_view.created_at,user_view.id) end desc
limit $1;

-- name: GetSocialConnections :many
select s.*, user_view.id as user_id, user_view.created_at as user_created_at, (f.id is not null)::bool as already_following
from (select unnest(@social_ids::varchar[]) as social_id, unnest(@social_usernames::varchar[]) as social_username, unnest(@social_displaynames::varchar[]) as social_displayname, unnest(@social_profile_images::varchar[]) as social_profile_image) as s
    inner join pii.user_view on user_view.pii_socials->sqlc.arg('social')::text->>'id'::varchar = s.social_id and user_view.deleted = false
    left outer join follows f on f.follower = @user_id and f.followee = user_view.id and f.deleted = false
where case when @only_unfollowing::bool then f.id is null else true end
order by (f.id is not null,user_view.created_at,user_view.id);

-- name: CountSocialConnections :one
select count(*)
from (select unnest(@social_ids::varchar[]) as social_id) as s
    inner join pii.user_view on user_view.pii_socials->sqlc.arg('social')::text->>'id'::varchar = s.social_id and user_view.deleted = false
    left outer join follows f on f.follower = @user_id and f.followee = user_view.id and f.deleted = false
where case when @only_unfollowing::bool then f.id is null else true end;

-- name: AddManyFollows :exec
insert into follows (id, follower, followee, deleted) select unnest(@ids::varchar[]), @follower, unnest(@followees::varchar[]), false on conflict (follower, followee) where deleted = false do update set deleted = false, last_updated = now() returning last_updated > created_at;

-- name: GetSharedFollowersBatchPaginate :batchmany
select users.*, a.created_at followed_on
from users, follows a, follows b
where a.follower = @follower
	and a.followee = b.follower
	and b.followee = @followee
	and users.id = b.follower
	and a.deleted = false
	and b.deleted = false
	and users.deleted = false
  and (a.created_at, users.id) > (sqlc.arg('cur_before_time'), sqlc.arg('cur_before_id'))
  and (a.created_at, users.id) < (sqlc.arg('cur_after_time'), sqlc.arg('cur_after_id'))
order by case when sqlc.arg('paging_forward')::bool then (a.created_at, users.id) end desc,
        case when not sqlc.arg('paging_forward')::bool then (a.created_at, users.id) end asc
limit sqlc.arg('limit');

-- name: CountSharedFollows :one
select count(*)
from users, follows a, follows b
where a.follower = @follower
	and a.followee = b.follower
	and b.followee = @followee
	and users.id = b.follower
	and a.deleted = false
	and b.deleted = false
	and users.deleted = false;

-- name: GetSharedContractsBatchPaginate :batchmany
select contracts.*, a.displayed as displayed_by_user_a, b.displayed as displayed_by_user_b, a.owned_count
from owned_contracts a, owned_contracts b, contracts
left join marketplace_contracts on contracts.id = marketplace_contracts.contract_id
where a.user_id = @user_a_id
  and b.user_id = @user_b_id
  and a.contract_id = b.contract_id
  and a.contract_id = contracts.id
  and marketplace_contracts.contract_id is null
  and contracts.name is not null
  and contracts.name != ''
  and contracts.name != 'Unidentified contract'
  and not contracts.is_provider_marked_spam
  and (
    a.displayed,
    b.displayed,
    a.owned_count,
    contracts.id
  ) > (
    sqlc.arg('cur_before_displayed_by_user_a'),
    sqlc.arg('cur_before_displayed_by_user_b'),
    sqlc.arg('cur_before_owned_count')::int,
    sqlc.arg('cur_before_contract_id')
  )
  and (
    a.displayed,
    b.displayed,
    a.owned_count,
    contracts.id
  ) < (
    sqlc.arg('cur_after_displayed_by_user_a'),
    sqlc.arg('cur_after_displayed_by_user_b'),
    sqlc.arg('cur_after_owned_count')::int,
    sqlc.arg('cur_after_contract_id')
  )
order by case when sqlc.arg('paging_forward')::bool then (a.displayed, b.displayed, a.owned_count, contracts.id) end desc,
        case when not sqlc.arg('paging_forward')::bool then (a.displayed, b.displayed, a.owned_count, contracts.id) end asc
limit sqlc.arg('limit');

-- name: GetCreatedContractsBatchPaginate :batchmany
select contracts.*
from contracts
    join contract_creators on contracts.id = contract_creators.contract_id and contract_creators.creator_user_id = @user_id
where (@include_all_chains::bool or contracts.chain = any(string_to_array(@chains, ',')::int[]))
  and (contracts.created_at, contracts.id) < (sqlc.arg('cur_before_time'), sqlc.arg('cur_before_id'))
  and (contracts.created_at, contracts.id) > ( sqlc.arg('cur_after_time'), sqlc.arg('cur_after_id'))
order by case when sqlc.arg('paging_forward')::bool then (contracts.created_at, contracts.id) end asc,
        case when not sqlc.arg('paging_forward')::bool then (contracts.created_at, contracts.id) end desc
limit sqlc.arg('limit');

-- name: CountSharedContracts :one
select count(*)
from owned_contracts a, owned_contracts b, contracts
left join marketplace_contracts on contracts.id = marketplace_contracts.contract_id
where a.user_id = @user_a_id
  and b.user_id = @user_b_id
  and a.contract_id = b.contract_id
  and a.contract_id = contracts.id
  and marketplace_contracts.contract_id is null
  and contracts.name is not null
  and contracts.name != ''
  and contracts.name != 'Unidentified contract'
  and not contracts.is_provider_marked_spam;

-- name: AddPiiAccountCreationInfo :exec
insert into pii.account_creation_info (user_id, ip_address, created_at) values (@user_id, @ip_address, now())
  on conflict do nothing;

-- name: GetChildContractsByParentIDBatchPaginate :batchmany
select c.*
from contracts c
where c.parent_id = @parent_id
  and c.deleted = false
  and (c.created_at, c.id) < (sqlc.arg('cur_before_time'), sqlc.arg('cur_before_id'))
  and (c.created_at, c.id) > ( sqlc.arg('cur_after_time'), sqlc.arg('cur_after_id'))
order by case when sqlc.arg('paging_forward')::bool then (c.created_at, c.id) end asc,
        case when not sqlc.arg('paging_forward')::bool then (c.created_at, c.id) end desc
limit sqlc.arg('limit');

-- name: GetUserByWalletID :one
select * from users where array[@wallet::varchar]::varchar[] <@ wallets and deleted = false;

-- name: DeleteUserByID :exec
update users set deleted = true where id = $1;

-- name: InsertWallet :exec
with new_wallet as (insert into wallets(id, address, chain, l1_chain, wallet_type) values ($1, $2, $3, $4, $5) returning id)
update users set
    primary_wallet_id = coalesce(users.primary_wallet_id, new_wallet.id),
    wallets = array_append(users.wallets, new_wallet.id)
from new_wallet
where users.id = @user_id and not users.deleted;

-- name: DeleteWalletByID :exec
update wallets set deleted = true, last_updated = now() where id = $1;

-- name: InsertUser :one
insert into users (id, username, username_idempotent, bio, universal, email_unsubscriptions) values ($1, $2, $3, $4, $5, $6) returning id;

-- name: InsertTokenPipelineResults :one
with insert_job(id) as (
    insert into token_processing_jobs (id, token_properties, pipeline_metadata, processing_cause, processor_version)
    values (@processing_job_id, @token_properties, @pipeline_metadata, @processing_cause, @processor_version)
    returning id
)
, set_conditionally_current_media_to_inactive(last_updated) as (
    insert into token_medias (id, media, processing_job_id, active, created_at, last_updated)
    (
        select @retiring_media_id, media, processing_job_id, false, created_at, now()
        from token_medias
        where id = (select token_media_id from token_definitions td where (td.chain, td.contract_address, td.token_id) = (@chain, @contract_address, @token_id) and not deleted)
        and not deleted
        and @new_media_is_active::bool
    )
    returning last_updated
)
, insert_new_media as (
    insert into token_medias (id, media, processing_job_id, active, created_at, last_updated)
    values (@new_media_id, @new_media, (select id from insert_job), @new_media_is_active,
        -- Using timestamps generated from set_conditionally_current_media_to_inactive ensures that the new record is only inserted after the current media is moved
        (select coalesce((select last_updated from set_conditionally_current_media_to_inactive), now())),
        (select coalesce((select last_updated from set_conditionally_current_media_to_inactive), now()))
    )
    returning *
)
, update_token_definition as (
    update token_definitions
    set metadata = @new_metadata,
        name = @new_name,
        description = @new_description,
        token_media_id = case
            -- If there isn't any media, use the new media regardless of its status
            when token_media_id is null then (select id from insert_new_media)
            -- Otherwise, only replace reference to new media if it is active
            when @new_media_is_active then (select id from insert_new_media)
            -- If it isn't, keep the existing media
            else token_definitions.token_media_id
        end
    where (chain, contract_address, token_id) = (@chain, @contract_address, @token_id) and not deleted
)
-- Always return the new media that was inserted, even if its inactive so the pipeline can report metrics accurately
select sqlc.embed(token_medias) from insert_new_media token_medias;

-- name: InsertSpamContracts :exec
with insert_spam_contracts as (
    insert into alchemy_spam_contracts (id, chain, address, created_at, is_spam) (
        select unnest(@id::varchar[])
        , unnest(@chain::int[])
        , unnest(@address::varchar[])
        , unnest(@created_at::timestamptz[])
        , unnest(@is_spam::bool[])
    ) on conflict(chain, address) do update set created_at = excluded.created_at, is_spam = excluded.is_spam
    returning created_at
)
delete from alchemy_spam_contracts where created_at < (select created_at from insert_spam_contracts limit 1);

-- name: GetPushTokenByPushToken :one
select * from push_notification_tokens where push_token = @push_token and deleted = false;

-- name: CreatePushTokenForUser :one
insert into push_notification_tokens (id, user_id, push_token, created_at, deleted) values (@id, @user_id, @push_token, now(), false) returning *;

-- name: DeletePushTokensByIDs :exec
update push_notification_tokens set deleted = true where id = any(@ids) and deleted = false;

-- name: GetPushTokensByUserID :many
select * from push_notification_tokens where user_id = @user_id and deleted = false;

-- name: GetPushTokensByIDs :many
with keys as (
    select unnest (@ids::text[]) as id
         , generate_subscripts(@ids::text[], 1) as index
)
select t.* from keys k join push_notification_tokens t on t.id = k.id and t.deleted = false
    order by k.index;

-- name: CreatePushTickets :exec
insert into push_notification_tickets (id, push_token_id, ticket_id, created_at, check_after, num_check_attempts, status, deleted) values
  (
   unnest(@ids::text[]),
   unnest(@push_token_ids::text[]),
   unnest(@ticket_ids::text[]),
   now(),
   now() + interval '15 minutes',
   0,
   'pending',
   false
  );

-- name: UpdatePushTickets :exec
with updates as (
    select unnest(@ids::text[]) as id, unnest(@check_after::timestamptz[]) as check_after, unnest(@num_check_attempts::int[]) as num_check_attempts, unnest(@status::text[]) as status, unnest(@deleted::bool[]) as deleted
)
update push_notification_tickets t set check_after = updates.check_after, num_check_attempts = updates.num_check_attempts, status = updates.status, deleted = updates.deleted from updates where t.id = updates.id and t.deleted = false;

-- name: GetCheckablePushTickets :many
select * from push_notification_tickets where check_after <= now() and deleted = false limit sqlc.arg('limit');

-- name: GetSVGTokensWithContractsByIDs :many
SELECT
    tokens.*,
    contracts.*,
    (
        SELECT wallets.address
        FROM wallets
        WHERE wallets.id = ANY(tokens.owned_by_wallets) and wallets.deleted = false
        LIMIT 1
    ) AS wallet_address
FROM tokens
JOIN contracts ON contracts.id = tokens.contract_id
LEFT JOIN token_medias on token_medias.id = tokens.token_media_id
WHERE tokens.deleted = false
AND token_medias.active = true
AND token_medias.media->>'media_type' = 'svg'
AND tokens.id >= @start_id AND tokens.id < @end_id
ORDER BY tokens.id;

-- name: GetReprocessJobRangeByID :one
select * from reprocess_jobs where id = $1;

-- name: GetMediaByMediaIdIgnoringStatusBatch :batchone
select m.* from token_medias m where m.id = $1 and not deleted;

-- name: GetMediaByTokenIdentifiersIgnoringStatus :one
select token_medias.*
from token_definitions
join token_medias on token_definitions.token_media_id = token_medias.id
where (chain, contract_address, token_id) = (@chain, @contract_address, @token_id)
    and not token_definitions.deleted
    and not token_medias.deleted;

-- name: UpsertSession :one
insert into sessions (id, user_id,
                      created_at, created_with_user_agent, created_with_platform, created_with_os,
                      last_refreshed, last_user_agent, last_platform, last_os, current_refresh_id, active_until, invalidated, last_updated, deleted)
    values (@id, @user_id, now(), @user_agent, @platform, @os, now(), @user_agent, @platform, @os, @current_refresh_id, @active_until, false, now(), false)
    on conflict (id) where deleted = false do update set
        last_refreshed = case when sessions.invalidated then sessions.last_refreshed else excluded.last_refreshed end,
        last_user_agent = case when sessions.invalidated then sessions.last_user_agent else excluded.last_user_agent end,
        last_platform = case when sessions.invalidated then sessions.last_platform else excluded.last_platform end,
        last_os = case when sessions.invalidated then sessions.last_os else excluded.last_os end,
        current_refresh_id = case when sessions.invalidated then sessions.current_refresh_id else excluded.current_refresh_id end,
        last_updated = case when sessions.invalidated then sessions.last_updated else excluded.last_updated end,
        active_until = case when sessions.invalidated then sessions.active_until else greatest(sessions.active_until, excluded.active_until) end
    returning *;

-- name: InvalidateSession :exec
update sessions set invalidated = true, active_until = least(active_until, now()), last_updated = now() where id = @id and deleted = false and invalidated = false;

-- name: UpdateTokenMetadataFieldsByTokenIdentifiers :one
update token_definitions
set name = @name,
    description = @description,
    last_updated = now()
where token_id = @token_id
    and contract_id = @contract_id
    and chain = @chain
    and deleted = false
returning *;

-- name: GetTopCollectionsForCommunity :many
with contract_tokens as (
	select t.id, t.owner_user_id
	from tokens t
	join contracts c on t.contract_id = c.id
	where not t.deleted
	  and not c.deleted
	  and t.displayable
	  and c.chain = $1
	  and c.address = $2
),
ranking as (
	select col.id, rank() over (order by count(col.id) desc, col.created_at desc) score
	from collections col
	join contract_tokens on col.owner_user_id = contract_tokens.owner_user_id and contract_tokens.id = any(col.nfts)
	join users on col.owner_user_id = users.id
	where not col.deleted and not col.hidden and not users.deleted
	group by col.id
)
select collections.id from collections join ranking using(id) where score <= 100 order by score asc;

-- name: GetVisibleCollectionsByIDsPaginate :many
select collections.*
from collections, unnest(@collection_ids::varchar[]) with ordinality as t(id, pos)
where collections.id = t.id and not deleted and not hidden and t.pos < @cur_before_pos::int and t.pos > @cur_after_pos::int
order by case when @paging_forward::bool then t.pos end asc, case when not @paging_forward::bool then t.pos end desc
limit $1;

-- name: SetContractOverrideCreator :exec
update contracts set override_creator_user_id = @creator_user_id, last_updated = now() where id = @contract_id and deleted = false;

-- name: RemoveContractOverrideCreator :exec
update contracts set override_creator_user_id = null, last_updated = now() where id = @contract_id and deleted = false;

-- name: SetProfileImageToToken :exec
with new_image as (
    insert into profile_images (id, user_id, source_type, token_id, deleted, last_updated)
    values (@profile_id, @user_id, @token_source_type, @token_id, false, now())
    on conflict (user_id) do update set token_id = excluded.token_id
        , source_type = excluded.source_type
        , deleted = excluded.deleted
        , last_updated = excluded.last_updated
    returning id
)
update users set profile_image_id = new_image.id from new_image where users.id = @user_id and not deleted;

-- name: SetProfileImageToENS :one
with profile_images as (
    insert into profile_images (id, user_id, source_type, wallet_id, ens_domain, ens_avatar_uri, deleted, last_updated)
    values (@profile_id, @user_id, @ens_source_type, @wallet_id, @ens_domain, @ens_avatar_uri, false, now())
    on conflict (user_id) do update set wallet_id = excluded.wallet_id
        , ens_domain = excluded.ens_domain
        , ens_avatar_uri = excluded.ens_avatar_uri
        , source_type = excluded.source_type
        , deleted = excluded.deleted
        , last_updated = excluded.last_updated
    returning *
)
update users set profile_image_id = profile_images.id from profile_images where users.id = @user_id and not users.deleted returning sqlc.embed(profile_images);

-- name: RemoveProfileImage :exec
with remove_image as (
    update profile_images set deleted = true, last_updated = now() where user_id = $1 and not deleted
)
update users set profile_image_id = null where users.id = $1 and not users.deleted;

-- name: GetProfileImageByID :batchone
select * from profile_images pfp
where pfp.id = @id
	and not deleted
	and case
		when pfp.source_type = @ens_source_type
		then exists(select 1 from wallets w where w.id = pfp.wallet_id and not w.deleted)
		when pfp.source_type = @token_source_type
		then exists(select 1 from tokens t where t.id = pfp.token_id and not t.deleted)
		else
		0 = 1
	end;

-- name: GetPotentialENSProfileImageByUserId :one
select sqlc.embed(token_definitions), sqlc.embed(token_medias), sqlc.embed(wallets)
from token_definitions, tokens, users, token_medias, wallets, unnest(tokens.owned_by_wallets) tw(id)
where token_definitions.contract_address = @ens_address
    and token_definitions.chain = @chain
    and tokens.owner_user_id = @user_id
    and users.id = tokens.owner_user_id
    and tw.id = wallets.id
    and token_definitions.id = tokens.token_definition_id
    and token_definitions.token_media_id = token_medias.id
    and token_medias.active
    and nullif(token_medias.media->>'profile_image_url', '') is not null
    and not users.deleted
    and not token_medias.deleted
    and not wallets.deleted
    and not token_definitions.deleted
    and not tokens.deleted
order by tw.id = users.primary_wallet_id desc, tokens.id desc
limit 1;

-- name: GetCurrentTime :one
select now()::timestamptz;

-- name: GetUsersByWalletAddressesAndChains :many
WITH params AS (
    SELECT unnest(@wallet_addresses::varchar[]) as address, unnest(@chains::int[]) as chain
)
SELECT sqlc.embed(wallets), sqlc.embed(users)
FROM wallets 
JOIN users ON wallets.id = any(users.wallets)
JOIN params ON wallets.address = params.address AND wallets.chain = params.chain
WHERE not wallets.deleted AND not users.deleted and not users.universal;

-- name: GetUniqueTokenIdentifiersByTokenID :one
select token_definitions.token_id, token_definitions.contract_address, token_definitions.chain, tokens.quantity, array_agg(wallets.address)::varchar[] as owner_addresses 
from tokens
join token_definitions on tokens.token_definition_id = token_definitions.id
join wallets on wallets.id = any(tokens.owned_by_wallets)
where tokens.id = $1 and tokens.displayable and not tokens.deleted and not token_definitions.deleted and not wallets.deleted
group by (token_definitions.token_id, token_definitions.contract_address, token_definitions.chain, tokens.quantity) limit 1;

-- name: GetCreatedContractsByUserID :many
select sqlc.embed(c),
       w.id as wallet_id,
       false as is_override_creator
from users u, contracts c, wallets w
where u.id = @user_id
  and c.chain = any(@chains::int[])
  and w.id = any(u.wallets) and coalesce(nullif(c.owner_address, ''), nullif(c.creator_address, '')) = w.address 
  and w.l1_chain = c.l1_chain
  and u.deleted = false
  and c.deleted = false
  and w.deleted = false
  and c.override_creator_user_id is null
  and (not @new_contracts_only::bool or not exists(
    select 1 from tokens t
        where t.owner_user_id = @user_id
          and t.contract_id = c.id
          and t.is_creator_token
          and not t.deleted
        )
    )

union all

select sqlc.embed(c),
       null as wallet_id,
       true as is_override_creator
from contracts c
where c.override_creator_user_id = @user_id
  and c.chain = any(@chains::int[])
  and c.deleted = false
  and (not @new_contracts_only::bool or not exists(
    select 1 from tokens t
        where t.owner_user_id = @user_id
          and t.contract_id = c.id
          and t.is_creator_token
          and not t.deleted
        )
    );

-- name: RemoveWalletFromTokens :exec
update tokens t
    set owned_by_wallets = array_remove(owned_by_wallets, @wallet_id::varchar),
        last_updated = now()
    from users u
    where u.id = @user_id
      and t.owner_user_id = u.id
      and t.owned_by_wallets @> array[@wallet_id::varchar]
      and not u.wallets @> array[@wallet_id::varchar]
      and not u.deleted
      and not t.deleted;

-- name: RemoveStaleCreatorStatusFromTokens :exec
with created_contracts as (
    select * from contract_creators where creator_user_id = @user_id
)
update tokens
    set is_creator_token = false,
        last_updated = now()
    where owner_user_id = @user_id
      and is_creator_token = true
      and not exists(select 1 from created_contracts where created_contracts.contract_id = tokens.contract_id)
      and not deleted;
      
-- name: IsMemberOfCommunity :one
with contract_tokens as (select id from token_definitions td where not td.deleted and td.contract_id = @contract_id)
select exists(
    select 1
    from tokens, contract_tokens
    where tokens.owner_user_id = @user_id
        and not tokens.deleted
        and tokens.displayable
        and tokens.token_definition_id = contract_tokens.id
    limit 1
);

-- name: InsertExternalSocialConnectionsForUser :many
insert into external_social_connections (id, social_account_type, follower_id, followee_id) 
select id, @social_account_type::varchar, @follower_id::varchar, followee_id
from 
(select unnest(@ids::varchar[]) as id, unnest(@followee_ids::varchar[]) as followee_id) as bulk_upsert 
returning *;

-- name: GetUsersBySocialIDs :many
select * from pii.user_view u where u.pii_socials->sqlc.arg('social_account_type')::varchar->>'id' = any(@social_ids::varchar[]) and not u.deleted and not u.universal;

-- name: InsertCommentMention :one
insert into mentions (id, user_id, contract_id, comment_id, start, length) values (@id, sqlc.narg('user'), sqlc.narg('contract'), @comment_id, @start, @length) returning *;

-- name: InsertPostMention :one
insert into mentions (id, user_id, contract_id, post_id, start, length) values (@id, sqlc.narg('user'), sqlc.narg('contract'), @post_id, @start, @length) returning *;

-- name: GetMentionsByCommentID :batchmany
select * from mentions where comment_id = @comment_id and not deleted;

-- name: GetMentionsByPostID :batchmany
select * from mentions where post_id = @post_id and not deleted;

-- name: GetMentionByID :one
select * from mentions where id = @id and not deleted;

-- name: GetUsersWithoutSocials :many
select u.id, w.address, u.pii_socials->>'Lens' is null, u.pii_socials->>'Farcaster' is null from pii.user_view u join wallets w on w.id = any(u.wallets) where u.deleted = false and w.chain = 0 and w.deleted = false and u.universal = false and (u.pii_socials->>'Lens' is null or u.pii_socials->>'Farcaster' is null) order by u.created_at desc;

<<<<<<< HEAD
=======
<<<<<<< Updated upstream
=======
>>>>>>> 320c4593
-- name: GetMostActiveUsers :many
WITH ag AS (
    SELECT actor_id, COUNT(*) AS admire_given
    FROM admires
    WHERE created_at >= NOW() - INTERVAL '7 days' AND deleted = false
    GROUP BY actor_id
),
ar AS (
    SELECT p.actor_id, COUNT(*) AS admire_received
    FROM posts p
    JOIN admires a ON p.id = a.post_id
<<<<<<< HEAD
    WHERE a.created_at >= NOW() - INTERVAL '7 days' AND deleted = false
=======
    WHERE a.created_at >= NOW() - INTERVAL '7 days' AND a.deleted = false
>>>>>>> 320c4593
    GROUP BY p.actor_id
),
cm AS (
    SELECT actor_id, COUNT(id) AS comments_made
    FROM comments
    WHERE created_at >= NOW() - INTERVAL '7 days' AND deleted = false and removed = false
    GROUP BY actor_id
),
cr AS (
    SELECT p.actor_id, COUNT(c.id) AS comments_received
    FROM posts p
    JOIN comments c ON p.id = c.post_id
<<<<<<< HEAD
    WHERE p.created_at >= NOW() - INTERVAL '7 days' AND deleted = false and removed = false
=======
    WHERE p.created_at >= NOW() - INTERVAL '7 days' AND c.deleted = false and c.removed = false
>>>>>>> 320c4593
    GROUP BY p.actor_id
),
scores AS (
    SELECT 
        ((COALESCE(ar.admire_received, 0) * @admire_received_weight::int) + 
        (COALESCE(ag.admire_given, 0) * @admire_given_weight::int) + 
        (COALESCE(cm.comments_made, 0) * @comments_made_weight::int) + 
        (COALESCE(cr.comments_received, 0) * @comments_received_weight::int)) AS score,
        COALESCE(nullif(ag.actor_id,''), nullif(ar.actor_id,''), nullif(cm.actor_id,''), nullif(cr.actor_id,'')) AS actor_id,
        COALESCE(ag.admire_given, 0) AS admires_given,
        COALESCE(ar.admire_received, 0) AS admires_received,
        COALESCE(cm.comments_made, 0) AS comments_made,
        COALESCE(cr.comments_received, 0) AS comments_received
        
    FROM ag
    FULL OUTER JOIN ar using(actor_id)
    FULL OUTER JOIN cm using(actor_id)
    FULL OUTER JOIN cr using(actor_id)
)
SELECT *
FROM scores
JOIN users u ON scores.actor_id = users.id
WHERE u.deleted = false AND u.universal = false
AND scores.actor_id IS NOT NULL AND scores.score > 0
ORDER BY scores.score DESC
LIMIT $1;

-- name: UpdateTopActiveUsers :exec
UPDATE users
SET traits = CASE 
                WHEN id = ANY(@top_user_ids) THEN 
                    COALESCE(traits, '{}'::jsonb) || '{"top_activity": true}'::jsonb
                ELSE 
                    traits - 'top_activity'
             END
WHERE id = ANY(@top_user_ids) OR traits ? 'top_activity';
<<<<<<< HEAD
=======

>>>>>>> Stashed changes
>>>>>>> 320c4593
-- name: InsertMention :one
INSERT INTO mentions (ID, COMMENT_ID, USER_ID, CONTRACT_ID, START, LENGTH) VALUES ($1, $2, sqlc.narg('user'), sqlc.narg('contract'), $3, $4) RETURNING ID;

-- name: InsertComment :one
INSERT INTO comments 
(ID, FEED_EVENT_ID, POST_ID, ACTOR_ID, REPLY_TO, TOP_LEVEL_COMMENT_ID, COMMENT) 
VALUES 
(sqlc.arg('id'), sqlc.narg('feed_event')::varchar, sqlc.narg('post')::varchar, sqlc.arg('actor_id'), sqlc.narg('reply')::varchar, 
    (CASE 
        WHEN sqlc.narg('reply')::varchar IS NOT NULL THEN
            (SELECT COALESCE(c.top_level_comment_id, sqlc.narg('reply')::varchar) 
             FROM comments c 
             WHERE c.id = sqlc.narg('reply')::varchar)
        ELSE NULL 
    END), 
sqlc.arg('comment')::varchar) 
RETURNING ID;

-- name: RemoveComment :exec
UPDATE comments SET REMOVED = TRUE, COMMENT = 'comment removed' WHERE ID = $1;<|MERGE_RESOLUTION|>--- conflicted
+++ resolved
@@ -1730,11 +1730,6 @@
 -- name: GetUsersWithoutSocials :many
 select u.id, w.address, u.pii_socials->>'Lens' is null, u.pii_socials->>'Farcaster' is null from pii.user_view u join wallets w on w.id = any(u.wallets) where u.deleted = false and w.chain = 0 and w.deleted = false and u.universal = false and (u.pii_socials->>'Lens' is null or u.pii_socials->>'Farcaster' is null) order by u.created_at desc;
 
-<<<<<<< HEAD
-=======
-<<<<<<< Updated upstream
-=======
->>>>>>> 320c4593
 -- name: GetMostActiveUsers :many
 WITH ag AS (
     SELECT actor_id, COUNT(*) AS admire_given
@@ -1746,11 +1741,7 @@
     SELECT p.actor_id, COUNT(*) AS admire_received
     FROM posts p
     JOIN admires a ON p.id = a.post_id
-<<<<<<< HEAD
-    WHERE a.created_at >= NOW() - INTERVAL '7 days' AND deleted = false
-=======
     WHERE a.created_at >= NOW() - INTERVAL '7 days' AND a.deleted = false
->>>>>>> 320c4593
     GROUP BY p.actor_id
 ),
 cm AS (
@@ -1763,11 +1754,7 @@
     SELECT p.actor_id, COUNT(c.id) AS comments_received
     FROM posts p
     JOIN comments c ON p.id = c.post_id
-<<<<<<< HEAD
-    WHERE p.created_at >= NOW() - INTERVAL '7 days' AND deleted = false and removed = false
-=======
     WHERE p.created_at >= NOW() - INTERVAL '7 days' AND c.deleted = false and c.removed = false
->>>>>>> 320c4593
     GROUP BY p.actor_id
 ),
 scores AS (
@@ -1789,7 +1776,7 @@
 )
 SELECT *
 FROM scores
-JOIN users u ON scores.actor_id = users.id
+JOIN users u ON scores.actor_id = u.id
 WHERE u.deleted = false AND u.universal = false
 AND scores.actor_id IS NOT NULL AND scores.score > 0
 ORDER BY scores.score DESC
@@ -1804,11 +1791,7 @@
                     traits - 'top_activity'
              END
 WHERE id = ANY(@top_user_ids) OR traits ? 'top_activity';
-<<<<<<< HEAD
-=======
-
->>>>>>> Stashed changes
->>>>>>> 320c4593
+
 -- name: InsertMention :one
 INSERT INTO mentions (ID, COMMENT_ID, USER_ID, CONTRACT_ID, START, LENGTH) VALUES ($1, $2, sqlc.narg('user'), sqlc.narg('contract'), $3, $4) RETURNING ID;
 
