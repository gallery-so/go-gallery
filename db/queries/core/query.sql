--- conflicted
+++ resolved
@@ -432,18 +432,10 @@
 LIMIT sqlc.arg('limit');
 
 -- name: CountPostsByContractID :one
-<<<<<<< HEAD
-SELECT COUNT(*)
-FROM posts
-JOIN tokens ON tokens.id = ANY(posts.token_ids)
-WHERE tokens.contract = sqlc.arg('contract')
-AND posts.deleted = false;
-=======
 select count(*)
 from posts
 where sqlc.arg('contract_id') = any(posts.contract_ids)
 and posts.deleted = false;
->>>>>>> f8659cd2
 
 -- name: GetFeedEventsByIds :many
 SELECT * FROM feed_events WHERE id = ANY(@ids::varchar(255)[]) AND deleted = false;
