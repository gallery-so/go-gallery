--- conflicted
+++ resolved
@@ -267,28 +267,12 @@
 SELECT (MEDIA->>'thumbnail_url')::varchar as thumbnail_url FROM tokens WHERE CONTRACT = $1 AND DELETED = false AND OWNER_USER_ID = $2 AND LENGTH(MEDIA->>'thumbnail_url'::varchar) > 0 ORDER BY ID LIMIT 3;
 
 -- name: GetTokensByUserIdBatch :batchmany
-<<<<<<< HEAD
 select t.* from tokens t
     join token_ownership o on t.id = o.token_id and t.owner_user_id = o.owner_user_id
     where t.owner_user_id = @owner_user_id
       and t.deleted = false
       and ((@include_holder::bool and o.is_holder) or (@include_creator::bool and o.is_creator))
     order by t.created_at desc, t.name desc, t.id desc;
-
--- name: GetTokensByUserIdAndContractIDBatch :batchmany
-select t.* from tokens t
-    join token_ownership o on t.id = o.token_id and t.owner_user_id = o.owner_user_id
-    where t.owner_user_id = $1
-      and t.contract = $2
-      and t.deleted = false
-    order by t.created_at desc, t.name desc, t.id desc;
-=======
-SELECT tokens.* FROM tokens, users
-    WHERE tokens.owner_user_id = $1 AND users.id = $1
-      AND tokens.owned_by_wallets && users.wallets
-      AND tokens.deleted = false AND users.deleted = false
-    ORDER BY tokens.created_at DESC, tokens.name DESC, tokens.id DESC;
->>>>>>> 73692939
 
 -- name: GetTokensByUserIdAndChainBatch :batchmany
 select t.* from tokens t
