-- name: GetUserById :one
SELECT * FROM users WHERE id = $1 AND deleted = false;

-- name: GetUserWithPIIByID :one
select * from pii.user_view where id = @user_id and deleted = false;

-- name: GetUserByIdBatch :batchone
SELECT * FROM users WHERE id = $1 AND deleted = false;

-- name: GetUsersByIDs :many
SELECT * FROM users WHERE id = ANY(@user_ids) AND deleted = false
    AND (created_at, id) < (@cur_before_time, @cur_before_id)
    AND (created_at, id) > (@cur_after_time, @cur_after_id)
    ORDER BY CASE WHEN @paging_forward::bool THEN (created_at, id) END ASC,
             CASE WHEN NOT @paging_forward::bool THEN (created_at, id) END DESC
    LIMIT $1;

-- name: GetUserByUsername :one
SELECT * FROM users WHERE username_idempotent = lower(sqlc.arg('username')) AND deleted = false;

-- name: GetUserByUsernameBatch :batchone
SELECT * FROM users WHERE username_idempotent = lower($1) AND deleted = false;

-- name: GetUserByAddressBatch :batchone
select users.*
from users, wallets
where wallets.address = sqlc.arg('address')
	and wallets.chain = sqlc.arg('chain')::int
	and array[wallets.id] <@ users.wallets
	and wallets.deleted = false
	and users.deleted = false;

-- name: GetUsersWithTrait :many
SELECT * FROM users WHERE (traits->$1::string) IS NOT NULL AND deleted = false;

-- name: GetUsersWithTraitBatch :batchmany
SELECT * FROM users WHERE (traits->$1::string) IS NOT NULL AND deleted = false;

-- name: GetGalleryById :one
SELECT * FROM galleries WHERE id = $1 AND deleted = false;

-- name: GetGalleryByIdBatch :batchone
SELECT * FROM galleries WHERE id = $1 AND deleted = false;

-- name: GetGalleryByCollectionId :one
SELECT g.* FROM galleries g, collections c WHERE c.id = $1 AND c.deleted = false AND $1 = ANY(g.collections) AND g.deleted = false;

-- name: GetGalleryByCollectionIdBatch :batchone
SELECT g.* FROM galleries g, collections c WHERE c.id = $1 AND c.deleted = false AND $1 = ANY(g.collections) AND g.deleted = false;

-- name: GetGalleriesByUserId :many
SELECT * FROM galleries WHERE owner_user_id = $1 AND deleted = false order by position;

-- name: GetGalleriesByUserIdBatch :batchmany
SELECT * FROM galleries WHERE owner_user_id = $1 AND deleted = false order by position;

-- name: GetCollectionById :one
SELECT * FROM collections WHERE id = $1 AND deleted = false;

-- name: GetCollectionByIdBatch :batchone
SELECT * FROM collections WHERE id = $1 AND deleted = false;

-- name: GetCollectionsByGalleryId :many
SELECT c.* FROM galleries g, unnest(g.collections)
    WITH ORDINALITY AS x(coll_id, coll_ord)
    INNER JOIN collections c ON c.id = x.coll_id
    WHERE g.id = $1 AND g.deleted = false AND c.deleted = false ORDER BY x.coll_ord;

-- name: GetCollectionsByGalleryIdBatch :batchmany
SELECT c.* FROM galleries g, unnest(g.collections)
    WITH ORDINALITY AS x(coll_id, coll_ord)
    INNER JOIN collections c ON c.id = x.coll_id
    WHERE g.id = $1 AND g.deleted = false AND c.deleted = false ORDER BY x.coll_ord;

-- name: GetTokenById :one
SELECT * FROM tokens WHERE id = $1 AND deleted = false;

-- name: GetTokenByIdBatch :batchone
SELECT * FROM tokens WHERE id = $1 AND deleted = false;

-- name: GetTokensByCollectionId :many
SELECT t.* FROM users u, collections c, unnest(c.nfts)
    WITH ORDINALITY AS x(nft_id, nft_ord)
    INNER JOIN tokens t ON t.id = x.nft_id
    WHERE u.id = t.owner_user_id AND t.owned_by_wallets && u.wallets
    AND c.id = sqlc.arg('collection_id') AND u.deleted = false AND c.deleted = false AND t.deleted = false ORDER BY x.nft_ord LIMIT sqlc.narg('limit');

-- name: GetTokensByCollectionIdBatch :batchmany
SELECT t.* FROM users u, collections c, unnest(c.nfts)
    WITH ORDINALITY AS x(nft_id, nft_ord)
    INNER JOIN tokens t ON t.id = x.nft_id
    WHERE u.id = t.owner_user_id AND t.owned_by_wallets && u.wallets
    AND c.id = sqlc.arg('collection_id') AND u.deleted = false AND c.deleted = false AND t.deleted = false ORDER BY x.nft_ord LIMIT sqlc.narg('limit');

-- name: GetNewTokensByFeedEventIdBatch :batchmany
WITH new_tokens AS (
    SELECT added.id, row_number() OVER () added_order
    FROM (SELECT jsonb_array_elements_text(data -> 'collection_new_token_ids') id FROM feed_events f WHERE f.id = $1 AND f.deleted = false) added
)
SELECT t.* FROM new_tokens a JOIN tokens t ON a.id = t.id AND t.deleted = false ORDER BY a.added_order;

-- name: GetMembershipByMembershipId :one
SELECT * FROM membership WHERE id = $1 AND deleted = false;

-- name: GetMembershipByMembershipIdBatch :batchone
SELECT * FROM membership WHERE id = $1 AND deleted = false;

-- name: GetWalletByID :one
SELECT * FROM wallets WHERE id = $1 AND deleted = false;

-- name: GetWalletByIDBatch :batchone
SELECT * FROM wallets WHERE id = $1 AND deleted = false;

-- name: GetWalletByChainAddress :one
SELECT wallets.* FROM wallets WHERE address = $1 AND chain = $2 AND deleted = false;

-- name: GetWalletByChainAddressBatch :batchone
SELECT wallets.* FROM wallets WHERE address = $1 AND chain = $2 AND deleted = false;

-- name: GetWalletsByUserID :many
SELECT w.* FROM users u, unnest(u.wallets) WITH ORDINALITY AS a(wallet_id, wallet_ord)INNER JOIN wallets w on w.id = a.wallet_id WHERE u.id = $1 AND u.deleted = false AND w.deleted = false ORDER BY a.wallet_ord;

-- name: GetWalletsByUserIDBatch :batchmany
SELECT w.* FROM users u, unnest(u.wallets) WITH ORDINALITY AS a(wallet_id, wallet_ord)INNER JOIN wallets w on w.id = a.wallet_id WHERE u.id = $1 AND u.deleted = false AND w.deleted = false ORDER BY a.wallet_ord;

-- name: GetContractByID :one
select * FROM contracts WHERE id = $1 AND deleted = false;

-- name: GetContractsByIDs :many
SELECT * from contracts WHERE id = ANY(@contract_ids) AND deleted = false;

-- name: GetContractByChainAddress :one
select * FROM contracts WHERE address = $1 AND chain = $2 AND deleted = false;

-- name: GetContractByChainAddressBatch :batchone
select * FROM contracts WHERE address = $1 AND chain = $2 AND deleted = false;

-- name: GetContractsDisplayedByUserIDBatch :batchmany
with last_refreshed as (
  select last_updated from owned_contracts limit 1
),
displayed as (
  select contract_id
  from owned_contracts
  where owned_contracts.user_id = $1 and displayed = true
  union
  select contracts.id
  from last_refreshed, galleries, contracts, tokens
  join collections on tokens.id = any(collections.nfts) and collections.deleted = false
  where tokens.owner_user_id = $1
    and tokens.contract = contracts.id
    and collections.owner_user_id = tokens.owner_user_id
    and galleries.owner_user_id = tokens.owner_user_id
    and tokens.deleted = false
    and galleries.deleted = false
    and contracts.deleted = false
    and galleries.last_updated > last_refreshed.last_updated
    and collections.last_updated > last_refreshed.last_updated
)
select contracts.* from contracts, displayed
where contracts.id = displayed.contract_id and contracts.deleted = false;

-- name: GetFollowersByUserIdBatch :batchmany
SELECT u.* FROM follows f
    INNER JOIN users u ON f.follower = u.id
    WHERE f.followee = $1 AND f.deleted = false
    ORDER BY f.last_updated DESC;

-- name: GetFollowingByUserIdBatch :batchmany
SELECT u.* FROM follows f
    INNER JOIN users u ON f.followee = u.id
    WHERE f.follower = $1 AND f.deleted = false
    ORDER BY f.last_updated DESC;

-- name: GetTokensByWalletIds :many
SELECT * FROM tokens WHERE owned_by_wallets && $1 AND deleted = false
    ORDER BY tokens.created_at DESC, tokens.name DESC, tokens.id DESC;

-- name: GetTokensByWalletIdsBatch :batchmany
SELECT * FROM tokens WHERE owned_by_wallets && $1 AND deleted = false
    ORDER BY tokens.created_at DESC, tokens.name DESC, tokens.id DESC;

-- name: GetTokensByContractIdPaginate :many
SELECT t.* FROM tokens t
    JOIN users u ON u.id = t.owner_user_id
    WHERE CASE WHEN @is_root_node::bool THEN t.contract = $1 ELSE t.child_contract_id = $1 END
    AND t.deleted = false
    AND (NOT @gallery_users_only::bool OR u.universal = false)
    AND (u.universal,t.created_at,t.id) < (@cur_before_universal, @cur_before_time::timestamptz, @cur_before_id)
    AND (u.universal,t.created_at,t.id) > (@cur_after_universal, @cur_after_time::timestamptz, @cur_after_id)
    ORDER BY CASE WHEN @paging_forward::bool THEN (u.universal,t.created_at,t.id) END ASC,
             CASE WHEN NOT @paging_forward::bool THEN (u.universal,t.created_at,t.id) END DESC
    LIMIT $2;

-- name: GetTokensByContractIdBatchPaginate :batchmany
SELECT t.* FROM tokens t
    JOIN users u ON u.id = t.owner_user_id
    WHERE CASE WHEN @is_root_node::bool THEN t.contract = sqlc.arg('contract') ELSE t.child_contract_id = sqlc.arg('contract') END
    AND t.deleted = false
    AND (NOT @gallery_users_only::bool OR u.universal = false)
    AND (u.universal,t.created_at,t.id) < (@cur_before_universal, @cur_before_time::timestamptz, @cur_before_id)
    AND (u.universal,t.created_at,t.id) > (@cur_after_universal, @cur_after_time::timestamptz, @cur_after_id)
    ORDER BY CASE WHEN @paging_forward::bool THEN (u.universal,t.created_at,t.id) END ASC,
             CASE WHEN NOT @paging_forward::bool THEN (u.universal,t.created_at,t.id) END DESC
    LIMIT sqlc.arg('limit');

-- name: CountTokensByContractId :one
SELECT count(*)
FROM tokens
JOIN users ON users.id = tokens.owner_user_id
WHERE CASE WHEN @is_root_node::bool THEN tokens.contract = $1 ELSE tokens.child_contract_id = $2 END
  AND (NOT @gallery_users_only::bool OR users.universal = false) AND tokens.deleted = false;

-- name: GetOwnersByContractIdBatchPaginate :batchmany
-- Note: sqlc has trouble recognizing that the output of the "select distinct" subquery below will
--       return complete rows from the users table. As a workaround, aliasing the subquery to
--       "users" seems to fix the issue (along with aliasing the users table inside the subquery
--       to "u" to avoid confusion -- otherwise, sqlc creates a custom row type that includes
--       all users.* fields twice).
select users.* from (
    select distinct on (u.id) u.* from users u, tokens t
        where case when @is_root_node::bool then t.contract = sqlc.arg('contract') else t.child_contract_id = sqlc.arg('contract') end
        and (not @gallery_users_only::bool or u.universal = false)
        and t.deleted = false and u.deleted = false
    ) as users
    where (users.universal,users.created_at,users.id) < (@cur_before_universal, @cur_before_time::timestamptz, @cur_before_id)
    and (users.universal,users.created_at,users.id) > (@cur_after_universal, @cur_after_time::timestamptz, @cur_after_id)
    order by case when @paging_forward::bool then (users.universal,users.created_at,users.id) end asc,
         case when not @paging_forward::bool then (users.universal,users.created_at,users.id) end desc limit sqlc.narg('limit');


-- name: CountOwnersByContractId :one
SELECT count(DISTINCT users.id) FROM users, tokens
    WHERE CASE WHEN @is_root_node::bool THEN tokens.contract = $1 ELSE tokens.child_contract_id = $1 END
    AND tokens.owner_user_id = users.id
    AND (NOT @gallery_users_only::bool OR users.universal = false)
    AND tokens.deleted = false AND users.deleted = false;

-- name: GetTokenOwnerByID :one
SELECT u.* FROM tokens t
    JOIN users u ON u.id = t.owner_user_id
    WHERE t.id = $1 AND t.deleted = false AND u.deleted = false;

-- name: GetTokenOwnerByIDBatch :batchone
SELECT u.* FROM tokens t
    JOIN users u ON u.id = t.owner_user_id
    WHERE t.id = $1 AND t.deleted = false AND u.deleted = false;

-- name: GetPreviewURLsByContractIdAndUserId :many
SELECT (MEDIA->>'thumbnail_url')::varchar as thumbnail_url FROM tokens WHERE CONTRACT = $1 AND DELETED = false AND OWNER_USER_ID = $2 AND LENGTH(MEDIA->>'thumbnail_url'::varchar) > 0 ORDER BY ID LIMIT 3;

-- name: GetTokensByUserId :many
SELECT tokens.* FROM tokens, users
    WHERE tokens.owner_user_id = $1 AND users.id = $1
      AND tokens.owned_by_wallets && users.wallets
      AND tokens.deleted = false AND users.deleted = false
    ORDER BY tokens.created_at DESC, tokens.name DESC, tokens.id DESC;

-- name: GetTokensByUserIdBatch :batchmany
SELECT tokens.* FROM tokens, users
    WHERE tokens.owner_user_id = $1 AND users.id = $1
      AND tokens.owned_by_wallets && users.wallets
      AND tokens.deleted = false AND users.deleted = false
    ORDER BY tokens.created_at DESC, tokens.name DESC, tokens.id DESC;

-- name: GetTokensByUserIdAndChainBatch :batchmany
SELECT tokens.* FROM tokens, users
WHERE tokens.owner_user_id = $1 AND users.id = $1
  AND tokens.owned_by_wallets && users.wallets
  AND tokens.deleted = false AND users.deleted = false
  AND tokens.chain = $2
ORDER BY tokens.created_at DESC, tokens.name DESC, tokens.id DESC;

-- name: CreateUserEvent :one
INSERT INTO events (id, actor_id, action, resource_type_id, user_id, subject_id, data, group_id, caption) VALUES ($1, $2, $3, $4, $5, $5, $6, $7, $8) RETURNING *;

-- name: CreateTokenEvent :one
INSERT INTO events (id, actor_id, action, resource_type_id, token_id, subject_id, data, group_id, caption, gallery_id, collection_id) VALUES ($1, $2, $3, $4, $5, $5, $6, $7, $8, $9, $10) RETURNING *;

-- name: CreateCollectionEvent :one
INSERT INTO events (id, actor_id, action, resource_type_id, collection_id, subject_id, data, caption, group_id, gallery_id) VALUES ($1, $2, $3, $4, $5, $5, $6, $7, $8, $9) RETURNING *;

-- name: CreateGalleryEvent :one
INSERT INTO events (id, actor_id, action, resource_type_id, gallery_id, subject_id, data, external_id, group_id, caption) VALUES ($1, $2, $3, $4, $5, $5, $6, $7, $8, $9) RETURNING *;

-- name: CreateAdmireEvent :one
INSERT INTO events (id, actor_id, action, resource_type_id, admire_id, feed_event_id, subject_id, data, group_id, caption) VALUES ($1, $2, $3, $4, $5, $6, $5, $7, $8, $9) RETURNING *;

-- name: CreateCommentEvent :one
INSERT INTO events (id, actor_id, action, resource_type_id, comment_id, feed_event_id, subject_id, data, group_id, caption) VALUES ($1, $2, $3, $4, $5, $6, $5, $7, $8, $9) RETURNING *;

-- name: GetEvent :one
SELECT * FROM events WHERE id = $1 AND deleted = false;

-- name: GetEventsInWindow :many
with recursive activity as (
    select * from events where events.id = $1 and deleted = false
    union
    select e.* from events e, activity a
    where e.actor_id = a.actor_id
        and e.action = any(@actions)
        and e.created_at < a.created_at
        and e.created_at >= a.created_at - make_interval(secs => $2)
        and e.deleted = false
        and e.caption is null
        and (not @include_subject::bool or e.subject_id = a.subject_id)
)
select * from events where id = any(select id from activity) order by (created_at, id) asc;

-- name: GetGalleryEventsInWindow :many
with recursive activity as (
    select * from events where events.id = $1 and deleted = false
    union
    select e.* from events e, activity a
    where e.actor_id = a.actor_id
        and e.action = any(@actions)
        and e.gallery_id = @gallery_id
        and e.created_at < a.created_at
        and e.created_at >= a.created_at - make_interval(secs => $2)
        and e.deleted = false
        and e.caption is null
        and (not @include_subject::bool or e.subject_id = a.subject_id)
)
select * from events where id = any(select id from activity) order by (created_at, id) asc;

-- name: GetEventsInGroup :many
select * from events where group_id = @group_id and deleted = false order by(created_at, id) asc;

-- name: GetActorForGroup :one
select actor_id from events where group_id = @group_id and deleted = false order by(created_at, id) asc limit 1;

-- name: HasLaterGroupedEvent :one
select exists(
  select 1 from events where deleted = false
  and group_id = @group_id
  and id > @event_id
);

-- name: IsActorActionActive :one
select exists(
  select 1 from events where deleted = false
  and actor_id = $1
  and action = any(@actions)
  and created_at > @window_start and created_at <= @window_end
);

-- name: IsActorSubjectActive :one
select exists(
  select 1 from events where deleted = false
  and actor_id = $1
  and subject_id = $2
  and created_at > @window_start and created_at <= @window_end
);

-- name: IsActorGalleryActive :one
select exists(
  select 1 from events where deleted = false
  and actor_id = $1
  and gallery_id = $2
  and created_at > @window_start and created_at <= @window_end
);


-- name: IsActorSubjectActionActive :one
select exists(
  select 1 from events where deleted = false
  and actor_id = $1
  and subject_id = $2
  and action = any(@actions)
  and created_at > @window_start and created_at <= @window_end
);

-- name: PaginateGlobalFeed :batchmany
SELECT * FROM feed_events WHERE deleted = false
    AND (event_time, id) < (sqlc.arg('cur_before_time'), sqlc.arg('cur_before_id'))
    AND (event_time, id) > (sqlc.arg('cur_after_time'), sqlc.arg('cur_after_id'))
    ORDER BY CASE WHEN sqlc.arg('paging_forward')::bool THEN (event_time, id) END ASC,
            CASE WHEN NOT sqlc.arg('paging_forward')::bool THEN (event_time, id) END DESC
    LIMIT sqlc.arg('limit');

-- name: PaginatePersonalFeedByUserID :batchmany
SELECT fe.* FROM feed_events fe, follows fl WHERE fe.deleted = false AND fl.deleted = false
    AND fe.owner_id = fl.followee AND fl.follower = sqlc.arg('follower')
    AND (fe.event_time, fe.id) < (sqlc.arg('cur_before_time'), sqlc.arg('cur_before_id'))
    AND (fe.event_time, fe.id) > (sqlc.arg('cur_after_time'), sqlc.arg('cur_after_id'))
    ORDER BY CASE WHEN sqlc.arg('paging_forward')::bool THEN (fe.event_time, fe.id) END ASC,
            CASE WHEN NOT sqlc.arg('paging_forward')::bool THEN (fe.event_time, fe.id) END DESC
    LIMIT sqlc.arg('limit');

-- name: PaginateUserFeedByUserID :batchmany
SELECT * FROM feed_events WHERE owner_id = sqlc.arg('owner_id') AND deleted = false
    AND (event_time, id) < (sqlc.arg('cur_before_time'), sqlc.arg('cur_before_id'))
    AND (event_time, id) > (sqlc.arg('cur_after_time'), sqlc.arg('cur_after_id'))
    ORDER BY CASE WHEN sqlc.arg('paging_forward')::bool THEN (event_time, id) END ASC,
            CASE WHEN NOT sqlc.arg('paging_forward')::bool THEN (event_time, id) END DESC
    LIMIT sqlc.arg('limit');

-- name: PaginateTrendingFeed :many
select f.* from feed_events f join unnest(@feed_event_ids::text[]) with ordinality t(id, pos) using(id) where f.deleted = false
  and t.pos > @cur_before_pos::int
  and t.pos < @cur_after_pos::int
  order by case when @paging_forward::bool then t.pos end desc,
          case when not @paging_forward::bool then t.pos end asc
  limit sqlc.arg('limit');

-- name: GetEventByIdBatch :batchone
SELECT * FROM feed_events WHERE id = $1 AND deleted = false;

-- name: CreateFeedEvent :one
INSERT INTO feed_events (id, owner_id, action, data, event_time, event_ids, group_id, caption) VALUES ($1, $2, $3, $4, $5, $6, $7, $8) RETURNING *;

-- name: IsFeedEventExistsForGroup :one
SELECT exists(
  SELECT 1 FROM feed_events WHERE deleted = false
  AND group_id = $1
);

-- name: UpdateFeedEventCaptionByGroup :one
UPDATE feed_events SET caption = (select caption from events where events.group_id = $1) WHERE group_id = $1 AND deleted = false returning *;

-- name: GetLastFeedEventForUser :one
select * from feed_events where deleted = false
    and owner_id = $1
    and action = any(@actions)
    and event_time < $2
    order by event_time desc
    limit 1;

-- name: GetLastFeedEventForToken :one
select * from feed_events where deleted = false
    and owner_id = $1
    and action = any(@actions)
    and data ->> 'token_id' = @token_id::varchar
    and event_time < $2
    order by event_time desc
    limit 1;

-- name: GetLastFeedEventForCollection :one
select * from feed_events where deleted = false
    and owner_id = $1
    and action = any(@actions)
    and data ->> 'collection_id' = @collection_id
    and event_time < $2
    order by event_time desc
    limit 1;

-- name: IsFeedUserActionBlocked :one
SELECT EXISTS(SELECT 1 FROM feed_blocklist WHERE user_id = $1 AND (action = $2 or action = '') AND deleted = false);

-- name: BlockUserFromFeed :exec
INSERT INTO feed_blocklist (id, user_id, action) VALUES ($1, $2, $3);

-- name: UnblockUserFromFeed :exec
UPDATE feed_blocklist SET deleted = true WHERE user_id = $1;

-- name: GetAdmireByAdmireID :one
SELECT * FROM admires WHERE id = $1 AND deleted = false;

-- name: GetAdmiresByAdmireIDs :many
SELECT * from admires WHERE id = ANY(@admire_ids) AND deleted = false;

-- name: GetAdmireByAdmireIDBatch :batchone
SELECT * FROM admires WHERE id = $1 AND deleted = false;

-- name: GetAdmiresByActorID :many
SELECT * FROM admires WHERE actor_id = $1 AND deleted = false ORDER BY created_at DESC;

-- name: GetAdmiresByActorIDBatch :batchmany
SELECT * FROM admires WHERE actor_id = $1 AND deleted = false ORDER BY created_at DESC;

-- name: PaginateAdmiresByFeedEventIDBatch :batchmany
SELECT * FROM admires WHERE feed_event_id = sqlc.arg('feed_event_id') AND deleted = false
    AND (created_at, id) < (sqlc.arg('cur_before_time'), sqlc.arg('cur_before_id')) AND (created_at, id) > (sqlc.arg('cur_after_time'), sqlc.arg('cur_after_id'))
    ORDER BY CASE WHEN sqlc.arg('paging_forward')::bool THEN (created_at, id) END ASC,
             CASE WHEN NOT sqlc.arg('paging_forward')::bool THEN (created_at, id) END DESC
    LIMIT sqlc.arg('limit');

-- name: CountAdmiresByFeedEventIDBatch :batchone
SELECT count(*) FROM admires WHERE feed_event_id = $1 AND deleted = false;

-- name: GetCommentByCommentID :one
SELECT * FROM comments WHERE id = $1 AND deleted = false;

-- name: GetCommentsByCommentIDs :many
SELECT * from comments WHERE id = ANY(@comment_ids) AND deleted = false;

-- name: GetCommentByCommentIDBatch :batchone
SELECT * FROM comments WHERE id = $1 AND deleted = false;

-- name: PaginateCommentsByFeedEventIDBatch :batchmany
SELECT * FROM comments WHERE feed_event_id = sqlc.arg('feed_event_id') AND deleted = false
    AND (created_at, id) < (sqlc.arg('cur_before_time'), sqlc.arg('cur_before_id'))
    AND (created_at, id) > (sqlc.arg('cur_after_time'), sqlc.arg('cur_after_id'))
    ORDER BY CASE WHEN sqlc.arg('paging_forward')::bool THEN (created_at, id) END ASC,
             CASE WHEN NOT sqlc.arg('paging_forward')::bool THEN (created_at, id) END DESC
    LIMIT sqlc.arg('limit');

-- name: CountCommentsByFeedEventIDBatch :batchone
SELECT count(*) FROM comments WHERE feed_event_id = $1 AND deleted = false;

-- name: GetCommentsByActorID :many
SELECT * FROM comments WHERE actor_id = $1 AND deleted = false ORDER BY created_at DESC;

-- name: GetCommentsByActorIDBatch :batchmany
SELECT * FROM comments WHERE actor_id = $1 AND deleted = false ORDER BY created_at DESC;

-- name: GetUserNotifications :many
SELECT * FROM notifications WHERE owner_id = $1 AND deleted = false
    AND (created_at, id) < (@cur_before_time, @cur_before_id)
    AND (created_at, id) > (@cur_after_time, @cur_after_id)
    ORDER BY CASE WHEN @paging_forward::bool THEN (created_at, id) END ASC,
             CASE WHEN NOT @paging_forward::bool THEN (created_at, id) END DESC
    LIMIT $2;

-- name: GetUserUnseenNotifications :many
SELECT * FROM notifications WHERE owner_id = $1 AND deleted = false AND seen = false
    AND (created_at, id) < (@cur_before_time, @cur_before_id)
    AND (created_at, id) > (@cur_after_time, @cur_after_id)
    ORDER BY CASE WHEN @paging_forward::bool THEN (created_at, id) END ASC,
             CASE WHEN NOT @paging_forward::bool THEN (created_at, id) END DESC
    LIMIT $2;

-- name: GetRecentUnseenNotifications :many
SELECT * FROM notifications WHERE owner_id = @owner_id AND deleted = false AND seen = false and created_at > @created_after order by created_at desc limit @lim;

-- name: GetUserNotificationsBatch :batchmany
SELECT * FROM notifications WHERE owner_id = sqlc.arg('owner_id') AND deleted = false
    AND (created_at, id) < (sqlc.arg('cur_before_time'), sqlc.arg('cur_before_id'))
    AND (created_at, id) > (sqlc.arg('cur_after_time'), sqlc.arg('cur_after_id'))
    ORDER BY CASE WHEN sqlc.arg('paging_forward')::bool THEN (created_at, id) END ASC,
             CASE WHEN NOT sqlc.arg('paging_forward')::bool THEN (created_at, id) END DESC
    LIMIT sqlc.arg('limit');

-- name: CountUserNotifications :one
SELECT count(*) FROM notifications WHERE owner_id = $1 AND deleted = false;

-- name: CountUserUnseenNotifications :one
SELECT count(*) FROM notifications WHERE owner_id = $1 AND deleted = false AND seen = false;

-- name: GetNotificationByID :one
SELECT * FROM notifications WHERE id = $1 AND deleted = false;

-- name: GetNotificationByIDBatch :batchone
SELECT * FROM notifications WHERE id = $1 AND deleted = false;

-- name: GetMostRecentNotificationByOwnerIDForAction :one
select * from notifications
    where owner_id = $1
    and action = $2
    and deleted = false
    and (not @only_for_feed_event::bool or feed_event_id = $3)
    order by created_at desc
    limit 1;

-- name: GetNotificationsByOwnerIDForActionAfter :many
SELECT * FROM notifications
    WHERE owner_id = $1 AND action = $2 AND deleted = false AND created_at > @created_after
    ORDER BY created_at DESC;

-- name: CreateAdmireNotification :one
INSERT INTO notifications (id, owner_id, action, data, event_ids, feed_event_id) VALUES ($1, $2, $3, $4, $5, $6) RETURNING *;

-- name: CreateCommentNotification :one
INSERT INTO notifications (id, owner_id, action, data, event_ids, feed_event_id, comment_id) VALUES ($1, $2, $3, $4, $5, $6, $7) RETURNING *;

-- name: CreateFollowNotification :one
INSERT INTO notifications (id, owner_id, action, data, event_ids) VALUES ($1, $2, $3, $4, $5) RETURNING *;

-- name: CreateViewGalleryNotification :one
INSERT INTO notifications (id, owner_id, action, data, event_ids, gallery_id) VALUES ($1, $2, $3, $4, $5, $6) RETURNING *;

-- name: UpdateNotification :exec
UPDATE notifications SET data = $2, event_ids = event_ids || $3, amount = $4, last_updated = now(), seen = false WHERE id = $1 AND deleted = false AND NOT amount = $4;

-- name: UpdateNotificationSettingsByID :exec
UPDATE users SET notification_settings = $2 WHERE id = $1;

-- name: ClearNotificationsForUser :many
UPDATE notifications SET seen = true WHERE owner_id = $1 AND seen = false RETURNING *;

-- name: PaginateInteractionsByFeedEventIDBatch :batchmany
SELECT interactions.created_At, interactions.id, interactions.tag FROM (
    SELECT t.created_at, t.id, sqlc.arg('admire_tag')::int as tag FROM admires t WHERE sqlc.arg('admire_tag') != 0 AND t.feed_event_id = sqlc.arg('feed_event_id') AND t.deleted = false
        AND (t.created_at, t.id) < (sqlc.arg('cur_before_time'), sqlc.arg('cur_before_id')) AND (t.created_at, t.id) > (sqlc.arg('cur_after_time'), sqlc.arg('cur_after_id'))
                                                                    UNION
    SELECT t.created_at, t.id, sqlc.arg('comment_tag')::int as tag FROM comments t WHERE sqlc.arg('comment_tag') != 0 AND t.feed_event_id = sqlc.arg('feed_event_id') AND t.deleted = false
        AND (t.created_at, t.id) < (sqlc.arg('cur_before_time'), sqlc.arg('cur_before_id')) AND (t.created_at, t.id) > (sqlc.arg('cur_after_time'), sqlc.arg('cur_after_id'))
) as interactions

ORDER BY CASE WHEN sqlc.arg('paging_forward')::bool THEN (created_at, id) END ASC,
         CASE WHEN NOT sqlc.arg('paging_forward')::bool THEN (created_at, id) END DESC
LIMIT sqlc.arg('limit');

-- name: CountInteractionsByFeedEventIDBatch :batchmany
SELECT count(*), sqlc.arg('admire_tag')::int as tag FROM admires t WHERE sqlc.arg('admire_tag') != 0 AND t.feed_event_id = sqlc.arg('feed_event_id') AND t.deleted = false
                                                        UNION
SELECT count(*), sqlc.arg('comment_tag')::int as tag FROM comments t WHERE sqlc.arg('comment_tag') != 0 AND t.feed_event_id = sqlc.arg('feed_event_id') AND t.deleted = false;

-- name: GetAdmireByActorIDAndFeedEventID :batchone
SELECT * FROM admires WHERE actor_id = $1 AND feed_event_id = $2 AND deleted = false;


-- for some reason this query will not allow me to use @tags for $1
-- name: GetUsersWithEmailNotificationsOnForEmailType :many
select * from pii.user_view
    where (email_unsubscriptions->>'all' = 'false' or email_unsubscriptions->>'all' is null)
    and (email_unsubscriptions->>sqlc.arg(email_unsubscription)::varchar = 'false' or email_unsubscriptions->>sqlc.arg(email_unsubscription)::varchar is null)
    and deleted = false and pii_email_address is not null and email_verified = $1
    and (created_at, id) < (@cur_before_time, @cur_before_id)
    and (created_at, id) > (@cur_after_time, @cur_after_id)
    order by case when @paging_forward::bool then (created_at, id) end asc,
             case when not @paging_forward::bool then (created_at, id) end desc
    limit $2;

-- name: GetUsersWithEmailNotificationsOn :many
-- TODO: Does not appear to be used
select * from pii.user_view
    where (email_unsubscriptions->>'all' = 'false' or email_unsubscriptions->>'all' is null)
    and deleted = false and pii_email_address is not null and email_verified = $1
    and (created_at, id) < (@cur_before_time, @cur_before_id)
    and (created_at, id) > (@cur_after_time, @cur_after_id)
    order by case when @paging_forward::bool then (created_at, id) end asc,
             case when not @paging_forward::bool then (created_at, id) end desc
    limit $2;

-- name: GetUsersWithRolePaginate :many
select u.* from users u, user_roles ur where u.deleted = false and ur.deleted = false
    and u.id = ur.user_id and ur.role = @role
    and (u.username_idempotent, u.id) < (@cur_before_key::varchar, @cur_before_id)
    and (u.username_idempotent, u.id) > (@cur_after_key::varchar, @cur_after_id)
    order by case when @paging_forward::bool then (u.username_idempotent, u.id) end asc,
             case when not @paging_forward::bool then (u.username_idempotent, u.id) end desc
    limit $1;

-- name: GetUsersByPositionPaginate :many
select u.* from users u join unnest(@user_ids::text[]) with ordinality t(id, pos) using(id) where u.deleted = false
  and t.pos > @cur_before_pos::int
  and t.pos < @cur_after_pos::int
  order by case when @paging_forward::bool then t.pos end desc,
          case when not @paging_forward::bool then t.pos end asc
  limit sqlc.arg('limit');

-- name: UpdateUserVerificationStatus :exec
UPDATE users SET email_verified = $2 WHERE id = $1;

-- name: UpdateUserEmail :exec
with upsert_pii as (
    insert into pii.for_users (user_id, pii_email_address) values (@user_id, @email_address)
        on conflict (user_id) do update set pii_email_address = excluded.pii_email_address
),

upsert_metadata as (
    insert into dev_metadata_users (user_id, has_email_address) values (@user_id, (@email_address is not null))
        on conflict (user_id) do update set has_email_address = excluded.has_email_address
)

update users set email_verified = 0 where users.id = @user_id;

-- name: UpdateUserEmailUnsubscriptions :exec
UPDATE users SET email_unsubscriptions = $2 WHERE id = $1;

-- name: UpdateUserPrimaryWallet :exec
update users set primary_wallet_id = @wallet_id from wallets
    where users.id = @user_id and wallets.id = @wallet_id
    and wallets.id = any(users.wallets) and wallets.deleted = false;

-- name: GetUsersByChainAddresses :many
select users.*,wallets.address from users, wallets where wallets.address = ANY(@addresses::varchar[]) AND wallets.chain = @chain::int AND ARRAY[wallets.id] <@ users.wallets AND users.deleted = false AND wallets.deleted = false;

-- name: GetFeedEventByID :one
SELECT * FROM feed_events WHERE id = $1 AND deleted = false;

-- name: AddUserRoles :exec
insert into user_roles (id, user_id, role, created_at, last_updated)
select unnest(@ids::varchar[]), $1, unnest(@roles::varchar[]), now(), now()
on conflict (user_id, role) do update set deleted = false, last_updated = now();

-- name: DeleteUserRoles :exec
update user_roles set deleted = true, last_updated = now() where user_id = $1 and role = any(@roles);

-- name: GetUserRolesByUserId :many
select role from user_roles where user_id = $1 and deleted = false
union
select role from (
  select
    case when exists(
      select 1
      from tokens
      where owner_user_id = $1
        and token_id = any(@membership_token_ids::varchar[])
        and contract = (select id from contracts where address = @membership_address and contracts.chain = @chain and contracts.deleted = false)
        and exists(select 1 from users where id = $1 and email_verified = 1 and deleted = false)
        and deleted = false
      )
      then @granted_membership_role else null end as role
) r where role is not null;

-- name: RedeemMerch :one
update merch set redeemed = true, token_id = @token_hex, last_updated = now() where id = (select m.id from merch m where m.object_type = @object_type and m.token_id is null and m.redeemed = false and m.deleted = false order by m.id limit 1) and token_id is null and redeemed = false returning discount_code;

-- name: GetMerchDiscountCodeByTokenID :one
select discount_code from merch where token_id = @token_hex and redeemed = true and deleted = false;

-- name: GetUserOwnsTokenByIdentifiers :one
select exists(select 1 from tokens where owner_user_id = @user_id and token_id = @token_hex and contract = @contract and chain = @chain and deleted = false) as owns_token;

-- name: UpdateGalleryHidden :one
update galleries set hidden = @hidden, last_updated = now() where id = @id and deleted = false returning *;

-- name: UpdateGalleryPositions :exec
with updates as (
    select unnest(@gallery_ids::text[]) as id, unnest(@positions::text[]) as position
)
update galleries g set position = updates.position, last_updated = now() from updates where g.id = updates.id and deleted = false and g.owner_user_id = @owner_user_id;

-- name: UserHasDuplicateGalleryPositions :one
select exists(select position,count(*) from galleries where owner_user_id = $1 and deleted = false group by position having count(*) > 1);

-- name: UpdateGalleryInfo :exec
update galleries set name = case when @name_set::bool then @name else name end, description = case when @description_set::bool then @description else description end, last_updated = now() where id = @id and deleted = false;

-- name: UpdateGalleryCollections :exec
update galleries set collections = @collections, last_updated = now() where galleries.id = @gallery_id and galleries.deleted = false and (select count(*) from collections c where c.id = any(@collections) and c.gallery_id = @gallery_id and c.deleted = false) = cardinality(@collections);

-- name: UpdateUserFeaturedGallery :exec
update users set featured_gallery = @gallery_id, last_updated = now() from galleries where users.id = @user_id and galleries.id = @gallery_id and galleries.owner_user_id = @user_id and galleries.deleted = false;

-- name: GetGalleryTokenMediasByGalleryID :many
select t.media from tokens t, collections c, galleries g where g.id = $1 and c.id = any(g.collections) and t.id = any(c.nfts) and t.deleted = false and g.deleted = false and c.deleted = false and (length(t.media->>'thumbnail_url'::varchar) > 0 or length(t.media->>'media_url'::varchar) > 0) order by array_position(g.collections, c.id),array_position(c.nfts, t.id) limit $2;

-- name: GetTokenByTokenIdentifiers :one
select * from tokens where tokens.token_id = @token_hex and contract = (select contracts.id from contracts where contracts.address = @contract_address) and tokens.chain = @chain and tokens.deleted = false;

-- name: GetTokensByIDs :many
select * from tokens join unnest(@token_ids::varchar[]) with ordinality t(id, pos) using (id) where deleted = false order by t.pos asc;

-- name: DeleteCollections :exec
update collections set deleted = true, last_updated = now() where id = any(@ids::varchar[]);

-- name: UpdateCollectionsInfo :exec
with updates as (
    select unnest(@ids::varchar[]) as id, unnest(@names::varchar[]) as name, unnest(@collectors_notes::varchar[]) as collectors_note, unnest(@layouts::jsonb[]) as layout, unnest(@token_settings::jsonb[]) as token_settings, unnest(@hidden::bool[]) as hidden
)
update collections c set collectors_note = updates.collectors_note, layout = updates.layout, token_settings = updates.token_settings, hidden = updates.hidden, name = updates.name, last_updated = now(), version = 1 from updates where c.id = updates.id and c.deleted = false;

-- name: GetCollectionTokensByCollectionID :one
select nfts from collections where id = $1 and deleted = false;

-- name: UpdateCollectionTokens :exec
update collections set nfts = @nfts, last_updated = now() where id = @id and deleted = false;

-- name: CreateCollection :one
insert into collections (id, version, name, collectors_note, owner_user_id, gallery_id, layout, nfts, hidden, token_settings, created_at, last_updated) values (@id, 1, @name, @collectors_note, @owner_user_id, @gallery_id, @layout, @nfts, @hidden, @token_settings, now(), now()) returning id;

-- name: GetGalleryIDByCollectionID :one
select gallery_id from collections where id = $1 and deleted = false;

-- name: GetAllTimeTrendingUserIDs :many
select users.id
from events, galleries, users
left join legacy_views on users.id = legacy_views.user_id and legacy_views.deleted = false
where action = 'ViewedGallery'
  and events.gallery_id = galleries.id
  and users.id = galleries.owner_user_id
  and galleries.deleted = false
  and users.deleted = false
group by users.id
order by row_number() over(order by count(events.id) + coalesce(max(legacy_views.view_count), 0) desc, max(users.created_at) desc) asc
limit $1;

-- name: GetWindowedTrendingUserIDs :many
with viewers as (
  select gallery_id, count(distinct coalesce(actor_id, external_id)) viewer_count
  from events
  where action = 'ViewedGallery' and events.created_at >= @window_end
  group by gallery_id
),
edit_events as (
  select actor_id
  from events
  where action in (
    'CollectionCreated',
    'CollectorsNoteAddedToCollection',
    'CollectorsNoteAddedToToken',
    'TokensAddedToCollection',
    'GalleryInfoUpdated'
  ) and created_at >= @window_end
  group by actor_id
)
select users.id
from viewers, galleries, users, edit_events
where viewers.gallery_id = galleries.id
	and galleries.owner_user_id = users.id
	and users.deleted = false
	and galleries.deleted = false
  and users.id = edit_events.actor_id
group by users.id
order by row_number() over(order by sum(viewers.viewer_count) desc, max(users.created_at) desc) asc
limit $1;

-- name: GetUserExperiencesByUserID :one
select user_experiences from users where id = $1;

-- name: UpdateUserExperience :exec
update users set user_experiences = user_experiences || @experience where id = @user_id;

-- name: GetTrendingUsersByIDs :many
select users.* from users join unnest(@user_ids::varchar[]) with ordinality t(id, pos) using (id) where deleted = false order by t.pos asc;

-- name: GetTrendingFeedEventIDs :many
select feed_events.id, feed_events.created_at, count(*)
from events as interactions, feed_events
where interactions.action IN ('CommentedOnFeedEvent', 'AdmiredFeedEvent') and interactions.created_at >= @window_end and interactions.feed_event_id is not null and interactions.feed_event_id = feed_events.id
group by feed_events.id, feed_events.created_at;

-- name: UpdateCollectionGallery :exec
update collections set gallery_id = @gallery_id, last_updated = now() where id = @id and deleted = false;

-- name: AddCollectionToGallery :exec
update galleries set collections = array_append(collections, @collection_id), last_updated = now() where id = @gallery_id and deleted = false;

-- name: RemoveCollectionFromGallery :exec
update galleries set collections = array_remove(collections, @collection_id), last_updated = now() where id = @gallery_id and deleted = false;

-- name: UserOwnsGallery :one
select exists(select 1 from galleries where id = $1 and owner_user_id = $2 and deleted = false);

-- name: UserOwnsCollection :one
select exists(select 1 from collections where id = $1 and owner_user_id = $2 and deleted = false);

-- name: GetSocialAuthByUserID :one
select * from pii.socials_auth where user_id = $1 and provider = $2 and deleted = false;

-- name: UpsertSocialOAuth :exec
insert into pii.socials_auth (id, user_id, provider, access_token, refresh_token) values (@id, @user_id, @provider, @access_token, @refresh_token) on conflict (user_id, provider) where deleted = false do update set access_token = @access_token, refresh_token = @refresh_token, last_updated = now();

-- name: AddSocialToUser :exec
insert into pii.for_users (user_id, pii_socials) values (@user_id, @socials) on conflict (user_id) where deleted = false do update set pii_socials = for_users.pii_socials || @socials;

-- name: RemoveSocialFromUser :exec
update pii.for_users set pii_socials = pii_socials - @social::varchar where user_id = @user_id;

-- name: GetSocialsByUserID :one
select pii_socials from pii.user_view where id = $1;

-- name: UpdateUserSocials :exec
update pii.for_users set pii_socials = @socials where user_id = @user_id;

-- name: UpdateEventCaptionByGroup :exec
update events set caption = @caption where group_id = @group_id and deleted = false;

-- this query will take in enoug info to create a sort of fake table of social accounts matching them up to users in gallery with twitter connected.
-- it will also go and search for whether the specified user follows any of the users returned
-- name: GetSocialConnectionsPaginate :many
select s.*, user_view.id as user_id, user_view.created_at as user_created_at, (f.id is not null)::bool as already_following
from (select unnest(@social_ids::varchar[]) as social_id, unnest(@social_usernames::varchar[]) as social_username, unnest(@social_displaynames::varchar[]) as social_displayname, unnest(@social_profile_images::varchar[]) as social_profile_image) as s
    inner join pii.user_view on user_view.pii_socials->sqlc.arg('social')::text->>'id'::varchar = s.social_id and user_view.deleted = false
    left outer join follows f on f.follower = @user_id and f.followee = user_view.id and f.deleted = false
where case when @only_unfollowing::bool then f.id is null else true end
    and (f.id is not null,user_view.created_at,user_view.id) < (@cur_before_following::bool, @cur_before_time::timestamptz, @cur_before_id)
    and (f.id is not null,user_view.created_at,user_view.id) > (@cur_after_following::bool, @cur_after_time::timestamptz, @cur_after_id)
order by case when @paging_forward::bool then (f.id is not null,user_view.created_at,user_view.id) end asc,
    case when not @paging_forward::bool then (f.id is not null,user_view.created_at,user_view.id) end desc
limit $1;

-- name: GetSocialConnections :many
select s.*, user_view.id as user_id, user_view.created_at as user_created_at, (f.id is not null)::bool as already_following
from (select unnest(@social_ids::varchar[]) as social_id, unnest(@social_usernames::varchar[]) as social_username, unnest(@social_displaynames::varchar[]) as social_displayname, unnest(@social_profile_images::varchar[]) as social_profile_image) as s
    inner join pii.user_view on user_view.pii_socials->sqlc.arg('social')::text->>'id'::varchar = s.social_id and user_view.deleted = false
    left outer join follows f on f.follower = @user_id and f.followee = user_view.id and f.deleted = false
where case when @only_unfollowing::bool then f.id is null else true end
order by (f.id is not null,user_view.created_at,user_view.id);


-- name: CountSocialConnections :one
select count(*)
from (select unnest(@social_ids::varchar[]) as social_id) as s
    inner join pii.user_view on user_view.pii_socials->sqlc.arg('social')::text->>'id'::varchar = s.social_id and user_view.deleted = false
    left outer join follows f on f.follower = @user_id and f.followee = user_view.id and f.deleted = false
where case when @only_unfollowing::bool then f.id is null else true end;

-- name: AddManyFollows :exec
insert into follows (id, follower, followee, deleted) select unnest(@ids::varchar[]), @follower, unnest(@followees::varchar[]), false on conflict (follower, followee) where deleted = false do update set deleted = false, last_updated = now() returning last_updated > created_at;

-- name: GetSharedFollowersBatchPaginate :batchmany
select users.*, a.created_at followed_on
from users, follows a, follows b
where a.follower = @follower
	and a.followee = b.follower
	and b.followee = @followee
	and users.id = b.follower
	and a.deleted = false
	and b.deleted = false
	and users.deleted = false
  and (a.created_at, users.id) > (sqlc.arg('cur_before_time'), sqlc.arg('cur_before_id'))
  and (a.created_at, users.id) < (sqlc.arg('cur_after_time'), sqlc.arg('cur_after_id'))
order by case when sqlc.arg('paging_forward')::bool then (a.created_at, users.id) end desc,
        case when not sqlc.arg('paging_forward')::bool then (a.created_at, users.id) end asc
limit sqlc.arg('limit');

-- name: CountSharedFollows :one
select count(*)
from users, follows a, follows b
where a.follower = @follower
	and a.followee = b.follower
	and b.followee = @followee
	and users.id = b.follower
	and a.deleted = false
	and b.deleted = false
	and users.deleted = false;

-- name: GetSharedContractsBatchPaginate :batchmany
select contracts.*, a.displayed as displayed_by_user_a, b.displayed as displayed_by_user_b, a.owned_count
from owned_contracts a, owned_contracts b, contracts
left join marketplace_contracts on contracts.id = marketplace_contracts.contract_id
where a.user_id = @user_a_id
  and b.user_id = @user_b_id
  and a.contract_id = b.contract_id
  and a.contract_id = contracts.id
  and marketplace_contracts.contract_id is null
  and contracts.name is not null
  and contracts.name != ''
  and contracts.name != 'Unidentified contract'
  and (
    a.displayed,
    b.displayed,
    a.owned_count,
    contracts.id
  ) > (
    sqlc.arg('cur_before_displayed_by_user_a'),
    sqlc.arg('cur_before_displayed_by_user_b'),
    sqlc.arg('cur_before_owned_count')::int,
    sqlc.arg('cur_before_contract_id')
  )
  and (
    a.displayed,
    b.displayed,
    a.owned_count,
    contracts.id
  ) < (
    sqlc.arg('cur_after_displayed_by_user_a'),
    sqlc.arg('cur_after_displayed_by_user_b'),
    sqlc.arg('cur_after_owned_count')::int,
    sqlc.arg('cur_after_contract_id')
  )
order by case when sqlc.arg('paging_forward')::bool then (a.displayed, b.displayed, a.owned_count, contracts.id) end desc,
        case when not sqlc.arg('paging_forward')::bool then (a.displayed, b.displayed, a.owned_count, contracts.id) end asc
limit sqlc.arg('limit');

-- name: GetCreatedContractsBatchPaginate :batchmany
select contracts.*
from users, contracts contracts, wallets
where users.id = @user_id
  and wallets.id = any(users.wallets)
  and contracts.creator_address = wallets.address
  and contracts.chain = wallets.chain
  and (@include_all_chains::bool or contracts.chain = any(string_to_array(@chains, ',')::int[]))
  and users.deleted = false
  and contracts.deleted = false
  and wallets.deleted = false
  and (contracts.created_at, contracts.id) > (sqlc.arg('cur_before_time'), sqlc.arg('cur_before_id'))
  and (contracts.created_at, contracts.id) < ( sqlc.arg('cur_after_time'), sqlc.arg('cur_after_id'))
order by case when sqlc.arg('paging_forward')::bool then (contracts.created_at, contracts.id) end asc,
        case when not sqlc.arg('paging_forward')::bool then (contracts.created_at, contracts.id) end desc
limit sqlc.arg('limit');

-- name: CountSharedContracts :one
select count(*)
from owned_contracts a, owned_contracts b, contracts
left join marketplace_contracts on contracts.id = marketplace_contracts.contract_id
where a.user_id = @user_a_id
  and b.user_id = @user_b_id
  and a.contract_id = b.contract_id
  and a.contract_id = contracts.id
  and marketplace_contracts.contract_id is null
  and contracts.name is not null
  and contracts.name != ''
  and contracts.name != 'Unidentified contract';

-- name: AddPiiAccountCreationInfo :exec
insert into pii.account_creation_info (user_id, ip_address, created_at) values (@user_id, @ip_address, now())
  on conflict do nothing;

<<<<<<< HEAD
-- name: GetChildContractsByParentIDBatchPaginate :batchmany
select c.*
from contracts c
where
  c.parent_id = @parent_id
  and contracts.deleted = false
  and (c.created_at, c.id) > (sqlc.arg('cur_before_time'), sqlc.arg('cur_before_id'))
  and (c.created_at, c.id) < ( sqlc.arg('cur_after_time'), sqlc.arg('cur_after_id'))
order by case when sqlc.arg('paging_forward')::bool then (c.created_at, c.id) end asc,
        case when not sqlc.arg('paging_forward')::bool then (c.created_at, c.id) end desc
limit sqlc.arg('limit');
=======
-- name: GetUserByWalletID :one
select * from users where array[@wallet::varchar]::varchar[] <@ wallets and deleted = false;

-- name: DeleteUserByID :exec
update users set deleted = true where id = $1;

-- name: InsertWallet :exec
insert into wallets (id, address, chain, wallet_type) values ($1, $2, $3, $4);

-- name: DeleteWalletByID :exec
update wallets set deleted = true, last_updated = now() where id = $1;

-- name: InsertUser :exec
insert into users (id, username, username_idempotent, bio, wallets, universal, email_unsubscriptions, primary_wallet_id) values ($1, $2, $3, $4, $5, $6, $7, $8) returning id;

-- name: AddWalletToUserByID :exec
update users set wallets = array_append(wallets, @wallet_id::varchar) where id = @user_id;

-- name: InsertSpamContracts :exec
with insert_spam_contracts as (
    insert into alchemy_spam_contracts (id, chain, address, created_at, is_spam) (
        select unnest(@id::varchar[])
        , unnest(@chain::int[])
        , unnest(@address::varchar[])
        , unnest(@created_at::timestamptz[])
        , unnest(@is_spam::bool[])
    ) on conflict(chain, address) do update set created_at = excluded.created_at, is_spam = excluded.is_spam
    returning created_at
)
delete from alchemy_spam_contracts where created_at < (select created_at from insert_spam_contracts limit 1);
>>>>>>> 6cdd01ea
<|MERGE_RESOLUTION|>--- conflicted
+++ resolved
@@ -981,19 +981,17 @@
 insert into pii.account_creation_info (user_id, ip_address, created_at) values (@user_id, @ip_address, now())
   on conflict do nothing;
 
-<<<<<<< HEAD
 -- name: GetChildContractsByParentIDBatchPaginate :batchmany
 select c.*
 from contracts c
-where
-  c.parent_id = @parent_id
+where c.parent_id = @parent_id
   and contracts.deleted = false
   and (c.created_at, c.id) > (sqlc.arg('cur_before_time'), sqlc.arg('cur_before_id'))
   and (c.created_at, c.id) < ( sqlc.arg('cur_after_time'), sqlc.arg('cur_after_id'))
 order by case when sqlc.arg('paging_forward')::bool then (c.created_at, c.id) end asc,
         case when not sqlc.arg('paging_forward')::bool then (c.created_at, c.id) end desc
 limit sqlc.arg('limit');
-=======
+
 -- name: GetUserByWalletID :one
 select * from users where array[@wallet::varchar]::varchar[] <@ wallets and deleted = false;
 
@@ -1023,5 +1021,4 @@
     ) on conflict(chain, address) do update set created_at = excluded.created_at, is_spam = excluded.is_spam
     returning created_at
 )
-delete from alchemy_spam_contracts where created_at < (select created_at from insert_spam_contracts limit 1);
->>>>>>> 6cdd01ea
+delete from alchemy_spam_contracts where created_at < (select created_at from insert_spam_contracts limit 1);