--- conflicted
+++ resolved
@@ -577,7 +577,9 @@
 -- name: GetUsersByChainAddresses :many
 select users.*,wallets.address from users, wallets where wallets.address = ANY(@addresses::varchar[]) AND wallets.chain = @chain::int AND ARRAY[wallets.id] <@ users.wallets AND users.deleted = false AND wallets.deleted = false;
 
-<<<<<<< HEAD
+-- name: GetFeedEventByID :one
+SELECT * FROM feed_events WHERE id = $1 AND deleted = false;
+
 -- name: AddUserRoles :exec
 insert into user_roles (id, user_id, role, created_at, last_updated)
 select unnest(@ids::varchar[]), $1, unnest(@roles::varchar[]), now(), now()
@@ -587,8 +589,4 @@
 update user_roles set deleted = true, last_updated = now() where user_id = $1 and role = any(@roles);
 
 -- name: GetUserRolesByUserId :many
-select role from user_roles where user_id = $1 and deleted = false;
-=======
--- name: GetFeedEventByID :one
-SELECT * FROM feed_events WHERE id = $1 AND deleted = false;
->>>>>>> c07c9ca7
+select role from user_roles where user_id = $1 and deleted = false;