-- name: GetUserById :one
SELECT * FROM users WHERE id = $1 AND deleted = false;

-- name: GetUserWithPIIByID :one
select * from pii.user_view where id = @user_id and deleted = false;

-- name: GetUserByIdBatch :batchone
SELECT * FROM users WHERE id = $1 AND deleted = false;

-- name: GetUsersByIDs :many
SELECT * FROM users WHERE id = ANY(@user_ids) AND deleted = false
    AND (created_at, id) < (@cur_before_time, @cur_before_id)
    AND (created_at, id) > (@cur_after_time, @cur_after_id)
    ORDER BY CASE WHEN @paging_forward::bool THEN (created_at, id) END ASC,
             CASE WHEN NOT @paging_forward::bool THEN (created_at, id) END DESC
    LIMIT $1;

-- name: GetUserByUsername :one
SELECT * FROM users WHERE username_idempotent = lower(sqlc.arg('username')) AND deleted = false;

-- name: GetUserByUsernameBatch :batchone
SELECT * FROM users WHERE username_idempotent = lower($1) AND deleted = false;

-- name: GetUserByAddressBatch :batchone
select users.*
from users, wallets
where wallets.address = sqlc.arg('address')
	and wallets.chain = sqlc.arg('chain')::int
	and array[wallets.id] <@ users.wallets
	and wallets.deleted = false
	and users.deleted = false;

-- name: GetUsersWithTrait :many
SELECT * FROM users WHERE (traits->$1::string) IS NOT NULL AND deleted = false;

-- name: GetUsersWithTraitBatch :batchmany
SELECT * FROM users WHERE (traits->$1::string) IS NOT NULL AND deleted = false;

-- name: GetGalleryById :one
SELECT * FROM galleries WHERE id = $1 AND deleted = false;

-- name: GetGalleryByIdBatch :batchone
SELECT * FROM galleries WHERE id = $1 AND deleted = false;

-- name: GetGalleryByCollectionId :one
SELECT g.* FROM galleries g, collections c WHERE c.id = $1 AND c.deleted = false AND $1 = ANY(g.collections) AND g.deleted = false;

-- name: GetGalleryByCollectionIdBatch :batchone
SELECT g.* FROM galleries g, collections c WHERE c.id = $1 AND c.deleted = false AND $1 = ANY(g.collections) AND g.deleted = false;

-- name: GetGalleriesByUserId :many
SELECT * FROM galleries WHERE owner_user_id = $1 AND deleted = false order by position;

-- name: GetGalleriesByUserIdBatch :batchmany
SELECT * FROM galleries WHERE owner_user_id = $1 AND deleted = false order by position;

-- name: GetCollectionById :one
SELECT * FROM collections WHERE id = $1 AND deleted = false;

-- name: GetCollectionByIdBatch :batchone
SELECT * FROM collections WHERE id = $1 AND deleted = false;

-- name: GetCollectionsByGalleryId :many
SELECT c.* FROM galleries g, unnest(g.collections)
    WITH ORDINALITY AS x(coll_id, coll_ord)
    INNER JOIN collections c ON c.id = x.coll_id
    WHERE g.id = $1 AND g.deleted = false AND c.deleted = false ORDER BY x.coll_ord;

-- name: GetCollectionsByGalleryIdBatch :batchmany
SELECT c.* FROM galleries g, unnest(g.collections)
    WITH ORDINALITY AS x(coll_id, coll_ord)
    INNER JOIN collections c ON c.id = x.coll_id
    WHERE g.id = $1 AND g.deleted = false AND c.deleted = false ORDER BY x.coll_ord;

-- name: GetTokenById :one
SELECT * FROM tokens WHERE id = $1 AND deleted = false;

-- name: GetTokenByIdBatch :batchone
SELECT * FROM tokens WHERE id = $1 AND deleted = false;

-- name: GetTokensByCollectionId :many
SELECT t.* FROM users u, collections c, unnest(c.nfts)
    WITH ORDINALITY AS x(nft_id, nft_ord)
    INNER JOIN tokens t ON t.id = x.nft_id
    WHERE u.id = t.owner_user_id AND t.owned_by_wallets && u.wallets
    AND c.id = sqlc.arg('collection_id') AND u.deleted = false AND c.deleted = false AND t.deleted = false ORDER BY x.nft_ord LIMIT sqlc.narg('limit');

-- name: GetTokensByCollectionIdBatch :batchmany
SELECT t.* FROM users u, collections c, unnest(c.nfts)
    WITH ORDINALITY AS x(nft_id, nft_ord)
    INNER JOIN tokens t ON t.id = x.nft_id
    WHERE u.id = t.owner_user_id AND t.owned_by_wallets && u.wallets
    AND c.id = sqlc.arg('collection_id') AND u.deleted = false AND c.deleted = false AND t.deleted = false ORDER BY x.nft_ord LIMIT sqlc.narg('limit');

-- name: GetNewTokensByFeedEventIdBatch :batchmany
WITH new_tokens AS (
    SELECT added.id, row_number() OVER () added_order
    FROM (SELECT jsonb_array_elements_text(data -> 'collection_new_token_ids') id FROM feed_events f WHERE f.id = $1 AND f.deleted = false) added
)
SELECT t.* FROM new_tokens a JOIN tokens t ON a.id = t.id AND t.deleted = false ORDER BY a.added_order;

-- name: GetMembershipByMembershipId :one
SELECT * FROM membership WHERE id = $1 AND deleted = false;

-- name: GetMembershipByMembershipIdBatch :batchone
SELECT * FROM membership WHERE id = $1 AND deleted = false;

-- name: GetWalletByID :one
SELECT * FROM wallets WHERE id = $1 AND deleted = false;

-- name: GetWalletByIDBatch :batchone
SELECT * FROM wallets WHERE id = $1 AND deleted = false;

-- name: GetWalletByChainAddress :one
SELECT wallets.* FROM wallets WHERE address = $1 AND chain = $2 AND deleted = false;

-- name: GetWalletByChainAddressBatch :batchone
SELECT wallets.* FROM wallets WHERE address = $1 AND chain = $2 AND deleted = false;

-- name: GetWalletsByUserID :many
SELECT w.* FROM users u, unnest(u.wallets) WITH ORDINALITY AS a(wallet_id, wallet_ord)INNER JOIN wallets w on w.id = a.wallet_id WHERE u.id = $1 AND u.deleted = false AND w.deleted = false ORDER BY a.wallet_ord;

-- name: GetWalletsByUserIDBatch :batchmany
SELECT w.* FROM users u, unnest(u.wallets) WITH ORDINALITY AS a(wallet_id, wallet_ord)INNER JOIN wallets w on w.id = a.wallet_id WHERE u.id = $1 AND u.deleted = false AND w.deleted = false ORDER BY a.wallet_ord;

-- name: GetContractByID :one
select * FROM contracts WHERE id = $1 AND deleted = false;

-- name: GetContractsByIDs :many
SELECT * from contracts WHERE id = ANY(@contract_ids) AND deleted = false;

-- name: GetContractByChainAddress :one
select * FROM contracts WHERE address = $1 AND chain = $2 AND deleted = false;

-- name: GetContractByChainAddressBatch :batchone
select * FROM contracts WHERE address = $1 AND chain = $2 AND deleted = false;

-- name: GetContractsByUserID :many
SELECT DISTINCT ON (contracts.id) contracts.* FROM contracts, tokens
    WHERE tokens.owner_user_id = $1 AND tokens.contract = contracts.id
    AND tokens.deleted = false AND contracts.deleted = false;

-- name: GetContractsByUserIDBatch :batchmany
SELECT DISTINCT ON (contracts.id) contracts.* FROM contracts, tokens
    WHERE tokens.owner_user_id = $1 AND tokens.contract = contracts.id
    AND tokens.deleted = false AND contracts.deleted = false;

-- name: GetContractsDisplayedByUserIDBatch :batchmany
with last_refreshed as (
  select last_updated from owned_contracts limit 1
),
displayed as (
  select contract_id
  from owned_contracts
  where owned_contracts.user_id = $1 and displayed = true
  union
  select contracts.id
  from last_refreshed, galleries, contracts, tokens
  join collections on tokens.id = any(collections.nfts) and collections.deleted = false
  where tokens.owner_user_id = $1
    and tokens.contract = contracts.id
    and collections.owner_user_id = tokens.owner_user_id
    and galleries.owner_user_id = tokens.owner_user_id
    and tokens.deleted = false
    and galleries.deleted = false
    and contracts.deleted = false
    and galleries.last_updated > last_refreshed.last_updated
    and collections.last_updated > last_refreshed.last_updated
)
select contracts.* from contracts, displayed
where contracts.id = displayed.contract_id and contracts.deleted = false;

-- name: GetFollowersByUserIdBatch :batchmany
SELECT u.* FROM follows f
    INNER JOIN users u ON f.follower = u.id
    WHERE f.followee = $1 AND f.deleted = false
    ORDER BY f.last_updated DESC;

-- name: GetFollowingByUserIdBatch :batchmany
SELECT u.* FROM follows f
    INNER JOIN users u ON f.followee = u.id
    WHERE f.follower = $1 AND f.deleted = false
    ORDER BY f.last_updated DESC;

-- name: GetTokensByWalletIds :many
SELECT * FROM tokens WHERE owned_by_wallets && $1 AND deleted = false
    ORDER BY tokens.created_at DESC, tokens.name DESC, tokens.id DESC;

-- name: GetTokensByWalletIdsBatch :batchmany
SELECT * FROM tokens WHERE owned_by_wallets && $1 AND deleted = false
    ORDER BY tokens.created_at DESC, tokens.name DESC, tokens.id DESC;

-- name: GetTokensByContractId :many
SELECT * FROM tokens WHERE contract = $1 AND deleted = false
    ORDER BY tokens.created_at DESC, tokens.name DESC, tokens.id DESC;

-- name: GetTokensByContractIdBatch :batchmany
SELECT * FROM tokens WHERE contract = $1 AND deleted = false
    ORDER BY tokens.created_at DESC, tokens.name DESC, tokens.id DESC;

-- name: GetTokensByContractIdPaginate :many
SELECT t.* FROM tokens t
    JOIN users u ON u.id = t.owner_user_id
    WHERE t.contract = $1 AND t.deleted = false
    AND (NOT @gallery_users_only::bool OR u.universal = false)
    AND (u.universal,t.created_at,t.id) < (@cur_before_universal, @cur_before_time::timestamptz, @cur_before_id)
    AND (u.universal,t.created_at,t.id) > (@cur_after_universal, @cur_after_time::timestamptz, @cur_after_id)
    ORDER BY CASE WHEN @paging_forward::bool THEN (u.universal,t.created_at,t.id) END ASC,
             CASE WHEN NOT @paging_forward::bool THEN (u.universal,t.created_at,t.id) END DESC
    LIMIT $2;

-- name: GetTokensByContractIdBatchPaginate :batchmany
SELECT t.* FROM tokens t
    JOIN users u ON u.id = t.owner_user_id
    WHERE t.contract = sqlc.arg('contract') AND t.deleted = false
    AND (NOT @gallery_users_only::bool OR u.universal = false)
    AND (u.universal,t.created_at,t.id) < (@cur_before_universal, @cur_before_time::timestamptz, @cur_before_id)
    AND (u.universal,t.created_at,t.id) > (@cur_after_universal, @cur_after_time::timestamptz, @cur_after_id)
    ORDER BY CASE WHEN @paging_forward::bool THEN (u.universal,t.created_at,t.id) END ASC,
             CASE WHEN NOT @paging_forward::bool THEN (u.universal,t.created_at,t.id) END DESC
    LIMIT sqlc.arg('limit');

-- name: CountTokensByContractId :one
SELECT count(*) FROM tokens JOIN users ON users.id = tokens.owner_user_id WHERE contract = $1 AND (NOT @gallery_users_only::bool OR users.universal = false) AND tokens.deleted = false;

-- name: GetOwnersByContractIdBatchPaginate :batchmany
-- Note: sqlc has trouble recognizing that the output of the "select distinct" subquery below will
--       return complete rows from the users table. As a workaround, aliasing the subquery to
--       "users" seems to fix the issue (along with aliasing the users table inside the subquery
--       to "u" to avoid confusion -- otherwise, sqlc creates a custom row type that includes
--       all users.* fields twice).
select users.* from (
    select distinct on (u.id) u.* from users u, tokens t
        where t.contract = sqlc.arg('contract') and t.owner_user_id = u.id
        and (not @gallery_users_only::bool or u.universal = false)
        and t.deleted = false and u.deleted = false
    ) as users
    where (users.universal,users.created_at,users.id) < (@cur_before_universal, @cur_before_time::timestamptz, @cur_before_id)
    and (users.universal,users.created_at,users.id) > (@cur_after_universal, @cur_after_time::timestamptz, @cur_after_id)
    order by case when @paging_forward::bool then (users.universal,users.created_at,users.id) end asc,
         case when not @paging_forward::bool then (users.universal,users.created_at,users.id) end desc limit sqlc.narg('limit');


-- name: CountOwnersByContractId :one
SELECT count(DISTINCT users.id) FROM users, tokens
    WHERE tokens.contract = $1 AND tokens.owner_user_id = users.id
    AND (NOT @gallery_users_only::bool OR users.universal = false)
    AND tokens.deleted = false AND users.deleted = false;

-- name: GetTokenOwnerByID :one
SELECT u.* FROM tokens t
    JOIN users u ON u.id = t.owner_user_id
    WHERE t.id = $1 AND t.deleted = false AND u.deleted = false;

-- name: GetTokenOwnerByIDBatch :batchone
SELECT u.* FROM tokens t
    JOIN users u ON u.id = t.owner_user_id
    WHERE t.id = $1 AND t.deleted = false AND u.deleted = false;

-- name: GetPreviewURLsByContractIdAndUserId :many
SELECT (MEDIA->>'thumbnail_url')::varchar as thumbnail_url FROM tokens WHERE CONTRACT = $1 AND DELETED = false AND OWNER_USER_ID = $2 AND LENGTH(MEDIA->>'thumbnail_url'::varchar) > 0 ORDER BY ID LIMIT 3;

-- name: GetTokensByUserId :many
SELECT tokens.* FROM tokens, users
    WHERE tokens.owner_user_id = $1 AND users.id = $1
      AND tokens.owned_by_wallets && users.wallets
      AND tokens.deleted = false AND users.deleted = false
    ORDER BY tokens.created_at DESC, tokens.name DESC, tokens.id DESC;

-- name: GetTokensByUserIdBatch :batchmany
SELECT tokens.* FROM tokens, users
    WHERE tokens.owner_user_id = $1 AND users.id = $1
      AND tokens.owned_by_wallets && users.wallets
      AND tokens.deleted = false AND users.deleted = false
    ORDER BY tokens.created_at DESC, tokens.name DESC, tokens.id DESC;

-- name: GetTokensByUserIdAndContractID :many
SELECT tokens.* FROM tokens, users
    WHERE tokens.owner_user_id = $1 AND users.id = $1
      AND tokens.owned_by_wallets && users.wallets
      AND tokens.contract = $2
      AND tokens.deleted = false AND users.deleted = false
    ORDER BY tokens.created_at DESC, tokens.name DESC, tokens.id DESC;

-- name: GetTokensByUserIdAndContractIDBatch :batchmany
SELECT tokens.* FROM tokens, users
    WHERE tokens.owner_user_id = $1 AND users.id = $1
      AND tokens.owned_by_wallets && users.wallets
      AND tokens.contract = $2
      AND tokens.deleted = false AND users.deleted = false
    ORDER BY tokens.created_at DESC, tokens.name DESC, tokens.id DESC;

-- name: GetTokensByUserIdAndChainBatch :batchmany
SELECT tokens.* FROM tokens, users
WHERE tokens.owner_user_id = $1 AND users.id = $1
  AND tokens.owned_by_wallets && users.wallets
  AND tokens.deleted = false AND users.deleted = false
  AND tokens.chain = $2
ORDER BY tokens.created_at DESC, tokens.name DESC, tokens.id DESC;

-- name: CreateUserEvent :one
INSERT INTO events (id, actor_id, action, resource_type_id, user_id, subject_id, data, group_id, caption) VALUES ($1, $2, $3, $4, $5, $5, $6, $7, $8) RETURNING *;

-- name: CreateTokenEvent :one
INSERT INTO events (id, actor_id, action, resource_type_id, token_id, subject_id, data, group_id, caption, gallery_id, collection_id) VALUES ($1, $2, $3, $4, $5, $5, $6, $7, $8, $9, $10) RETURNING *;

-- name: CreateCollectionEvent :one
INSERT INTO events (id, actor_id, action, resource_type_id, collection_id, subject_id, data, caption, group_id, gallery_id) VALUES ($1, $2, $3, $4, $5, $5, $6, $7, $8, $9) RETURNING *;

-- name: CreateGalleryEvent :one
INSERT INTO events (id, actor_id, action, resource_type_id, gallery_id, subject_id, data, external_id, group_id, caption) VALUES ($1, $2, $3, $4, $5, $5, $6, $7, $8, $9) RETURNING *;

-- name: CreateAdmireEvent :one
INSERT INTO events (id, actor_id, action, resource_type_id, admire_id, feed_event_id, subject_id, data, group_id, caption) VALUES ($1, $2, $3, $4, $5, $6, $5, $7, $8, $9) RETURNING *;

-- name: CreateCommentEvent :one
INSERT INTO events (id, actor_id, action, resource_type_id, comment_id, feed_event_id, subject_id, data, group_id, caption) VALUES ($1, $2, $3, $4, $5, $6, $5, $7, $8, $9) RETURNING *;

-- name: GetEvent :one
SELECT * FROM events WHERE id = $1 AND deleted = false;

-- name: GetEventsInWindow :many
with recursive activity as (
    select * from events where events.id = $1 and deleted = false
    union
    select e.* from events e, activity a
    where e.actor_id = a.actor_id
        and e.action = any(@actions)
        and e.created_at < a.created_at
        and e.created_at >= a.created_at - make_interval(secs => $2)
        and e.deleted = false
        and e.caption is null
        and (not @include_subject::bool or e.subject_id = a.subject_id)
)
select * from events where id = any(select id from activity) order by (created_at, id) asc;

-- name: GetGalleryEventsInWindow :many
with recursive activity as (
    select * from events where events.id = $1 and deleted = false
    union
    select e.* from events e, activity a
    where e.actor_id = a.actor_id
        and e.action = any(@actions)
        and e.gallery_id = @gallery_id
        and e.created_at < a.created_at
        and e.created_at >= a.created_at - make_interval(secs => $2)
        and e.deleted = false
        and e.caption is null
        and (not @include_subject::bool or e.subject_id = a.subject_id)
)
select * from events where id = any(select id from activity) order by (created_at, id) asc;

-- name: GetEventsInGroup :many
select * from events where group_id = @group_id and deleted = false order by(created_at, id) asc;

-- name: GetActorForGroup :one
select actor_id from events where group_id = @group_id and deleted = false order by(created_at, id) asc limit 1;

-- name: HasLaterGroupedEvent :one
select exists(
  select 1 from events where deleted = false
  and group_id = @group_id
  and id > @event_id
);

-- name: IsActorActionActive :one
select exists(
  select 1 from events where deleted = false
  and actor_id = $1
  and action = any(@actions)
  and created_at > @window_start and created_at <= @window_end
);

-- name: IsActorSubjectActive :one
select exists(
  select 1 from events where deleted = false
  and actor_id = $1
  and subject_id = $2
  and created_at > @window_start and created_at <= @window_end
);

-- name: IsActorGalleryActive :one
select exists(
  select 1 from events where deleted = false
  and actor_id = $1
  and gallery_id = $2
  and created_at > @window_start and created_at <= @window_end
);


-- name: IsActorSubjectActionActive :one
select exists(
  select 1 from events where deleted = false
  and actor_id = $1
  and subject_id = $2
  and action = any(@actions)
  and created_at > @window_start and created_at <= @window_end
);

-- name: PaginateGlobalFeed :batchmany
SELECT * FROM feed_events WHERE deleted = false
    AND (event_time, id) < (sqlc.arg('cur_before_time'), sqlc.arg('cur_before_id'))
    AND (event_time, id) > (sqlc.arg('cur_after_time'), sqlc.arg('cur_after_id'))
    ORDER BY CASE WHEN sqlc.arg('paging_forward')::bool THEN (event_time, id) END ASC,
            CASE WHEN NOT sqlc.arg('paging_forward')::bool THEN (event_time, id) END DESC
    LIMIT sqlc.arg('limit');

-- name: PaginatePersonalFeedByUserID :batchmany
SELECT fe.* FROM feed_events fe, follows fl WHERE fe.deleted = false AND fl.deleted = false
    AND fe.owner_id = fl.followee AND fl.follower = sqlc.arg('follower')
    AND (fe.event_time, fe.id) < (sqlc.arg('cur_before_time'), sqlc.arg('cur_before_id'))
    AND (fe.event_time, fe.id) > (sqlc.arg('cur_after_time'), sqlc.arg('cur_after_id'))
    ORDER BY CASE WHEN sqlc.arg('paging_forward')::bool THEN (fe.event_time, fe.id) END ASC,
            CASE WHEN NOT sqlc.arg('paging_forward')::bool THEN (fe.event_time, fe.id) END DESC
    LIMIT sqlc.arg('limit');

-- name: PaginateUserFeedByUserID :batchmany
SELECT * FROM feed_events WHERE owner_id = sqlc.arg('owner_id') AND deleted = false
    AND (event_time, id) < (sqlc.arg('cur_before_time'), sqlc.arg('cur_before_id'))
    AND (event_time, id) > (sqlc.arg('cur_after_time'), sqlc.arg('cur_after_id'))
    ORDER BY CASE WHEN sqlc.arg('paging_forward')::bool THEN (event_time, id) END ASC,
            CASE WHEN NOT sqlc.arg('paging_forward')::bool THEN (event_time, id) END DESC
    LIMIT sqlc.arg('limit');

-- name: PaginateTrendingFeed :many
select f.* from feed_events f join unnest(@feed_event_ids::text[]) with ordinality t(id, pos) using(id) where f.deleted = false
  and t.pos > @cur_before_pos::int
  and t.pos < @cur_after_pos::int
  order by case when @paging_forward::bool then t.pos end desc,
          case when not @paging_forward::bool then t.pos end asc
  limit sqlc.arg('limit');

-- name: GetEventByIdBatch :batchone
SELECT * FROM feed_events WHERE id = $1 AND deleted = false;

-- name: CreateFeedEvent :one
INSERT INTO feed_events (id, owner_id, action, data, event_time, event_ids, group_id, caption) VALUES ($1, $2, $3, $4, $5, $6, $7, $8) RETURNING *;

-- name: IsFeedEventExistsForGroup :one
SELECT exists(
  SELECT 1 FROM feed_events WHERE deleted = false
  AND group_id = $1
);

-- name: UpdateFeedEventCaptionByGroup :one
UPDATE feed_events SET caption = (select caption from events where events.group_id = $1) WHERE group_id = $1 AND deleted = false returning *;

-- name: GetLastFeedEventForUser :one
select * from feed_events where deleted = false
    and owner_id = $1
    and action = any(@actions)
    and event_time < $2
    order by event_time desc
    limit 1;

-- name: GetLastFeedEventForToken :one
select * from feed_events where deleted = false
    and owner_id = $1
    and action = any(@actions)
    and data ->> 'token_id' = @token_id::varchar
    and event_time < $2
    order by event_time desc
    limit 1;

-- name: GetLastFeedEventForCollection :one
select * from feed_events where deleted = false
    and owner_id = $1
    and action = any(@actions)
    and data ->> 'collection_id' = @collection_id
    and event_time < $2
    order by event_time desc
    limit 1;

-- name: IsFeedUserActionBlocked :one
SELECT EXISTS(SELECT 1 FROM feed_blocklist WHERE user_id = $1 AND (action = $2 or action = '') AND deleted = false);

-- name: BlockUserFromFeed :exec
INSERT INTO feed_blocklist (id, user_id, action) VALUES ($1, $2, $3);

-- name: UnblockUserFromFeed :exec
UPDATE feed_blocklist SET deleted = true WHERE user_id = $1;

-- name: GetAdmireByAdmireID :one
SELECT * FROM admires WHERE id = $1 AND deleted = false;

-- name: GetAdmiresByAdmireIDs :many
SELECT * from admires WHERE id = ANY(@admire_ids) AND deleted = false;

-- name: GetAdmireByAdmireIDBatch :batchone
SELECT * FROM admires WHERE id = $1 AND deleted = false;

-- name: GetAdmiresByActorID :many
SELECT * FROM admires WHERE actor_id = $1 AND deleted = false ORDER BY created_at DESC;

-- name: GetAdmiresByActorIDBatch :batchmany
SELECT * FROM admires WHERE actor_id = $1 AND deleted = false ORDER BY created_at DESC;

-- name: PaginateAdmiresByFeedEventIDBatch :batchmany
SELECT * FROM admires WHERE feed_event_id = sqlc.arg('feed_event_id') AND deleted = false
    AND (created_at, id) < (sqlc.arg('cur_before_time'), sqlc.arg('cur_before_id')) AND (created_at, id) > (sqlc.arg('cur_after_time'), sqlc.arg('cur_after_id'))
    ORDER BY CASE WHEN sqlc.arg('paging_forward')::bool THEN (created_at, id) END ASC,
             CASE WHEN NOT sqlc.arg('paging_forward')::bool THEN (created_at, id) END DESC
    LIMIT sqlc.arg('limit');

-- name: CountAdmiresByFeedEventIDBatch :batchone
SELECT count(*) FROM admires WHERE feed_event_id = $1 AND deleted = false;

-- name: GetCommentByCommentID :one
SELECT * FROM comments WHERE id = $1 AND deleted = false;

-- name: GetCommentsByCommentIDs :many
SELECT * from comments WHERE id = ANY(@comment_ids) AND deleted = false;

-- name: GetCommentByCommentIDBatch :batchone
SELECT * FROM comments WHERE id = $1 AND deleted = false;

-- name: PaginateCommentsByFeedEventIDBatch :batchmany
SELECT * FROM comments WHERE feed_event_id = sqlc.arg('feed_event_id') AND deleted = false
    AND (created_at, id) < (sqlc.arg('cur_before_time'), sqlc.arg('cur_before_id'))
    AND (created_at, id) > (sqlc.arg('cur_after_time'), sqlc.arg('cur_after_id'))
    ORDER BY CASE WHEN sqlc.arg('paging_forward')::bool THEN (created_at, id) END ASC,
             CASE WHEN NOT sqlc.arg('paging_forward')::bool THEN (created_at, id) END DESC
    LIMIT sqlc.arg('limit');

-- name: CountCommentsByFeedEventIDBatch :batchone
SELECT count(*) FROM comments WHERE feed_event_id = $1 AND deleted = false;

-- name: GetCommentsByActorID :many
SELECT * FROM comments WHERE actor_id = $1 AND deleted = false ORDER BY created_at DESC;

-- name: GetCommentsByActorIDBatch :batchmany
SELECT * FROM comments WHERE actor_id = $1 AND deleted = false ORDER BY created_at DESC;

-- name: GetUserNotifications :many
SELECT * FROM notifications WHERE owner_id = $1 AND deleted = false
    AND (created_at, id) < (@cur_before_time, @cur_before_id)
    AND (created_at, id) > (@cur_after_time, @cur_after_id)
    ORDER BY CASE WHEN @paging_forward::bool THEN (created_at, id) END ASC,
             CASE WHEN NOT @paging_forward::bool THEN (created_at, id) END DESC
    LIMIT $2;

-- name: GetUserUnseenNotifications :many
SELECT * FROM notifications WHERE owner_id = $1 AND deleted = false AND seen = false
    AND (created_at, id) < (@cur_before_time, @cur_before_id)
    AND (created_at, id) > (@cur_after_time, @cur_after_id)
    ORDER BY CASE WHEN @paging_forward::bool THEN (created_at, id) END ASC,
             CASE WHEN NOT @paging_forward::bool THEN (created_at, id) END DESC
    LIMIT $2;

-- name: GetRecentUnseenNotifications :many
SELECT * FROM notifications WHERE owner_id = @owner_id AND deleted = false AND seen = false and created_at > @created_after order by created_at desc limit @lim;

-- name: GetUserNotificationsBatch :batchmany
SELECT * FROM notifications WHERE owner_id = sqlc.arg('owner_id') AND deleted = false
    AND (created_at, id) < (sqlc.arg('cur_before_time'), sqlc.arg('cur_before_id'))
    AND (created_at, id) > (sqlc.arg('cur_after_time'), sqlc.arg('cur_after_id'))
    ORDER BY CASE WHEN sqlc.arg('paging_forward')::bool THEN (created_at, id) END ASC,
             CASE WHEN NOT sqlc.arg('paging_forward')::bool THEN (created_at, id) END DESC
    LIMIT sqlc.arg('limit');

-- name: CountUserNotifications :one
SELECT count(*) FROM notifications WHERE owner_id = $1 AND deleted = false;

-- name: CountUserUnseenNotifications :one
SELECT count(*) FROM notifications WHERE owner_id = $1 AND deleted = false AND seen = false;

-- name: GetNotificationByID :one
SELECT * FROM notifications WHERE id = $1 AND deleted = false;

-- name: GetNotificationByIDBatch :batchone
SELECT * FROM notifications WHERE id = $1 AND deleted = false;

-- name: GetMostRecentNotificationByOwnerIDForAction :one
select * from notifications
    where owner_id = $1
    and action = $2
    and deleted = false
    and (not @only_for_feed_event::bool or feed_event_id = $3)
    order by created_at desc
    limit 1;

-- name: GetNotificationsByOwnerIDForActionAfter :many
SELECT * FROM notifications
    WHERE owner_id = $1 AND action = $2 AND deleted = false AND created_at > @created_after
    ORDER BY created_at DESC;

-- name: CreateAdmireNotification :one
INSERT INTO notifications (id, owner_id, action, data, event_ids, feed_event_id) VALUES ($1, $2, $3, $4, $5, $6) RETURNING *;

-- name: CreateCommentNotification :one
INSERT INTO notifications (id, owner_id, action, data, event_ids, feed_event_id, comment_id) VALUES ($1, $2, $3, $4, $5, $6, $7) RETURNING *;

-- name: CreateFollowNotification :one
INSERT INTO notifications (id, owner_id, action, data, event_ids) VALUES ($1, $2, $3, $4, $5) RETURNING *;

-- name: CreateViewGalleryNotification :one
INSERT INTO notifications (id, owner_id, action, data, event_ids, gallery_id) VALUES ($1, $2, $3, $4, $5, $6) RETURNING *;

-- name: UpdateNotification :exec
UPDATE notifications SET data = $2, event_ids = event_ids || $3, amount = $4, last_updated = now(), seen = false WHERE id = $1 AND deleted = false AND NOT amount = $4;

-- name: UpdateNotificationSettingsByID :exec
UPDATE users SET notification_settings = $2 WHERE id = $1;

-- name: ClearNotificationsForUser :many
UPDATE notifications SET seen = true WHERE owner_id = $1 AND seen = false RETURNING *;

-- name: PaginateInteractionsByFeedEventIDBatch :batchmany
SELECT interactions.created_At, interactions.id, interactions.tag FROM (
    SELECT t.created_at, t.id, sqlc.arg('admire_tag')::int as tag FROM admires t WHERE sqlc.arg('admire_tag') != 0 AND t.feed_event_id = sqlc.arg('feed_event_id') AND t.deleted = false
        AND (t.created_at, t.id) < (sqlc.arg('cur_before_time'), sqlc.arg('cur_before_id')) AND (t.created_at, t.id) > (sqlc.arg('cur_after_time'), sqlc.arg('cur_after_id'))
                                                                    UNION
    SELECT t.created_at, t.id, sqlc.arg('comment_tag')::int as tag FROM comments t WHERE sqlc.arg('comment_tag') != 0 AND t.feed_event_id = sqlc.arg('feed_event_id') AND t.deleted = false
        AND (t.created_at, t.id) < (sqlc.arg('cur_before_time'), sqlc.arg('cur_before_id')) AND (t.created_at, t.id) > (sqlc.arg('cur_after_time'), sqlc.arg('cur_after_id'))
) as interactions

ORDER BY CASE WHEN sqlc.arg('paging_forward')::bool THEN (created_at, id) END ASC,
         CASE WHEN NOT sqlc.arg('paging_forward')::bool THEN (created_at, id) END DESC
LIMIT sqlc.arg('limit');

-- name: CountInteractionsByFeedEventIDBatch :batchmany
SELECT count(*), sqlc.arg('admire_tag')::int as tag FROM admires t WHERE sqlc.arg('admire_tag') != 0 AND t.feed_event_id = sqlc.arg('feed_event_id') AND t.deleted = false
                                                        UNION
SELECT count(*), sqlc.arg('comment_tag')::int as tag FROM comments t WHERE sqlc.arg('comment_tag') != 0 AND t.feed_event_id = sqlc.arg('feed_event_id') AND t.deleted = false;

-- name: GetAdmireByActorIDAndFeedEventID :batchone
SELECT * FROM admires WHERE actor_id = $1 AND feed_event_id = $2 AND deleted = false;


-- for some reason this query will not allow me to use @tags for $1
-- name: GetUsersWithEmailNotificationsOnForEmailType :many
select * from pii.user_view
    where (email_unsubscriptions->>'all' = 'false' or email_unsubscriptions->>'all' is null)
    and (email_unsubscriptions->>sqlc.arg(email_unsubscription)::varchar = 'false' or email_unsubscriptions->>sqlc.arg(email_unsubscription)::varchar is null)
    and deleted = false and pii_email_address is not null and email_verified = $1
    and (created_at, id) < (@cur_before_time, @cur_before_id)
    and (created_at, id) > (@cur_after_time, @cur_after_id)
    order by case when @paging_forward::bool then (created_at, id) end asc,
             case when not @paging_forward::bool then (created_at, id) end desc
    limit $2;

-- name: GetUsersWithEmailNotificationsOn :many
-- TODO: Does not appear to be used
select * from pii.user_view
    where (email_unsubscriptions->>'all' = 'false' or email_unsubscriptions->>'all' is null)
    and deleted = false and pii_email_address is not null and email_verified = $1
    and (created_at, id) < (@cur_before_time, @cur_before_id)
    and (created_at, id) > (@cur_after_time, @cur_after_id)
    order by case when @paging_forward::bool then (created_at, id) end asc,
             case when not @paging_forward::bool then (created_at, id) end desc
    limit $2;

-- name: GetUsersWithRolePaginate :many
select u.* from users u, user_roles ur where u.deleted = false and ur.deleted = false
    and u.id = ur.user_id and ur.role = @role
    and (u.username_idempotent, u.id) < (@cur_before_key::varchar, @cur_before_id)
    and (u.username_idempotent, u.id) > (@cur_after_key::varchar, @cur_after_id)
    order by case when @paging_forward::bool then (u.username_idempotent, u.id) end asc,
             case when not @paging_forward::bool then (u.username_idempotent, u.id) end desc
    limit $1;

-- name: GetUsersByPositionPaginate :many
select u.* from users u join unnest(@user_ids::text[]) with ordinality t(id, pos) using(id) where u.deleted = false
  and t.pos > @cur_before_pos::int
  and t.pos < @cur_after_pos::int
  order by case when @paging_forward::bool then t.pos end desc,
          case when not @paging_forward::bool then t.pos end asc
  limit sqlc.arg('limit');

-- name: UpdateUserVerificationStatus :exec
UPDATE users SET email_verified = $2 WHERE id = $1;

-- name: UpdateUserEmail :exec
with upsert_pii as (
    insert into pii.for_users (user_id, pii_email_address) values (@user_id, @email_address)
        on conflict (user_id) do update set pii_email_address = excluded.pii_email_address
),

upsert_metadata as (
    insert into dev_metadata_users (user_id, has_email_address) values (@user_id, (@email_address is not null))
        on conflict (user_id) do update set has_email_address = excluded.has_email_address
)

update users set email_verified = 0 where users.id = @user_id;

-- name: UpdateUserEmailUnsubscriptions :exec
UPDATE users SET email_unsubscriptions = $2 WHERE id = $1;

-- name: UpdateUserPrimaryWallet :exec
update users set primary_wallet_id = @wallet_id from wallets
    where users.id = @user_id and wallets.id = @wallet_id
    and wallets.id = any(users.wallets) and wallets.deleted = false;

-- name: GetUsersByChainAddresses :many
select users.*,wallets.address from users, wallets where wallets.address = ANY(@addresses::varchar[]) AND wallets.chain = @chain::int AND ARRAY[wallets.id] <@ users.wallets AND users.deleted = false AND wallets.deleted = false;

-- name: GetFeedEventByID :one
SELECT * FROM feed_events WHERE id = $1 AND deleted = false;

-- name: AddUserRoles :exec
insert into user_roles (id, user_id, role, created_at, last_updated)
select unnest(@ids::varchar[]), $1, unnest(@roles::varchar[]), now(), now()
on conflict (user_id, role) do update set deleted = false, last_updated = now();

-- name: DeleteUserRoles :exec
update user_roles set deleted = true, last_updated = now() where user_id = $1 and role = any(@roles);

-- name: GetUserRolesByUserId :many
with membership_roles(role) as (
    select (case when exists(
        select 1
        from tokens
        where owner_user_id = @user_id
            and token_id = any(@membership_token_ids::varchar[])
            and contract = (select id from contracts where address = @membership_address and contracts.chain = @chain and contracts.deleted = false)
            and exists(select 1 from users where id = @user_id and email_verified = 1 and deleted = false)
            and deleted = false
    ) then @granted_membership_role else null end)::varchar
)
select role from user_roles where user_id = @user_id and deleted = false
union
select role from membership_roles where role is not null;

-- name: RedeemMerch :one
update merch set redeemed = true, token_id = @token_hex, last_updated = now() where id = (select m.id from merch m where m.object_type = @object_type and m.token_id is null and m.redeemed = false and m.deleted = false order by m.id limit 1) and token_id is null and redeemed = false returning discount_code;

-- name: GetMerchDiscountCodeByTokenID :one
select discount_code from merch where token_id = @token_hex and redeemed = true and deleted = false;

-- name: GetUserOwnsTokenByIdentifiers :one
select exists(select 1 from tokens where owner_user_id = @user_id and token_id = @token_hex and contract = @contract and chain = @chain and deleted = false) as owns_token;

-- name: UpdateGalleryHidden :one
update galleries set hidden = @hidden, last_updated = now() where id = @id and deleted = false returning *;

-- name: UpdateGalleryPositions :exec
with updates as (
    select unnest(@gallery_ids::text[]) as id, unnest(@positions::text[]) as position
)
update galleries g set position = updates.position, last_updated = now() from updates where g.id = updates.id and deleted = false and g.owner_user_id = @owner_user_id;

-- name: UserHasDuplicateGalleryPositions :one
select exists(select position,count(*) from galleries where owner_user_id = $1 and deleted = false group by position having count(*) > 1);

-- name: UpdateGalleryInfo :exec
update galleries set name = case when @name_set::bool then @name else name end, description = case when @description_set::bool then @description else description end, last_updated = now() where id = @id and deleted = false;

-- name: UpdateGalleryCollections :exec
update galleries set collections = @collections, last_updated = now() where galleries.id = @gallery_id and galleries.deleted = false and (select count(*) from collections c where c.id = any(@collections) and c.gallery_id = @gallery_id and c.deleted = false) = cardinality(@collections);

-- name: UpdateUserFeaturedGallery :exec
update users set featured_gallery = @gallery_id, last_updated = now() from galleries where users.id = @user_id and galleries.id = @gallery_id and galleries.owner_user_id = @user_id and galleries.deleted = false;

-- name: GetGalleryTokenMediasByGalleryID :many
select t.media from tokens t, collections c, galleries g where g.id = $1 and c.id = any(g.collections) and t.id = any(c.nfts) and t.deleted = false and g.deleted = false and c.deleted = false and (length(t.media->>'thumbnail_url'::varchar) > 0 or length(t.media->>'media_url'::varchar) > 0) order by array_position(g.collections, c.id),array_position(c.nfts, t.id) limit $2;

-- name: GetTokenByTokenIdentifiers :one
select * from tokens where tokens.token_id = @token_hex and contract = (select contracts.id from contracts where contracts.address = @contract_address) and tokens.chain = @chain and tokens.deleted = false;

-- name: GetTokensByIDs :many
select * from tokens join unnest(@token_ids::varchar[]) with ordinality t(id, pos) using (id) where deleted = false order by t.pos asc;

-- name: DeleteCollections :exec
update collections set deleted = true, last_updated = now() where id = any(@ids::varchar[]);

-- name: UpdateCollectionsInfo :exec
with updates as (
    select unnest(@ids::varchar[]) as id, unnest(@names::varchar[]) as name, unnest(@collectors_notes::varchar[]) as collectors_note, unnest(@layouts::jsonb[]) as layout, unnest(@token_settings::jsonb[]) as token_settings, unnest(@hidden::bool[]) as hidden
)
update collections c set collectors_note = updates.collectors_note, layout = updates.layout, token_settings = updates.token_settings, hidden = updates.hidden, name = updates.name, last_updated = now(), version = 1 from updates where c.id = updates.id and c.deleted = false;

-- name: GetCollectionTokensByCollectionID :one
select nfts from collections where id = $1 and deleted = false;

-- name: UpdateCollectionTokens :exec
update collections set nfts = @nfts, last_updated = now() where id = @id and deleted = false;

-- name: CreateCollection :one
insert into collections (id, version, name, collectors_note, owner_user_id, gallery_id, layout, nfts, hidden, token_settings, created_at, last_updated) values (@id, 1, @name, @collectors_note, @owner_user_id, @gallery_id, @layout, @nfts, @hidden, @token_settings, now(), now()) returning id;

-- name: GetGalleryIDByCollectionID :one
select gallery_id from collections where id = $1 and deleted = false;

-- name: GetAllTimeTrendingUserIDs :many
select users.id
from events, galleries, users
left join legacy_views on users.id = legacy_views.user_id and legacy_views.deleted = false
where action = 'ViewedGallery'
  and events.gallery_id = galleries.id
  and users.id = galleries.owner_user_id
  and galleries.deleted = false
  and users.deleted = false
group by users.id
order by row_number() over(order by count(events.id) + coalesce(max(legacy_views.view_count), 0) desc, max(users.created_at) desc) asc
limit $1;

-- name: GetWindowedTrendingUserIDs :many
with viewers as (
  select gallery_id, count(distinct coalesce(actor_id, external_id)) viewer_count
  from events
  where action = 'ViewedGallery' and events.created_at >= @window_end
  group by gallery_id
),
edit_events as (
  select actor_id
  from events
  where action in (
    'CollectionCreated',
    'CollectorsNoteAddedToCollection',
    'CollectorsNoteAddedToToken',
    'TokensAddedToCollection',
    'GalleryInfoUpdated'
  ) and created_at >= @window_end
  group by actor_id
)
select users.id
from viewers, galleries, users, edit_events
where viewers.gallery_id = galleries.id
	and galleries.owner_user_id = users.id
	and users.deleted = false
	and galleries.deleted = false
  and users.id = edit_events.actor_id
group by users.id
order by row_number() over(order by sum(viewers.viewer_count) desc, max(users.created_at) desc) asc
limit $1;

-- name: GetUserExperiencesByUserID :one
select user_experiences from users where id = $1;

-- name: UpdateUserExperience :exec
update users set user_experiences = user_experiences || @experience where id = @user_id;

-- name: GetTrendingUsersByIDs :many
select users.* from users join unnest(@user_ids::varchar[]) with ordinality t(id, pos) using (id) where deleted = false order by t.pos asc;

-- name: GetTrendingFeedEventIDs :many
select feed_events.id, feed_events.created_at, count(*)
from events as interactions, feed_events
where interactions.action IN ('CommentedOnFeedEvent', 'AdmiredFeedEvent') and interactions.created_at >= @window_end and interactions.feed_event_id is not null and interactions.feed_event_id = feed_events.id
group by feed_events.id, feed_events.created_at;

-- name: UpdateCollectionGallery :exec
update collections set gallery_id = @gallery_id, last_updated = now() where id = @id and deleted = false;

-- name: AddCollectionToGallery :exec
update galleries set collections = array_append(collections, @collection_id), last_updated = now() where id = @gallery_id and deleted = false;

-- name: RemoveCollectionFromGallery :exec
update galleries set collections = array_remove(collections, @collection_id), last_updated = now() where id = @gallery_id and deleted = false;

-- name: UserOwnsGallery :one
select exists(select 1 from galleries where id = $1 and owner_user_id = $2 and deleted = false);

-- name: UserOwnsCollection :one
select exists(select 1 from collections where id = $1 and owner_user_id = $2 and deleted = false);

-- name: GetSocialAuthByUserID :one
select * from pii.socials_auth where user_id = $1 and provider = $2 and deleted = false;

-- name: UpsertSocialOAuth :exec
insert into pii.socials_auth (id, user_id, provider, access_token, refresh_token) values (@id, @user_id, @provider, @access_token, @refresh_token) on conflict (user_id, provider) where deleted = false do update set access_token = @access_token, refresh_token = @refresh_token, last_updated = now();

-- name: AddSocialToUser :exec
insert into pii.for_users (user_id, pii_socials) values (@user_id, @socials) on conflict (user_id) where deleted = false do update set pii_socials = for_users.pii_socials || @socials;

-- name: RemoveSocialFromUser :exec
update pii.for_users set pii_socials = pii_socials - @social::varchar where user_id = @user_id;

-- name: GetSocialsByUserID :one
select pii_socials from pii.user_view where id = $1;

-- name: UpdateUserSocials :exec
update pii.for_users set pii_socials = @socials where user_id = @user_id;

-- name: UpdateEventCaptionByGroup :exec
update events set caption = @caption where group_id = @group_id and deleted = false;

-- this query will take in enoug info to create a sort of fake table of social accounts matching them up to users in gallery with twitter connected.
-- it will also go and search for whether the specified user follows any of the users returned
-- name: GetSocialConnectionsPaginate :many
select s.*, user_view.id as user_id, user_view.created_at as user_created_at, (f.id is not null)::bool as already_following
from (select unnest(@social_ids::varchar[]) as social_id, unnest(@social_usernames::varchar[]) as social_username, unnest(@social_displaynames::varchar[]) as social_displayname, unnest(@social_profile_images::varchar[]) as social_profile_image) as s
    inner join pii.user_view on user_view.pii_socials->sqlc.arg('social')::text->>'id'::varchar = s.social_id and user_view.deleted = false
    left outer join follows f on f.follower = @user_id and f.followee = user_view.id and f.deleted = false
where case when @only_unfollowing::bool then f.id is null else true end
    and (f.id is not null,user_view.created_at,user_view.id) < (@cur_before_following::bool, @cur_before_time::timestamptz, @cur_before_id)
    and (f.id is not null,user_view.created_at,user_view.id) > (@cur_after_following::bool, @cur_after_time::timestamptz, @cur_after_id)
order by case when @paging_forward::bool then (f.id is not null,user_view.created_at,user_view.id) end asc,
    case when not @paging_forward::bool then (f.id is not null,user_view.created_at,user_view.id) end desc
limit $1;

-- name: GetSocialConnections :many
select s.*, user_view.id as user_id, user_view.created_at as user_created_at, (f.id is not null)::bool as already_following
from (select unnest(@social_ids::varchar[]) as social_id, unnest(@social_usernames::varchar[]) as social_username, unnest(@social_displaynames::varchar[]) as social_displayname, unnest(@social_profile_images::varchar[]) as social_profile_image) as s
    inner join pii.user_view on user_view.pii_socials->sqlc.arg('social')::text->>'id'::varchar = s.social_id and user_view.deleted = false
    left outer join follows f on f.follower = @user_id and f.followee = user_view.id and f.deleted = false
where case when @only_unfollowing::bool then f.id is null else true end
order by (f.id is not null,user_view.created_at,user_view.id);


-- name: CountSocialConnections :one
select count(*)
from (select unnest(@social_ids::varchar[]) as social_id) as s
    inner join pii.user_view on user_view.pii_socials->sqlc.arg('social')::text->>'id'::varchar = s.social_id and user_view.deleted = false
    left outer join follows f on f.follower = @user_id and f.followee = user_view.id and f.deleted = false
where case when @only_unfollowing::bool then f.id is null else true end;

-- name: AddManyFollows :exec
insert into follows (id, follower, followee, deleted) select unnest(@ids::varchar[]), @follower, unnest(@followees::varchar[]), false on conflict (follower, followee) where deleted = false do update set deleted = false, last_updated = now() returning last_updated > created_at;

-- name: GetSharedFollowersBatchPaginate :batchmany
select users.*, a.created_at followed_on
from users, follows a, follows b
where a.follower = @follower
	and a.followee = b.follower
	and b.followee = @followee
	and users.id = b.follower
	and a.deleted = false
	and b.deleted = false
	and users.deleted = false
  and (a.created_at, users.id) > (sqlc.arg('cur_before_time'), sqlc.arg('cur_before_id'))
  and (a.created_at, users.id) < (sqlc.arg('cur_after_time'), sqlc.arg('cur_after_id'))
order by case when sqlc.arg('paging_forward')::bool then (a.created_at, users.id) end desc,
        case when not sqlc.arg('paging_forward')::bool then (a.created_at, users.id) end asc
limit sqlc.arg('limit');

-- name: CountSharedFollows :one
select count(*)
from users, follows a, follows b
where a.follower = @follower
	and a.followee = b.follower
	and b.followee = @followee
	and users.id = b.follower
	and a.deleted = false
	and b.deleted = false
	and users.deleted = false;

-- name: GetSharedContractsBatchPaginate :batchmany
select contracts.*, a.displayed as displayed_by_user_a, b.displayed as displayed_by_user_b, a.owned_count
from owned_contracts a, owned_contracts b, contracts
left join marketplace_contracts on contracts.id = marketplace_contracts.contract_id
where a.user_id = @user_a_id
  and b.user_id = @user_b_id
  and a.contract_id = b.contract_id
  and a.contract_id = contracts.id
  and marketplace_contracts.contract_id is null
  and contracts.name is not null
  and contracts.name != ''
  and contracts.name != 'Unidentified contract'
  and (
    a.displayed,
    b.displayed,
    a.owned_count,
    contracts.id
  ) > (
    sqlc.arg('cur_before_displayed_by_user_a'),
    sqlc.arg('cur_before_displayed_by_user_b'),
    sqlc.arg('cur_before_owned_count')::int,
    sqlc.arg('cur_before_contract_id')
  )
  and (
    a.displayed,
    b.displayed,
    a.owned_count,
    contracts.id
  ) < (
    sqlc.arg('cur_after_displayed_by_user_a'),
    sqlc.arg('cur_after_displayed_by_user_b'),
    sqlc.arg('cur_after_owned_count')::int,
    sqlc.arg('cur_after_contract_id')
  )
order by case when sqlc.arg('paging_forward')::bool then (a.displayed, b.displayed, a.owned_count, contracts.id) end desc,
        case when not sqlc.arg('paging_forward')::bool then (a.displayed, b.displayed, a.owned_count, contracts.id) end asc
limit sqlc.arg('limit');

-- name: CountSharedContracts :one
select count(*)
from owned_contracts a, owned_contracts b, contracts
left join marketplace_contracts on contracts.id = marketplace_contracts.contract_id
where a.user_id = @user_a_id
  and b.user_id = @user_b_id
  and a.contract_id = b.contract_id
  and a.contract_id = contracts.id
  and marketplace_contracts.contract_id is null
  and contracts.name is not null
  and contracts.name != ''
  and contracts.name != 'Unidentified contract';

-- name: AddPiiAccountCreationInfo :exec
insert into pii.account_creation_info (user_id, ip_address, created_at) values (@user_id, @ip_address, now())
  on conflict do nothing;

-- name: GetUserByWalletID :one
select * from users where array[@wallet::varchar]::varchar[] <@ wallets and deleted = false;

-- name: DeleteUserByID :exec
update users set deleted = true where id = $1;

-- name: InsertWallet :exec
insert into wallets (id, address, chain, wallet_type) values ($1, $2, $3, $4);

-- name: DeleteWalletByID :exec
update wallets set deleted = true, last_updated = now() where id = $1;

-- name: InsertUser :exec
insert into users (id, username, username_idempotent, bio, wallets, universal, email_unsubscriptions, primary_wallet_id) values ($1, $2, $3, $4, $5, $6, $7, $8) returning id;

-- name: AddWalletToUserByID :exec
update users set wallets = array_append(wallets, @wallet_id::varchar) where id = @user_id;

-- name: InsertTokenProcessingJob :exec
insert into token_processing_jobs (id, token_properties, pipeline_metadata, processing_cause, processor_version) values ($1, $2, $3, $4, $5);

-- name: UpdateTokenTokenMediaByTokenIdentifiers :exec
update tokens set token_media_id = $1 where tokens.contract = $2 and tokens.token_id = $3 and tokens.chain = $4 and deleted = false;

-- name: IsExistsActiveTokenMediaByTokenIdentifers :one
select exists(select 1 from token_medias where token_medias.contract_id = $1 and token_medias.token_id = $2 and token_medias.chain = $3 and active = true and deleted = false);

-- name: InsertJob :one
insert into token_processing_jobs (id, token_properties, pipeline_metadata, processing_cause, processor_version) values (@processing_job_id, @token_properties, @pipeline_metadata, @processing_cause, @processor_version) returning *;

-- name: UpsertTokenMedia :one
with copy_on_overwrite as (
    insert into token_medias (id, contract_id, token_id, chain, metadata, media, name, description, processing_job_id, active, created_at, last_updated)
    (
        select @copy_id, contract_id, token_id, chain, metadata, media, name, description, processing_job_id, false, created_at, last_updated
        from token_medias
        where contract_id = @contract_id
          and token_id = @token_id
          and chain = @chain
          and active = true
          and @active = true
          and deleted = false
        limit 1
    )
) 
insert into token_medias (id, contract_id, token_id, chain, metadata, media, name, description, processing_job_id, active, created_at, last_updated) values
    (@new_id, @contract_id, @token_id, @chain, @metadata, @media, @name, @description, @processing_job_id, @active, now(), now())
    on conflict (contract_id, token_id, chain) where active = true and deleted = false do update
        set metadata = excluded.metadata,
            media = excluded.media,
            name = excluded.name,
            description = excluded.description,
            processing_job_id = excluded.processing_job_id,
            last_updated = now() returning *;

-- name: InsertSpamContracts :exec
with insert_spam_contracts as (
    insert into alchemy_spam_contracts (id, chain, address, created_at, is_spam) (
        select unnest(@id::varchar[])
        , unnest(@chain::int[])
        , unnest(@address::varchar[])
        , unnest(@created_at::timestamptz[])
        , unnest(@is_spam::bool[])
    ) on conflict(chain, address) do update set created_at = excluded.created_at, is_spam = excluded.is_spam
    returning created_at
)
delete from alchemy_spam_contracts where created_at < (select created_at from insert_spam_contracts limit 1);

-- name: GetPushTokenByPushToken :one
select * from push_notification_tokens where push_token = @push_token and deleted = false;

-- name: CreatePushTokenForUser :one
insert into push_notification_tokens (id, user_id, push_token, created_at, deleted) values (@id, @user_id, @push_token, now(), false) returning *;

-- name: DeletePushTokensByIDs :exec
update push_notification_tokens set deleted = true where id = any(@ids) and deleted = false;

-- name: GetPushTokensByUserID :many
select * from push_notification_tokens where user_id = @user_id and deleted = false;

-- name: GetPushTokensByIDs :many
select t.* from unnest(@ids::text[]) ids join push_notification_tokens t on t.id = ids and t.deleted = false;

-- name: CreatePushTickets :exec
insert into push_notification_tickets (id, push_token_id, ticket_id, created_at, check_after, num_check_attempts, deleted) values
  (
   unnest(@ids::text[]),
   unnest(@push_token_ids::text[]),
   unnest(@ticket_ids::text[]),
   now(),
   now() + interval '15 minutes',
   0,
   false
  );

-- name: UpdatePushTickets :exec
with updates as (
    select unnest(@ids::text[]) as id, unnest(@check_after::timestamptz[]) as check_after, unnest(@num_check_attempts::int[]) as num_check_attempts, unnest(@deleted::bool[]) as deleted
)
update push_notification_tickets t set check_after = updates.check_after, num_check_attempts = updates.num_check_attempts, deleted = updates.deleted from updates where t.id = updates.id and t.deleted = false;

-- name: GetCheckablePushTickets :many
select * from push_notification_tickets where check_after <= now() and deleted = false limit sqlc.arg('limit');

-- name: GetAllTokensWithContracts :many
<<<<<<< HEAD
select tokens.*, contracts.* from tokens join contracts on contracts.id = tokens.contract where tokens.deleted = false order by tokens.last_updated desc limit $1 offset $2;

-- name: GetMediaByTokenID :batchone
select m.*
from tokens t
join token_medias m on t.chain = m.chain and t.contract = m.contract_id and t.token_id = m.token_id
where t.id = $1 and m.active and not m.deleted;
=======
select tokens.*, contracts.* from tokens join contracts on (contracts.id = tokens.contract) where tokens.deleted = false order by tokens.last_updated desc limit $1 offset $2;
>>>>>>> 4aceacc8
<|MERGE_RESOLUTION|>--- conflicted
+++ resolved
@@ -1095,14 +1095,10 @@
 select * from push_notification_tickets where check_after <= now() and deleted = false limit sqlc.arg('limit');
 
 -- name: GetAllTokensWithContracts :many
-<<<<<<< HEAD
-select tokens.*, contracts.* from tokens join contracts on contracts.id = tokens.contract where tokens.deleted = false order by tokens.last_updated desc limit $1 offset $2;
+select tokens.*, contracts.* from tokens join contracts on (contracts.id = tokens.contract) where tokens.deleted = false order by tokens.last_updated desc limit $1 offset $2;
 
 -- name: GetMediaByTokenID :batchone
 select m.*
 from tokens t
 join token_medias m on t.chain = m.chain and t.contract = m.contract_id and t.token_id = m.token_id
-where t.id = $1 and m.active and not m.deleted;
-=======
-select tokens.*, contracts.* from tokens join contracts on (contracts.id = tokens.contract) where tokens.deleted = false order by tokens.last_updated desc limit $1 offset $2;
->>>>>>> 4aceacc8
+where t.id = $1 and m.active and not m.deleted;