--- conflicted
+++ resolved
@@ -917,35 +917,6 @@
 -- name: GetTrendingUsersByIDs :many
 select users.* from users join unnest(@user_ids::varchar[]) with ordinality t(id, pos) using (id) where deleted = false order by t.pos asc;
 
-<<<<<<< HEAD
-=======
--- name: GetLatestFeedEntities :many
-with ids as (
-    select id, feed_entity_type, created_at
-    from feed_entities fe
-    where fe.created_at >= @window_end
-        and (@include_posts::bool or feed_entity_type != @post_entity_type)
-), selected_posts as (
-    select ids.id, ids.feed_entity_type, ids.created_at, count(distinct c.id) + count(distinct a.id) interactions
-    from ids
-    join posts p on p.id = ids.id and feed_entity_type = @post_entity_type
-    left join comments c on c.post_id = ids.id
-    left join admires a on a.post_id = ids.id
-    group by ids.id, ids.feed_entity_type, ids.created_at
-), selected_events as (
-    select ids.id, ids.feed_entity_type, ids.created_at, count(distinct c.id) + count(distinct a.id) interactions
-    from ids
-    join feed_events e on e.id = ids.id and feed_entity_type = @feed_event_entity_type
-    left join comments c on c.feed_event_id = ids.id
-    left join admires a on a.feed_event_id = ids.id
-    where not (action = any(@excluded_feed_actions::varchar[]))
-    group by ids.id, ids.feed_entity_type, ids.created_at
-)
-select * from selected_posts
-union all
-select * from selected_events;
-
->>>>>>> 1269d791
 -- name: UpdateCollectionGallery :exec
 update collections set gallery_id = @gallery_id, last_updated = now() where id = @id and deleted = false;
 
