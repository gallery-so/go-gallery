--- conflicted
+++ resolved
@@ -1293,18 +1293,11 @@
 	and b.deleted = false
 	and users.deleted = false;
 
-<<<<<<< HEAD
--- name: GetSharedContractsBatchPaginate :batchmany
-select sqlc.embed(contracts), a.displayed as displayed_by_user_a, b.displayed as displayed_by_user_b, a.owned_count
-from owned_contracts a, owned_contracts b, contracts
-left join marketplace_contracts on contracts.id = marketplace_contracts.contract_id
-=======
 -- name: GetSharedCommunitiesBatchPaginate :batchmany
-select communities.*, a.displayed as displayed_by_user_a, b.displayed as displayed_by_user_b, a.owned_count
+select sqlc.embed(communities), a.displayed as displayed_by_user_a, b.displayed as displayed_by_user_b, a.owned_count
 from owned_communities a, owned_communities b, communities
 left join contracts on communities.contract_id = contracts.id
 left join marketplace_contracts on communities.contract_id = marketplace_contracts.contract_id
->>>>>>> b1ba8ff3
 where a.user_id = @user_a_id
   and b.user_id = @user_b_id
   and a.community_id = b.community_id
