-- name: GetUserById :one
SELECT * FROM users WHERE id = $1 AND deleted = false;

-- name: GetUserWithPIIByID :one
select * from pii.user_view where id = @user_id and deleted = false;

-- name: GetUserByIdBatch :batchone
SELECT * FROM users WHERE id = $1 AND deleted = false;

-- name: GetUsersByIDs :many
SELECT * FROM users WHERE id = ANY(@user_ids) AND deleted = false
    AND (created_at, id) < (@cur_before_time, @cur_before_id)
    AND (created_at, id) > (@cur_after_time, @cur_after_id)
    ORDER BY CASE WHEN @paging_forward::bool THEN (created_at, id) END ASC,
             CASE WHEN NOT @paging_forward::bool THEN (created_at, id) END DESC
    LIMIT $1;

-- name: GetUserByUsername :one
SELECT * FROM users WHERE username_idempotent = lower(sqlc.arg('username')) AND deleted = false;

-- name: GetUserByUsernameBatch :batchone
SELECT * FROM users WHERE username_idempotent = lower($1) AND deleted = false;

-- name: GetUserByVerifiedEmailAddress :one
select u.* from users u join pii.for_users p on u.id = p.user_id
where p.pii_email_address = lower($1)
  and u.email_verified != 0
  and p.deleted = false
  and u.deleted = false;

-- name: GetUserByAddressAndChains :one
select users.*
from users, wallets
where wallets.address = sqlc.arg('address')
	and wallets.chain = any(sqlc.arg('chains')::int[])
	and array[wallets.id] <@ users.wallets
	and wallets.deleted = false
	and users.deleted = false;

-- name: GetUserByAddressBatch :batchone
select users.*
from users, wallets
where wallets.address = sqlc.arg('address')
	and wallets.chain = sqlc.arg('chain')::int
	and array[wallets.id] <@ users.wallets
	and wallets.deleted = false
	and users.deleted = false;

-- name: GetUsersWithTrait :many
SELECT * FROM users WHERE (traits->$1::string) IS NOT NULL AND deleted = false;

-- name: GetUsersWithTraitBatch :batchmany
SELECT * FROM users WHERE (traits->$1::string) IS NOT NULL AND deleted = false;

-- name: GetGalleryById :one
SELECT * FROM galleries WHERE id = $1 AND deleted = false;

-- name: GetGalleryByIdBatch :batchone
SELECT * FROM galleries WHERE id = $1 AND deleted = false;

-- name: GetGalleryByCollectionId :one
SELECT g.* FROM galleries g, collections c WHERE c.id = $1 AND c.deleted = false AND $1 = ANY(g.collections) AND g.deleted = false;

-- name: GetGalleryByCollectionIdBatch :batchone
SELECT g.* FROM galleries g, collections c WHERE c.id = $1 AND c.deleted = false AND $1 = ANY(g.collections) AND g.deleted = false;

-- name: GetGalleriesByUserId :many
SELECT * FROM galleries WHERE owner_user_id = $1 AND deleted = false order by position;

-- name: GetGalleriesByUserIdBatch :batchmany
SELECT * FROM galleries WHERE owner_user_id = $1 AND deleted = false order by position;

-- name: GetCollectionById :one
SELECT * FROM collections WHERE id = $1 AND deleted = false;

-- name: GetCollectionByIdBatch :batchone
SELECT * FROM collections WHERE id = $1 AND deleted = false;

-- name: GetCollectionsByGalleryId :many
SELECT c.* FROM galleries g, unnest(g.collections)
    WITH ORDINALITY AS x(coll_id, coll_ord)
    INNER JOIN collections c ON c.id = x.coll_id
    WHERE g.id = $1 AND g.deleted = false AND c.deleted = false ORDER BY x.coll_ord;

-- name: GetCollectionsByGalleryIdBatch :batchmany
SELECT c.* FROM galleries g, unnest(g.collections)
    WITH ORDINALITY AS x(coll_id, coll_ord)
    INNER JOIN collections c ON c.id = x.coll_id
    WHERE g.id = $1 AND g.deleted = false AND c.deleted = false ORDER BY x.coll_ord;

-- name: GetTokenById :one
select * from tokens where id = $1 and displayable and deleted = false;

-- name: GetTokenMediaByTokenId :one
select tm.* from tokens join token_medias tm on tokens.token_media_id = tm.id where tokens.id = $1 and tokens.displayable and not tokens.deleted and not tm.deleted;

-- name: GetTokenByIdBatch :batchone
select * from tokens where id = $1 and displayable and deleted = false;

-- name: GetTokenByIdIgnoreDisplayableBatch :batchone
select * from tokens where id = $1 and deleted = false;

-- name: GetTokenByUserTokenIdentifiersBatch :batchone
select t.*
from tokens t
join contracts c on t.contract = c.id
where t.owner_user_id = @owner_id and t.token_id = @token_id and c.address = @contract_address and c.chain = @chain and t.displayable and not t.deleted and not c.deleted;

-- name: GetTokenByUserTokenIdentifiers :one
select t.*
from tokens t
join contracts c on t.contract = c.id
where t.owner_user_id = @owner_id and t.token_id = @token_id and c.address = @contract_address and c.chain = @chain and t.displayable and not t.deleted and not c.deleted;

-- name: GetTokensByCollectionIdBatch :batchmany
select t.* from collections c,
    unnest(c.nfts) with ordinality as u(nft_id, nft_ord)
    join tokens t on t.id = u.nft_id
    where c.id = sqlc.arg('collection_id')
      and c.owner_user_id = t.owner_user_id
      and t.displayable
      and c.deleted = false
      and t.deleted = false
    order by u.nft_ord
    limit sqlc.narg('limit');

-- name: GetContractCreatorsByIds :many
select o.*
    from unnest(@contract_ids::text[]) as c(id)
        join contract_creators o on o.contract_id = c.id;

-- name: GetNewTokensByFeedEventIdBatch :batchmany
with new_tokens as (
    select added.id, row_number() over () added_order
    from (select jsonb_array_elements_text(data -> 'collection_new_token_ids') id from feed_events f where f.id = $1 and f.deleted = false) added
)
select t.* from new_tokens a join tokens t on a.id = t.id and t.displayable and t.deleted = false order by a.added_order;

-- name: GetMembershipByMembershipId :one
SELECT * FROM membership WHERE id = $1 AND deleted = false;

-- name: GetMembershipByMembershipIdBatch :batchone
SELECT * FROM membership WHERE id = $1 AND deleted = false;

-- name: GetWalletByID :one
SELECT * FROM wallets WHERE id = $1 AND deleted = false;

-- name: GetWalletByIDBatch :batchone
SELECT * FROM wallets WHERE id = $1 AND deleted = false;

-- name: GetWalletByChainAddress :one
SELECT wallets.* FROM wallets WHERE address = $1 AND chain = $2 AND deleted = false;

-- name: GetWalletByChainAddressBatch :batchone
SELECT wallets.* FROM wallets WHERE address = $1 AND chain = $2 AND deleted = false;

-- name: GetWalletsByUserID :many
SELECT w.* FROM users u, unnest(u.wallets) WITH ORDINALITY AS a(wallet_id, wallet_ord)INNER JOIN wallets w on w.id = a.wallet_id WHERE u.id = $1 AND u.deleted = false AND w.deleted = false ORDER BY a.wallet_ord;

-- name: GetWalletsByUserIDBatch :batchmany
SELECT w.* FROM users u, unnest(u.wallets) WITH ORDINALITY AS a(wallet_id, wallet_ord)INNER JOIN wallets w on w.id = a.wallet_id WHERE u.id = $1 AND u.deleted = false AND w.deleted = false ORDER BY a.wallet_ord;

-- name: GetEthereumWalletsForEnsProfileImagesByUserID :many
select w.*
from wallets w
join users u on w.id = any(u.wallets)
where u.id = $1 and w.chain = 0 and not w.deleted
order by u.primary_wallet_id = w.id desc, w.id desc;

-- name: GetContractByID :one
select * FROM contracts WHERE id = $1 AND deleted = false;

-- name: GetContractsByIDs :many
SELECT * from contracts WHERE id = ANY(@contract_ids) AND deleted = false;

-- name: GetContractsByTokenIDs :many
select contracts.* from contracts join tokens on contracts.id = tokens.contract where tokens.id = any(@token_ids) and contracts.deleted = false;

-- name: GetContractByChainAddress :one
select * FROM contracts WHERE address = $1 AND chain = $2 AND deleted = false;

-- name: GetContractByChainAddressBatch :batchone
select * FROM contracts WHERE address = $1 AND chain = $2 AND deleted = false;

-- name: GetContractsDisplayedByUserIDBatch :batchmany
with last_refreshed as (
  select last_updated from owned_contracts limit 1
),
displayed as (
  select contract_id
  from owned_contracts
  where owned_contracts.user_id = $1 and displayed = true
  union
  select contracts.id
  from last_refreshed, galleries, contracts, tokens
  join collections on tokens.id = any(collections.nfts) and collections.deleted = false
  where tokens.owner_user_id = $1
    and tokens.contract = contracts.id
    and collections.owner_user_id = tokens.owner_user_id
    and galleries.owner_user_id = tokens.owner_user_id
    and tokens.displayable
    and tokens.deleted = false
    and galleries.deleted = false
    and contracts.deleted = false
    and galleries.last_updated > last_refreshed.last_updated
    and collections.last_updated > last_refreshed.last_updated
)
select contracts.* from contracts, displayed
where contracts.id = displayed.contract_id and contracts.deleted = false;

-- name: GetFollowersByUserIdBatch :batchmany
SELECT u.* FROM follows f
    INNER JOIN users u ON f.follower = u.id
    WHERE f.followee = $1 AND f.deleted = false
    ORDER BY f.last_updated DESC;

-- name: GetFollowingByUserIdBatch :batchmany
SELECT u.* FROM follows f
    INNER JOIN users u ON f.followee = u.id
    WHERE f.follower = $1 AND f.deleted = false
    ORDER BY f.last_updated DESC;

-- name: GetTokensByWalletIdsBatch :batchmany
select * from tokens where owned_by_wallets && $1 and displayable and deleted = false
    order by tokens.created_at desc, tokens.name desc, tokens.id desc;

-- name: GetTokensByContractIdPaginate :many
select t.* from tokens t
    join users u on u.id = t.owner_user_id
    join contracts c on t.contract = c.id
    where (c.id = $1 or c.parent_id = $1)
    and t.displayable
    and t.deleted = false
    and c.deleted = false
    and (not @gallery_users_only::bool or u.universal = false)
    and (u.universal,t.created_at,t.id) < (@cur_before_universal, @cur_before_time::timestamptz, @cur_before_id)
    and (u.universal,t.created_at,t.id) > (@cur_after_universal, @cur_after_time::timestamptz, @cur_after_id)
    order by case when @paging_forward::bool then (u.universal,t.created_at,t.id) end asc,
             case when not @paging_forward::bool then (u.universal,t.created_at,t.id) end desc
    limit $2;

-- name: CountTokensByContractId :one
select count(*)
from tokens
join users on users.id = tokens.owner_user_id
join contracts on tokens.contract = contracts.id
where (contracts.id = @id or contracts.parent_id = @id)
  and (not @gallery_users_only::bool or users.universal = false) and tokens.deleted = false and contracts.deleted = false
  and tokens.displayable;

-- name: GetOwnersByContractIdBatchPaginate :batchmany
-- Note: sqlc has trouble recognizing that the output of the "select distinct" subquery below will
--       return complete rows from the users table. As a workaround, aliasing the subquery to
--       "users" seems to fix the issue (along with aliasing the users table inside the subquery
--       to "u" to avoid confusion -- otherwise, sqlc creates a custom row type that includes
--       all users.* fields twice).
select users.* from (
    select distinct on (u.id) u.* from users u, tokens t, contracts c
        where t.owner_user_id = u.id
        and t.displayable
        and t.contract = c.id and (c.id = @id or c.parent_id = @id)
        and (not @gallery_users_only::bool or u.universal = false)
        and t.deleted = false and u.deleted = false and c.deleted = false
    ) as users
    where (users.universal,users.created_at,users.id) < (@cur_before_universal, @cur_before_time::timestamptz, @cur_before_id)
    and (users.universal,users.created_at,users.id) > (@cur_after_universal, @cur_after_time::timestamptz, @cur_after_id)
    order by case when @paging_forward::bool then (users.universal,users.created_at,users.id) end asc,
         case when not @paging_forward::bool then (users.universal,users.created_at,users.id) end desc limit sqlc.narg('limit');


-- name: CountOwnersByContractId :one
select count(distinct users.id) from users, tokens, contracts
    where (contracts.id = @id or contracts.parent_id = @id)
    and tokens.contract = contracts.id
    and tokens.owner_user_id = users.id
    and tokens.displayable
    and (not @gallery_users_only::bool or users.universal = false)
    and tokens.deleted = false and users.deleted = false and contracts.deleted = false;

-- name: GetTokenOwnerByID :one
select u.* from tokens t
    join users u on u.id = t.owner_user_id
    where t.id = $1 and t.displayable and t.deleted = false and u.deleted = false;

-- name: GetTokenOwnerByIDBatch :batchone
select u.* from tokens t
    join users u on u.id = t.owner_user_id
    where t.id = $1 and t.displayable and t.deleted = false and u.deleted = false;

-- name: GetPreviewURLsByContractIdAndUserId :many
select coalesce(nullif(tm.media->>'thumbnail_url', ''), nullif(tm.media->>'media_url', ''))::varchar as thumbnail_url
    from tokens t
        inner join token_medias tm on t.token_media_id = tm.id
    where t.contract = $1
      and t.owner_user_id = $2
      and t.displayable
      and t.deleted = false
      and (tm.media ->> 'thumbnail_url' != '' or tm.media->>'media_type' = 'image')
      and tm.deleted = false
    order by t.id limit 3;

-- name: GetTokensByUserIdBatch :batchmany
select t.* from tokens t
    where t.owner_user_id = @owner_user_id
      and t.deleted = false
      and t.displayable
      and ((@include_holder::bool and t.is_holder_token) or (@include_creator::bool and t.is_creator_token))
    order by t.created_at desc, t.name desc, t.id desc;

-- name: GetTokensByUserIdAndChainBatch :batchmany
select t.* from tokens t
    where t.owner_user_id = $1
      and t.chain = $2
      and t.displayable
      and t.deleted = false
    order by t.created_at desc, t.name desc, t.id desc;

-- name: CreateUserEvent :one
INSERT INTO events (id, actor_id, action, resource_type_id, user_id, subject_id, post_id, comment_id, feed_event_id, mention_id, data, group_id, caption) VALUES ($1, $2, $3, $4, $5, $5, sqlc.narg('post'), sqlc.narg('comment'), sqlc.narg('feed_event'), sqlc.narg('mention'), $6, $7, $8) RETURNING *;

-- name: CreateTokenEvent :one
INSERT INTO events (id, actor_id, action, resource_type_id, token_id, subject_id, data, group_id, caption, gallery_id, collection_id) VALUES ($1, $2, $3, $4, $5, $5, $6, $7, $8, sqlc.narg('gallery'), sqlc.narg('collection')) RETURNING *;

-- name: CreateCollectionEvent :one
INSERT INTO events (id, actor_id, action, resource_type_id, collection_id, subject_id, data, caption, group_id, gallery_id) VALUES ($1, $2, $3, $4, $5, $5, $6, $7, $8, $9) RETURNING *;

-- name: CreateGalleryEvent :one
INSERT INTO events (id, actor_id, action, resource_type_id, gallery_id, subject_id, data, external_id, group_id, caption) VALUES ($1, $2, $3, $4, $5, $5, $6, $7, $8, $9) RETURNING *;

-- name: CreateContractEvent :one
INSERT INTO events (id, actor_id, action, resource_type_id, contract_id, subject_id, post_id, comment_id, feed_event_id, mention_id, data, group_id, caption) VALUES ($1, $2, $3, $4, $5, $5, sqlc.narg('post'), sqlc.narg('comment'), sqlc.narg('feed_event'), sqlc.narg('mention'), $6, $7, $8) RETURNING *;

-- name: CreatePostEvent :one
INSERT INTO events (id, actor_id, action, resource_type_id, user_id, subject_id, post_id) VALUES ($1, $2, $3, $4, $5, $6, $7) RETURNING *;

-- name: CreateAdmireEvent :one
INSERT INTO events (id, actor_id, action, resource_type_id, admire_id, feed_event_id, post_id, subject_id, data, group_id, caption) VALUES ($1, $2, $3, $4, $5, sqlc.narg('feed_event'), sqlc.narg('post'), $6, $7, $8, $9) RETURNING *;

-- name: CreateCommentEvent :one
INSERT INTO events (id, actor_id, action, resource_type_id, comment_id, feed_event_id, post_id, mention_id, subject_id, data, group_id, caption) VALUES ($1, $2, $3, $4, $5, sqlc.narg('feed_event'), sqlc.narg('post'), sqlc.narg('mention'), $6, $7, $8, $9) RETURNING *;

-- name: GetEvent :one
SELECT * FROM events WHERE id = $1 AND deleted = false;

-- name: GetEventsInWindow :many
with recursive activity as (
    select * from events where events.id = $1 and deleted = false
    union
    select e.* from events e, activity a
    where e.actor_id = a.actor_id
        and e.action = any(@actions)
        and e.created_at < a.created_at
        and e.created_at >= a.created_at - make_interval(secs => $2)
        and e.deleted = false
        and e.caption is null
        and (not @include_subject::bool or e.subject_id = a.subject_id)
)
select * from events where id = any(select id from activity) order by (created_at, id) asc;

-- name: GetGalleryEventsInWindow :many
with recursive activity as (
    select * from events where events.id = $1 and deleted = false
    union
    select e.* from events e, activity a
    where e.actor_id = a.actor_id
        and e.action = any(@actions)
        and e.gallery_id = @gallery_id
        and e.created_at < a.created_at
        and e.created_at >= a.created_at - make_interval(secs => $2)
        and e.deleted = false
        and e.caption is null
        and (not @include_subject::bool or e.subject_id = a.subject_id)
)
select * from events where id = any(select id from activity) order by (created_at, id) asc;

-- name: GetEventsInGroup :many
select * from events where group_id = @group_id and deleted = false order by(created_at, id) asc;

-- name: GetActorForGroup :one
select actor_id from events where group_id = @group_id and deleted = false order by(created_at, id) asc limit 1;

-- name: HasLaterGroupedEvent :one
select exists(
  select 1 from events where deleted = false
  and group_id = @group_id
  and id > @event_id
);

-- name: IsActorActionActive :one
select exists(
  select 1 from events where deleted = false
  and actor_id = $1
  and action = any(@actions)
  and created_at > @window_start and created_at <= @window_end
);

-- name: IsActorSubjectActive :one
select exists(
  select 1 from events where deleted = false
  and actor_id = $1
  and subject_id = $2
  and created_at > @window_start and created_at <= @window_end
);

-- name: IsActorGalleryActive :one
select exists(
  select 1 from events where deleted = false
  and actor_id = $1
  and gallery_id = $2
  and created_at > @window_start and created_at <= @window_end
);


-- name: IsActorSubjectActionActive :one
select exists(
  select 1 from events where deleted = false
  and actor_id = $1
  and subject_id = $2
  and action = any(@actions)
  and created_at > @window_start and created_at <= @window_end
);

-- name: PaginateGlobalFeed :many
SELECT *
FROM feed_entities
WHERE (created_at, id) < (sqlc.arg('cur_before_time'), sqlc.arg('cur_before_id'))
        AND (created_at, id) > (sqlc.arg('cur_after_time'), sqlc.arg('cur_after_id'))
ORDER BY 
    CASE WHEN sqlc.arg('paging_forward')::bool THEN (created_at, id) END ASC,
    CASE WHEN NOT sqlc.arg('paging_forward')::bool THEN (created_at, id) END DESC
LIMIT sqlc.arg('limit');

-- name: PaginatePersonalFeedByUserID :many
select fe.* from feed_entities fe, follows fl
    where fl.deleted = false
      and fe.actor_id = fl.followee
      and fl.follower = sqlc.arg('follower')
      and (fe.created_at, fe.id) < (sqlc.arg('cur_before_time'), sqlc.arg('cur_before_id'))
      and (fe.created_at, fe.id) > (sqlc.arg('cur_after_time'), sqlc.arg('cur_after_id'))
order by
    case when sqlc.arg('paging_forward')::bool then (fe.created_at, fe.id) end asc,
    case when not sqlc.arg('paging_forward')::bool then (fe.created_at, fe.id) end desc
limit sqlc.arg('limit');

-- name: PaginatePostsByUserID :many
select *
from posts
where actor_id = sqlc.arg('user_id')
        and (created_at, id) < (sqlc.arg('cur_before_time'), sqlc.arg('cur_before_id'))
        and (created_at, id) > (sqlc.arg('cur_after_time'), sqlc.arg('cur_after_id'))
        and not posts.deleted
order by
    case when sqlc.arg('paging_forward')::bool then (created_at, id) end asc,
    case when not sqlc.arg('paging_forward')::bool then (created_at, id) end desc
limit sqlc.arg('limit');

-- name: CountPostsByUserID :one
select count(*) from posts where actor_id = $1 and not posts.deleted;

-- name: PaginatePostsByContractID :batchmany
SELECT posts.*
FROM posts
WHERE sqlc.arg('contract_id') = ANY(posts.contract_ids)
AND posts.deleted = false
AND (posts.created_at, posts.id) < (sqlc.arg('cur_before_time'), sqlc.arg('cur_before_id'))
AND (posts.created_at, posts.id) > (sqlc.arg('cur_after_time'), sqlc.arg('cur_after_id'))
ORDER BY
    CASE WHEN sqlc.arg('paging_forward')::bool THEN (posts.created_at, posts.id) END ASC,
    CASE WHEN NOT sqlc.arg('paging_forward')::bool THEN (posts.created_at, posts.id) END DESC
LIMIT sqlc.arg('limit');

-- name: PaginatePostsByContractIDAndProjectID :many
with valid_post_ids as (
    SELECT distinct on (posts.id) posts.id
    FROM posts
        JOIN tokens on tokens.id = ANY(posts.token_ids)
            and tokens.displayable
            and tokens.deleted = false
            and tokens.contract = sqlc.arg('contract_id')
            and ('x' || lpad(substring(tokens.token_id, 1, 16), 16, '0'))::bit(64)::bigint / 1000000 = sqlc.arg('project_id_int')::int
    WHERE sqlc.arg('contract_id') = ANY(posts.contract_ids)
      AND posts.deleted = false
)
SELECT posts.* from posts
    join valid_post_ids on posts.id = valid_post_ids.id
WHERE (posts.created_at, posts.id) < (sqlc.arg('cur_before_time'), sqlc.arg('cur_before_id'))
  AND (posts.created_at, posts.id) > (sqlc.arg('cur_after_time'), sqlc.arg('cur_after_id'))
ORDER BY
    CASE WHEN sqlc.arg('paging_forward')::bool THEN (posts.created_at, posts.id) END ASC,
    CASE WHEN NOT sqlc.arg('paging_forward')::bool THEN (posts.created_at, posts.id) END DESC
LIMIT sqlc.arg('limit');

-- name: CountPostsByContractID :one
select count(*)
from posts
where sqlc.arg('contract_id') = any(posts.contract_ids)
and posts.deleted = false;

-- name: GetFeedEventsByIds :many
SELECT * FROM feed_events WHERE id = ANY(@ids::varchar(255)[]) AND deleted = false;

-- name: GetPostsByIds :many
select posts.*
from posts
join unnest(@post_ids::varchar(255)[]) with ordinality t(id, pos) using(id)
where not posts.deleted
order by pos asc;

-- name: GetEventByIdBatch :batchone
SELECT * FROM feed_events WHERE id = $1 AND deleted = false;

-- name: GetPostByIdBatch :batchone
SELECT * FROM posts WHERE id = $1 AND deleted = false;

-- name: CreateFeedEvent :one
INSERT INTO feed_events (id, owner_id, action, data, event_time, event_ids, group_id, caption) VALUES ($1, $2, $3, $4, $5, $6, $7, $8) RETURNING *;

-- name: IsFeedEventExistsForGroup :one
SELECT exists(
  SELECT 1 FROM feed_events WHERE deleted = false
  AND group_id = $1
);

-- name: UpdateFeedEventCaptionByGroup :one
UPDATE feed_events SET caption = (select caption from events where events.group_id = $1) WHERE group_id = $1 AND deleted = false returning *;

-- name: GetLastFeedEventForUser :one
select * from feed_events where deleted = false
    and owner_id = $1
    and action = any(@actions)
    and event_time < $2
    order by event_time desc
    limit 1;

-- name: GetLastFeedEventForToken :one
select * from feed_events where deleted = false
    and owner_id = $1
    and action = any(@actions)
    and data ->> 'token_id' = @token_id::varchar
    and event_time < $2
    order by event_time desc
    limit 1;

-- name: GetLastFeedEventForCollection :one
select * from feed_events where deleted = false
    and owner_id = $1
    and action = any(@actions)
    and data ->> 'collection_id' = @collection_id
    and event_time < $2
    order by event_time desc
    limit 1;

-- name: IsFeedUserActionBlocked :one
SELECT EXISTS(SELECT 1 FROM feed_blocklist WHERE user_id = $1 AND (action = $2 or action = '') AND deleted = false);

-- name: BlockUserFromFeed :exec
INSERT INTO feed_blocklist (id, user_id, action) VALUES ($1, $2, $3);

-- name: UnblockUserFromFeed :exec
UPDATE feed_blocklist SET deleted = true WHERE user_id = $1;

-- name: GetAdmireByAdmireID :one
SELECT * FROM admires WHERE id = $1 AND deleted = false;

-- name: GetAdmiresByAdmireIDs :many
SELECT * from admires WHERE id = ANY(@admire_ids) AND deleted = false;

-- name: GetAdmireByAdmireIDBatch :batchone
SELECT * FROM admires WHERE id = $1 AND deleted = false;

-- name: GetAdmiresByActorID :many
SELECT * FROM admires WHERE actor_id = $1 AND deleted = false ORDER BY created_at DESC;

-- name: GetAdmiresByActorIDBatch :batchmany
SELECT * FROM admires WHERE actor_id = $1 AND deleted = false ORDER BY created_at DESC;

-- name: PaginateAdmiresByFeedEventIDBatch :batchmany
SELECT * FROM admires WHERE feed_event_id = sqlc.arg('feed_event_id') AND deleted = false
    AND (created_at, id) < (sqlc.arg('cur_before_time'), sqlc.arg('cur_before_id')) AND (created_at, id) > (sqlc.arg('cur_after_time'), sqlc.arg('cur_after_id'))
    ORDER BY CASE WHEN sqlc.arg('paging_forward')::bool THEN (created_at, id) END ASC,
             CASE WHEN NOT sqlc.arg('paging_forward')::bool THEN (created_at, id) END DESC
    LIMIT sqlc.arg('limit');

-- name: CountAdmiresByFeedEventIDBatch :batchone
SELECT count(*) FROM admires WHERE feed_event_id = $1 AND deleted = false;

-- name: PaginateAdmiresByPostIDBatch :batchmany
SELECT * FROM admires WHERE post_id = sqlc.arg('post_id') AND deleted = false
    AND (created_at, id) < (sqlc.arg('cur_before_time'), sqlc.arg('cur_before_id')) AND (created_at, id) > (sqlc.arg('cur_after_time'), sqlc.arg('cur_after_id'))
    ORDER BY CASE WHEN sqlc.arg('paging_forward')::bool THEN (created_at, id) END ASC,
             CASE WHEN NOT sqlc.arg('paging_forward')::bool THEN (created_at, id) END DESC
    LIMIT sqlc.arg('limit');

-- name: CountAdmiresByPostIDBatch :batchone
SELECT count(*) FROM admires WHERE post_id = $1 AND deleted = false;

-- name: PaginateAdmiresByTokenIDBatch :batchmany
SELECT * FROM admires WHERE token_id = sqlc.arg('token_id') AND (not @only_for_actor::bool or actor_id = @actor_id) AND deleted = false
    AND (created_at, id) < (sqlc.arg('cur_before_time'), sqlc.arg('cur_before_id')) AND (created_at, id) > (sqlc.arg('cur_after_time'), sqlc.arg('cur_after_id'))
    ORDER BY CASE WHEN sqlc.arg('paging_forward')::bool THEN (created_at, id) END ASC,
             CASE WHEN NOT sqlc.arg('paging_forward')::bool THEN (created_at, id) END DESC
    LIMIT sqlc.arg('limit');

-- name: CountAdmiresByTokenIDBatch :batchone
SELECT count(*) FROM admires WHERE token_id = $1 AND deleted = false;

-- name: GetCommentByCommentID :one
SELECT * FROM comments WHERE id = $1 and deleted = false;

-- name: GetCommentsByCommentIDs :many
SELECT * from comments WHERE id = ANY(@comment_ids) and deleted = false;

-- name: GetCommentByCommentIDBatch :batchone
SELECT * FROM comments WHERE id = $1 and deleted = false;

-- name: PaginateCommentsByFeedEventIDBatch :batchmany
SELECT * FROM comments WHERE feed_event_id = sqlc.arg('feed_event_id') AND reply_to is null AND deleted = false
    AND (created_at, id) < (sqlc.arg('cur_before_time'), sqlc.arg('cur_before_id'))
    AND (created_at, id) > (sqlc.arg('cur_after_time'), sqlc.arg('cur_after_id'))
    ORDER BY CASE WHEN sqlc.arg('paging_forward')::bool THEN (created_at, id) END ASC,
             CASE WHEN NOT sqlc.arg('paging_forward')::bool THEN (created_at, id) END DESC
    LIMIT sqlc.arg('limit');

-- name: CountCommentsByFeedEventIDBatch :batchone
SELECT count(*) FROM comments WHERE feed_event_id = sqlc.arg('feed_event_id') AND reply_to is null AND deleted = false;

-- name: PaginateCommentsByPostIDBatch :batchmany
SELECT * FROM comments WHERE post_id = sqlc.arg('post_id') AND reply_to is null AND deleted = false
    AND (created_at, id) < (sqlc.arg('cur_before_time'), sqlc.arg('cur_before_id'))
    AND (created_at, id) > (sqlc.arg('cur_after_time'), sqlc.arg('cur_after_id'))
    ORDER BY CASE WHEN sqlc.arg('paging_forward')::bool THEN (created_at, id) END ASC,
             CASE WHEN NOT sqlc.arg('paging_forward')::bool THEN (created_at, id) END DESC
    LIMIT sqlc.arg('limit');

-- name: PaginateRepliesByCommentIDBatch :batchmany
SELECT * FROM comments WHERE reply_to = sqlc.arg('comment_id') AND deleted = false
    AND (created_at, id) < (sqlc.arg('cur_before_time'), sqlc.arg('cur_before_id'))
    AND (created_at, id) > (sqlc.arg('cur_after_time'), sqlc.arg('cur_after_id'))
    ORDER BY CASE WHEN sqlc.arg('paging_forward')::bool THEN (created_at, id) END ASC,
             CASE WHEN NOT sqlc.arg('paging_forward')::bool THEN (created_at, id) END DESC
    LIMIT sqlc.arg('limit');

-- name: CountCommentsByPostIDBatch :batchone
SELECT count(*) FROM comments WHERE post_id = sqlc.arg('post_id') AND reply_to is null AND deleted = false;

-- name: CountRepliesByCommentIDBatch :batchone
SELECT count(*) FROM comments WHERE reply_to = sqlc.arg('comment_id') AND deleted = false;

-- name: GetUserNotifications :many
SELECT * FROM notifications WHERE owner_id = $1 AND deleted = false
    AND (created_at, id) < (@cur_before_time, @cur_before_id)
    AND (created_at, id) > (@cur_after_time, @cur_after_id)
    ORDER BY CASE WHEN @paging_forward::bool THEN (created_at, id) END ASC,
             CASE WHEN NOT @paging_forward::bool THEN (created_at, id) END DESC
    LIMIT $2;

-- name: GetUserUnseenNotifications :many
SELECT * FROM notifications WHERE owner_id = $1 AND deleted = false AND seen = false
    AND (created_at, id) < (@cur_before_time, @cur_before_id)
    AND (created_at, id) > (@cur_after_time, @cur_after_id)
    ORDER BY CASE WHEN @paging_forward::bool THEN (created_at, id) END ASC,
             CASE WHEN NOT @paging_forward::bool THEN (created_at, id) END DESC
    LIMIT $2;

-- name: GetRecentUnseenNotifications :many
SELECT * FROM notifications WHERE owner_id = @owner_id AND deleted = false AND seen = false and created_at > @created_after order by created_at desc limit @lim;

-- name: GetUserNotificationsBatch :batchmany
SELECT * FROM notifications WHERE owner_id = sqlc.arg('owner_id') AND deleted = false
    AND (created_at, id) < (sqlc.arg('cur_before_time'), sqlc.arg('cur_before_id'))
    AND (created_at, id) > (sqlc.arg('cur_after_time'), sqlc.arg('cur_after_id'))
    ORDER BY CASE WHEN sqlc.arg('paging_forward')::bool THEN (created_at, id) END ASC,
             CASE WHEN NOT sqlc.arg('paging_forward')::bool THEN (created_at, id) END DESC
    LIMIT sqlc.arg('limit');

-- name: CountUserNotifications :one
SELECT count(*) FROM notifications WHERE owner_id = $1 AND deleted = false;

-- name: CountUserUnseenNotifications :one
SELECT count(*) FROM notifications WHERE owner_id = $1 AND deleted = false AND seen = false;

-- name: GetNotificationByID :one
SELECT * FROM notifications WHERE id = $1 AND deleted = false;

-- name: GetNotificationByIDBatch :batchone
SELECT * FROM notifications WHERE id = $1 AND deleted = false;

-- name: GetMostRecentNotificationByOwnerIDForAction :one
select * from notifications
    where owner_id = $1
    and action = $2
    and deleted = false
    and (not @only_for_feed_event::bool or feed_event_id = $3)
    and (not @only_for_post::bool or post_id = $4)
    order by created_at desc
    limit 1;

-- name: GetMostRecentNotificationByOwnerIDTokenIDForAction :one
select * from notifications
    where owner_id = $1
    and token_id = $2
    and action = $3
    and deleted = false
    and (not @only_for_feed_event::bool or feed_event_id = $4)
    and (not @only_for_post::bool or post_id = $5)
    order by created_at desc
    limit 1;

-- name: GetNotificationsByOwnerIDForActionAfter :many
SELECT * FROM notifications
    WHERE owner_id = $1 AND action = $2 AND deleted = false AND created_at > @created_after
    ORDER BY created_at DESC;

-- name: CreateAdmireNotification :one
INSERT INTO notifications (id, owner_id, action, data, event_ids, feed_event_id, post_id, token_id) VALUES ($1, $2, $3, $4, $5, sqlc.narg('feed_event'), sqlc.narg('post'), sqlc.narg('token')) RETURNING *;

-- name: CreateCommentNotification :one
INSERT INTO notifications (id, owner_id, action, data, event_ids, feed_event_id, post_id, comment_id) VALUES ($1, $2, $3, $4, $5, sqlc.narg('feed_event'), sqlc.narg('post'), $6) RETURNING *;

-- name: CreateContractNotification :one
INSERT INTO notifications (id, owner_id, action, data, event_ids, feed_event_id, post_id, comment_id, contract_id, mention_id) VALUES ($1, $2, $3, $4, $5, sqlc.narg('feed_event'), sqlc.narg('post'), sqlc.narg('comment'), $6, $7) RETURNING *;

-- name: CreateSimpleNotification :one
INSERT INTO notifications (id, owner_id, action, data, event_ids) VALUES ($1, $2, $3, $4, $5) RETURNING *;

-- name: CreateTokenNotification :one
INSERT INTO notifications (id, owner_id, action, data, event_ids, token_id, amount) VALUES ($1, $2, $3, $4, $5, $6, $7) RETURNING *;

-- name: CreateMentionUserNotification :one
INSERT INTO notifications (id, owner_id, action, data, event_ids, feed_event_id, post_id, comment_id, mention_id) VALUES ($1, $2, $3, $4, $5, sqlc.narg('feed_event'), sqlc.narg('post'), sqlc.narg('comment'), $6) RETURNING *;

-- name: CreateViewGalleryNotification :one
INSERT INTO notifications (id, owner_id, action, data, event_ids, gallery_id) VALUES ($1, $2, $3, $4, $5, $6) RETURNING *;

-- name: UpdateNotification :exec
UPDATE notifications SET data = $2, event_ids = event_ids || $3, amount = $4, last_updated = now(), seen = false WHERE id = $1 AND deleted = false AND NOT amount = $4;

-- name: UpdateNotificationSettingsByID :exec
UPDATE users SET notification_settings = $2 WHERE id = $1;

-- name: ClearNotificationsForUser :many
UPDATE notifications SET seen = true WHERE owner_id = $1 AND seen = false RETURNING *;

-- name: PaginateInteractionsByFeedEventIDBatch :batchmany
SELECT interactions.created_At, interactions.id, interactions.tag FROM (
    SELECT t.created_at, t.id, sqlc.arg('admire_tag')::int as tag FROM admires t WHERE sqlc.arg('admire_tag') != 0 AND t.feed_event_id = sqlc.arg('feed_event_id') AND t.deleted = false
        AND (sqlc.arg('admire_tag'), t.created_at, t.id) < (sqlc.arg('cur_before_tag')::int, sqlc.arg('cur_before_time'), sqlc.arg('cur_before_id')) AND (sqlc.arg('admire_tag'), t.created_at, t.id) > (sqlc.arg('cur_after_tag')::int, sqlc.arg('cur_after_time'), sqlc.arg('cur_after_id'))
                                                                    UNION
    SELECT t.created_at, t.id, sqlc.arg('comment_tag')::int as tag FROM comments t WHERE sqlc.arg('comment_tag') != 0 AND t.feed_event_id = sqlc.arg('feed_event_id') AND t.reply_to is null AND t.deleted = false
        AND (sqlc.arg('comment_tag'), t.created_at, t.id) < (sqlc.arg('cur_before_tag')::int, sqlc.arg('cur_before_time'), sqlc.arg('cur_before_id')) AND (sqlc.arg('comment_tag'), t.created_at, t.id) > (sqlc.arg('cur_after_tag')::int, sqlc.arg('cur_after_time'), sqlc.arg('cur_after_id'))
) as interactions

ORDER BY CASE WHEN sqlc.arg('paging_forward')::bool THEN (tag, created_at, id) END ASC,
         CASE WHEN NOT sqlc.arg('paging_forward')::bool THEN (tag, created_at, id) END DESC
LIMIT sqlc.arg('limit');

-- name: CountInteractionsByFeedEventIDBatch :batchmany
SELECT count(*), sqlc.arg('admire_tag')::int as tag FROM admires t WHERE sqlc.arg('admire_tag') != 0 AND t.feed_event_id = sqlc.arg('feed_event_id') AND t.deleted = false
                                                        UNION
SELECT count(*), sqlc.arg('comment_tag')::int as tag FROM comments t WHERE sqlc.arg('comment_tag') != 0 AND t.feed_event_id = sqlc.arg('feed_event_id') AND t.reply_to is null AND t.deleted = false;

-- name: PaginateInteractionsByPostIDBatch :batchmany
SELECT interactions.created_At, interactions.id, interactions.tag FROM (
    SELECT t.created_at, t.id, sqlc.arg('admire_tag')::int as tag FROM admires t WHERE sqlc.arg('admire_tag') != 0 AND t.post_id = sqlc.arg('post_id') AND t.deleted = false
        AND (sqlc.arg('admire_tag'), t.created_at, t.id) < (sqlc.arg('cur_before_tag')::int, sqlc.arg('cur_before_time'), sqlc.arg('cur_before_id')) AND (sqlc.arg('admire_tag'), t.created_at, t.id) > (sqlc.arg('cur_after_tag')::int, sqlc.arg('cur_after_time'), sqlc.arg('cur_after_id'))
                                                                    UNION
    SELECT t.created_at, t.id, sqlc.arg('comment_tag')::int as tag FROM comments t WHERE sqlc.arg('comment_tag') != 0 AND t.post_id = sqlc.arg('post_id') AND t.reply_to is null AND t.deleted = false
        AND (sqlc.arg('comment_tag'), t.created_at, t.id) < (sqlc.arg('cur_before_tag')::int, sqlc.arg('cur_before_time'), sqlc.arg('cur_before_id')) AND (sqlc.arg('comment_tag'), t.created_at, t.id) > (sqlc.arg('cur_after_tag')::int, sqlc.arg('cur_after_time'), sqlc.arg('cur_after_id'))
) as interactions

ORDER BY CASE WHEN sqlc.arg('paging_forward')::bool THEN (tag, created_at, id) END ASC,
         CASE WHEN NOT sqlc.arg('paging_forward')::bool THEN (tag, created_at, id) END DESC
LIMIT sqlc.arg('limit');

-- name: CountInteractionsByPostIDBatch :batchmany
SELECT count(*), sqlc.arg('admire_tag')::int as tag FROM admires t WHERE sqlc.arg('admire_tag') != 0 AND t.post_id = sqlc.arg('post_id') AND t.deleted = false
                                                        UNION
SELECT count(*), sqlc.arg('comment_tag')::int as tag FROM comments t WHERE sqlc.arg('comment_tag') != 0 AND t.post_id = sqlc.arg('post_id') AND t.reply_to is null AND t.deleted = false;

-- name: GetAdmireByActorIDAndFeedEventID :batchone
SELECT * FROM admires WHERE actor_id = $1 AND feed_event_id = $2 AND deleted = false;

-- name: GetAdmireByActorIDAndPostID :batchone
SELECT * FROM admires WHERE actor_id = $1 AND post_id = $2 AND deleted = false;

-- name: InsertPost :one
insert into posts(id, token_ids, contract_ids, actor_id, caption, created_at) values ($1, $2, $3, $4, $5, now()) returning id;

-- name: DeletePostByID :exec
update posts set deleted = true where id = $1;

-- for some reason this query will not allow me to use @tags for $1
-- name: GetUsersWithEmailNotificationsOnForEmailType :many
select * from pii.user_view
    where (email_unsubscriptions->>'all' = 'false' or email_unsubscriptions->>'all' is null)
    and (email_unsubscriptions->>sqlc.arg(email_unsubscription)::varchar = 'false' or email_unsubscriptions->>sqlc.arg(email_unsubscription)::varchar is null)
    and deleted = false and pii_email_address is not null and email_verified = $1
    and (created_at, id) < (@cur_before_time, @cur_before_id)
    and (created_at, id) > (@cur_after_time, @cur_after_id)
    order by case when @paging_forward::bool then (created_at, id) end asc,
             case when not @paging_forward::bool then (created_at, id) end desc
    limit $2;

-- name: GetUsersWithEmailNotificationsOn :many
-- TODO: Does not appear to be used
select * from pii.user_view
    where (email_unsubscriptions->>'all' = 'false' or email_unsubscriptions->>'all' is null)
    and deleted = false and pii_email_address is not null and email_verified = $1
    and (created_at, id) < (@cur_before_time, @cur_before_id)
    and (created_at, id) > (@cur_after_time, @cur_after_id)
    order by case when @paging_forward::bool then (created_at, id) end asc,
             case when not @paging_forward::bool then (created_at, id) end desc
    limit $2;

-- name: GetUsersWithRolePaginate :many
select u.* from users u, user_roles ur where u.deleted = false and ur.deleted = false
    and u.id = ur.user_id and ur.role = @role
    and (u.username_idempotent, u.id) < (@cur_before_key::varchar, @cur_before_id)
    and (u.username_idempotent, u.id) > (@cur_after_key::varchar, @cur_after_id)
    order by case when @paging_forward::bool then (u.username_idempotent, u.id) end asc,
             case when not @paging_forward::bool then (u.username_idempotent, u.id) end desc
    limit $1;

-- name: GetUsersByPositionPaginate :many
select u.* from users u join unnest(@user_ids::text[]) with ordinality t(id, pos) using(id) where u.deleted = false
  and t.pos > @cur_before_pos::int
  and t.pos < @cur_after_pos::int
  order by case when @paging_forward::bool then t.pos end desc,
          case when not @paging_forward::bool then t.pos end asc
  limit sqlc.arg('limit');

-- name: UpdateUserVerificationStatus :exec
UPDATE users SET email_verified = $2 WHERE id = $1;

-- name: UpdateUserEmail :exec
with upsert_pii as (
    insert into pii.for_users (user_id, pii_email_address) values (@user_id, @email_address)
        on conflict (user_id) do update set pii_email_address = excluded.pii_email_address
),

upsert_metadata as (
    insert into dev_metadata_users (user_id, has_email_address) values (@user_id, (@email_address is not null))
        on conflict (user_id) do update set has_email_address = excluded.has_email_address
)

update users set email_verified = @email_verification_status where users.id = @user_id;

-- name: UpdateUserEmailUnsubscriptions :exec
UPDATE users SET email_unsubscriptions = $2 WHERE id = $1;

-- name: UpdateUserPrimaryWallet :exec
update users set primary_wallet_id = @wallet_id from wallets
    where users.id = @user_id and wallets.id = @wallet_id
    and wallets.id = any(users.wallets) and wallets.deleted = false;

-- name: GetUsersByChainAddresses :many
select users.*,wallets.address from users, wallets where wallets.address = ANY(@addresses::varchar[]) AND wallets.chain = @chain::int AND ARRAY[wallets.id] <@ users.wallets AND users.deleted = false AND wallets.deleted = false;

-- name: GetFeedEventByID :one
SELECT * FROM feed_events WHERE id = $1 AND deleted = false;

-- name: AddUserRoles :exec
insert into user_roles (id, user_id, role, created_at, last_updated)
select unnest(@ids::varchar[]), $1, unnest(@roles::varchar[]), now(), now()
on conflict (user_id, role) do update set deleted = false, last_updated = now();

-- name: DeleteUserRoles :exec
update user_roles set deleted = true, last_updated = now() where user_id = $1 and role = any(@roles);

-- name: GetUserRolesByUserId :many
with membership_roles(role) as (
    select (case when exists(
        select 1
        from tokens
        where owner_user_id = @user_id
            and token_id = any(@membership_token_ids::varchar[])
            and contract = (select id from contracts where address = @membership_address and contracts.chain = @chain and contracts.deleted = false)
            and exists(select 1 from users where id = @user_id and email_verified = 1 and deleted = false)
            and displayable
            and deleted = false
    ) then @granted_membership_role else null end)::varchar
)
select role from user_roles where user_id = @user_id and deleted = false
union
select role from membership_roles where role is not null;

-- name: RedeemMerch :one
update merch set redeemed = true, token_id = @token_hex, last_updated = now() where id = (select m.id from merch m where m.object_type = @object_type and m.token_id is null and m.redeemed = false and m.deleted = false order by m.id limit 1) and token_id is null and redeemed = false returning discount_code;

-- name: GetMerchDiscountCodeByTokenID :one
select discount_code from merch where token_id = @token_hex and redeemed = true and deleted = false;

-- name: GetUserOwnsTokenByIdentifiers :one
select exists(select 1 from tokens where owner_user_id = @user_id and token_id = @token_hex and contract = @contract and chain = @chain and displayable and deleted = false) as owns_token;

-- name: UpdateGalleryHidden :one
update galleries set hidden = @hidden, last_updated = now() where id = @id and deleted = false returning *;

-- name: UpdateGalleryPositions :exec
with updates as (
    select unnest(@gallery_ids::text[]) as id, unnest(@positions::text[]) as position
)
update galleries g set position = updates.position, last_updated = now() from updates where g.id = updates.id and deleted = false and g.owner_user_id = @owner_user_id;

-- name: UserHasDuplicateGalleryPositions :one
select exists(select position,count(*) from galleries where owner_user_id = $1 and deleted = false group by position having count(*) > 1);

-- name: UpdateGalleryInfo :exec
update galleries set name = case when @name_set::bool then @name else name end, description = case when @description_set::bool then @description else description end, last_updated = now() where id = @id and deleted = false;

-- name: UpdateGalleryCollections :exec
update galleries set collections = @collections, last_updated = now() where galleries.id = @gallery_id and galleries.deleted = false and (select count(*) from collections c where c.id = any(@collections) and c.gallery_id = @gallery_id and c.deleted = false) = cardinality(@collections);

-- name: UpdateUserFeaturedGallery :exec
update users set featured_gallery = @gallery_id, last_updated = now() from galleries where users.id = @user_id and galleries.id = @gallery_id and galleries.owner_user_id = @user_id and galleries.deleted = false;

-- name: GetGalleryTokenMediasByGalleryIDBatch :batchmany
select tm.*
	from galleries g, collections c, tokens t, token_medias tm
	where
		g.id = $1
		and c.id = any(g.collections[:8])
		and t.id = any(c.nfts[:8])
		and t.token_media_id = tm.id
	    and t.owner_user_id = g.owner_user_id
	    and t.displayable
		and not g.deleted
		and not c.deleted
		and not t.deleted
		and not tm.deleted
		and tm.active
		and (length(tm.media ->> 'thumbnail_url'::varchar) > 0 or length(tm.media ->> 'media_url'::varchar) > 0)
	order by array_position(g.collections, c.id) , array_position(c.nfts, t.id)
	limit 4;

-- name: GetTokenByTokenIdentifiers :one
select * from tokens
    where tokens.token_id = @token_hex
      and contract = (select contracts.id from contracts where contracts.address = @contract_address)
      and tokens.chain = @chain and tokens.deleted = false
      and tokens.displayable;

-- name: DeleteCollections :exec
update collections set deleted = true, last_updated = now() where id = any(@ids::varchar[]);

-- name: UpdateCollectionsInfo :exec
with updates as (
    select unnest(@ids::varchar[]) as id, unnest(@names::varchar[]) as name, unnest(@collectors_notes::varchar[]) as collectors_note, unnest(@layouts::jsonb[]) as layout, unnest(@token_settings::jsonb[]) as token_settings, unnest(@hidden::bool[]) as hidden
)
update collections c set collectors_note = updates.collectors_note, layout = updates.layout, token_settings = updates.token_settings, hidden = updates.hidden, name = updates.name, last_updated = now(), version = 1 from updates where c.id = updates.id and c.deleted = false;

-- name: GetCollectionTokensByCollectionID :one
select nfts from collections where id = $1 and deleted = false;

-- name: UpdateCollectionTokens :exec
update collections set nfts = @nfts, last_updated = now() where id = @id and deleted = false;

-- name: CreateCollection :one
insert into collections (id, version, name, collectors_note, owner_user_id, gallery_id, layout, nfts, hidden, token_settings, created_at, last_updated) values (@id, 1, @name, @collectors_note, @owner_user_id, @gallery_id, @layout, @nfts, @hidden, @token_settings, now(), now()) returning id;

-- name: GetGalleryIDByCollectionID :one
select gallery_id from collections where id = $1 and deleted = false;

-- name: GetAllTimeTrendingUserIDs :many
select users.id
from events, galleries, users
left join legacy_views on users.id = legacy_views.user_id and legacy_views.deleted = false
where action = 'ViewedGallery'
  and events.gallery_id = galleries.id
  and users.id = galleries.owner_user_id
  and galleries.deleted = false
  and users.deleted = false
group by users.id
order by row_number() over(order by count(events.id) + coalesce(max(legacy_views.view_count), 0) desc, max(users.created_at) desc) asc
limit $1;

-- name: GetWindowedTrendingUserIDs :many
with viewers as (
  select gallery_id, count(distinct coalesce(actor_id, external_id)) viewer_count
  from events
  where action = 'ViewedGallery' and events.created_at >= @window_end
  group by gallery_id
),
edit_events as (
  select actor_id
  from events
  where action in (
    'CollectionCreated',
    'CollectorsNoteAddedToCollection',
    'CollectorsNoteAddedToToken',
    'TokensAddedToCollection',
    'GalleryInfoUpdated'
  ) and created_at >= @window_end
  group by actor_id
)
select users.id
from viewers, galleries, users, edit_events
where viewers.gallery_id = galleries.id
	and galleries.owner_user_id = users.id
	and users.deleted = false
	and galleries.deleted = false
  and users.id = edit_events.actor_id
group by users.id
order by row_number() over(order by sum(viewers.viewer_count) desc, max(users.created_at) desc) asc
limit $1;

-- name: GetUserExperiencesByUserID :one
select user_experiences from users where id = $1;

-- name: UpdateUserExperience :exec
update users set user_experiences = user_experiences || @experience where id = @user_id;

-- name: GetTrendingUsersByIDs :many
select users.* from users join unnest(@user_ids::varchar[]) with ordinality t(id, pos) using (id) where deleted = false order by t.pos asc;

-- name: UpdateCollectionGallery :exec
update collections set gallery_id = @gallery_id, last_updated = now() where id = @id and deleted = false;

-- name: AddCollectionToGallery :exec
update galleries set collections = array_append(collections, @collection_id), last_updated = now() where id = @gallery_id and deleted = false;

-- name: RemoveCollectionFromGallery :exec
update galleries set collections = array_remove(collections, @collection_id), last_updated = now() where id = @gallery_id and deleted = false;

-- name: UserOwnsGallery :one
select exists(select 1 from galleries where id = $1 and owner_user_id = $2 and deleted = false);

-- name: UserOwnsCollection :one
select exists(select 1 from collections where id = $1 and owner_user_id = $2 and deleted = false);

-- name: GetSocialAuthByUserID :one
select * from pii.socials_auth where user_id = $1 and provider = $2 and deleted = false;

-- name: UpsertSocialOAuth :exec
insert into pii.socials_auth (id, user_id, provider, access_token, refresh_token) values (@id, @user_id, @provider, @access_token, @refresh_token) on conflict (user_id, provider) where deleted = false do update set access_token = @access_token, refresh_token = @refresh_token, last_updated = now();

-- name: AddSocialToUser :exec
insert into pii.for_users (user_id, pii_socials) values (@user_id, @socials) on conflict (user_id) where deleted = false do update set pii_socials = for_users.pii_socials || @socials;

-- name: RemoveSocialFromUser :exec
update pii.for_users set pii_socials = pii_socials - @social::varchar where user_id = @user_id;

-- name: GetSocialsByUserID :one
select pii_socials from pii.user_view where id = $1;

-- name: UpdateUserSocials :exec
update pii.for_users set pii_socials = @socials where user_id = @user_id;

-- name: UpdateEventCaptionByGroup :exec
update events set caption = @caption where group_id = @group_id and deleted = false;

-- this query will take in enoug info to create a sort of fake table of social accounts matching them up to users in gallery with twitter connected.
-- it will also go and search for whether the specified user follows any of the users returned
-- name: GetSocialConnectionsPaginate :many
select s.*, user_view.id as user_id, user_view.created_at as user_created_at, (f.id is not null)::bool as already_following
from (select unnest(@social_ids::varchar[]) as social_id, unnest(@social_usernames::varchar[]) as social_username, unnest(@social_displaynames::varchar[]) as social_displayname, unnest(@social_profile_images::varchar[]) as social_profile_image) as s
    inner join pii.user_view on user_view.pii_socials->sqlc.arg('social')::text->>'id'::varchar = s.social_id and user_view.deleted = false
    left outer join follows f on f.follower = @user_id and f.followee = user_view.id and f.deleted = false
where case when @only_unfollowing::bool then f.id is null else true end
    and (f.id is not null,user_view.created_at,user_view.id) < (@cur_before_following::bool, @cur_before_time::timestamptz, @cur_before_id)
    and (f.id is not null,user_view.created_at,user_view.id) > (@cur_after_following::bool, @cur_after_time::timestamptz, @cur_after_id)
order by case when @paging_forward::bool then (f.id is not null,user_view.created_at,user_view.id) end asc,
    case when not @paging_forward::bool then (f.id is not null,user_view.created_at,user_view.id) end desc
limit $1;

-- name: GetSocialConnections :many
select s.*, user_view.id as user_id, user_view.created_at as user_created_at, (f.id is not null)::bool as already_following
from (select unnest(@social_ids::varchar[]) as social_id, unnest(@social_usernames::varchar[]) as social_username, unnest(@social_displaynames::varchar[]) as social_displayname, unnest(@social_profile_images::varchar[]) as social_profile_image) as s
    inner join pii.user_view on user_view.pii_socials->sqlc.arg('social')::text->>'id'::varchar = s.social_id and user_view.deleted = false
    left outer join follows f on f.follower = @user_id and f.followee = user_view.id and f.deleted = false
where case when @only_unfollowing::bool then f.id is null else true end
order by (f.id is not null,user_view.created_at,user_view.id);

-- name: CountSocialConnections :one
select count(*)
from (select unnest(@social_ids::varchar[]) as social_id) as s
    inner join pii.user_view on user_view.pii_socials->sqlc.arg('social')::text->>'id'::varchar = s.social_id and user_view.deleted = false
    left outer join follows f on f.follower = @user_id and f.followee = user_view.id and f.deleted = false
where case when @only_unfollowing::bool then f.id is null else true end;

-- name: AddManyFollows :exec
insert into follows (id, follower, followee, deleted) select unnest(@ids::varchar[]), @follower, unnest(@followees::varchar[]), false on conflict (follower, followee) where deleted = false do update set deleted = false, last_updated = now() returning last_updated > created_at;

-- name: GetSharedFollowersBatchPaginate :batchmany
select users.*, a.created_at followed_on
from users, follows a, follows b
where a.follower = @follower
	and a.followee = b.follower
	and b.followee = @followee
	and users.id = b.follower
	and a.deleted = false
	and b.deleted = false
	and users.deleted = false
  and (a.created_at, users.id) > (sqlc.arg('cur_before_time'), sqlc.arg('cur_before_id'))
  and (a.created_at, users.id) < (sqlc.arg('cur_after_time'), sqlc.arg('cur_after_id'))
order by case when sqlc.arg('paging_forward')::bool then (a.created_at, users.id) end desc,
        case when not sqlc.arg('paging_forward')::bool then (a.created_at, users.id) end asc
limit sqlc.arg('limit');

-- name: CountSharedFollows :one
select count(*)
from users, follows a, follows b
where a.follower = @follower
	and a.followee = b.follower
	and b.followee = @followee
	and users.id = b.follower
	and a.deleted = false
	and b.deleted = false
	and users.deleted = false;

-- name: GetSharedContractsBatchPaginate :batchmany
select contracts.*, a.displayed as displayed_by_user_a, b.displayed as displayed_by_user_b, a.owned_count
from owned_contracts a, owned_contracts b, contracts
left join marketplace_contracts on contracts.id = marketplace_contracts.contract_id
where a.user_id = @user_a_id
  and b.user_id = @user_b_id
  and a.contract_id = b.contract_id
  and a.contract_id = contracts.id
  and marketplace_contracts.contract_id is null
  and contracts.name is not null
  and contracts.name != ''
  and contracts.name != 'Unidentified contract'
  and (
    a.displayed,
    b.displayed,
    a.owned_count,
    contracts.id
  ) > (
    sqlc.arg('cur_before_displayed_by_user_a'),
    sqlc.arg('cur_before_displayed_by_user_b'),
    sqlc.arg('cur_before_owned_count')::int,
    sqlc.arg('cur_before_contract_id')
  )
  and (
    a.displayed,
    b.displayed,
    a.owned_count,
    contracts.id
  ) < (
    sqlc.arg('cur_after_displayed_by_user_a'),
    sqlc.arg('cur_after_displayed_by_user_b'),
    sqlc.arg('cur_after_owned_count')::int,
    sqlc.arg('cur_after_contract_id')
  )
order by case when sqlc.arg('paging_forward')::bool then (a.displayed, b.displayed, a.owned_count, contracts.id) end desc,
        case when not sqlc.arg('paging_forward')::bool then (a.displayed, b.displayed, a.owned_count, contracts.id) end asc
limit sqlc.arg('limit');

-- name: GetCreatedContractsBatchPaginate :batchmany
select contracts.*
from contracts
    join contract_creators on contracts.id = contract_creators.contract_id and contract_creators.creator_user_id = @user_id
where (@include_all_chains::bool or contracts.chain = any(string_to_array(@chains, ',')::int[]))
  and (contracts.created_at, contracts.id) < (sqlc.arg('cur_before_time'), sqlc.arg('cur_before_id'))
  and (contracts.created_at, contracts.id) > ( sqlc.arg('cur_after_time'), sqlc.arg('cur_after_id'))
order by case when sqlc.arg('paging_forward')::bool then (contracts.created_at, contracts.id) end asc,
        case when not sqlc.arg('paging_forward')::bool then (contracts.created_at, contracts.id) end desc
limit sqlc.arg('limit');

-- name: CountSharedContracts :one
select count(*)
from owned_contracts a, owned_contracts b, contracts
left join marketplace_contracts on contracts.id = marketplace_contracts.contract_id
where a.user_id = @user_a_id
  and b.user_id = @user_b_id
  and a.contract_id = b.contract_id
  and a.contract_id = contracts.id
  and marketplace_contracts.contract_id is null
  and contracts.name is not null
  and contracts.name != ''
  and contracts.name != 'Unidentified contract';

-- name: AddPiiAccountCreationInfo :exec
insert into pii.account_creation_info (user_id, ip_address, created_at) values (@user_id, @ip_address, now())
  on conflict do nothing;

-- name: GetChildContractsByParentIDBatchPaginate :batchmany
select c.*
from contracts c
where c.parent_id = @parent_id
  and c.deleted = false
  and (c.created_at, c.id) < (sqlc.arg('cur_before_time'), sqlc.arg('cur_before_id'))
  and (c.created_at, c.id) > ( sqlc.arg('cur_after_time'), sqlc.arg('cur_after_id'))
order by case when sqlc.arg('paging_forward')::bool then (c.created_at, c.id) end asc,
        case when not sqlc.arg('paging_forward')::bool then (c.created_at, c.id) end desc
limit sqlc.arg('limit');

-- name: GetUserByWalletID :one
select * from users where array[@wallet::varchar]::varchar[] <@ wallets and deleted = false;

-- name: DeleteUserByID :exec
update users set deleted = true where id = $1;

-- name: InsertWallet :exec
with new_wallet as (insert into wallets(id, address, chain, wallet_type) values ($1, $2, $3, $4) returning id)
update users set
    primary_wallet_id = coalesce(users.primary_wallet_id, new_wallet.id),
    wallets = array_append(users.wallets, new_wallet.id)
from new_wallet
where users.id = @user_id and not users.deleted;

-- name: DeleteWalletByID :exec
update wallets set deleted = true, last_updated = now() where id = $1;

-- name: InsertUser :one
insert into users (id, username, username_idempotent, bio, universal, email_unsubscriptions) values ($1, $2, $3, $4, $5, $6) returning id;

-- name: IsExistsActiveTokenMediaByTokenIdentifers :one
select exists(select 1 from token_medias where token_medias.contract_id = $1 and token_medias.token_id = $2 and token_medias.chain = $3 and active = true and deleted = false);

-- name: InsertTokenPipelineResults :exec
with insert_job(id) as (
    insert into token_processing_jobs (id, token_properties, pipeline_metadata, processing_cause, processor_version)
    values (@processing_job_id, @token_properties, @pipeline_metadata, @processing_cause, @processor_version)
    returning id
),
-- Optionally create an inactive record of the existing active record if the new media is also active
insert_media_move_active_record(last_updated) as (
    insert into token_medias (id, contract_id, token_id, chain, metadata, media, name, description, processing_job_id, active, created_at, last_updated)
    (
        select @retired_media_id, contract_id, token_id, chain, metadata, media, name, description, processing_job_id, false, created_at, now()
        from token_medias
        where contract_id = @contract_id
            and token_id = @token_id
            and chain = @chain
            and active
            and not deleted
            and @active = true
        limit 1
    )
    returning last_updated
),
-- Update the existing active record with the new media data
insert_media_add_record(insert_id, active, replaced_current) as (
    insert into token_medias (id, contract_id, token_id, chain, metadata, media, name, description, processing_job_id, active, created_at, last_updated)
    values (@new_media_id, @contract_id, @token_id, @chain, @metadata, @media, @name, @description, (select id from insert_job), @active,
        -- Using timestamps generated from insert_media_move_active_record ensures that the new record is only inserted after the current media is moved
        (select coalesce((select last_updated from insert_media_move_active_record), now())),
        (select coalesce((select last_updated from insert_media_move_active_record), now()))
    )
    on conflict (contract_id, token_id, chain) where active and not deleted do update
        set metadata = excluded.metadata,
            media = excluded.media,
            name = coalesce(nullif(excluded.name, ''), token_medias.name),
            description = coalesce(nullif(excluded.description, ''), token_medias.description),
            processing_job_id = excluded.processing_job_id,
            last_updated = now()
    returning id as insert_id, active, id = @new_media_id replaced_current
),
-- This will return the existing active record if it exists. If the incoming record is active,
-- this will still return the active record before the update, and not the new record.
existing_active(id) as (
    select id
    from token_medias
    where chain = @chain and contract_id = @contract_id and token_id = @token_id and active and not deleted
    limit 1
)
update tokens
set token_media_id = (
    case
        -- The pipeline didn't produce active media, but one already exists so use that one
        when not insert_medias.active and (select id from existing_active) is not null
        then (select id from existing_active)

        -- The pipeline produced active media, or didn't produce active media but no active media existed before
        else insert_medias.insert_id
    end
), name = coalesce(nullif(@name, ''), tokens.name), description = coalesce(nullif(@description, ''), tokens.description), last_updated = now() -- update the duplicate fields on the token in the meantime before we get rid of these fields
from insert_media_add_record insert_medias
where
    tokens.chain = @chain
    and tokens.contract = @contract_id
    and tokens.token_id = @token_id
    and not tokens.deleted
    and (
        -- The case statement below handles which token instances get updated:
        case
            -- If the active media already existed, update tokens that have no media (new tokens that haven't been processed before) or tokens that don't use this media yet
            when insert_medias.active and not insert_medias.replaced_current
            then (tokens.token_media_id is null or tokens.token_media_id != insert_medias.insert_id)

            -- Brand new active media, update all tokens in the filter to use this media
            when insert_medias.active and insert_medias.replaced_current
            then 1 = 1

            -- The pipeline run produced inactive media, only update the token instance (since it may have not been processed before)
            -- Since there is no db constraint on inactive media, all inactive media is new
            when not insert_medias.active
            then tokens.id = @token_dbid

            else 1 = 1
        end
    );

-- name: InsertSpamContracts :exec
with insert_spam_contracts as (
    insert into alchemy_spam_contracts (id, chain, address, created_at, is_spam) (
        select unnest(@id::varchar[])
        , unnest(@chain::int[])
        , unnest(@address::varchar[])
        , unnest(@created_at::timestamptz[])
        , unnest(@is_spam::bool[])
    ) on conflict(chain, address) do update set created_at = excluded.created_at, is_spam = excluded.is_spam
    returning created_at
)
delete from alchemy_spam_contracts where created_at < (select created_at from insert_spam_contracts limit 1);

-- name: GetPushTokenByPushToken :one
select * from push_notification_tokens where push_token = @push_token and deleted = false;

-- name: CreatePushTokenForUser :one
insert into push_notification_tokens (id, user_id, push_token, created_at, deleted) values (@id, @user_id, @push_token, now(), false) returning *;

-- name: DeletePushTokensByIDs :exec
update push_notification_tokens set deleted = true where id = any(@ids) and deleted = false;

-- name: GetPushTokensByUserID :many
select * from push_notification_tokens where user_id = @user_id and deleted = false;

-- name: GetPushTokensByIDs :many
select t.* from unnest(@ids::text[]) ids join push_notification_tokens t on t.id = ids and t.deleted = false;

-- name: CreatePushTickets :exec
insert into push_notification_tickets (id, push_token_id, ticket_id, created_at, check_after, num_check_attempts, status, deleted) values
  (
   unnest(@ids::text[]),
   unnest(@push_token_ids::text[]),
   unnest(@ticket_ids::text[]),
   now(),
   now() + interval '15 minutes',
   0,
   'pending',
   false
  );

-- name: UpdatePushTickets :exec
with updates as (
    select unnest(@ids::text[]) as id, unnest(@check_after::timestamptz[]) as check_after, unnest(@num_check_attempts::int[]) as num_check_attempts, unnest(@status::text[]) as status, unnest(@deleted::bool[]) as deleted
)
update push_notification_tickets t set check_after = updates.check_after, num_check_attempts = updates.num_check_attempts, status = updates.status, deleted = updates.deleted from updates where t.id = updates.id and t.deleted = false;

-- name: GetCheckablePushTickets :many
select * from push_notification_tickets where check_after <= now() and deleted = false limit sqlc.arg('limit');

-- name: GetAllTokensWithContractsByIDs :many
select
    tokens.*,
    contracts.*,
    (
        select wallets.address
        from wallets
        where wallets.id = any(tokens.owned_by_wallets) and wallets.deleted = false
        limit 1
    ) as wallet_address
from tokens
join contracts on contracts.id = tokens.contract
left join token_medias on token_medias.id = tokens.token_media_id
where tokens.deleted = false
and (tokens.token_media_id is null or token_medias.active = false)
and tokens.id >= @start_id and tokens.id < @end_id
order by tokens.id;

-- name: GetMissingThumbnailTokensByIDRange :many
SELECT
    tokens.*,
    contracts.*,
    (
        SELECT wallets.address
        FROM wallets
        WHERE wallets.id = ANY(tokens.owned_by_wallets) and wallets.deleted = false
        LIMIT 1
    ) AS wallet_address
FROM tokens
JOIN contracts ON contracts.id = tokens.contract
left join token_medias on tokens.token_media_id = token_medias.id where tokens.deleted = false and token_medias.active = true and token_medias.media->>'media_type' = 'html' and (token_medias.media->>'thumbnail_url' is null or token_medias.media->>'thumbnail_url' = '')
AND tokens.id >= @start_id AND tokens.id < @end_id
ORDER BY tokens.id;

-- name: GetSVGTokensWithContractsByIDs :many
SELECT
    tokens.*,
    contracts.*,
    (
        SELECT wallets.address
        FROM wallets
        WHERE wallets.id = ANY(tokens.owned_by_wallets) and wallets.deleted = false
        LIMIT 1
    ) AS wallet_address
FROM tokens
JOIN contracts ON contracts.id = tokens.contract
LEFT JOIN token_medias on token_medias.id = tokens.token_media_id
WHERE tokens.deleted = false
AND token_medias.active = true
AND token_medias.media->>'media_type' = 'svg'
AND tokens.id >= @start_id AND tokens.id < @end_id
ORDER BY tokens.id;

-- name: GetReprocessJobRangeByID :one
select * from reprocess_jobs where id = $1;

-- name: GetMediaByTokenIDIgnoringStatus :batchone
select m.*
from token_medias m
where m.id = (select token_media_id from tokens where tokens.id = $1) and not m.deleted;

-- name: GetMediaByUserTokenIdentifiers :one
with contract as (
	select * from contracts where contracts.chain = @chain and contracts.address = @address and not contracts.deleted
),
matching_media as (
	select token_medias.*
	from token_medias, contract
	where token_medias.contract_id = contract.id and token_medias.chain = @chain and token_medias.token_id = @token_id and not token_medias.deleted
	order by token_medias.active desc, token_medias.last_updated desc
	limit 1
),
matched_token(id) as (
    select tokens.id
    from tokens, contract, matching_media
    where tokens.contract = contract.id and tokens.chain = @chain and tokens.token_id = @token_id and not tokens.deleted
    order by tokens.owner_user_id = @user_id desc, tokens.token_media_id = matching_media.id desc, tokens.last_updated desc
    limit 1
)
select sqlc.embed(token_medias), (select id from matched_token) token_instance_id from matching_media token_medias;

-- name: GetFallbackTokenByUserTokenIdentifiers :one
with contract as (
	select * from contracts where contracts.chain = @chain and contracts.address = @address and not contracts.deleted
)
select tokens.*
from tokens, contract
where tokens.contract = contract.id and tokens.chain = contract.chain and tokens.token_id = @token_id and not tokens.deleted
order by tokens.owner_user_id = @user_id desc, nullif(tokens.fallback_media->>'image_url', '') asc, tokens.last_updated desc
limit 1;

-- name: UpsertSession :one
insert into sessions (id, user_id,
                      created_at, created_with_user_agent, created_with_platform, created_with_os,
                      last_refreshed, last_user_agent, last_platform, last_os, current_refresh_id, active_until, invalidated, last_updated, deleted)
    values (@id, @user_id, now(), @user_agent, @platform, @os, now(), @user_agent, @platform, @os, @current_refresh_id, @active_until, false, now(), false)
    on conflict (id) where deleted = false do update set
        last_refreshed = case when sessions.invalidated then sessions.last_refreshed else excluded.last_refreshed end,
        last_user_agent = case when sessions.invalidated then sessions.last_user_agent else excluded.last_user_agent end,
        last_platform = case when sessions.invalidated then sessions.last_platform else excluded.last_platform end,
        last_os = case when sessions.invalidated then sessions.last_os else excluded.last_os end,
        current_refresh_id = case when sessions.invalidated then sessions.current_refresh_id else excluded.current_refresh_id end,
        last_updated = case when sessions.invalidated then sessions.last_updated else excluded.last_updated end,
        active_until = case when sessions.invalidated then sessions.active_until else greatest(sessions.active_until, excluded.active_until) end
    returning *;

-- name: InvalidateSession :exec
update sessions set invalidated = true, active_until = least(active_until, now()), last_updated = now() where id = @id and deleted = false and invalidated = false;

-- name: UpdateTokenMetadataFieldsByTokenIdentifiers :exec
update tokens
set name = @name,
    description = @description,
    last_updated = now()
where token_id = @token_id
    and contract = @contract_id
    and chain = @chain
    and deleted = false;

-- name: GetTopCollectionsForCommunity :many
with contract_tokens as (
	select t.id, t.owner_user_id
	from tokens t
	join contracts c on t.contract = c.id
	where not t.deleted
	  and not c.deleted
	  and t.contract = c.id
	  and t.displayable
	  and c.chain = $1
	  and c.address = $2
),
ranking as (
	select col.id, rank() over (order by count(col.id) desc, col.created_at desc) score
	from collections col
	join contract_tokens on col.owner_user_id = contract_tokens.owner_user_id and contract_tokens.id = any(col.nfts)
	join users on col.owner_user_id = users.id
	where not col.deleted and not col.hidden and not users.deleted
	group by col.id
)
select collections.id from collections join ranking using(id) where score <= 100 order by score asc;

-- name: GetVisibleCollectionsByIDsPaginate :many
select collections.*
from collections, unnest(@collection_ids::varchar[]) with ordinality as t(id, pos)
where collections.id = t.id and not deleted and not hidden and t.pos < @cur_before_pos::int and t.pos > @cur_after_pos::int
order by case when @paging_forward::bool then t.pos end asc, case when not @paging_forward::bool then t.pos end desc
limit $1;

-- name: SetContractOverrideCreator :exec
update contracts set override_creator_user_id = @creator_user_id, last_updated = now() where id = @contract_id and deleted = false;

-- name: RemoveContractOverrideCreator :exec
update contracts set override_creator_user_id = null, last_updated = now() where id = @contract_id and deleted = false;

-- name: SetProfileImageToToken :exec
with new_image as (
    insert into profile_images (id, user_id, source_type, token_id, deleted, last_updated)
    values (@profile_id, @user_id, @token_source_type, @token_id, false, now())
    on conflict (user_id) do update set token_id = excluded.token_id
        , source_type = excluded.source_type
        , deleted = excluded.deleted
        , last_updated = excluded.last_updated
    returning id
)
update users set profile_image_id = new_image.id from new_image where users.id = @user_id and not deleted;

-- name: SetProfileImageToENS :one
with profile_images as (
    insert into profile_images (id, user_id, source_type, wallet_id, ens_domain, ens_avatar_uri, deleted, last_updated)
    values (@profile_id, @user_id, @ens_source_type, @wallet_id, @ens_domain, @ens_avatar_uri, false, now())
    on conflict (user_id) do update set wallet_id = excluded.wallet_id
        , ens_domain = excluded.ens_domain
        , ens_avatar_uri = excluded.ens_avatar_uri
        , source_type = excluded.source_type
        , deleted = excluded.deleted
        , last_updated = excluded.last_updated
    returning *
)
update users set profile_image_id = profile_images.id from profile_images where users.id = @user_id and not users.deleted returning sqlc.embed(profile_images);

-- name: RemoveProfileImage :exec
with remove_image as (
    update profile_images set deleted = true, last_updated = now() where user_id = $1 and not deleted
)
update users set profile_image_id = null where users.id = $1 and not users.deleted;

-- name: GetProfileImageByID :batchone
select * from profile_images pfp
where pfp.id = @id
	and not deleted
	and case
		when pfp.source_type = @ens_source_type
		then exists(select 1 from wallets w where w.id = pfp.wallet_id and not w.deleted)
		when pfp.source_type = @token_source_type
		then exists(select 1 from tokens t where t.id = pfp.token_id and t.displayable and not t.deleted)
		else
		0 = 1
	end;

-- name: GetEnsProfileImagesByUserID :one
select sqlc.embed(token_medias), sqlc.embed(wallets)
from tokens, contracts, users, token_medias, wallets, unnest(tokens.owned_by_wallets) tw(id)
where contracts.address = @ens_address
    and contracts.chain = @chain
    and tokens.owner_user_id = @user_id
    and tokens.contract = contracts.id
    and users.id = tokens.owner_user_id
    and tokens.token_media_id = token_medias.id
    and tw.id = wallets.id
    and token_medias.active
    and nullif(token_medias.media->>'profile_image_url', '') is not null
    and not contracts.deleted and not users.deleted and not token_medias.deleted and not wallets.deleted
order by tw.id = users.primary_wallet_id desc, tokens.id desc
limit 1;

-- name: GetCurrentTime :one
select now()::timestamptz;

-- name: GetUsersByWalletAddressesAndChains :many
WITH params AS (
    SELECT unnest(@wallet_addresses::varchar[]) as address, unnest(@chains::int[]) as chain
)
SELECT sqlc.embed(wallets), sqlc.embed(users)
FROM wallets 
JOIN users ON wallets.id = any(users.wallets)
JOIN params ON wallets.address = params.address AND wallets.chain = params.chain
WHERE not wallets.deleted AND not users.deleted and not users.universal;

-- name: GetUniqueTokenIdentifiersByTokenID :one
select tokens.token_id, contracts.address as contract_address, contracts.chain, tokens.quantity, array_agg(wallets.address)::varchar[] as owner_addresses 
from tokens
join contracts on tokens.contract = contracts.id
join wallets on wallets.id = any(tokens.owned_by_wallets)
where tokens.id = $1 and tokens.displayable and not tokens.deleted and not contracts.deleted and not wallets.deleted
group by (tokens.token_id, contracts.address, contracts.chain, tokens.quantity) limit 1;

-- name: GetContractCreatorsByContractIDs :many
with contract_creators as (
    select c.id as contract_id,
           u.id as creator_user_id,
           c.chain as chain,
           coalesce(nullif(c.owner_address, ''), nullif(c.creator_address, '')) as creator_address,
           w.id as creator_wallet_id
    from contracts c
             left join wallets w on
                w.deleted = false and
                w.chain = c.chain and
                coalesce(nullif(c.owner_address, ''), nullif(c.creator_address, '')) = w.address
             left join users u on
                u.deleted = false and
                (
                        (c.override_creator_user_id is not null and c.override_creator_user_id = u.id)
                        or
                        (c.override_creator_user_id is null and w.address is not null and array[w.id] <@ u.wallets)
                    )
    where c.deleted = false
      and (u.id is not null or coalesce(nullif(c.owner_address, ''), nullif(c.creator_address, '')) is not null)
)
select * from unnest(@contract_ids::text[]) as ids
                  join contract_creators cc on cc.contract_id = ids;

-- name: GetCreatedContractsByUserID :many
select sqlc.embed(c),
       w.id as wallet_id,
       false as is_override_creator
from users u, contracts c, wallets w
where u.id = @user_id
  and c.chain = any(@chains::int[])
  and w.id = any(u.wallets) and coalesce(nullif(c.owner_address, ''), nullif(c.creator_address, '')) = w.address
  and c.chain = w.chain
  and u.deleted = false
  and c.deleted = false
  and w.deleted = false
  and c.override_creator_user_id is null
  and (not @new_contracts_only::bool or not exists(
    select 1 from tokens t
        where t.owner_user_id = @user_id
          and t.contract = c.id
          and t.is_creator_token
          and not t.deleted
        )
    )

union all

select sqlc.embed(c),
       null as wallet_id,
       true as is_override_creator
from contracts c
where c.override_creator_user_id = @user_id
  and c.chain = any(@chains::int[])
  and c.deleted = false
  and (not @new_contracts_only::bool or not exists(
    select 1 from tokens t
        where t.owner_user_id = @user_id
          and t.contract = c.id
          and t.is_creator_token
          and not t.deleted
        )
    );

-- name: RemoveWalletFromTokens :exec
update tokens t
    set owned_by_wallets = array_remove(owned_by_wallets, @wallet_id::varchar),
        last_updated = now()
    from users u
    where u.id = @user_id
      and t.owner_user_id = u.id
      and t.owned_by_wallets @> array[@wallet_id::varchar]
      and not u.wallets @> array[@wallet_id::varchar]
      and not u.deleted
      and not t.deleted;

-- name: RemoveStaleCreatorStatusFromTokens :exec
with created_contracts as (
    select * from contract_creators where creator_user_id = @user_id
)
update tokens
    set is_creator_token = false,
        last_updated = now()
    where owner_user_id = @user_id
      and is_creator_token = true
      and not exists(select 1 from created_contracts where created_contracts.contract_id = tokens.contract)
      and not deleted;
      
-- name: IsMemberOfCommunity :one
select exists (select * from tokens where not deleted and displayable and owner_user_id = @user_id and contract = @contract_id limit 1) is_member;

-- name: InsertExternalSocialConnectionsForUser :many
insert into external_social_connections (id, social_account_type, follower_id, followee_id) 
select id, @social_account_type::varchar, @follower_id::varchar, followee_id
from 
(select unnest(@ids::varchar[]) as id, unnest(@followee_ids::varchar[]) as followee_id) as bulk_upsert 
returning *;

-- name: GetUsersBySocialIDs :many
select * from pii.user_view u where u.pii_socials->sqlc.arg('social_account_type')::varchar->>'id' = any(@social_ids::varchar[]) and not u.deleted and not u.universal;

<<<<<<< HEAD
-- name: InsertCommentMention :one
insert into mentions (id, user_id, contract_id, comment_id, start, length) values (@id, sqlc.narg('user'), sqlc.narg('contract'), @comment_id, @start, @length) returning *;

-- name: InsertPostMention :one
insert into mentions (id, user_id, contract_id, post_id, start, length) values (@id, sqlc.narg('user'), sqlc.narg('contract'), @post_id, @start, @length) returning *;

-- name: GetMentionsByCommentID :batchmany
select * from mentions where comment_id = @comment_id and not deleted;

-- name: GetMentionsByPostID :batchmany
select * from mentions where post_id = @post_id and not deleted;
=======
-- name: GetUsersWithoutSocials :many
select u.id, w.address, u.pii_socials->>'Lens' is null, u.pii_socials->>'Farcaster' is null from pii.user_view u join wallets w on w.id = any(u.wallets) where u.deleted = false and w.chain = 0 and w.deleted = false and u.universal = false and (u.pii_socials->>'Lens' is null or u.pii_socials->>'Farcaster' is null) order by u.created_at desc;
>>>>>>> 6a583fc3
<|MERGE_RESOLUTION|>--- conflicted
+++ resolved
@@ -1680,7 +1680,6 @@
 -- name: GetUsersBySocialIDs :many
 select * from pii.user_view u where u.pii_socials->sqlc.arg('social_account_type')::varchar->>'id' = any(@social_ids::varchar[]) and not u.deleted and not u.universal;
 
-<<<<<<< HEAD
 -- name: InsertCommentMention :one
 insert into mentions (id, user_id, contract_id, comment_id, start, length) values (@id, sqlc.narg('user'), sqlc.narg('contract'), @comment_id, @start, @length) returning *;
 
@@ -1692,7 +1691,6 @@
 
 -- name: GetMentionsByPostID :batchmany
 select * from mentions where post_id = @post_id and not deleted;
-=======
+
 -- name: GetUsersWithoutSocials :many
-select u.id, w.address, u.pii_socials->>'Lens' is null, u.pii_socials->>'Farcaster' is null from pii.user_view u join wallets w on w.id = any(u.wallets) where u.deleted = false and w.chain = 0 and w.deleted = false and u.universal = false and (u.pii_socials->>'Lens' is null or u.pii_socials->>'Farcaster' is null) order by u.created_at desc;
->>>>>>> 6a583fc3
+select u.id, w.address, u.pii_socials->>'Lens' is null, u.pii_socials->>'Farcaster' is null from pii.user_view u join wallets w on w.id = any(u.wallets) where u.deleted = false and w.chain = 0 and w.deleted = false and u.universal = false and (u.pii_socials->>'Lens' is null or u.pii_socials->>'Farcaster' is null) order by u.created_at desc;