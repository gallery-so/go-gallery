--- conflicted
+++ resolved
@@ -885,11 +885,7 @@
 inner join pii.user_view on user_view.pii_socials->$1::text->>'id'::varchar = s.social_id 
 left outer join follows f on f.followee = user_view.id
 where user_view.deleted = false and case when f.id is not null then f.deleted = false else true end 
-<<<<<<< HEAD
 and case when @only_unfollowing::bool then not f.followee = @user_id else true end) as t;
 
 -- name: AddManyFollows :exec
-insert into follows (id, follower, followee, deleted) select unnest(@ids::varchar[]), @follower, unnest(@followees::varchar[]), false on conflict (follower, followee) where deleted = false do update set deleted = false, last_updated = now() returning last_updated > created_at;
-=======
-and case when @only_unfollowing::bool then not f.followee = @user_id else true end) as t;
->>>>>>> 2a004bf0
+insert into follows (id, follower, followee, deleted) select unnest(@ids::varchar[]), @follower, unnest(@followees::varchar[]), false on conflict (follower, followee) where deleted = false do update set deleted = false, last_updated = now() returning last_updated > created_at;