-- name: GetUserById :one
SELECT * FROM users WHERE id = $1 AND deleted = false;

-- name: GetUserWithPIIByID :one
select * from users_with_pii where id = @user_id and deleted = false;

-- name: GetUserByIdBatch :batchone
SELECT * FROM users WHERE id = $1 AND deleted = false;

-- name: GetUsersByIDs :many
SELECT * FROM users WHERE id = ANY(@user_ids) AND deleted = false
    AND (created_at, id) < (@cur_before_time, @cur_before_id)
    AND (created_at, id) > (@cur_after_time, @cur_after_id)
    ORDER BY CASE WHEN @paging_forward::bool THEN (created_at, id) END ASC,
             CASE WHEN NOT @paging_forward::bool THEN (created_at, id) END DESC
    LIMIT $1;

-- name: GetUserByUsername :one
SELECT * FROM users WHERE username_idempotent = lower(sqlc.arg('username')) AND deleted = false;

-- name: GetUserByUsernameBatch :batchone
SELECT * FROM users WHERE username_idempotent = lower($1) AND deleted = false;

-- name: GetUserByAddressBatch :batchone
select users.*
from users, wallets
where wallets.address = sqlc.arg('address')
	and wallets.chain = sqlc.arg('chain')::int
	and array[wallets.id] <@ users.wallets
	and wallets.deleted = false
	and users.deleted = false;

-- name: GetUsersWithTrait :many
SELECT * FROM users WHERE (traits->$1::string) IS NOT NULL AND deleted = false;

-- name: GetUsersWithTraitBatch :batchmany
SELECT * FROM users WHERE (traits->$1::string) IS NOT NULL AND deleted = false;

-- name: GetGalleryById :one
SELECT * FROM galleries WHERE id = $1 AND deleted = false;

-- name: GetGalleryByIdBatch :batchone
SELECT * FROM galleries WHERE id = $1 AND deleted = false;

-- name: GetGalleryByCollectionId :one
SELECT g.* FROM galleries g, collections c WHERE c.id = $1 AND c.deleted = false AND $1 = ANY(g.collections) AND g.deleted = false;

-- name: GetGalleryByCollectionIdBatch :batchone
SELECT g.* FROM galleries g, collections c WHERE c.id = $1 AND c.deleted = false AND $1 = ANY(g.collections) AND g.deleted = false;

-- name: GetGalleriesByUserId :many
SELECT * FROM galleries WHERE owner_user_id = $1 AND deleted = false order by position;

-- name: GetGalleriesByUserIdBatch :batchmany
SELECT * FROM galleries WHERE owner_user_id = $1 AND deleted = false order by position;

-- name: GetCollectionById :one
SELECT * FROM collections WHERE id = $1 AND deleted = false;

-- name: GetCollectionByIdBatch :batchone
SELECT * FROM collections WHERE id = $1 AND deleted = false;

-- name: GetCollectionsByGalleryId :many
SELECT c.* FROM galleries g, unnest(g.collections)
    WITH ORDINALITY AS x(coll_id, coll_ord)
    INNER JOIN collections c ON c.id = x.coll_id
    WHERE g.id = $1 AND g.deleted = false AND c.deleted = false ORDER BY x.coll_ord;

-- name: GetCollectionsByGalleryIdBatch :batchmany
SELECT c.* FROM galleries g, unnest(g.collections)
    WITH ORDINALITY AS x(coll_id, coll_ord)
    INNER JOIN collections c ON c.id = x.coll_id
    WHERE g.id = $1 AND g.deleted = false AND c.deleted = false ORDER BY x.coll_ord;

-- name: GetTokenById :one
SELECT * FROM tokens WHERE id = $1 AND deleted = false;

-- name: GetTokenByIdBatch :batchone
SELECT * FROM tokens WHERE id = $1 AND deleted = false;

-- name: GetTokensByCollectionId :many
SELECT t.* FROM users u, collections c, unnest(c.nfts)
    WITH ORDINALITY AS x(nft_id, nft_ord)
    INNER JOIN tokens t ON t.id = x.nft_id
    WHERE u.id = t.owner_user_id AND t.owned_by_wallets && u.wallets
    AND c.id = sqlc.arg('collection_id') AND u.deleted = false AND c.deleted = false AND t.deleted = false ORDER BY x.nft_ord LIMIT sqlc.narg('limit');

-- name: GetTokensByCollectionIdBatch :batchmany
SELECT t.* FROM users u, collections c, unnest(c.nfts)
    WITH ORDINALITY AS x(nft_id, nft_ord)
    INNER JOIN tokens t ON t.id = x.nft_id
    WHERE u.id = t.owner_user_id AND t.owned_by_wallets && u.wallets
    AND c.id = sqlc.arg('collection_id') AND u.deleted = false AND c.deleted = false AND t.deleted = false ORDER BY x.nft_ord LIMIT sqlc.narg('limit');

-- name: GetNewTokensByFeedEventIdBatch :batchmany
WITH new_tokens AS (
    SELECT added.id, row_number() OVER () added_order
    FROM (SELECT jsonb_array_elements_text(data -> 'collection_new_token_ids') id FROM feed_events f WHERE f.id = $1 AND f.deleted = false) added
)
SELECT t.* FROM new_tokens a JOIN tokens t ON a.id = t.id AND t.deleted = false ORDER BY a.added_order;

-- name: GetMembershipByMembershipId :one
SELECT * FROM membership WHERE id = $1 AND deleted = false;

-- name: GetMembershipByMembershipIdBatch :batchone
SELECT * FROM membership WHERE id = $1 AND deleted = false;

-- name: GetWalletByID :one
SELECT * FROM wallets WHERE id = $1 AND deleted = false;

-- name: GetWalletByIDBatch :batchone
SELECT * FROM wallets WHERE id = $1 AND deleted = false;

-- name: GetWalletByChainAddress :one
SELECT wallets.* FROM wallets WHERE address = $1 AND chain = $2 AND deleted = false;

-- name: GetWalletByChainAddressBatch :batchone
SELECT wallets.* FROM wallets WHERE address = $1 AND chain = $2 AND deleted = false;

-- name: GetWalletsByUserID :many
SELECT w.* FROM users u, unnest(u.wallets) WITH ORDINALITY AS a(wallet_id, wallet_ord)INNER JOIN wallets w on w.id = a.wallet_id WHERE u.id = $1 AND u.deleted = false AND w.deleted = false ORDER BY a.wallet_ord;

-- name: GetWalletsByUserIDBatch :batchmany
SELECT w.* FROM users u, unnest(u.wallets) WITH ORDINALITY AS a(wallet_id, wallet_ord)INNER JOIN wallets w on w.id = a.wallet_id WHERE u.id = $1 AND u.deleted = false AND w.deleted = false ORDER BY a.wallet_ord;

-- name: GetContractByID :one
select * FROM contracts WHERE id = $1 AND deleted = false;

-- name: GetContractsByIDs :many
SELECT * from contracts WHERE id = ANY(@contract_ids) AND deleted = false;

-- name: GetContractByChainAddress :one
select * FROM contracts WHERE address = $1 AND chain = $2 AND deleted = false;

-- name: GetContractByChainAddressBatch :batchone
select * FROM contracts WHERE address = $1 AND chain = $2 AND deleted = false;

-- name: GetContractsByUserID :many
SELECT DISTINCT ON (contracts.id) contracts.* FROM contracts, tokens
    WHERE tokens.owner_user_id = $1 AND tokens.contract = contracts.id
    AND tokens.deleted = false AND contracts.deleted = false;

-- name: GetContractsByUserIDBatch :batchmany
SELECT DISTINCT ON (contracts.id) contracts.* FROM contracts, tokens
    WHERE tokens.owner_user_id = $1 AND tokens.contract = contracts.id
    AND tokens.deleted = false AND contracts.deleted = false;

-- name: GetContractsDisplayedByUserIDBatch :batchmany
select distinct on (contracts.id) contracts.* from contracts, tokens
    inner join collections c on tokens.id = any(c.nfts) and c.deleted = false
    where tokens.owner_user_id = $1 and tokens.contract = contracts.id and c.owner_user_id = tokens.owner_user_id
    and tokens.deleted = false and contracts.deleted = false;

-- name: GetFollowersByUserIdBatch :batchmany
SELECT u.* FROM follows f
    INNER JOIN users u ON f.follower = u.id
    WHERE f.followee = $1 AND f.deleted = false
    ORDER BY f.last_updated DESC;

-- name: GetFollowingByUserIdBatch :batchmany
SELECT u.* FROM follows f
    INNER JOIN users u ON f.followee = u.id
    WHERE f.follower = $1 AND f.deleted = false
    ORDER BY f.last_updated DESC;

-- name: GetTokensByWalletIds :many
SELECT * FROM tokens WHERE owned_by_wallets && $1 AND deleted = false
    ORDER BY tokens.created_at DESC, tokens.name DESC, tokens.id DESC;

-- name: GetTokensByWalletIdsBatch :batchmany
SELECT * FROM tokens WHERE owned_by_wallets && $1 AND deleted = false
    ORDER BY tokens.created_at DESC, tokens.name DESC, tokens.id DESC;

-- name: GetTokensByContractId :many
SELECT * FROM tokens WHERE contract = $1 AND deleted = false
    ORDER BY tokens.created_at DESC, tokens.name DESC, tokens.id DESC;

-- name: GetTokensByContractIdBatch :batchmany
SELECT * FROM tokens WHERE contract = $1 AND deleted = false
    ORDER BY tokens.created_at DESC, tokens.name DESC, tokens.id DESC;

-- name: GetTokensByContractIdPaginate :many
SELECT t.* FROM tokens t
    JOIN users u ON u.id = t.owner_user_id
    WHERE t.contract = $1 AND t.deleted = false
    AND (NOT @gallery_users_only::bool OR u.universal = false)
    AND (u.universal,t.created_at,t.id) < (@cur_before_universal, @cur_before_time::timestamptz, @cur_before_id)
    AND (u.universal,t.created_at,t.id) > (@cur_after_universal, @cur_after_time::timestamptz, @cur_after_id)
    ORDER BY CASE WHEN @paging_forward::bool THEN (u.universal,t.created_at,t.id) END ASC,
             CASE WHEN NOT @paging_forward::bool THEN (u.universal,t.created_at,t.id) END DESC
    LIMIT $2;

-- name: GetTokensByContractIdBatchPaginate :batchmany
SELECT t.* FROM tokens t
    JOIN users u ON u.id = t.owner_user_id
    WHERE t.contract = sqlc.arg('contract') AND t.deleted = false
    AND (NOT @gallery_users_only::bool OR u.universal = false)
    AND (u.universal,t.created_at,t.id) < (@cur_before_universal, @cur_before_time::timestamptz, @cur_before_id)
    AND (u.universal,t.created_at,t.id) > (@cur_after_universal, @cur_after_time::timestamptz, @cur_after_id)
    ORDER BY CASE WHEN @paging_forward::bool THEN (u.universal,t.created_at,t.id) END ASC,
             CASE WHEN NOT @paging_forward::bool THEN (u.universal,t.created_at,t.id) END DESC
    LIMIT sqlc.arg('limit');

-- name: CountTokensByContractId :one
SELECT count(*) FROM tokens JOIN users ON users.id = tokens.owner_user_id WHERE contract = $1 AND (NOT @gallery_users_only::bool OR users.universal = false) AND tokens.deleted = false;

-- name: GetOwnersByContractIdBatchPaginate :batchmany
-- Note: sqlc has trouble recognizing that the output of the "select distinct" subquery below will
--       return complete rows from the users table. As a workaround, aliasing the subquery to
--       "users" seems to fix the issue (along with aliasing the users table inside the subquery
--       to "u" to avoid confusion -- otherwise, sqlc creates a custom row type that includes
--       all users.* fields twice).
select users.* from (
    select distinct on (u.id) u.* from users u, tokens t
        where t.contract = sqlc.arg('contract') and t.owner_user_id = u.id
        and (not @gallery_users_only::bool or u.universal = false)
        and t.deleted = false and u.deleted = false
    ) as users
    where (users.universal,users.created_at,users.id) < (@cur_before_universal, @cur_before_time::timestamptz, @cur_before_id)
    and (users.universal,users.created_at,users.id) > (@cur_after_universal, @cur_after_time::timestamptz, @cur_after_id)
    order by case when @paging_forward::bool then (users.universal,users.created_at,users.id) end asc,
         case when not @paging_forward::bool then (users.universal,users.created_at,users.id) end desc limit sqlc.narg('limit');


-- name: CountOwnersByContractId :one
SELECT count(DISTINCT users.id) FROM users, tokens
    WHERE tokens.contract = $1 AND tokens.owner_user_id = users.id
    AND (NOT @gallery_users_only::bool OR users.universal = false)
    AND tokens.deleted = false AND users.deleted = false;

-- name: GetTokenOwnerByID :one
SELECT u.* FROM tokens t
    JOIN users u ON u.id = t.owner_user_id
    WHERE t.id = $1 AND t.deleted = false AND u.deleted = false;

-- name: GetTokenOwnerByIDBatch :batchone
SELECT u.* FROM tokens t
    JOIN users u ON u.id = t.owner_user_id
    WHERE t.id = $1 AND t.deleted = false AND u.deleted = false;

-- name: GetPreviewURLsByContractIdAndUserId :many
SELECT MEDIA->>'thumbnail_url'::varchar as thumbnail_url FROM tokens WHERE CONTRACT = $1 AND DELETED = false AND OWNER_USER_ID = $2 AND LENGTH(MEDIA->>'thumbnail_url'::varchar) > 0 ORDER BY ID LIMIT 3;

-- name: GetTokensByUserId :many
SELECT tokens.* FROM tokens, users
    WHERE tokens.owner_user_id = $1 AND users.id = $1
      AND tokens.owned_by_wallets && users.wallets
      AND tokens.deleted = false AND users.deleted = false
    ORDER BY tokens.created_at DESC, tokens.name DESC, tokens.id DESC;

-- name: GetTokensByUserIdBatch :batchmany
SELECT tokens.* FROM tokens, users
    WHERE tokens.owner_user_id = $1 AND users.id = $1
      AND tokens.owned_by_wallets && users.wallets
      AND tokens.deleted = false AND users.deleted = false
    ORDER BY tokens.created_at DESC, tokens.name DESC, tokens.id DESC;

-- name: GetTokensByUserIdAndContractID :many
SELECT tokens.* FROM tokens, users
    WHERE tokens.owner_user_id = $1 AND users.id = $1
      AND tokens.owned_by_wallets && users.wallets
      AND tokens.contract = $2
      AND tokens.deleted = false AND users.deleted = false
    ORDER BY tokens.created_at DESC, tokens.name DESC, tokens.id DESC;

-- name: GetTokensByUserIdAndContractIDBatch :batchmany
SELECT tokens.* FROM tokens, users
    WHERE tokens.owner_user_id = $1 AND users.id = $1
      AND tokens.owned_by_wallets && users.wallets
      AND tokens.contract = $2
      AND tokens.deleted = false AND users.deleted = false
    ORDER BY tokens.created_at DESC, tokens.name DESC, tokens.id DESC;

-- name: GetTokensByUserIdAndChainBatch :batchmany
SELECT tokens.* FROM tokens, users
WHERE tokens.owner_user_id = $1 AND users.id = $1
  AND tokens.owned_by_wallets && users.wallets
  AND tokens.deleted = false AND users.deleted = false
  AND tokens.chain = $2
ORDER BY tokens.created_at DESC, tokens.name DESC, tokens.id DESC;

-- name: CreateUserEvent :one
INSERT INTO events (id, actor_id, action, resource_type_id, user_id, subject_id, data) VALUES ($1, $2, $3, $4, $5, $5, $6) RETURNING *;

-- name: CreateTokenEvent :one
INSERT INTO events (id, actor_id, action, resource_type_id, token_id, subject_id, data) VALUES ($1, $2, $3, $4, $5, $5, $6) RETURNING *;

-- name: CreateCollectionEvent :one
INSERT INTO events (id, actor_id, action, resource_type_id, collection_id, subject_id, data, caption) VALUES ($1, $2, $3, $4, $5, $5, $6, $7) RETURNING *;

-- name: CreateGalleryEvent :one
INSERT INTO events (id, actor_id, action, resource_type_id, gallery_id, subject_id, data, external_id) VALUES ($1, $2, $3, $4, $5, $5, $6, $7) RETURNING *;

-- name: CreateAdmireEvent :one
INSERT INTO events (id, actor_id, action, resource_type_id, admire_id, feed_event_id, subject_id, data) VALUES ($1, $2, $3, $4, $5, $6, $5, $7) RETURNING *;

-- name: CreateCommentEvent :one
INSERT INTO events (id, actor_id, action, resource_type_id, comment_id, feed_event_id, subject_id, data) VALUES ($1, $2, $3, $4, $5, $6, $5, $7) RETURNING *;

-- name: GetEvent :one
SELECT * FROM events WHERE id = $1 AND deleted = false;

-- name: GetEventsInWindow :many
with recursive activity as (
    select * from events where events.id = $1 and deleted = false
    union
    select e.* from events e, activity a
    where e.actor_id = a.actor_id
        and e.action = any(@actions)
        and e.created_at < a.created_at
        and e.created_at >= a.created_at - make_interval(secs => $2)
        and e.deleted = false
        and e.caption is null
        and (not @include_subject::bool or e.subject_id = a.subject_id)
)
select * from events where id = any(select id from activity) order by (created_at, id) asc;

-- name: IsActorActionActive :one
select exists(
  select 1 from events where deleted = false
  and actor_id = $1
  and action = any(@actions)
  and created_at > @window_start and created_at <= @window_end
);

-- name: IsActorSubjectActive :one
select exists(
  select 1 from events where deleted = false
  and actor_id = $1
  and subject_id = $2
  and created_at > @window_start and created_at <= @window_end
);

-- name: IsActorSubjectActionActive :one
select exists(
  select 1 from events where deleted = false
  and actor_id = $1
  and subject_id = $2
  and action = any(@actions)
  and created_at > @window_start and created_at <= @window_end
);

-- name: PaginateGlobalFeed :batchmany
SELECT * FROM feed_events WHERE deleted = false
    AND (event_time, id) < (sqlc.arg('cur_before_time'), sqlc.arg('cur_before_id'))
    AND (event_time, id) > (sqlc.arg('cur_after_time'), sqlc.arg('cur_after_id'))
    ORDER BY CASE WHEN sqlc.arg('paging_forward')::bool THEN (event_time, id) END ASC,
            CASE WHEN NOT sqlc.arg('paging_forward')::bool THEN (event_time, id) END DESC
    LIMIT sqlc.arg('limit');

-- name: PaginatePersonalFeedByUserID :batchmany
SELECT fe.* FROM feed_events fe, follows fl WHERE fe.deleted = false AND fl.deleted = false
    AND fe.owner_id = fl.followee AND fl.follower = sqlc.arg('follower')
    AND (fe.event_time, fe.id) < (sqlc.arg('cur_before_time'), sqlc.arg('cur_before_id'))
    AND (fe.event_time, fe.id) > (sqlc.arg('cur_after_time'), sqlc.arg('cur_after_id'))
    ORDER BY CASE WHEN sqlc.arg('paging_forward')::bool THEN (fe.event_time, fe.id) END ASC,
            CASE WHEN NOT sqlc.arg('paging_forward')::bool THEN (fe.event_time, fe.id) END DESC
    LIMIT sqlc.arg('limit');

-- name: PaginateUserFeedByUserID :batchmany
SELECT * FROM feed_events WHERE owner_id = sqlc.arg('owner_id') AND deleted = false
    AND (event_time, id) < (sqlc.arg('cur_before_time'), sqlc.arg('cur_before_id'))
    AND (event_time, id) > (sqlc.arg('cur_after_time'), sqlc.arg('cur_after_id'))
    ORDER BY CASE WHEN sqlc.arg('paging_forward')::bool THEN (event_time, id) END ASC,
            CASE WHEN NOT sqlc.arg('paging_forward')::bool THEN (event_time, id) END DESC
    LIMIT sqlc.arg('limit');

-- name: GetEventByIdBatch :batchone
SELECT * FROM feed_events WHERE id = $1 AND deleted = false;

-- name: CreateFeedEvent :one
INSERT INTO feed_events (id, owner_id, action, data, event_time, event_ids, caption) VALUES ($1, $2, $3, $4, $5, $6, $7) RETURNING *;

-- name: GetLastFeedEventForUser :one
select * from feed_events where deleted = false
    and owner_id = $1
    and action = any(@actions)
    and event_time < $2
    order by event_time desc
    limit 1;

-- name: GetLastFeedEventForToken :one
select * from feed_events where deleted = false
    and owner_id = $1
    and action = any(@actions)
    and data ->> 'token_id' = @token_id::varchar
    and event_time < $2
    order by event_time desc
    limit 1;

-- name: GetLastFeedEventForCollection :one
select * from feed_events where deleted = false
    and owner_id = $1
    and action = any(@actions)
    and data ->> 'collection_id' = @collection_id
    and event_time < $2
    order by event_time desc
    limit 1;

-- name: IsFeedUserActionBlocked :one
SELECT EXISTS(SELECT 1 FROM feed_blocklist WHERE user_id = $1 AND action = $2 AND deleted = false);

-- name: BlockUserFromFeed :exec
INSERT INTO feed_blocklist (id, user_id, action) VALUES ($1, $2, $3);

-- name: GetAdmireByAdmireID :one
SELECT * FROM admires WHERE id = $1 AND deleted = false;

-- name: GetAdmiresByAdmireIDs :many
SELECT * from admires WHERE id = ANY(@admire_ids) AND deleted = false;

-- name: GetAdmireByAdmireIDBatch :batchone
SELECT * FROM admires WHERE id = $1 AND deleted = false;

-- name: GetAdmiresByActorID :many
SELECT * FROM admires WHERE actor_id = $1 AND deleted = false ORDER BY created_at DESC;

-- name: GetAdmiresByActorIDBatch :batchmany
SELECT * FROM admires WHERE actor_id = $1 AND deleted = false ORDER BY created_at DESC;

-- name: PaginateAdmiresByFeedEventIDBatch :batchmany
SELECT * FROM admires WHERE feed_event_id = sqlc.arg('feed_event_id') AND deleted = false
    AND (created_at, id) < (sqlc.arg('cur_before_time'), sqlc.arg('cur_before_id')) AND (created_at, id) > (sqlc.arg('cur_after_time'), sqlc.arg('cur_after_id'))
    ORDER BY CASE WHEN sqlc.arg('paging_forward')::bool THEN (created_at, id) END ASC,
             CASE WHEN NOT sqlc.arg('paging_forward')::bool THEN (created_at, id) END DESC
    LIMIT sqlc.arg('limit');

-- name: CountAdmiresByFeedEventIDBatch :batchone
SELECT count(*) FROM admires WHERE feed_event_id = $1 AND deleted = false;

-- name: GetCommentByCommentID :one
SELECT * FROM comments WHERE id = $1 AND deleted = false;

-- name: GetCommentsByCommentIDs :many
SELECT * from comments WHERE id = ANY(@comment_ids) AND deleted = false;

-- name: GetCommentByCommentIDBatch :batchone
SELECT * FROM comments WHERE id = $1 AND deleted = false;

-- name: PaginateCommentsByFeedEventIDBatch :batchmany
SELECT * FROM comments WHERE feed_event_id = sqlc.arg('feed_event_id') AND deleted = false
    AND (created_at, id) < (sqlc.arg('cur_before_time'), sqlc.arg('cur_before_id'))
    AND (created_at, id) > (sqlc.arg('cur_after_time'), sqlc.arg('cur_after_id'))
    ORDER BY CASE WHEN sqlc.arg('paging_forward')::bool THEN (created_at, id) END ASC,
             CASE WHEN NOT sqlc.arg('paging_forward')::bool THEN (created_at, id) END DESC
    LIMIT sqlc.arg('limit');

-- name: CountCommentsByFeedEventIDBatch :batchone
SELECT count(*) FROM comments WHERE feed_event_id = $1 AND deleted = false;

-- name: GetCommentsByActorID :many
SELECT * FROM comments WHERE actor_id = $1 AND deleted = false ORDER BY created_at DESC;

-- name: GetCommentsByActorIDBatch :batchmany
SELECT * FROM comments WHERE actor_id = $1 AND deleted = false ORDER BY created_at DESC;

-- name: GetUserNotifications :many
SELECT * FROM notifications WHERE owner_id = $1 AND deleted = false
    AND (created_at, id) < (@cur_before_time, @cur_before_id)
    AND (created_at, id) > (@cur_after_time, @cur_after_id)
    ORDER BY CASE WHEN @paging_forward::bool THEN (created_at, id) END ASC,
             CASE WHEN NOT @paging_forward::bool THEN (created_at, id) END DESC
    LIMIT $2;

-- name: GetUserUnseenNotifications :many
SELECT * FROM notifications WHERE owner_id = $1 AND deleted = false AND seen = false
    AND (created_at, id) < (@cur_before_time, @cur_before_id)
    AND (created_at, id) > (@cur_after_time, @cur_after_id)
    ORDER BY CASE WHEN @paging_forward::bool THEN (created_at, id) END ASC,
             CASE WHEN NOT @paging_forward::bool THEN (created_at, id) END DESC
    LIMIT $2;

-- name: GetRecentUnseenNotifications :many
SELECT * FROM notifications WHERE owner_id = $1 AND deleted = false AND seen = false ORDER BY CREATED_AT DESC LIMIT $2;

-- name: GetUserNotificationsBatch :batchmany
SELECT * FROM notifications WHERE owner_id = sqlc.arg('owner_id') AND deleted = false
    AND (created_at, id) < (sqlc.arg('cur_before_time'), sqlc.arg('cur_before_id'))
    AND (created_at, id) > (sqlc.arg('cur_after_time'), sqlc.arg('cur_after_id'))
    ORDER BY CASE WHEN sqlc.arg('paging_forward')::bool THEN (created_at, id) END ASC,
             CASE WHEN NOT sqlc.arg('paging_forward')::bool THEN (created_at, id) END DESC
    LIMIT sqlc.arg('limit');

-- name: CountUserNotifications :one
SELECT count(*) FROM notifications WHERE owner_id = $1 AND deleted = false;

-- name: CountUserUnseenNotifications :one
SELECT count(*) FROM notifications WHERE owner_id = $1 AND deleted = false AND seen = false;

-- name: GetNotificationByID :one
SELECT * FROM notifications WHERE id = $1 AND deleted = false;

-- name: GetNotificationByIDBatch :batchone
SELECT * FROM notifications WHERE id = $1 AND deleted = false;

-- name: GetMostRecentNotificationByOwnerIDForAction :one
select * from notifications
    where owner_id = $1
    and action = $2
    and deleted = false
    and (not @only_for_feed_event::bool or feed_event_id = $3)
    order by created_at desc
    limit 1;

-- name: GetNotificationsByOwnerIDForActionAfter :many
SELECT * FROM notifications
    WHERE owner_id = $1 AND action = $2 AND deleted = false AND created_at > @created_after
    ORDER BY created_at DESC;

-- name: CreateAdmireNotification :one
INSERT INTO notifications (id, owner_id, action, data, event_ids, feed_event_id) VALUES ($1, $2, $3, $4, $5, $6) RETURNING *;

-- name: CreateCommentNotification :one
INSERT INTO notifications (id, owner_id, action, data, event_ids, feed_event_id, comment_id) VALUES ($1, $2, $3, $4, $5, $6, $7) RETURNING *;

-- name: CreateFollowNotification :one
INSERT INTO notifications (id, owner_id, action, data, event_ids) VALUES ($1, $2, $3, $4, $5) RETURNING *;

-- name: CreateViewGalleryNotification :one
INSERT INTO notifications (id, owner_id, action, data, event_ids, gallery_id) VALUES ($1, $2, $3, $4, $5, $6) RETURNING *;

-- name: UpdateNotification :exec
UPDATE notifications SET data = $2, event_ids = event_ids || $3, amount = $4, last_updated = now(), seen = false WHERE id = $1;

-- name: UpdateNotificationSettingsByID :exec
UPDATE users SET notification_settings = $2 WHERE id = $1;

-- name: ClearNotificationsForUser :many
UPDATE notifications SET seen = true WHERE owner_id = $1 AND seen = false RETURNING *;

-- name: PaginateInteractionsByFeedEventIDBatch :batchmany
SELECT interactions.created_At, interactions.id, interactions.tag FROM (
    SELECT t.created_at, t.id, sqlc.arg('admire_tag')::int as tag FROM admires t WHERE sqlc.arg('admire_tag') != 0 AND t.feed_event_id = sqlc.arg('feed_event_id') AND t.deleted = false
        AND (t.created_at, t.id) < (sqlc.arg('cur_before_time'), sqlc.arg('cur_before_id')) AND (t.created_at, t.id) > (sqlc.arg('cur_after_time'), sqlc.arg('cur_after_id'))
                                                                    UNION
    SELECT t.created_at, t.id, sqlc.arg('comment_tag')::int as tag FROM comments t WHERE sqlc.arg('comment_tag') != 0 AND t.feed_event_id = sqlc.arg('feed_event_id') AND t.deleted = false
        AND (t.created_at, t.id) < (sqlc.arg('cur_before_time'), sqlc.arg('cur_before_id')) AND (t.created_at, t.id) > (sqlc.arg('cur_after_time'), sqlc.arg('cur_after_id'))
) as interactions

ORDER BY CASE WHEN sqlc.arg('paging_forward')::bool THEN (created_at, id) END ASC,
         CASE WHEN NOT sqlc.arg('paging_forward')::bool THEN (created_at, id) END DESC
LIMIT sqlc.arg('limit');

-- name: CountInteractionsByFeedEventIDBatch :batchmany
SELECT count(*), sqlc.arg('admire_tag')::int as tag FROM admires t WHERE sqlc.arg('admire_tag') != 0 AND t.feed_event_id = sqlc.arg('feed_event_id') AND t.deleted = false
                                                        UNION
SELECT count(*), sqlc.arg('comment_tag')::int as tag FROM comments t WHERE sqlc.arg('comment_tag') != 0 AND t.feed_event_id = sqlc.arg('feed_event_id') AND t.deleted = false;

-- name: GetAdmireByActorIDAndFeedEventID :batchone
SELECT * FROM admires WHERE actor_id = $1 AND feed_event_id = $2 AND deleted = false;


-- for some reason this query will not allow me to use @tags for $1
-- name: GetUsersWithEmailNotificationsOnForEmailType :many
select * from users_with_pii
    where (email_unsubscriptions->>'all' = 'false' or email_unsubscriptions->>'all' is null)
    and (email_unsubscriptions->>sqlc.arg(email_unsubscription)::varchar = 'false' or email_unsubscriptions->>sqlc.arg(email_unsubscription)::varchar is null)
    and deleted = false and pii_email_address is not null and email_verified = $1
    and (created_at, id) < (@cur_before_time, @cur_before_id)
    and (created_at, id) > (@cur_after_time, @cur_after_id)
    order by case when @paging_forward::bool then (created_at, id) end asc,
             case when not @paging_forward::bool then (created_at, id) end desc
    limit $2;

-- name: GetUsersWithEmailNotificationsOn :many
-- TODO: Does not appear to be used
select * from users_with_pii
    where (email_unsubscriptions->>'all' = 'false' or email_unsubscriptions->>'all' is null)
    and deleted = false and pii_email_address is not null and email_verified = $1
    and (created_at, id) < (@cur_before_time, @cur_before_id)
    and (created_at, id) > (@cur_after_time, @cur_after_id)
    order by case when @paging_forward::bool then (created_at, id) end asc,
             case when not @paging_forward::bool then (created_at, id) end desc
    limit $2;

-- name: GetUsersWithRolePaginate :many
select u.* from users u, user_roles ur where u.deleted = false and ur.deleted = false
    and u.id = ur.user_id and ur.role = @role
    and (u.username_idempotent, u.id) < (@cur_before_key::varchar, @cur_before_id)
    and (u.username_idempotent, u.id) > (@cur_after_key::varchar, @cur_after_id)
    order by case when @paging_forward::bool then (u.username_idempotent, u.id) end asc,
             case when not @paging_forward::bool then (u.username_idempotent, u.id) end desc
    limit $1;

-- name: UpdateUserVerificationStatus :exec
UPDATE users SET email_verified = $2 WHERE id = $1;

-- name: UpdateUserEmail :exec
with upsert_pii as (
    insert into pii_for_users (user_id, pii_email_address) values (@user_id, @email_address)
        on conflict (user_id) do update set pii_email_address = excluded.pii_email_address
),

upsert_metadata as (
    insert into dev_metadata_users (user_id, has_email_address) values (@user_id, (@email_address is not null))
        on conflict (user_id) do update set has_email_address = excluded.has_email_address
)

update users set email_verified = 0 where users.id = @user_id;

-- name: UpdateUserEmailUnsubscriptions :exec
UPDATE users SET email_unsubscriptions = $2 WHERE id = $1;

-- name: GetUsersByChainAddresses :many
select users.*,wallets.address from users, wallets where wallets.address = ANY(@addresses::varchar[]) AND wallets.chain = @chain::int AND ARRAY[wallets.id] <@ users.wallets AND users.deleted = false AND wallets.deleted = false;

-- name: GetFeedEventByID :one
SELECT * FROM feed_events WHERE id = $1 AND deleted = false;

-- name: AddUserRoles :exec
insert into user_roles (id, user_id, role, created_at, last_updated)
select unnest(@ids::varchar[]), $1, unnest(@roles::varchar[]), now(), now()
on conflict (user_id, role) do update set deleted = false, last_updated = now();

-- name: DeleteUserRoles :exec
update user_roles set deleted = true, last_updated = now() where user_id = $1 and role = any(@roles);

-- name: GetUserRolesByUserId :many
select role from user_roles where user_id = $1 and deleted = false
union
select role from (
  select
    case when exists(select 1 from tokens where owner_user_id = $1 and token_id = any(@membership_token_ids::varchar[]) and contract = (select id from contracts where address = @membership_address and contracts.chain = @chain and contracts.deleted = false) and deleted = false)
      then @granted_membership_role else null end as role
) r where role is not null;

-- name: RedeemMerch :one
update merch set redeemed = true, token_id = @token_hex, last_updated = now() where id = (select m.id from merch m where m.object_type = @object_type and m.token_id is null and m.redeemed = false and m.deleted = false order by m.id limit 1) and token_id is null and redeemed = false returning discount_code;

-- name: GetMerchDiscountCodeByTokenID :one
select discount_code from merch where token_id = @token_hex and redeemed = true and deleted = false;

-- name: GetUserOwnsTokenByIdentifiers :one
select exists(select 1 from tokens where owner_user_id = @user_id and token_id = @token_hex and contract = @contract and chain = @chain and deleted = false) as owns_token;

<<<<<<< HEAD
-- name: UpdateGalleryHidden :exec
update galleries set hidden = @hidden, last_updated = now() where id = @id and owner_user_id = @owner_user_id and deleted = false;

-- name: UpdateGalleryPosition :exec
update galleries set position = @position, last_updated = now() where id = @id and owner_user_id = @owner_user_id and deleted = false;

-- name: UpdateGalleryInfo :exec
update galleries set name = @name, description = @description, last_updated = now() where id = @id and owner_user_id = @owner_user_id and deleted = false;

-- name: UpdateUserFeaturedGallery :exec
update users set featured_gallery = @gallery_id, last_updated = now() from galleries where users.id = @user_id and galleries.id = @gallery_id and galleries.owner_user_id = @user_id and galleries.deleted = false;

-- name: GetGalleryTokenPreviewsByID :one
select array_agg(t.media->>'thumbnail_url'::varchar)::varchar[] as previews from tokens t, collections c, galleries g where g.id = $1 and c.id = any(g.collections) and t.id = any(c.nfts) and t.deleted = false and g.deleted = false and c.deleted = false and length(t.media->>'thumbnail_url'::varchar) > 0 group by g.collections,c.id,c.nfts,t.id order by array_position(g.collections, c.id),array_position(c.nfts, t.id) limit 3;
=======
-- name: GetTokenByTokenIdentifiers :one
select * from tokens where tokens.token_id = @token_hex and contract = (select contracts.id from contracts where contracts.address = @contract_address) and tokens.chain = @chain and tokens.deleted = false;
>>>>>>> 5bb17c90
<|MERGE_RESOLUTION|>--- conflicted
+++ resolved
@@ -633,7 +633,6 @@
 -- name: GetUserOwnsTokenByIdentifiers :one
 select exists(select 1 from tokens where owner_user_id = @user_id and token_id = @token_hex and contract = @contract and chain = @chain and deleted = false) as owns_token;
 
-<<<<<<< HEAD
 -- name: UpdateGalleryHidden :exec
 update galleries set hidden = @hidden, last_updated = now() where id = @id and owner_user_id = @owner_user_id and deleted = false;
 
@@ -648,7 +647,6 @@
 
 -- name: GetGalleryTokenPreviewsByID :one
 select array_agg(t.media->>'thumbnail_url'::varchar)::varchar[] as previews from tokens t, collections c, galleries g where g.id = $1 and c.id = any(g.collections) and t.id = any(c.nfts) and t.deleted = false and g.deleted = false and c.deleted = false and length(t.media->>'thumbnail_url'::varchar) > 0 group by g.collections,c.id,c.nfts,t.id order by array_position(g.collections, c.id),array_position(c.nfts, t.id) limit 3;
-=======
+
 -- name: GetTokenByTokenIdentifiers :one
-select * from tokens where tokens.token_id = @token_hex and contract = (select contracts.id from contracts where contracts.address = @contract_address) and tokens.chain = @chain and tokens.deleted = false;
->>>>>>> 5bb17c90
+select * from tokens where tokens.token_id = @token_hex and contract = (select contracts.id from contracts where contracts.address = @contract_address) and tokens.chain = @chain and tokens.deleted = false;