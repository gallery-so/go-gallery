-- name: GetUserById :one
SELECT * FROM users WHERE id = $1 AND deleted = false;

-- name: GetUserWithPIIByID :one
select * from pii.user_view where id = @user_id and deleted = false;

-- name: GetUserByIdBatch :batchone
SELECT * FROM users WHERE id = $1 AND deleted = false;

-- name: GetUsersByIDs :many
SELECT * FROM users WHERE id = ANY(@user_ids) AND deleted = false
    AND (created_at, id) < (@cur_before_time, @cur_before_id)
    AND (created_at, id) > (@cur_after_time, @cur_after_id)
    ORDER BY CASE WHEN @paging_forward::bool THEN (created_at, id) END ASC,
             CASE WHEN NOT @paging_forward::bool THEN (created_at, id) END DESC
    LIMIT $1;

-- name: GetUserByUsername :one
SELECT * FROM users WHERE username_idempotent = lower(sqlc.arg('username')) AND deleted = false;

-- name: GetUserByUsernameBatch :batchone
SELECT * FROM users WHERE username_idempotent = lower($1) AND deleted = false;

-- name: GetUserByVerifiedEmailAddress :one
select u.* from users u join pii.for_users p on u.id = p.user_id
where p.pii_email_address = lower($1)
  and u.email_verified != 0
  and p.deleted = false
  and u.deleted = false;

-- name: GetUserByAddressBatch :batchone
select users.*
from users, wallets
where wallets.address = sqlc.arg('address')
	and wallets.chain = sqlc.arg('chain')::int
	and array[wallets.id] <@ users.wallets
	and wallets.deleted = false
	and users.deleted = false;

-- name: GetUsersWithTrait :many
SELECT * FROM users WHERE (traits->$1::string) IS NOT NULL AND deleted = false;

-- name: GetUsersWithTraitBatch :batchmany
SELECT * FROM users WHERE (traits->$1::string) IS NOT NULL AND deleted = false;

-- name: GetGalleryById :one
SELECT * FROM galleries WHERE id = $1 AND deleted = false;

-- name: GetGalleryByIdBatch :batchone
SELECT * FROM galleries WHERE id = $1 AND deleted = false;

-- name: GetGalleryByCollectionId :one
SELECT g.* FROM galleries g, collections c WHERE c.id = $1 AND c.deleted = false AND $1 = ANY(g.collections) AND g.deleted = false;

-- name: GetGalleryByCollectionIdBatch :batchone
SELECT g.* FROM galleries g, collections c WHERE c.id = $1 AND c.deleted = false AND $1 = ANY(g.collections) AND g.deleted = false;

-- name: GetGalleriesByUserId :many
SELECT * FROM galleries WHERE owner_user_id = $1 AND deleted = false order by position;

-- name: GetGalleriesByUserIdBatch :batchmany
SELECT * FROM galleries WHERE owner_user_id = $1 AND deleted = false order by position;

-- name: GetCollectionById :one
SELECT * FROM collections WHERE id = $1 AND deleted = false;

-- name: GetCollectionByIdBatch :batchone
SELECT * FROM collections WHERE id = $1 AND deleted = false;

-- name: GetCollectionsByGalleryId :many
SELECT c.* FROM galleries g, unnest(g.collections)
    WITH ORDINALITY AS x(coll_id, coll_ord)
    INNER JOIN collections c ON c.id = x.coll_id
    WHERE g.id = $1 AND g.deleted = false AND c.deleted = false ORDER BY x.coll_ord;

-- name: GetCollectionsByGalleryIdBatch :batchmany
SELECT c.* FROM galleries g, unnest(g.collections)
    WITH ORDINALITY AS x(coll_id, coll_ord)
    INNER JOIN collections c ON c.id = x.coll_id
    WHERE g.id = $1 AND g.deleted = false AND c.deleted = false ORDER BY x.coll_ord;

-- name: GetTokenById :one
select * from tokens where id = $1 and displayable and deleted = false;

-- name: GetTokenByIdBatch :batchone
select * from tokens where id = $1 and displayable and deleted = false;

-- name: GetTokenByHolderIdContractAddressAndTokenIdBatch :batchone
select t.*
from tokens t
join contracts c on t.contract = c.id
where t.owner_user_id = @holder_id and t.token_id = @token_id and c.address = @contract_address and c.chain = @chain and t.displayable and not t.deleted and not c.deleted;

-- name: GetTokensByCollectionIdBatch :batchmany
select t.* from collections c,
    unnest(c.nfts) with ordinality as u(nft_id, nft_ord)
    join tokens t on t.id = u.nft_id
    where c.id = sqlc.arg('collection_id')
      and c.owner_user_id = t.owner_user_id
      and t.displayable
      and c.deleted = false
      and t.deleted = false
    order by u.nft_ord
    limit sqlc.narg('limit');

-- name: GetContractCreatorsByIds :many
select o.*
    from unnest(@contract_ids::text[]) as c(id)
        join contract_creators o on o.contract_id = c.id;

-- name: GetNewTokensByFeedEventIdBatch :batchmany
with new_tokens as (
    select added.id, row_number() over () added_order
    from (select jsonb_array_elements_text(data -> 'collection_new_token_ids') id from feed_events f where f.id = $1 and f.deleted = false) added
)
select t.* from new_tokens a join tokens t on a.id = t.id and t.displayable and t.deleted = false order by a.added_order;

-- name: GetMembershipByMembershipId :one
SELECT * FROM membership WHERE id = $1 AND deleted = false;

-- name: GetMembershipByMembershipIdBatch :batchone
SELECT * FROM membership WHERE id = $1 AND deleted = false;

-- name: GetWalletByID :one
SELECT * FROM wallets WHERE id = $1 AND deleted = false;

-- name: GetWalletByIDBatch :batchone
SELECT * FROM wallets WHERE id = $1 AND deleted = false;

-- name: GetWalletByChainAddress :one
SELECT wallets.* FROM wallets WHERE address = $1 AND chain = $2 AND deleted = false;

-- name: GetWalletByChainAddressBatch :batchone
SELECT wallets.* FROM wallets WHERE address = $1 AND chain = $2 AND deleted = false;

-- name: GetWalletsByUserID :many
SELECT w.* FROM users u, unnest(u.wallets) WITH ORDINALITY AS a(wallet_id, wallet_ord)INNER JOIN wallets w on w.id = a.wallet_id WHERE u.id = $1 AND u.deleted = false AND w.deleted = false ORDER BY a.wallet_ord;

-- name: GetWalletsByUserIDBatch :batchmany
SELECT w.* FROM users u, unnest(u.wallets) WITH ORDINALITY AS a(wallet_id, wallet_ord)INNER JOIN wallets w on w.id = a.wallet_id WHERE u.id = $1 AND u.deleted = false AND w.deleted = false ORDER BY a.wallet_ord;

-- name: GetEthereumWalletsForEnsProfileImagesByUserID :many
select w.*
from wallets w
join users u on w.id = any(u.wallets)
where u.id = $1 and w.chain = 0 and not w.deleted
order by u.primary_wallet_id = w.id desc, w.id desc;

-- name: GetContractByID :one
select * FROM contracts WHERE id = $1 AND deleted = false;

-- name: GetContractsByIDs :many
SELECT * from contracts WHERE id = ANY(@contract_ids) AND deleted = false;

-- name: GetContractsByTokenIDs :many
select contracts.* from contracts join tokens on contracts.id = tokens.contract where tokens.id = any(@token_ids) and contracts.deleted = false;

-- name: GetContractByChainAddress :one
select * FROM contracts WHERE address = $1 AND chain = $2 AND deleted = false;

-- name: GetContractByChainAddressBatch :batchone
select * FROM contracts WHERE address = $1 AND chain = $2 AND deleted = false;

-- name: GetContractsDisplayedByUserIDBatch :batchmany
with last_refreshed as (
  select last_updated from owned_contracts limit 1
),
displayed as (
  select contract_id
  from owned_contracts
  where owned_contracts.user_id = $1 and displayed = true
  union
  select contracts.id
  from last_refreshed, galleries, contracts, tokens
  join collections on tokens.id = any(collections.nfts) and collections.deleted = false
  where tokens.owner_user_id = $1
    and tokens.contract = contracts.id
    and collections.owner_user_id = tokens.owner_user_id
    and galleries.owner_user_id = tokens.owner_user_id
    and tokens.displayable
    and tokens.deleted = false
    and galleries.deleted = false
    and contracts.deleted = false
    and galleries.last_updated > last_refreshed.last_updated
    and collections.last_updated > last_refreshed.last_updated
)
select contracts.* from contracts, displayed
where contracts.id = displayed.contract_id and contracts.deleted = false;

-- name: GetFollowersByUserIdBatch :batchmany
SELECT u.* FROM follows f
    INNER JOIN users u ON f.follower = u.id
    WHERE f.followee = $1 AND f.deleted = false
    ORDER BY f.last_updated DESC;

-- name: GetFollowingByUserIdBatch :batchmany
SELECT u.* FROM follows f
    INNER JOIN users u ON f.followee = u.id
    WHERE f.follower = $1 AND f.deleted = false
    ORDER BY f.last_updated DESC;

-- name: GetTokensByWalletIdsBatch :batchmany
select * from tokens where owned_by_wallets && $1 and displayable and deleted = false
    order by tokens.created_at desc, tokens.name desc, tokens.id desc;

-- name: GetTokensByContractIdPaginate :many
select t.* from tokens t
    join users u on u.id = t.owner_user_id
    join contracts c on t.contract = c.id
    where (c.id = $1 or c.parent_id = $1)
    and t.displayable
    and t.deleted = false
    and c.deleted = false
    and (not @gallery_users_only::bool or u.universal = false)
    and (u.universal,t.created_at,t.id) < (@cur_before_universal, @cur_before_time::timestamptz, @cur_before_id)
    and (u.universal,t.created_at,t.id) > (@cur_after_universal, @cur_after_time::timestamptz, @cur_after_id)
    order by case when @paging_forward::bool then (u.universal,t.created_at,t.id) end asc,
             case when not @paging_forward::bool then (u.universal,t.created_at,t.id) end desc
    limit $2;

-- name: CountTokensByContractId :one
select count(*)
from tokens
join users on users.id = tokens.owner_user_id
join contracts on tokens.contract = contracts.id
where (contracts.id = @id or contracts.parent_id = @id)
  and (not @gallery_users_only::bool or users.universal = false) and tokens.deleted = false and contracts.deleted = false
  and tokens.displayable;

-- name: GetOwnersByContractIdBatchPaginate :batchmany
-- Note: sqlc has trouble recognizing that the output of the "select distinct" subquery below will
--       return complete rows from the users table. As a workaround, aliasing the subquery to
--       "users" seems to fix the issue (along with aliasing the users table inside the subquery
--       to "u" to avoid confusion -- otherwise, sqlc creates a custom row type that includes
--       all users.* fields twice).
select users.* from (
    select distinct on (u.id) u.* from users u, tokens t, contracts c
        where t.owner_user_id = u.id
        and t.displayable
        and t.contract = c.id and (c.id = @id or c.parent_id = @id)
        and (not @gallery_users_only::bool or u.universal = false)
        and t.deleted = false and u.deleted = false and c.deleted = false
    ) as users
    where (users.universal,users.created_at,users.id) < (@cur_before_universal, @cur_before_time::timestamptz, @cur_before_id)
    and (users.universal,users.created_at,users.id) > (@cur_after_universal, @cur_after_time::timestamptz, @cur_after_id)
    order by case when @paging_forward::bool then (users.universal,users.created_at,users.id) end asc,
         case when not @paging_forward::bool then (users.universal,users.created_at,users.id) end desc limit sqlc.narg('limit');


-- name: CountOwnersByContractId :one
select count(distinct users.id) from users, tokens, contracts
    where (contracts.id = @id or contracts.parent_id = @id)
    and tokens.contract = contracts.id
    and tokens.owner_user_id = users.id
    and tokens.displayable
    and (not @gallery_users_only::bool or users.universal = false)
    and tokens.deleted = false and users.deleted = false and contracts.deleted = false;

-- name: GetTokenOwnerByID :one
select u.* from tokens t
    join users u on u.id = t.owner_user_id
    where t.id = $1 and t.displayable and t.deleted = false and u.deleted = false;

-- name: GetTokenOwnerByIDBatch :batchone
select u.* from tokens t
    join users u on u.id = t.owner_user_id
    where t.id = $1 and t.displayable and t.deleted = false and u.deleted = false;

-- name: GetPreviewURLsByContractIdAndUserId :many
select (media->>'thumbnail_url')::varchar as thumbnail_url from tokens where contract = $1 and displayable and deleted = false and owner_user_id = $2 and length(media->>'thumbnail_url'::varchar) > 0 order by id limit 3;

-- name: GetTokensByUserIdBatch :batchmany
select t.* from tokens t
    where t.owner_user_id = @owner_user_id
      and t.deleted = false
      and t.displayable
      and ((@include_holder::bool and t.is_holder_token) or (@include_creator::bool and t.is_creator_token))
    order by t.created_at desc, t.name desc, t.id desc;

-- name: GetTokensByUserIdAndChainBatch :batchmany
select t.* from tokens t
    where t.owner_user_id = $1
      and t.chain = $2
      and t.displayable
      and t.deleted = false
    order by t.created_at desc, t.name desc, t.id desc;

-- name: CreateUserEvent :one
INSERT INTO events (id, actor_id, action, resource_type_id, user_id, subject_id, data, group_id, caption) VALUES ($1, $2, $3, $4, $5, $5, $6, $7, $8) RETURNING *;

-- name: CreateTokenEvent :one
INSERT INTO events (id, actor_id, action, resource_type_id, token_id, subject_id, data, group_id, caption, gallery_id, collection_id) VALUES ($1, $2, $3, $4, $5, $5, $6, $7, $8, sqlc.narg('gallery'), sqlc.narg('collection')) RETURNING *;

-- name: CreateCollectionEvent :one
INSERT INTO events (id, actor_id, action, resource_type_id, collection_id, subject_id, data, caption, group_id, gallery_id) VALUES ($1, $2, $3, $4, $5, $5, $6, $7, $8, $9) RETURNING *;

-- name: CreateGalleryEvent :one
INSERT INTO events (id, actor_id, action, resource_type_id, gallery_id, subject_id, data, external_id, group_id, caption) VALUES ($1, $2, $3, $4, $5, $5, $6, $7, $8, $9) RETURNING *;

-- name: CreateAdmireEvent :one
INSERT INTO events (id, actor_id, action, resource_type_id, admire_id, feed_event_id, post_id, subject_id, data, group_id, caption) VALUES ($1, $2, $3, $4, $5, sqlc.narg('feed_event'), sqlc.narg('post'), $5, $6, $7, $8) RETURNING *;

-- name: CreateCommentEvent :one
INSERT INTO events (id, actor_id, action, resource_type_id, comment_id, feed_event_id, post_id, subject_id, data, group_id, caption) VALUES ($1, $2, $3, $4, $5, sqlc.narg('feed_event'), sqlc.narg('post'), $5, $6, $7, $8) RETURNING *;

-- name: GetEvent :one
SELECT * FROM events WHERE id = $1 AND deleted = false;

-- name: GetEventsInWindow :many
with recursive activity as (
    select * from events where events.id = $1 and deleted = false
    union
    select e.* from events e, activity a
    where e.actor_id = a.actor_id
        and e.action = any(@actions)
        and e.created_at < a.created_at
        and e.created_at >= a.created_at - make_interval(secs => $2)
        and e.deleted = false
        and e.caption is null
        and (not @include_subject::bool or e.subject_id = a.subject_id)
)
select * from events where id = any(select id from activity) order by (created_at, id) asc;

-- name: GetGalleryEventsInWindow :many
with recursive activity as (
    select * from events where events.id = $1 and deleted = false
    union
    select e.* from events e, activity a
    where e.actor_id = a.actor_id
        and e.action = any(@actions)
        and e.gallery_id = @gallery_id
        and e.created_at < a.created_at
        and e.created_at >= a.created_at - make_interval(secs => $2)
        and e.deleted = false
        and e.caption is null
        and (not @include_subject::bool or e.subject_id = a.subject_id)
)
select * from events where id = any(select id from activity) order by (created_at, id) asc;

-- name: GetEventsInGroup :many
select * from events where group_id = @group_id and deleted = false order by(created_at, id) asc;

-- name: GetActorForGroup :one
select actor_id from events where group_id = @group_id and deleted = false order by(created_at, id) asc limit 1;

-- name: HasLaterGroupedEvent :one
select exists(
  select 1 from events where deleted = false
  and group_id = @group_id
  and id > @event_id
);

-- name: IsActorActionActive :one
select exists(
  select 1 from events where deleted = false
  and actor_id = $1
  and action = any(@actions)
  and created_at > @window_start and created_at <= @window_end
);

-- name: IsActorSubjectActive :one
select exists(
  select 1 from events where deleted = false
  and actor_id = $1
  and subject_id = $2
  and created_at > @window_start and created_at <= @window_end
);

-- name: IsActorGalleryActive :one
select exists(
  select 1 from events where deleted = false
  and actor_id = $1
  and gallery_id = $2
  and created_at > @window_start and created_at <= @window_end
);


-- name: IsActorSubjectActionActive :one
select exists(
  select 1 from events where deleted = false
  and actor_id = $1
  and subject_id = $2
  and action = any(@actions)
  and created_at > @window_start and created_at <= @window_end
);

-- name: PaginateGlobalFeed :many
SELECT *
FROM feed_entities
WHERE (created_at, id) < (sqlc.arg('cur_before_time'), sqlc.arg('cur_before_id'))
        AND (created_at, id) > (sqlc.arg('cur_after_time'), sqlc.arg('cur_after_id'))
        AND (@include_posts::bool OR feed_entity_type != @post_entity_type)
ORDER BY 
    CASE WHEN sqlc.arg('paging_forward')::bool THEN (created_at, id) END ASC,
    CASE WHEN NOT sqlc.arg('paging_forward')::bool THEN (created_at, id) END DESC
LIMIT sqlc.arg('limit');

-- name: PaginatePersonalFeedByUserID :many
select fe.* from feed_entities fe, follows fl
    where fl.deleted = false
      and fe.actor_id = fl.followee
      and fl.follower = sqlc.arg('follower')
      and (fe.created_at, fe.id) < (sqlc.arg('cur_before_time'), sqlc.arg('cur_before_id'))
      and (fe.created_at, fe.id) > (sqlc.arg('cur_after_time'), sqlc.arg('cur_after_id'))
order by
    case when sqlc.arg('paging_forward')::bool then (fe.created_at, fe.id) end asc,
    case when not sqlc.arg('paging_forward')::bool then (fe.created_at, fe.id) end desc
limit sqlc.arg('limit');

-- name: PaginateUserFeedByUserID :many
SELECT *
FROM feed_entities
WHERE actor_id = sqlc.arg('owner_id')
        AND (created_at, id) < (sqlc.arg('cur_before_time'), sqlc.arg('cur_before_id'))
        AND (created_at, id) > (sqlc.arg('cur_after_time'), sqlc.arg('cur_after_id'))
        AND (@include_posts::bool OR feed_entity_type != @post_entity_type)
ORDER BY 
    CASE WHEN sqlc.arg('paging_forward')::bool THEN (created_at, id) END ASC,
    CASE WHEN NOT sqlc.arg('paging_forward')::bool THEN (created_at, id) END DESC
LIMIT sqlc.arg('limit');

-- name: PaginatePostsByContractID :batchmany
SELECT posts.*
FROM posts
WHERE sqlc.arg('contract_id') = ANY(posts.contract_ids)
AND posts.deleted = false
AND (posts.created_at, posts.id) < (sqlc.arg('cur_before_time'), sqlc.arg('cur_before_id'))
AND (posts.created_at, posts.id) > (sqlc.arg('cur_after_time'), sqlc.arg('cur_after_id'))
ORDER BY
    CASE WHEN sqlc.arg('paging_forward')::bool THEN (posts.created_at, posts.id) END ASC,
    CASE WHEN NOT sqlc.arg('paging_forward')::bool THEN (posts.created_at, posts.id) END DESC
LIMIT sqlc.arg('limit');

-- name: CountPostsByContractID :one
select count(*)
from posts
where sqlc.arg('contract_id') = any(posts.contract_ids)
and posts.deleted = false;

-- name: GetFeedEventsByIds :many
SELECT * FROM feed_events WHERE id = ANY(@ids::varchar(255)[]) AND deleted = false;

-- name: GetPostsByIds :many
SELECT * FROM posts WHERE id = ANY(@ids::varchar(255)[]) AND deleted = false;

-- name: GetEventByIdBatch :batchone
SELECT * FROM feed_events WHERE id = $1 AND deleted = false;

-- name: GetPostByIdBatch :batchone
SELECT * FROM posts WHERE id = $1 AND deleted = false;

-- name: CreateFeedEvent :one
INSERT INTO feed_events (id, owner_id, action, data, event_time, event_ids, group_id, caption) VALUES ($1, $2, $3, $4, $5, $6, $7, $8) RETURNING *;

-- name: IsFeedEventExistsForGroup :one
SELECT exists(
  SELECT 1 FROM feed_events WHERE deleted = false
  AND group_id = $1
);

-- name: UpdateFeedEventCaptionByGroup :one
UPDATE feed_events SET caption = (select caption from events where events.group_id = $1) WHERE group_id = $1 AND deleted = false returning *;

-- name: GetLastFeedEventForUser :one
select * from feed_events where deleted = false
    and owner_id = $1
    and action = any(@actions)
    and event_time < $2
    order by event_time desc
    limit 1;

-- name: GetLastFeedEventForToken :one
select * from feed_events where deleted = false
    and owner_id = $1
    and action = any(@actions)
    and data ->> 'token_id' = @token_id::varchar
    and event_time < $2
    order by event_time desc
    limit 1;

-- name: GetLastFeedEventForCollection :one
select * from feed_events where deleted = false
    and owner_id = $1
    and action = any(@actions)
    and data ->> 'collection_id' = @collection_id
    and event_time < $2
    order by event_time desc
    limit 1;

-- name: IsFeedUserActionBlocked :one
SELECT EXISTS(SELECT 1 FROM feed_blocklist WHERE user_id = $1 AND (action = $2 or action = '') AND deleted = false);

-- name: BlockUserFromFeed :exec
INSERT INTO feed_blocklist (id, user_id, action) VALUES ($1, $2, $3);

-- name: UnblockUserFromFeed :exec
UPDATE feed_blocklist SET deleted = true WHERE user_id = $1;

-- name: GetAdmireByAdmireID :one
SELECT * FROM admires WHERE id = $1 AND deleted = false;

-- name: GetAdmiresByAdmireIDs :many
SELECT * from admires WHERE id = ANY(@admire_ids) AND deleted = false;

-- name: GetAdmireByAdmireIDBatch :batchone
SELECT * FROM admires WHERE id = $1 AND deleted = false;

-- name: GetAdmiresByActorID :many
SELECT * FROM admires WHERE actor_id = $1 AND deleted = false ORDER BY created_at DESC;

-- name: GetAdmiresByActorIDBatch :batchmany
SELECT * FROM admires WHERE actor_id = $1 AND deleted = false ORDER BY created_at DESC;

-- name: PaginateAdmiresByFeedEventIDBatch :batchmany
SELECT * FROM admires WHERE feed_event_id = sqlc.arg('feed_event_id') AND deleted = false
    AND (created_at, id) < (sqlc.arg('cur_before_time'), sqlc.arg('cur_before_id')) AND (created_at, id) > (sqlc.arg('cur_after_time'), sqlc.arg('cur_after_id'))
    ORDER BY CASE WHEN sqlc.arg('paging_forward')::bool THEN (created_at, id) END ASC,
             CASE WHEN NOT sqlc.arg('paging_forward')::bool THEN (created_at, id) END DESC
    LIMIT sqlc.arg('limit');

-- name: CountAdmiresByFeedEventIDBatch :batchone
SELECT count(*) FROM admires WHERE feed_event_id = $1 AND deleted = false;

-- name: PaginateAdmiresByPostIDBatch :batchmany
SELECT * FROM admires WHERE post_id = sqlc.arg('post_id') AND deleted = false
    AND (created_at, id) < (sqlc.arg('cur_before_time'), sqlc.arg('cur_before_id')) AND (created_at, id) > (sqlc.arg('cur_after_time'), sqlc.arg('cur_after_id'))
    ORDER BY CASE WHEN sqlc.arg('paging_forward')::bool THEN (created_at, id) END ASC,
             CASE WHEN NOT sqlc.arg('paging_forward')::bool THEN (created_at, id) END DESC
    LIMIT sqlc.arg('limit');

-- name: CountAdmiresByPostIDBatch :batchone
SELECT count(*) FROM admires WHERE post_id = $1 AND deleted = false;

-- name: GetCommentByCommentID :one
SELECT * FROM comments WHERE id = $1 AND deleted = false;

-- name: GetCommentsByCommentIDs :many
SELECT * from comments WHERE id = ANY(@comment_ids) AND deleted = false;

-- name: GetCommentByCommentIDBatch :batchone
SELECT * FROM comments WHERE id = $1 AND deleted = false;

-- name: PaginateCommentsByFeedEventIDBatch :batchmany
SELECT * FROM comments WHERE feed_event_id = sqlc.arg('feed_event_id') AND deleted = false
    AND (created_at, id) < (sqlc.arg('cur_before_time'), sqlc.arg('cur_before_id'))
    AND (created_at, id) > (sqlc.arg('cur_after_time'), sqlc.arg('cur_after_id'))
    ORDER BY CASE WHEN sqlc.arg('paging_forward')::bool THEN (created_at, id) END ASC,
             CASE WHEN NOT sqlc.arg('paging_forward')::bool THEN (created_at, id) END DESC
    LIMIT sqlc.arg('limit');

-- name: CountCommentsByFeedEventIDBatch :batchone
SELECT count(*) FROM comments WHERE feed_event_id = $1 AND deleted = false;

-- name: PaginateCommentsByPostIDBatch :batchmany
SELECT * FROM comments WHERE post_id = sqlc.arg('post_id') AND deleted = false
    AND (created_at, id) < (sqlc.arg('cur_before_time'), sqlc.arg('cur_before_id'))
    AND (created_at, id) > (sqlc.arg('cur_after_time'), sqlc.arg('cur_after_id'))
    ORDER BY CASE WHEN sqlc.arg('paging_forward')::bool THEN (created_at, id) END ASC,
             CASE WHEN NOT sqlc.arg('paging_forward')::bool THEN (created_at, id) END DESC
    LIMIT sqlc.arg('limit');

-- name: CountCommentsByPostIDBatch :batchone
SELECT count(*) FROM comments WHERE post_id = $1 AND deleted = false;

-- name: GetCommentsByActorID :many
SELECT * FROM comments WHERE actor_id = $1 AND deleted = false ORDER BY created_at DESC;

-- name: GetCommentsByActorIDBatch :batchmany
SELECT * FROM comments WHERE actor_id = $1 AND deleted = false ORDER BY created_at DESC;

-- name: GetUserNotifications :many
SELECT * FROM notifications WHERE owner_id = $1 AND deleted = false
    AND (created_at, id) < (@cur_before_time, @cur_before_id)
    AND (created_at, id) > (@cur_after_time, @cur_after_id)
    ORDER BY CASE WHEN @paging_forward::bool THEN (created_at, id) END ASC,
             CASE WHEN NOT @paging_forward::bool THEN (created_at, id) END DESC
    LIMIT $2;

-- name: GetUserUnseenNotifications :many
SELECT * FROM notifications WHERE owner_id = $1 AND deleted = false AND seen = false
    AND (created_at, id) < (@cur_before_time, @cur_before_id)
    AND (created_at, id) > (@cur_after_time, @cur_after_id)
    ORDER BY CASE WHEN @paging_forward::bool THEN (created_at, id) END ASC,
             CASE WHEN NOT @paging_forward::bool THEN (created_at, id) END DESC
    LIMIT $2;

-- name: GetRecentUnseenNotifications :many
SELECT * FROM notifications WHERE owner_id = @owner_id AND deleted = false AND seen = false and created_at > @created_after order by created_at desc limit @lim;

-- name: GetUserNotificationsBatch :batchmany
SELECT * FROM notifications WHERE owner_id = sqlc.arg('owner_id') AND deleted = false
    AND (created_at, id) < (sqlc.arg('cur_before_time'), sqlc.arg('cur_before_id'))
    AND (created_at, id) > (sqlc.arg('cur_after_time'), sqlc.arg('cur_after_id'))
    ORDER BY CASE WHEN sqlc.arg('paging_forward')::bool THEN (created_at, id) END ASC,
             CASE WHEN NOT sqlc.arg('paging_forward')::bool THEN (created_at, id) END DESC
    LIMIT sqlc.arg('limit');

-- name: CountUserNotifications :one
SELECT count(*) FROM notifications WHERE owner_id = $1 AND deleted = false;

-- name: CountUserUnseenNotifications :one
SELECT count(*) FROM notifications WHERE owner_id = $1 AND deleted = false AND seen = false;

-- name: GetNotificationByID :one
SELECT * FROM notifications WHERE id = $1 AND deleted = false;

-- name: GetNotificationByIDBatch :batchone
SELECT * FROM notifications WHERE id = $1 AND deleted = false;

-- name: GetMostRecentNotificationByOwnerIDForAction :one
select * from notifications
    where owner_id = $1
    and action = $2
    and deleted = false
    and (not @only_for_feed_event::bool or feed_event_id = $3)
    and (not @only_for_post::bool or post_id = $4)
    order by created_at desc
    limit 1;

-- name: GetMostRecentNotificationByOwnerIDTokenIDForAction :one
select * from notifications
    where owner_id = $1
    and token_id = $2
    and action = $3
    and deleted = false
    and (not @only_for_feed_event::bool or feed_event_id = $4)
    and (not @only_for_post::bool or post_id = $5)
    order by created_at desc
    limit 1;

-- name: GetNotificationsByOwnerIDForActionAfter :many
SELECT * FROM notifications
    WHERE owner_id = $1 AND action = $2 AND deleted = false AND created_at > @created_after
    ORDER BY created_at DESC;

-- name: CreateAdmireNotification :one
INSERT INTO notifications (id, owner_id, action, data, event_ids, feed_event_id, post_id) VALUES ($1, $2, $3, $4, $5, sqlc.narg('feed_event'), sqlc.narg('post')) RETURNING *;

-- name: CreateCommentNotification :one
INSERT INTO notifications (id, owner_id, action, data, event_ids, feed_event_id, post_id, comment_id) VALUES ($1, $2, $3, $4, $5, sqlc.narg('feed_event'), sqlc.narg('post'), $6) RETURNING *;

-- name: CreateSimpleNotification :one
INSERT INTO notifications (id, owner_id, action, data, event_ids) VALUES ($1, $2, $3, $4, $5) RETURNING *;

-- name: CreateTokenNotification :one
INSERT INTO notifications (id, owner_id, action, data, event_ids, token_id, amount) VALUES ($1, $2, $3, $4, $5, $6, $7) RETURNING *;

-- name: CreateViewGalleryNotification :one
INSERT INTO notifications (id, owner_id, action, data, event_ids, gallery_id) VALUES ($1, $2, $3, $4, $5, $6) RETURNING *;

-- name: UpdateNotification :exec
UPDATE notifications SET data = $2, event_ids = event_ids || $3, amount = $4, last_updated = now(), seen = false WHERE id = $1 AND deleted = false AND NOT amount = $4;

-- name: UpdateNotificationSettingsByID :exec
UPDATE users SET notification_settings = $2 WHERE id = $1;

-- name: ClearNotificationsForUser :many
UPDATE notifications SET seen = true WHERE owner_id = $1 AND seen = false RETURNING *;

-- name: PaginateInteractionsByFeedEventIDBatch :batchmany
SELECT interactions.created_At, interactions.id, interactions.tag FROM (
    SELECT t.created_at, t.id, sqlc.arg('admire_tag')::int as tag FROM admires t WHERE sqlc.arg('admire_tag') != 0 AND t.feed_event_id = sqlc.arg('feed_event_id') AND t.deleted = false
        AND (sqlc.arg('admire_tag'), t.created_at, t.id) < (sqlc.arg('cur_before_tag')::int, sqlc.arg('cur_before_time'), sqlc.arg('cur_before_id')) AND (sqlc.arg('admire_tag'), t.created_at, t.id) > (sqlc.arg('cur_after_tag')::int, sqlc.arg('cur_after_time'), sqlc.arg('cur_after_id'))
                                                                    UNION
    SELECT t.created_at, t.id, sqlc.arg('comment_tag')::int as tag FROM comments t WHERE sqlc.arg('comment_tag') != 0 AND t.feed_event_id = sqlc.arg('feed_event_id') AND t.deleted = false
        AND (sqlc.arg('comment_tag'), t.created_at, t.id) < (sqlc.arg('cur_before_tag')::int, sqlc.arg('cur_before_time'), sqlc.arg('cur_before_id')) AND (sqlc.arg('comment_tag'), t.created_at, t.id) > (sqlc.arg('cur_after_tag')::int, sqlc.arg('cur_after_time'), sqlc.arg('cur_after_id'))
) as interactions

ORDER BY CASE WHEN sqlc.arg('paging_forward')::bool THEN (tag, created_at, id) END ASC,
         CASE WHEN NOT sqlc.arg('paging_forward')::bool THEN (tag, created_at, id) END DESC
LIMIT sqlc.arg('limit');

-- name: CountInteractionsByFeedEventIDBatch :batchmany
SELECT count(*), sqlc.arg('admire_tag')::int as tag FROM admires t WHERE sqlc.arg('admire_tag') != 0 AND t.feed_event_id = sqlc.arg('feed_event_id') AND t.deleted = false
                                                        UNION
SELECT count(*), sqlc.arg('comment_tag')::int as tag FROM comments t WHERE sqlc.arg('comment_tag') != 0 AND t.feed_event_id = sqlc.arg('feed_event_id') AND t.deleted = false;

-- name: PaginateInteractionsByPostIDBatch :batchmany
SELECT interactions.created_At, interactions.id, interactions.tag FROM (
    SELECT t.created_at, t.id, sqlc.arg('admire_tag')::int as tag FROM admires t WHERE sqlc.arg('admire_tag') != 0 AND t.post_id = sqlc.arg('post_id') AND t.deleted = false
        AND (sqlc.arg('admire_tag'), t.created_at, t.id) < (sqlc.arg('cur_before_tag')::int, sqlc.arg('cur_before_time'), sqlc.arg('cur_before_id')) AND (sqlc.arg('admire_tag'), t.created_at, t.id) > (sqlc.arg('cur_after_tag')::int, sqlc.arg('cur_after_time'), sqlc.arg('cur_after_id'))
                                                                    UNION
    SELECT t.created_at, t.id, sqlc.arg('comment_tag')::int as tag FROM comments t WHERE sqlc.arg('comment_tag') != 0 AND t.post_id = sqlc.arg('post_id') AND t.deleted = false
        AND (sqlc.arg('comment_tag'), t.created_at, t.id) < (sqlc.arg('cur_before_tag')::int, sqlc.arg('cur_before_time'), sqlc.arg('cur_before_id')) AND (sqlc.arg('comment_tag'), t.created_at, t.id) > (sqlc.arg('cur_after_tag')::int, sqlc.arg('cur_after_time'), sqlc.arg('cur_after_id'))
) as interactions

ORDER BY CASE WHEN sqlc.arg('paging_forward')::bool THEN (tag, created_at, id) END ASC,
         CASE WHEN NOT sqlc.arg('paging_forward')::bool THEN (tag, created_at, id) END DESC
LIMIT sqlc.arg('limit');

-- name: CountInteractionsByPostIDBatch :batchmany
SELECT count(*), sqlc.arg('admire_tag')::int as tag FROM admires t WHERE sqlc.arg('admire_tag') != 0 AND t.post_id = sqlc.arg('post_id') AND t.deleted = false
                                                        UNION
SELECT count(*), sqlc.arg('comment_tag')::int as tag FROM comments t WHERE sqlc.arg('comment_tag') != 0 AND t.post_id = sqlc.arg('post_id') AND t.deleted = false;

-- name: GetAdmireByActorIDAndFeedEventID :batchone
SELECT * FROM admires WHERE actor_id = $1 AND feed_event_id = $2 AND deleted = false;

-- name: GetAdmireByActorIDAndPostID :batchone
SELECT * FROM admires WHERE actor_id = $1 AND post_id = $2 AND deleted = false;

-- name: InsertPost :one
insert into posts(id, token_ids, contract_ids, actor_id, caption, created_at) values ($1, $2, $3, $4, $5, now()) returning id;

-- name: DeletePostByID :exec
update posts set deleted = true where id = $1;

-- for some reason this query will not allow me to use @tags for $1
-- name: GetUsersWithEmailNotificationsOnForEmailType :many
select * from pii.user_view
    where (email_unsubscriptions->>'all' = 'false' or email_unsubscriptions->>'all' is null)
    and (email_unsubscriptions->>sqlc.arg(email_unsubscription)::varchar = 'false' or email_unsubscriptions->>sqlc.arg(email_unsubscription)::varchar is null)
    and deleted = false and pii_email_address is not null and email_verified = $1
    and (created_at, id) < (@cur_before_time, @cur_before_id)
    and (created_at, id) > (@cur_after_time, @cur_after_id)
    order by case when @paging_forward::bool then (created_at, id) end asc,
             case when not @paging_forward::bool then (created_at, id) end desc
    limit $2;

-- name: GetUsersWithEmailNotificationsOn :many
-- TODO: Does not appear to be used
select * from pii.user_view
    where (email_unsubscriptions->>'all' = 'false' or email_unsubscriptions->>'all' is null)
    and deleted = false and pii_email_address is not null and email_verified = $1
    and (created_at, id) < (@cur_before_time, @cur_before_id)
    and (created_at, id) > (@cur_after_time, @cur_after_id)
    order by case when @paging_forward::bool then (created_at, id) end asc,
             case when not @paging_forward::bool then (created_at, id) end desc
    limit $2;

-- name: GetUsersWithRolePaginate :many
select u.* from users u, user_roles ur where u.deleted = false and ur.deleted = false
    and u.id = ur.user_id and ur.role = @role
    and (u.username_idempotent, u.id) < (@cur_before_key::varchar, @cur_before_id)
    and (u.username_idempotent, u.id) > (@cur_after_key::varchar, @cur_after_id)
    order by case when @paging_forward::bool then (u.username_idempotent, u.id) end asc,
             case when not @paging_forward::bool then (u.username_idempotent, u.id) end desc
    limit $1;

-- name: GetUsersByPositionPaginate :many
select u.* from users u join unnest(@user_ids::text[]) with ordinality t(id, pos) using(id) where u.deleted = false
  and t.pos > @cur_before_pos::int
  and t.pos < @cur_after_pos::int
  order by case when @paging_forward::bool then t.pos end desc,
          case when not @paging_forward::bool then t.pos end asc
  limit sqlc.arg('limit');

-- name: UpdateUserVerificationStatus :exec
UPDATE users SET email_verified = $2 WHERE id = $1;

-- name: UpdateUserEmail :exec
with upsert_pii as (
    insert into pii.for_users (user_id, pii_email_address) values (@user_id, @email_address)
        on conflict (user_id) do update set pii_email_address = excluded.pii_email_address
),

upsert_metadata as (
    insert into dev_metadata_users (user_id, has_email_address) values (@user_id, (@email_address is not null))
        on conflict (user_id) do update set has_email_address = excluded.has_email_address
)

update users set email_verified = 0 where users.id = @user_id;

-- name: UpdateUserEmailUnsubscriptions :exec
UPDATE users SET email_unsubscriptions = $2 WHERE id = $1;

-- name: UpdateUserPrimaryWallet :exec
update users set primary_wallet_id = @wallet_id from wallets
    where users.id = @user_id and wallets.id = @wallet_id
    and wallets.id = any(users.wallets) and wallets.deleted = false;

-- name: GetUsersByChainAddresses :many
select users.*,wallets.address from users, wallets where wallets.address = ANY(@addresses::varchar[]) AND wallets.chain = @chain::int AND ARRAY[wallets.id] <@ users.wallets AND users.deleted = false AND wallets.deleted = false;

-- name: GetFeedEventByID :one
SELECT * FROM feed_events WHERE id = $1 AND deleted = false;

-- name: AddUserRoles :exec
insert into user_roles (id, user_id, role, created_at, last_updated)
select unnest(@ids::varchar[]), $1, unnest(@roles::varchar[]), now(), now()
on conflict (user_id, role) do update set deleted = false, last_updated = now();

-- name: DeleteUserRoles :exec
update user_roles set deleted = true, last_updated = now() where user_id = $1 and role = any(@roles);

-- name: GetUserRolesByUserId :many
with membership_roles(role) as (
    select (case when exists(
        select 1
        from tokens
        where owner_user_id = @user_id
            and token_id = any(@membership_token_ids::varchar[])
            and contract = (select id from contracts where address = @membership_address and contracts.chain = @chain and contracts.deleted = false)
            and exists(select 1 from users where id = @user_id and email_verified = 1 and deleted = false)
            and displayable
            and deleted = false
    ) then @granted_membership_role else null end)::varchar
)
select role from user_roles where user_id = @user_id and deleted = false
union
select role from membership_roles where role is not null;

-- name: RedeemMerch :one
update merch set redeemed = true, token_id = @token_hex, last_updated = now() where id = (select m.id from merch m where m.object_type = @object_type and m.token_id is null and m.redeemed = false and m.deleted = false order by m.id limit 1) and token_id is null and redeemed = false returning discount_code;

-- name: GetMerchDiscountCodeByTokenID :one
select discount_code from merch where token_id = @token_hex and redeemed = true and deleted = false;

-- name: GetUserOwnsTokenByIdentifiers :one
select exists(select 1 from tokens where owner_user_id = @user_id and token_id = @token_hex and contract = @contract and chain = @chain and displayable and deleted = false) as owns_token;

-- name: UpdateGalleryHidden :one
update galleries set hidden = @hidden, last_updated = now() where id = @id and deleted = false returning *;

-- name: UpdateGalleryPositions :exec
with updates as (
    select unnest(@gallery_ids::text[]) as id, unnest(@positions::text[]) as position
)
update galleries g set position = updates.position, last_updated = now() from updates where g.id = updates.id and deleted = false and g.owner_user_id = @owner_user_id;

-- name: UserHasDuplicateGalleryPositions :one
select exists(select position,count(*) from galleries where owner_user_id = $1 and deleted = false group by position having count(*) > 1);

-- name: UpdateGalleryInfo :exec
update galleries set name = case when @name_set::bool then @name else name end, description = case when @description_set::bool then @description else description end, last_updated = now() where id = @id and deleted = false;

-- name: UpdateGalleryCollections :exec
update galleries set collections = @collections, last_updated = now() where galleries.id = @gallery_id and galleries.deleted = false and (select count(*) from collections c where c.id = any(@collections) and c.gallery_id = @gallery_id and c.deleted = false) = cardinality(@collections);

-- name: UpdateUserFeaturedGallery :exec
update users set featured_gallery = @gallery_id, last_updated = now() from galleries where users.id = @user_id and galleries.id = @gallery_id and galleries.owner_user_id = @user_id and galleries.deleted = false;

-- name: GetGalleryTokenMediasByGalleryIDBatch :batchmany
select tm.*
	from galleries g, collections c, tokens t, token_medias tm
	where
		g.id = $1
		and c.id = any(g.collections[:8])
		and t.id = any(c.nfts[:8])
		and t.token_media_id = tm.id
	    and t.owner_user_id = g.owner_user_id
	    and t.displayable
		and not g.deleted
		and not c.deleted
		and not t.deleted
		and not tm.deleted
		and tm.active
		and (length(tm.media ->> 'thumbnail_url'::varchar) > 0 or length(tm.media ->> 'media_url'::varchar) > 0)
	order by array_position(g.collections, c.id) , array_position(c.nfts, t.id)
	limit 4;

-- name: GetTokenByTokenIdentifiers :one
select * from tokens
    where tokens.token_id = @token_hex
      and contract = (select contracts.id from contracts where contracts.address = @contract_address)
      and tokens.chain = @chain and tokens.deleted = false
      and tokens.displayable;

-- name: DeleteCollections :exec
update collections set deleted = true, last_updated = now() where id = any(@ids::varchar[]);

-- name: UpdateCollectionsInfo :exec
with updates as (
    select unnest(@ids::varchar[]) as id, unnest(@names::varchar[]) as name, unnest(@collectors_notes::varchar[]) as collectors_note, unnest(@layouts::jsonb[]) as layout, unnest(@token_settings::jsonb[]) as token_settings, unnest(@hidden::bool[]) as hidden
)
update collections c set collectors_note = updates.collectors_note, layout = updates.layout, token_settings = updates.token_settings, hidden = updates.hidden, name = updates.name, last_updated = now(), version = 1 from updates where c.id = updates.id and c.deleted = false;

-- name: GetCollectionTokensByCollectionID :one
select nfts from collections where id = $1 and deleted = false;

-- name: UpdateCollectionTokens :exec
update collections set nfts = @nfts, last_updated = now() where id = @id and deleted = false;

-- name: CreateCollection :one
insert into collections (id, version, name, collectors_note, owner_user_id, gallery_id, layout, nfts, hidden, token_settings, created_at, last_updated) values (@id, 1, @name, @collectors_note, @owner_user_id, @gallery_id, @layout, @nfts, @hidden, @token_settings, now(), now()) returning id;

-- name: GetGalleryIDByCollectionID :one
select gallery_id from collections where id = $1 and deleted = false;

-- name: GetAllTimeTrendingUserIDs :many
select users.id
from events, galleries, users
left join legacy_views on users.id = legacy_views.user_id and legacy_views.deleted = false
where action = 'ViewedGallery'
  and events.gallery_id = galleries.id
  and users.id = galleries.owner_user_id
  and galleries.deleted = false
  and users.deleted = false
group by users.id
order by row_number() over(order by count(events.id) + coalesce(max(legacy_views.view_count), 0) desc, max(users.created_at) desc) asc
limit $1;

-- name: GetWindowedTrendingUserIDs :many
with viewers as (
  select gallery_id, count(distinct coalesce(actor_id, external_id)) viewer_count
  from events
  where action = 'ViewedGallery' and events.created_at >= @window_end
  group by gallery_id
),
edit_events as (
  select actor_id
  from events
  where action in (
    'CollectionCreated',
    'CollectorsNoteAddedToCollection',
    'CollectorsNoteAddedToToken',
    'TokensAddedToCollection',
    'GalleryInfoUpdated'
  ) and created_at >= @window_end
  group by actor_id
)
select users.id
from viewers, galleries, users, edit_events
where viewers.gallery_id = galleries.id
	and galleries.owner_user_id = users.id
	and users.deleted = false
	and galleries.deleted = false
  and users.id = edit_events.actor_id
group by users.id
order by row_number() over(order by sum(viewers.viewer_count) desc, max(users.created_at) desc) asc
limit $1;

-- name: GetUserExperiencesByUserID :one
select user_experiences from users where id = $1;

-- name: UpdateUserExperience :exec
update users set user_experiences = user_experiences || @experience where id = @user_id;

-- name: GetTrendingUsersByIDs :many
select users.* from users join unnest(@user_ids::varchar[]) with ordinality t(id, pos) using (id) where deleted = false order by t.pos asc;

-- name: UpdateCollectionGallery :exec
update collections set gallery_id = @gallery_id, last_updated = now() where id = @id and deleted = false;

-- name: AddCollectionToGallery :exec
update galleries set collections = array_append(collections, @collection_id), last_updated = now() where id = @gallery_id and deleted = false;

-- name: RemoveCollectionFromGallery :exec
update galleries set collections = array_remove(collections, @collection_id), last_updated = now() where id = @gallery_id and deleted = false;

-- name: UserOwnsGallery :one
select exists(select 1 from galleries where id = $1 and owner_user_id = $2 and deleted = false);

-- name: UserOwnsCollection :one
select exists(select 1 from collections where id = $1 and owner_user_id = $2 and deleted = false);

-- name: GetSocialAuthByUserID :one
select * from pii.socials_auth where user_id = $1 and provider = $2 and deleted = false;

-- name: UpsertSocialOAuth :exec
insert into pii.socials_auth (id, user_id, provider, access_token, refresh_token) values (@id, @user_id, @provider, @access_token, @refresh_token) on conflict (user_id, provider) where deleted = false do update set access_token = @access_token, refresh_token = @refresh_token, last_updated = now();

-- name: AddSocialToUser :exec
insert into pii.for_users (user_id, pii_socials) values (@user_id, @socials) on conflict (user_id) where deleted = false do update set pii_socials = for_users.pii_socials || @socials;

-- name: RemoveSocialFromUser :exec
update pii.for_users set pii_socials = pii_socials - @social::varchar where user_id = @user_id;

-- name: GetSocialsByUserID :one
select pii_socials from pii.user_view where id = $1;

-- name: UpdateUserSocials :exec
update pii.for_users set pii_socials = @socials where user_id = @user_id;

-- name: UpdateEventCaptionByGroup :exec
update events set caption = @caption where group_id = @group_id and deleted = false;

-- this query will take in enoug info to create a sort of fake table of social accounts matching them up to users in gallery with twitter connected.
-- it will also go and search for whether the specified user follows any of the users returned
-- name: GetSocialConnectionsPaginate :many
select s.*, user_view.id as user_id, user_view.created_at as user_created_at, (f.id is not null)::bool as already_following
from (select unnest(@social_ids::varchar[]) as social_id, unnest(@social_usernames::varchar[]) as social_username, unnest(@social_displaynames::varchar[]) as social_displayname, unnest(@social_profile_images::varchar[]) as social_profile_image) as s
    inner join pii.user_view on user_view.pii_socials->sqlc.arg('social')::text->>'id'::varchar = s.social_id and user_view.deleted = false
    left outer join follows f on f.follower = @user_id and f.followee = user_view.id and f.deleted = false
where case when @only_unfollowing::bool then f.id is null else true end
    and (f.id is not null,user_view.created_at,user_view.id) < (@cur_before_following::bool, @cur_before_time::timestamptz, @cur_before_id)
    and (f.id is not null,user_view.created_at,user_view.id) > (@cur_after_following::bool, @cur_after_time::timestamptz, @cur_after_id)
order by case when @paging_forward::bool then (f.id is not null,user_view.created_at,user_view.id) end asc,
    case when not @paging_forward::bool then (f.id is not null,user_view.created_at,user_view.id) end desc
limit $1;

-- name: GetSocialConnections :many
select s.*, user_view.id as user_id, user_view.created_at as user_created_at, (f.id is not null)::bool as already_following
from (select unnest(@social_ids::varchar[]) as social_id, unnest(@social_usernames::varchar[]) as social_username, unnest(@social_displaynames::varchar[]) as social_displayname, unnest(@social_profile_images::varchar[]) as social_profile_image) as s
    inner join pii.user_view on user_view.pii_socials->sqlc.arg('social')::text->>'id'::varchar = s.social_id and user_view.deleted = false
    left outer join follows f on f.follower = @user_id and f.followee = user_view.id and f.deleted = false
where case when @only_unfollowing::bool then f.id is null else true end
order by (f.id is not null,user_view.created_at,user_view.id);

-- name: CountSocialConnections :one
select count(*)
from (select unnest(@social_ids::varchar[]) as social_id) as s
    inner join pii.user_view on user_view.pii_socials->sqlc.arg('social')::text->>'id'::varchar = s.social_id and user_view.deleted = false
    left outer join follows f on f.follower = @user_id and f.followee = user_view.id and f.deleted = false
where case when @only_unfollowing::bool then f.id is null else true end;

-- name: AddManyFollows :exec
insert into follows (id, follower, followee, deleted) select unnest(@ids::varchar[]), @follower, unnest(@followees::varchar[]), false on conflict (follower, followee) where deleted = false do update set deleted = false, last_updated = now() returning last_updated > created_at;

-- name: GetSharedFollowersBatchPaginate :batchmany
select users.*, a.created_at followed_on
from users, follows a, follows b
where a.follower = @follower
	and a.followee = b.follower
	and b.followee = @followee
	and users.id = b.follower
	and a.deleted = false
	and b.deleted = false
	and users.deleted = false
  and (a.created_at, users.id) > (sqlc.arg('cur_before_time'), sqlc.arg('cur_before_id'))
  and (a.created_at, users.id) < (sqlc.arg('cur_after_time'), sqlc.arg('cur_after_id'))
order by case when sqlc.arg('paging_forward')::bool then (a.created_at, users.id) end desc,
        case when not sqlc.arg('paging_forward')::bool then (a.created_at, users.id) end asc
limit sqlc.arg('limit');

-- name: CountSharedFollows :one
select count(*)
from users, follows a, follows b
where a.follower = @follower
	and a.followee = b.follower
	and b.followee = @followee
	and users.id = b.follower
	and a.deleted = false
	and b.deleted = false
	and users.deleted = false;

-- name: GetSharedContractsBatchPaginate :batchmany
select contracts.*, a.displayed as displayed_by_user_a, b.displayed as displayed_by_user_b, a.owned_count
from owned_contracts a, owned_contracts b, contracts
left join marketplace_contracts on contracts.id = marketplace_contracts.contract_id
where a.user_id = @user_a_id
  and b.user_id = @user_b_id
  and a.contract_id = b.contract_id
  and a.contract_id = contracts.id
  and marketplace_contracts.contract_id is null
  and contracts.name is not null
  and contracts.name != ''
  and contracts.name != 'Unidentified contract'
  and (
    a.displayed,
    b.displayed,
    a.owned_count,
    contracts.id
  ) > (
    sqlc.arg('cur_before_displayed_by_user_a'),
    sqlc.arg('cur_before_displayed_by_user_b'),
    sqlc.arg('cur_before_owned_count')::int,
    sqlc.arg('cur_before_contract_id')
  )
  and (
    a.displayed,
    b.displayed,
    a.owned_count,
    contracts.id
  ) < (
    sqlc.arg('cur_after_displayed_by_user_a'),
    sqlc.arg('cur_after_displayed_by_user_b'),
    sqlc.arg('cur_after_owned_count')::int,
    sqlc.arg('cur_after_contract_id')
  )
order by case when sqlc.arg('paging_forward')::bool then (a.displayed, b.displayed, a.owned_count, contracts.id) end desc,
        case when not sqlc.arg('paging_forward')::bool then (a.displayed, b.displayed, a.owned_count, contracts.id) end asc
limit sqlc.arg('limit');

-- name: GetCreatedContractsBatchPaginate :batchmany
select contracts.*
from contracts
    join contract_creators on contracts.id = contract_creators.contract_id and contract_creators.creator_user_id = @user_id
where (@include_all_chains::bool or contracts.chain = any(string_to_array(@chains, ',')::int[]))
  and (contracts.created_at, contracts.id) < (sqlc.arg('cur_before_time'), sqlc.arg('cur_before_id'))
  and (contracts.created_at, contracts.id) > ( sqlc.arg('cur_after_time'), sqlc.arg('cur_after_id'))
order by case when sqlc.arg('paging_forward')::bool then (contracts.created_at, contracts.id) end asc,
        case when not sqlc.arg('paging_forward')::bool then (contracts.created_at, contracts.id) end desc
limit sqlc.arg('limit');

-- name: CountSharedContracts :one
select count(*)
from owned_contracts a, owned_contracts b, contracts
left join marketplace_contracts on contracts.id = marketplace_contracts.contract_id
where a.user_id = @user_a_id
  and b.user_id = @user_b_id
  and a.contract_id = b.contract_id
  and a.contract_id = contracts.id
  and marketplace_contracts.contract_id is null
  and contracts.name is not null
  and contracts.name != ''
  and contracts.name != 'Unidentified contract';

-- name: AddPiiAccountCreationInfo :exec
insert into pii.account_creation_info (user_id, ip_address, created_at) values (@user_id, @ip_address, now())
  on conflict do nothing;

-- name: GetChildContractsByParentIDBatchPaginate :batchmany
select c.*
from contracts c
where c.parent_id = @parent_id
  and c.deleted = false
  and (c.created_at, c.id) < (sqlc.arg('cur_before_time'), sqlc.arg('cur_before_id'))
  and (c.created_at, c.id) > ( sqlc.arg('cur_after_time'), sqlc.arg('cur_after_id'))
order by case when sqlc.arg('paging_forward')::bool then (c.created_at, c.id) end asc,
        case when not sqlc.arg('paging_forward')::bool then (c.created_at, c.id) end desc
limit sqlc.arg('limit');

-- name: GetUserByWalletID :one
select * from users where array[@wallet::varchar]::varchar[] <@ wallets and deleted = false;

-- name: DeleteUserByID :exec
update users set deleted = true where id = $1;

-- name: InsertWallet :exec
insert into wallets (id, address, chain, wallet_type) values ($1, $2, $3, $4);

-- name: DeleteWalletByID :exec
update wallets set deleted = true, last_updated = now() where id = $1;

-- name: InsertUser :exec
insert into users (id, username, username_idempotent, bio, wallets, universal, email_unsubscriptions, primary_wallet_id) values ($1, $2, $3, $4, $5, $6, $7, $8) returning id;

-- name: AddWalletToUserByID :exec
update users set wallets = array_append(wallets, @wallet_id::varchar) where id = @user_id;

-- name: IsExistsActiveTokenMediaByTokenIdentifers :one
select exists(select 1 from token_medias where token_medias.contract_id = $1 and token_medias.token_id = $2 and token_medias.chain = $3 and active = true and deleted = false);

-- name: InsertTokenPipelineResults :exec
with insert_job(id) as (
    insert into token_processing_jobs (id, token_properties, pipeline_metadata, processing_cause, processor_version)
    values (@processing_job_id, @token_properties, @pipeline_metadata, @processing_cause, @processor_version)
    returning id
),
-- Optionally create an inactive record of the existing active record if the new media is also active
insert_media_move_active_record(last_updated) as (
    insert into token_medias (id, contract_id, token_id, chain, metadata, media, name, description, processing_job_id, active, created_at, last_updated)
    (
        select @copy_media_id, contract_id, token_id, chain, metadata, media, name, description, processing_job_id, false, created_at, now()
        from token_medias
        where contract_id = @contract_id
            and token_id = @token_id
            and chain = @chain
            and active
            and not deleted
            and @active = true
        limit 1
    )
    returning last_updated
),
-- Update the existing active record with the new media data
insert_media_add_record(insert_id, active, is_new) as (
    insert into token_medias (id, contract_id, token_id, chain, metadata, media, name, description, processing_job_id, active, created_at, last_updated)
    values (@new_media_id, @contract_id, @token_id, @chain, @metadata, @media, @name, @description, (select id from insert_job), @active,
        -- Using timestamps generated from insert_media_move_active_record ensures that the new record is only inserted after the current media is moved
        (select coalesce((select last_updated from insert_media_move_active_record), now())),
        (select coalesce((select last_updated from insert_media_move_active_record), now()))
    )
    on conflict (contract_id, token_id, chain) where active and not deleted do update
        set metadata = excluded.metadata,
            media = excluded.media,
            name = excluded.name,
            description = excluded.description,
            processing_job_id = excluded.processing_job_id,
            last_updated = now()
    returning id as insert_id, active, id = @new_media_id is_new
),
-- This will return the existing active record if it exists. If the incoming record is active,
-- this will still return the active record before the update, and not the new record.
existing_active(id) as (
    select id
    from token_medias
    where chain = @chain and contract_id = @contract_id and token_id = @token_id and active and not deleted
    limit 1
)
update tokens
set token_media_id = (
    case
        -- The pipeline didn't produce active media, but one already exists so use that one
        when not insert_medias.active and (select id from existing_active) is not null
        then (select id from existing_active)

        -- The pipeline produced active media, or didn't produce active media but no active media existed before
        else insert_medias.insert_id
    end
)
from insert_media_add_record insert_medias
where
    tokens.chain = @chain
    and tokens.contract = @contract_id
    and tokens.token_id = @token_id
    and not tokens.deleted
    and (
        -- The case statement below handles which token instances get updated:
        case
            -- If the active media already existed, update tokens that have no media (new tokens that haven't been processed before) or tokens that don't use this media yet
            when insert_medias.active and not insert_medias.is_new
            then (tokens.token_media_id is null or tokens.token_media_id != insert_medias.insert_id)

            -- Brand new active media, update all tokens in the filter to use this media
            when insert_medias.active and insert_medias.is_new
            then 1 = 1

            -- The pipeline run produced inactive media, only update the token instance (since it may have not been processed before)
            -- Since there is no db constraint on inactive media, all inactive media is new
            when not insert_medias.active
            then tokens.id = @token_dbid

            else 1 = 1
        end
    );

-- name: InsertSpamContracts :exec
with insert_spam_contracts as (
    insert into alchemy_spam_contracts (id, chain, address, created_at, is_spam) (
        select unnest(@id::varchar[])
        , unnest(@chain::int[])
        , unnest(@address::varchar[])
        , unnest(@created_at::timestamptz[])
        , unnest(@is_spam::bool[])
    ) on conflict(chain, address) do update set created_at = excluded.created_at, is_spam = excluded.is_spam
    returning created_at
)
delete from alchemy_spam_contracts where created_at < (select created_at from insert_spam_contracts limit 1);

-- name: GetPushTokenByPushToken :one
select * from push_notification_tokens where push_token = @push_token and deleted = false;

-- name: CreatePushTokenForUser :one
insert into push_notification_tokens (id, user_id, push_token, created_at, deleted) values (@id, @user_id, @push_token, now(), false) returning *;

-- name: DeletePushTokensByIDs :exec
update push_notification_tokens set deleted = true where id = any(@ids) and deleted = false;

-- name: GetPushTokensByUserID :many
select * from push_notification_tokens where user_id = @user_id and deleted = false;

-- name: GetPushTokensByIDs :many
select t.* from unnest(@ids::text[]) ids join push_notification_tokens t on t.id = ids and t.deleted = false;

-- name: CreatePushTickets :exec
insert into push_notification_tickets (id, push_token_id, ticket_id, created_at, check_after, num_check_attempts, status, deleted) values
  (
   unnest(@ids::text[]),
   unnest(@push_token_ids::text[]),
   unnest(@ticket_ids::text[]),
   now(),
   now() + interval '15 minutes',
   0,
   'pending',
   false
  );

-- name: UpdatePushTickets :exec
with updates as (
    select unnest(@ids::text[]) as id, unnest(@check_after::timestamptz[]) as check_after, unnest(@num_check_attempts::int[]) as num_check_attempts, unnest(@status::text[]) as status, unnest(@deleted::bool[]) as deleted
)
update push_notification_tickets t set check_after = updates.check_after, num_check_attempts = updates.num_check_attempts, status = updates.status, deleted = updates.deleted from updates where t.id = updates.id and t.deleted = false;

-- name: GetCheckablePushTickets :many
select * from push_notification_tickets where check_after <= now() and deleted = false limit sqlc.arg('limit');

-- name: GetAllTokensWithContractsByIDs :many
select
    tokens.*,
    contracts.*,
    (
        select wallets.address
        from wallets
        where wallets.id = any(tokens.owned_by_wallets) and wallets.deleted = false
        limit 1
    ) as wallet_address
from tokens
join contracts on contracts.id = tokens.contract
left join token_medias on token_medias.id = tokens.token_media_id
where tokens.deleted = false
and (tokens.token_media_id is null or token_medias.active = false)
and tokens.id >= @start_id and tokens.id < @end_id
order by tokens.id;

-- name: GetMissingThumbnailTokensByIDRange :many
SELECT
    tokens.*,
    contracts.*,
    (
        SELECT wallets.address
        FROM wallets
        WHERE wallets.id = ANY(tokens.owned_by_wallets) and wallets.deleted = false
        LIMIT 1
    ) AS wallet_address
FROM tokens
JOIN contracts ON contracts.id = tokens.contract
left join token_medias on tokens.token_media_id = token_medias.id where tokens.deleted = false and token_medias.active = true and token_medias.media->>'media_type' = 'html' and (token_medias.media->>'thumbnail_url' is null or token_medias.media->>'thumbnail_url' = '')
AND tokens.id >= @start_id AND tokens.id < @end_id
ORDER BY tokens.id;

-- name: GetSVGTokensWithContractsByIDs :many
SELECT
    tokens.*,
    contracts.*,
    (
        SELECT wallets.address
        FROM wallets
        WHERE wallets.id = ANY(tokens.owned_by_wallets) and wallets.deleted = false
        LIMIT 1
    ) AS wallet_address
FROM tokens
JOIN contracts ON contracts.id = tokens.contract
LEFT JOIN token_medias on token_medias.id = tokens.token_media_id
WHERE tokens.deleted = false
AND token_medias.active = true
AND token_medias.media->>'media_type' = 'svg'
AND tokens.id >= @start_id AND tokens.id < @end_id
ORDER BY tokens.id;

-- name: GetReprocessJobRangeByID :one
select * from reprocess_jobs where id = $1;

-- name: GetMediaByTokenID :batchone
select m.*
from token_medias m
where m.id = (select token_media_id from tokens where tokens.id = $1) and m.active and not m.deleted;

-- name: UpsertSession :one
insert into sessions (id, user_id,
                      created_at, created_with_user_agent, created_with_platform, created_with_os,
                      last_refreshed, last_user_agent, last_platform, last_os, current_refresh_id, active_until, invalidated, last_updated, deleted)
    values (@id, @user_id, now(), @user_agent, @platform, @os, now(), @user_agent, @platform, @os, @current_refresh_id, @active_until, false, now(), false)
    on conflict (id) where deleted = false do update set
        last_refreshed = case when sessions.invalidated then sessions.last_refreshed else excluded.last_refreshed end,
        last_user_agent = case when sessions.invalidated then sessions.last_user_agent else excluded.last_user_agent end,
        last_platform = case when sessions.invalidated then sessions.last_platform else excluded.last_platform end,
        last_os = case when sessions.invalidated then sessions.last_os else excluded.last_os end,
        current_refresh_id = case when sessions.invalidated then sessions.current_refresh_id else excluded.current_refresh_id end,
        last_updated = case when sessions.invalidated then sessions.last_updated else excluded.last_updated end,
        active_until = case when sessions.invalidated then sessions.active_until else greatest(sessions.active_until, excluded.active_until) end
    returning *;

-- name: InvalidateSession :exec
update sessions set invalidated = true, active_until = least(active_until, now()), last_updated = now() where id = @id and deleted = false and invalidated = false;

-- name: UpdateTokenMetadataFieldsByTokenIdentifiers :exec
update tokens
    set name = @name,
        description = @description,
        last_updated = now()
    where token_id = @token_id
      and contract = (select id from contracts where address = @contract_address)
      and deleted = false;

-- name: GetTopCollectionsForCommunity :many
with contract_tokens as (
	select t.id, t.owner_user_id
	from tokens t
	join contracts c on t.contract = c.id
	where not t.deleted
	  and not c.deleted
	  and t.contract = c.id
	  and t.displayable
	  and c.chain = $1
	  and c.address = $2
),
ranking as (
	select col.id, rank() over (order by count(col.id) desc, col.created_at desc) score
	from collections col
	join contract_tokens on col.owner_user_id = contract_tokens.owner_user_id and contract_tokens.id = any(col.nfts)
	join users on col.owner_user_id = users.id
	where not col.deleted and not col.hidden and not users.deleted
	group by col.id
)
select collections.id from collections join ranking using(id) where score <= 100 order by score asc;

-- name: GetVisibleCollectionsByIDsPaginate :many
select collections.*
from collections, unnest(@collection_ids::varchar[]) with ordinality as t(id, pos)
where collections.id = t.id and not deleted and not hidden and t.pos < @cur_before_pos::int and t.pos > @cur_after_pos::int
order by case when @paging_forward::bool then t.pos end asc, case when not @paging_forward::bool then t.pos end desc
limit $1;

-- name: SetContractOverrideCreator :exec
update contracts set override_creator_user_id = @creator_user_id, last_updated = now() where id = @contract_id and deleted = false;

-- name: RemoveContractOverrideCreator :exec
update contracts set override_creator_user_id = null, last_updated = now() where id = @contract_id and deleted = false;

-- name: SetProfileImageToToken :exec
with new_image as (
    insert into profile_images (id, user_id, source_type, token_id, deleted, last_updated)
    values (@profile_id, @user_id, @token_source_type, @token_id, false, now())
    on conflict (user_id) do update set token_id = excluded.token_id
        , source_type = excluded.source_type
        , deleted = excluded.deleted
        , last_updated = excluded.last_updated
    returning id
)
update users set profile_image_id = new_image.id from new_image where users.id = @user_id and not deleted;

-- name: SetProfileImageToENS :one
with profile_images as (
    insert into profile_images (id, user_id, source_type, wallet_id, ens_domain, ens_avatar_uri, deleted, last_updated)
    values (@profile_id, @user_id, @ens_source_type, @wallet_id, @ens_domain, @ens_avatar_uri, false, now())
    on conflict (user_id) do update set wallet_id = excluded.wallet_id
        , ens_domain = excluded.ens_domain
        , ens_avatar_uri = excluded.ens_avatar_uri
        , source_type = excluded.source_type
        , deleted = excluded.deleted
        , last_updated = excluded.last_updated
    returning *
)
update users set profile_image_id = profile_images.id from profile_images where users.id = @user_id and not users.deleted returning sqlc.embed(profile_images);

-- name: RemoveProfileImage :exec
with remove_image as (
    update profile_images set deleted = true, last_updated = now() where user_id = $1 and not deleted
)
update users set profile_image_id = null where users.id = $1 and not users.deleted;

-- name: GetProfileImageByID :batchone
select * from profile_images pfp
where pfp.id = @id
	and not deleted
	and case
		when pfp.source_type = @ens_source_type
		then exists(select 1 from wallets w where w.id = pfp.wallet_id and not w.deleted)
		when pfp.source_type = @token_source_type
		then exists(select 1 from tokens t where t.id = pfp.token_id and t.displayable and not t.deleted)
		else
		0 = 1
	end;

-- name: GetEnsProfileImagesByUserID :one
select sqlc.embed(token_medias), sqlc.embed(wallets)
from tokens, contracts, users, token_medias, wallets, unnest(tokens.owned_by_wallets) tw(id)
where contracts.address = @ens_address
    and contracts.chain = @chain
    and tokens.owner_user_id = @user_id
    and tokens.contract = contracts.id
    and users.id = tokens.owner_user_id
    and tokens.token_media_id = token_medias.id
    and tw.id = wallets.id
    and token_medias.active
    and nullif(token_medias.media->>'profile_image_url', '') is not null
    and not contracts.deleted and not users.deleted and not token_medias.deleted and not wallets.deleted
order by tw.id = users.primary_wallet_id desc, tokens.id desc
limit 1;

-- name: GetCurrentTime :one
select now()::timestamptz;

-- name: GetUsersByWalletAddressesAndChains :many
WITH params AS (
    SELECT unnest(@wallet_addresses::varchar[]) as address, unnest(@chains::int[]) as chain
)
SELECT sqlc.embed(wallets), sqlc.embed(users)
FROM wallets 
JOIN users ON wallets.id = any(users.wallets)
JOIN params ON wallets.address = params.address AND wallets.chain = params.chain
WHERE not wallets.deleted AND not users.deleted and not users.universal;

-- name: GetUniqueTokenIdentifiersByTokenID :one
select tokens.token_id, contracts.address as contract_address, contracts.chain, tokens.quantity, array_agg(wallets.address)::varchar[] as owner_addresses 
from tokens
join contracts on tokens.contract = contracts.id
join wallets on wallets.id = any(tokens.owned_by_wallets)
where tokens.id = $1 and tokens.displayable and not tokens.deleted and not contracts.deleted and not wallets.deleted
group by (tokens.token_id, contracts.address, contracts.chain, tokens.quantity) limit 1;

-- name: GetContractCreatorsByContractIDs :many
with contract_creators as (
    select c.id as contract_id,
           u.id as creator_user_id,
           c.chain as chain,
           coalesce(nullif(c.owner_address, ''), nullif(c.creator_address, '')) as creator_address,
           w.id as creator_wallet_id
    from contracts c
             left join wallets w on
                w.deleted = false and
                w.chain = c.chain and
                coalesce(nullif(c.owner_address, ''), nullif(c.creator_address, '')) = w.address
             left join users u on
                u.deleted = false and
                (
                        (c.override_creator_user_id is not null and c.override_creator_user_id = u.id)
                        or
                        (c.override_creator_user_id is null and w.address is not null and array[w.id] <@ u.wallets)
                    )
    where c.deleted = false
      and (u.id is not null or coalesce(nullif(c.owner_address, ''), nullif(c.creator_address, '')) is not null)
)
select * from unnest(@contract_ids::text[]) as ids
                  join contract_creators cc on cc.contract_id = ids;

-- name: GetCreatedContractsByUserID :many
select sqlc.embed(c),
       w.id as wallet_id,
       false as is_override_creator
from users u, contracts c, wallets w
where u.id = @user_id
  and c.chain = any(@chains::int[])
  and w.id = any(u.wallets) and coalesce(nullif(c.owner_address, ''), nullif(c.creator_address, '')) = w.address
  and c.chain = w.chain
  and u.deleted = false
  and c.deleted = false
  and w.deleted = false
  and c.override_creator_user_id is null
  and (not @new_contracts_only::bool or not exists(
    select 1 from tokens t
        where t.owner_user_id = @user_id
          and t.contract = c.id
          and t.is_creator_token
          and not t.deleted
        )
    )

union all

select sqlc.embed(c),
       null as wallet_id,
       true as is_override_creator
from contracts c
where c.override_creator_user_id = @user_id
  and c.chain = any(@chains::int[])
  and c.deleted = false
  and (not @new_contracts_only::bool or not exists(
    select 1 from tokens t
        where t.owner_user_id = @user_id
          and t.contract = c.id
          and t.is_creator_token
          and not t.deleted
        )
    );

-- name: RemoveWalletFromTokens :exec
update tokens t
    set owned_by_wallets = array_remove(owned_by_wallets, @wallet_id::varchar),
        last_updated = now()
    from users u
    where u.id = @user_id
      and t.owner_user_id = u.id
      and t.owned_by_wallets @> array[@wallet_id::varchar]
      and not u.wallets @> array[@wallet_id::varchar]
      and not u.deleted
      and not t.deleted;

-- name: RemoveStaleCreatorStatusFromTokens :exec
with created_contracts as (
    select * from contract_creators where creator_user_id = @user_id
)
update tokens
    set is_creator_token = false,
        last_updated = now()
    where owner_user_id = @user_id
      and is_creator_token = true
      and not exists(select 1 from created_contracts where created_contracts.contract_id = tokens.contract)
<<<<<<< HEAD
      and not deleted;
=======
      and not deleted;

-- name: DeleteTokensOfOwnerBeforeTimestamp :execrows
update tokens t
    set owned_by_wallets = case when @remove_holder_status::bool then '{}' else owned_by_wallets end,
        is_creator_token = case when @remove_creator_status::bool then false else is_creator_token end,
        last_updated = now()
    where owner_user_id = @user_id
      and (cardinality(@chains::int[]) = 0 or chain = any(@chains))
      and deleted = false
      and ((@remove_holder_status and is_holder_token) or (@remove_creator_status and is_creator_token))
      and last_synced < @timestamp;

-- name: IsMemberOfCommunity :one
select exists (select * from tokens where not deleted and displayable and owner_user_id = @user_id and contract = @contract_id limit 1) is_member;

-- name: InsertExternalSocialConnectionsForUser :many
insert into external_social_connections (id, social_account_type, follower_id, followee_id) select (id, social_account_type, follower_id, followee_id) from (select unnest(@ids::varchar[]) as id, @social_account_type::varchar as social_account_type, @follower_id::varchar as follower_id, unnest(@followee_ids::varchar[]) as followee_id) bulk_insert returning *;

-- name: GetUsersBySocialIDs :many
select * from pii.user_view u where u.pii_socials->sqlc.arg('social_account_type')::varchar->>'id' = any(@social_ids::varchar[]) and not u.deleted and not u.universal;
>>>>>>> 192c9e20
<|MERGE_RESOLUTION|>--- conflicted
+++ resolved
@@ -1548,22 +1548,8 @@
     where owner_user_id = @user_id
       and is_creator_token = true
       and not exists(select 1 from created_contracts where created_contracts.contract_id = tokens.contract)
-<<<<<<< HEAD
       and not deleted;
-=======
-      and not deleted;
-
--- name: DeleteTokensOfOwnerBeforeTimestamp :execrows
-update tokens t
-    set owned_by_wallets = case when @remove_holder_status::bool then '{}' else owned_by_wallets end,
-        is_creator_token = case when @remove_creator_status::bool then false else is_creator_token end,
-        last_updated = now()
-    where owner_user_id = @user_id
-      and (cardinality(@chains::int[]) = 0 or chain = any(@chains))
-      and deleted = false
-      and ((@remove_holder_status and is_holder_token) or (@remove_creator_status and is_creator_token))
-      and last_synced < @timestamp;
-
+      
 -- name: IsMemberOfCommunity :one
 select exists (select * from tokens where not deleted and displayable and owner_user_id = @user_id and contract = @contract_id limit 1) is_member;
 
@@ -1571,5 +1557,4 @@
 insert into external_social_connections (id, social_account_type, follower_id, followee_id) select (id, social_account_type, follower_id, followee_id) from (select unnest(@ids::varchar[]) as id, @social_account_type::varchar as social_account_type, @follower_id::varchar as follower_id, unnest(@followee_ids::varchar[]) as followee_id) bulk_insert returning *;
 
 -- name: GetUsersBySocialIDs :many
-select * from pii.user_view u where u.pii_socials->sqlc.arg('social_account_type')::varchar->>'id' = any(@social_ids::varchar[]) and not u.deleted and not u.universal;
->>>>>>> 192c9e20
+select * from pii.user_view u where u.pii_socials->sqlc.arg('social_account_type')::varchar->>'id' = any(@social_ids::varchar[]) and not u.deleted and not u.universal;