-- name: GetUserById :one
SELECT * FROM users WHERE id = $1 AND deleted = false;

-- name: GetUserWithPIIByID :one
select * from users_with_pii where id = @user_id and deleted = false;

-- name: GetUserByIdBatch :batchone
SELECT * FROM users WHERE id = $1 AND deleted = false;

-- name: GetUsersByIDs :many
SELECT * FROM users WHERE id = ANY(@user_ids) AND deleted = false
    AND (created_at, id) < (@cur_before_time, @cur_before_id)
    AND (created_at, id) > (@cur_after_time, @cur_after_id)
    ORDER BY CASE WHEN @paging_forward::bool THEN (created_at, id) END ASC,
             CASE WHEN NOT @paging_forward::bool THEN (created_at, id) END DESC
    LIMIT $1;

-- name: GetUserByUsername :one
SELECT * FROM users WHERE username_idempotent = lower(sqlc.arg('username')) AND deleted = false;

-- name: GetUserByUsernameBatch :batchone
SELECT * FROM users WHERE username_idempotent = lower($1) AND deleted = false;

-- name: GetUserByAddressBatch :batchone
select users.*
from users, wallets
where wallets.address = sqlc.arg('address')
	and wallets.chain = sqlc.arg('chain')::int
	and array[wallets.id] <@ users.wallets
	and wallets.deleted = false
	and users.deleted = false;

-- name: GetUsersWithTrait :many
SELECT * FROM users WHERE (traits->$1::string) IS NOT NULL AND deleted = false;

-- name: GetUsersWithTraitBatch :batchmany
SELECT * FROM users WHERE (traits->$1::string) IS NOT NULL AND deleted = false;

-- name: GetGalleryById :one
SELECT * FROM galleries WHERE id = $1 AND deleted = false;

-- name: GetGalleryByIdBatch :batchone
SELECT * FROM galleries WHERE id = $1 AND deleted = false;

-- name: GetGalleryByCollectionId :one
SELECT g.* FROM galleries g, collections c WHERE c.id = $1 AND c.deleted = false AND $1 = ANY(g.collections) AND g.deleted = false;

-- name: GetGalleryByCollectionIdBatch :batchone
SELECT g.* FROM galleries g, collections c WHERE c.id = $1 AND c.deleted = false AND $1 = ANY(g.collections) AND g.deleted = false;

-- name: GetGalleriesByUserId :many
SELECT * FROM galleries WHERE owner_user_id = $1 AND deleted = false order by position;

-- name: GetGalleriesByUserIdBatch :batchmany
SELECT * FROM galleries WHERE owner_user_id = $1 AND deleted = false order by position;

-- name: GetCollectionById :one
SELECT * FROM collections WHERE id = $1 AND deleted = false;

-- name: GetCollectionByIdBatch :batchone
SELECT * FROM collections WHERE id = $1 AND deleted = false;

-- name: GetCollectionsByGalleryId :many
SELECT c.* FROM galleries g, unnest(g.collections)
    WITH ORDINALITY AS x(coll_id, coll_ord)
    INNER JOIN collections c ON c.id = x.coll_id
    WHERE g.id = $1 AND g.deleted = false AND c.deleted = false ORDER BY x.coll_ord;

-- name: GetCollectionsByGalleryIdBatch :batchmany
SELECT c.* FROM galleries g, unnest(g.collections)
    WITH ORDINALITY AS x(coll_id, coll_ord)
    INNER JOIN collections c ON c.id = x.coll_id
    WHERE g.id = $1 AND g.deleted = false AND c.deleted = false ORDER BY x.coll_ord;

-- name: GetTokenById :one
SELECT * FROM tokens WHERE id = $1 AND deleted = false;

-- name: GetTokenByIdBatch :batchone
SELECT * FROM tokens WHERE id = $1 AND deleted = false;

-- name: GetTokensByCollectionId :many
SELECT t.* FROM users u, collections c, unnest(c.nfts)
    WITH ORDINALITY AS x(nft_id, nft_ord)
    INNER JOIN tokens t ON t.id = x.nft_id
    WHERE u.id = t.owner_user_id AND t.owned_by_wallets && u.wallets
    AND c.id = sqlc.arg('collection_id') AND u.deleted = false AND c.deleted = false AND t.deleted = false ORDER BY x.nft_ord LIMIT sqlc.narg('limit');

-- name: GetTokensByCollectionIdBatch :batchmany
SELECT t.* FROM users u, collections c, unnest(c.nfts)
    WITH ORDINALITY AS x(nft_id, nft_ord)
    INNER JOIN tokens t ON t.id = x.nft_id
    WHERE u.id = t.owner_user_id AND t.owned_by_wallets && u.wallets
    AND c.id = sqlc.arg('collection_id') AND u.deleted = false AND c.deleted = false AND t.deleted = false ORDER BY x.nft_ord LIMIT sqlc.narg('limit');

-- name: GetNewTokensByFeedEventIdBatch :batchmany
WITH new_tokens AS (
    SELECT added.id, row_number() OVER () added_order
    FROM (SELECT jsonb_array_elements_text(data -> 'collection_new_token_ids') id FROM feed_events f WHERE f.id = $1 AND f.deleted = false) added
)
SELECT t.* FROM new_tokens a JOIN tokens t ON a.id = t.id AND t.deleted = false ORDER BY a.added_order;

-- name: GetMembershipByMembershipId :one
SELECT * FROM membership WHERE id = $1 AND deleted = false;

-- name: GetMembershipByMembershipIdBatch :batchone
SELECT * FROM membership WHERE id = $1 AND deleted = false;

-- name: GetWalletByID :one
SELECT * FROM wallets WHERE id = $1 AND deleted = false;

-- name: GetWalletByIDBatch :batchone
SELECT * FROM wallets WHERE id = $1 AND deleted = false;

-- name: GetWalletByChainAddress :one
SELECT wallets.* FROM wallets WHERE address = $1 AND chain = $2 AND deleted = false;

-- name: GetWalletByChainAddressBatch :batchone
SELECT wallets.* FROM wallets WHERE address = $1 AND chain = $2 AND deleted = false;

-- name: GetWalletsByUserID :many
SELECT w.* FROM users u, unnest(u.wallets) WITH ORDINALITY AS a(wallet_id, wallet_ord)INNER JOIN wallets w on w.id = a.wallet_id WHERE u.id = $1 AND u.deleted = false AND w.deleted = false ORDER BY a.wallet_ord;

-- name: GetWalletsByUserIDBatch :batchmany
SELECT w.* FROM users u, unnest(u.wallets) WITH ORDINALITY AS a(wallet_id, wallet_ord)INNER JOIN wallets w on w.id = a.wallet_id WHERE u.id = $1 AND u.deleted = false AND w.deleted = false ORDER BY a.wallet_ord;

-- name: GetContractByID :one
select * FROM contracts WHERE id = $1 AND deleted = false;

-- name: GetContractsByIDs :many
SELECT * from contracts WHERE id = ANY(@contract_ids) AND deleted = false;

-- name: GetContractByChainAddress :one
select * FROM contracts WHERE address = $1 AND chain = $2 AND deleted = false;

-- name: GetContractByChainAddressBatch :batchone
select * FROM contracts WHERE address = $1 AND chain = $2 AND deleted = false;

-- name: GetContractsByUserID :many
SELECT DISTINCT ON (contracts.id) contracts.* FROM contracts, tokens
    WHERE tokens.owner_user_id = $1 AND tokens.contract = contracts.id
    AND tokens.deleted = false AND contracts.deleted = false;

-- name: GetContractsByUserIDBatch :batchmany
SELECT DISTINCT ON (contracts.id) contracts.* FROM contracts, tokens
    WHERE tokens.owner_user_id = $1 AND tokens.contract = contracts.id
    AND tokens.deleted = false AND contracts.deleted = false;

-- name: GetContractsDisplayedByUserIDBatch :batchmany
select distinct on (contracts.id) contracts.* from contracts, tokens
    inner join collections c on tokens.id = any(c.nfts) and c.deleted = false
    where tokens.owner_user_id = $1 and tokens.contract = contracts.id and c.owner_user_id = tokens.owner_user_id
    and tokens.deleted = false and contracts.deleted = false;

-- name: GetFollowersByUserIdBatch :batchmany
SELECT u.* FROM follows f
    INNER JOIN users u ON f.follower = u.id
    WHERE f.followee = $1 AND f.deleted = false
    ORDER BY f.last_updated DESC;

-- name: GetFollowingByUserIdBatch :batchmany
SELECT u.* FROM follows f
    INNER JOIN users u ON f.followee = u.id
    WHERE f.follower = $1 AND f.deleted = false
    ORDER BY f.last_updated DESC;

-- name: GetTokensByWalletIds :many
SELECT * FROM tokens WHERE owned_by_wallets && $1 AND deleted = false
    ORDER BY tokens.created_at DESC, tokens.name DESC, tokens.id DESC;

-- name: GetTokensByWalletIdsBatch :batchmany
SELECT * FROM tokens WHERE owned_by_wallets && $1 AND deleted = false
    ORDER BY tokens.created_at DESC, tokens.name DESC, tokens.id DESC;

-- name: GetTokensByContractId :many
SELECT * FROM tokens WHERE contract = $1 AND deleted = false
    ORDER BY tokens.created_at DESC, tokens.name DESC, tokens.id DESC;

-- name: GetTokensByContractIdBatch :batchmany
SELECT * FROM tokens WHERE contract = $1 AND deleted = false
    ORDER BY tokens.created_at DESC, tokens.name DESC, tokens.id DESC;

-- name: GetTokensByContractIdPaginate :many
SELECT t.* FROM tokens t
    JOIN users u ON u.id = t.owner_user_id
    WHERE t.contract = $1 AND t.deleted = false
    AND (NOT @gallery_users_only::bool OR u.universal = false)
    AND (u.universal,t.created_at,t.id) < (@cur_before_universal, @cur_before_time::timestamptz, @cur_before_id)
    AND (u.universal,t.created_at,t.id) > (@cur_after_universal, @cur_after_time::timestamptz, @cur_after_id)
    ORDER BY CASE WHEN @paging_forward::bool THEN (u.universal,t.created_at,t.id) END ASC,
             CASE WHEN NOT @paging_forward::bool THEN (u.universal,t.created_at,t.id) END DESC
    LIMIT $2;

-- name: GetTokensByContractIdBatchPaginate :batchmany
SELECT t.* FROM tokens t
    JOIN users u ON u.id = t.owner_user_id
    WHERE t.contract = sqlc.arg('contract') AND t.deleted = false
    AND (NOT @gallery_users_only::bool OR u.universal = false)
    AND (u.universal,t.created_at,t.id) < (@cur_before_universal, @cur_before_time::timestamptz, @cur_before_id)
    AND (u.universal,t.created_at,t.id) > (@cur_after_universal, @cur_after_time::timestamptz, @cur_after_id)
    ORDER BY CASE WHEN @paging_forward::bool THEN (u.universal,t.created_at,t.id) END ASC,
             CASE WHEN NOT @paging_forward::bool THEN (u.universal,t.created_at,t.id) END DESC
    LIMIT sqlc.arg('limit');

-- name: CountTokensByContractId :one
SELECT count(*) FROM tokens JOIN users ON users.id = tokens.owner_user_id WHERE contract = $1 AND (NOT @gallery_users_only::bool OR users.universal = false) AND tokens.deleted = false;

-- name: GetOwnersByContractIdBatchPaginate :batchmany
-- Note: sqlc has trouble recognizing that the output of the "select distinct" subquery below will
--       return complete rows from the users table. As a workaround, aliasing the subquery to
--       "users" seems to fix the issue (along with aliasing the users table inside the subquery
--       to "u" to avoid confusion -- otherwise, sqlc creates a custom row type that includes
--       all users.* fields twice).
select users.* from (
    select distinct on (u.id) u.* from users u, tokens t
        where t.contract = sqlc.arg('contract') and t.owner_user_id = u.id
        and (not @gallery_users_only::bool or u.universal = false)
        and t.deleted = false and u.deleted = false
    ) as users
    where (users.universal,users.created_at,users.id) < (@cur_before_universal, @cur_before_time::timestamptz, @cur_before_id)
    and (users.universal,users.created_at,users.id) > (@cur_after_universal, @cur_after_time::timestamptz, @cur_after_id)
    order by case when @paging_forward::bool then (users.universal,users.created_at,users.id) end asc,
         case when not @paging_forward::bool then (users.universal,users.created_at,users.id) end desc limit sqlc.narg('limit');


-- name: CountOwnersByContractId :one
SELECT count(DISTINCT users.id) FROM users, tokens
    WHERE tokens.contract = $1 AND tokens.owner_user_id = users.id
    AND (NOT @gallery_users_only::bool OR users.universal = false)
    AND tokens.deleted = false AND users.deleted = false;

-- name: GetTokenOwnerByID :one
SELECT u.* FROM tokens t
    JOIN users u ON u.id = t.owner_user_id
    WHERE t.id = $1 AND t.deleted = false AND u.deleted = false;

-- name: GetTokenOwnerByIDBatch :batchone
SELECT u.* FROM tokens t
    JOIN users u ON u.id = t.owner_user_id
    WHERE t.id = $1 AND t.deleted = false AND u.deleted = false;

-- name: GetPreviewURLsByContractIdAndUserId :many
SELECT (MEDIA->>'thumbnail_url')::varchar as thumbnail_url FROM tokens WHERE CONTRACT = $1 AND DELETED = false AND OWNER_USER_ID = $2 AND LENGTH(MEDIA->>'thumbnail_url'::varchar) > 0 ORDER BY ID LIMIT 3;

-- name: GetTokensByUserId :many
SELECT tokens.* FROM tokens, users
    WHERE tokens.owner_user_id = $1 AND users.id = $1
      AND tokens.owned_by_wallets && users.wallets
      AND tokens.deleted = false AND users.deleted = false
    ORDER BY tokens.created_at DESC, tokens.name DESC, tokens.id DESC;

-- name: GetTokensByUserIdBatch :batchmany
SELECT tokens.* FROM tokens, users
    WHERE tokens.owner_user_id = $1 AND users.id = $1
      AND tokens.owned_by_wallets && users.wallets
      AND tokens.deleted = false AND users.deleted = false
    ORDER BY tokens.created_at DESC, tokens.name DESC, tokens.id DESC;

-- name: GetTokensByUserIdAndContractID :many
SELECT tokens.* FROM tokens, users
    WHERE tokens.owner_user_id = $1 AND users.id = $1
      AND tokens.owned_by_wallets && users.wallets
      AND tokens.contract = $2
      AND tokens.deleted = false AND users.deleted = false
    ORDER BY tokens.created_at DESC, tokens.name DESC, tokens.id DESC;

-- name: GetTokensByUserIdAndContractIDBatch :batchmany
SELECT tokens.* FROM tokens, users
    WHERE tokens.owner_user_id = $1 AND users.id = $1
      AND tokens.owned_by_wallets && users.wallets
      AND tokens.contract = $2
      AND tokens.deleted = false AND users.deleted = false
    ORDER BY tokens.created_at DESC, tokens.name DESC, tokens.id DESC;

-- name: GetTokensByUserIdAndChainBatch :batchmany
SELECT tokens.* FROM tokens, users
WHERE tokens.owner_user_id = $1 AND users.id = $1
  AND tokens.owned_by_wallets && users.wallets
  AND tokens.deleted = false AND users.deleted = false
  AND tokens.chain = $2
ORDER BY tokens.created_at DESC, tokens.name DESC, tokens.id DESC;

-- name: CreateUserEvent :one
INSERT INTO events (id, actor_id, action, resource_type_id, user_id, subject_id, data) VALUES ($1, $2, $3, $4, $5, $5, $6) RETURNING *;

-- name: CreateTokenEvent :one
INSERT INTO events (id, actor_id, action, resource_type_id, token_id, subject_id, data) VALUES ($1, $2, $3, $4, $5, $5, $6) RETURNING *;

-- name: CreateCollectionEvent :one
INSERT INTO events (id, actor_id, action, resource_type_id, collection_id, subject_id, data, caption) VALUES ($1, $2, $3, $4, $5, $5, $6, $7) RETURNING *;

-- name: CreateGalleryEvent :one
INSERT INTO events (id, actor_id, action, resource_type_id, gallery_id, subject_id, data, external_id) VALUES ($1, $2, $3, $4, $5, $5, $6, $7) RETURNING *;

-- name: CreateAdmireEvent :one
INSERT INTO events (id, actor_id, action, resource_type_id, admire_id, feed_event_id, subject_id, data) VALUES ($1, $2, $3, $4, $5, $6, $5, $7) RETURNING *;

-- name: CreateCommentEvent :one
INSERT INTO events (id, actor_id, action, resource_type_id, comment_id, feed_event_id, subject_id, data) VALUES ($1, $2, $3, $4, $5, $6, $5, $7) RETURNING *;

-- name: GetEvent :one
SELECT * FROM events WHERE id = $1 AND deleted = false;

-- name: GetEventsInWindow :many
with recursive activity as (
    select * from events where events.id = $1 and deleted = false
    union
    select e.* from events e, activity a
    where e.actor_id = a.actor_id
        and e.action = any(@actions)
        and e.created_at < a.created_at
        and e.created_at >= a.created_at - make_interval(secs => $2)
        and e.deleted = false
        and e.caption is null
        and (not @include_subject::bool or e.subject_id = a.subject_id)
)
select * from events where id = any(select id from activity) order by (created_at, id) asc;

-- name: IsActorActionActive :one
select exists(
  select 1 from events where deleted = false
  and actor_id = $1
  and action = any(@actions)
  and created_at > @window_start and created_at <= @window_end
);

-- name: IsActorSubjectActive :one
select exists(
  select 1 from events where deleted = false
  and actor_id = $1
  and subject_id = $2
  and created_at > @window_start and created_at <= @window_end
);

-- name: IsActorSubjectActionActive :one
select exists(
  select 1 from events where deleted = false
  and actor_id = $1
  and subject_id = $2
  and action = any(@actions)
  and created_at > @window_start and created_at <= @window_end
);

-- name: PaginateGlobalFeed :batchmany
SELECT * FROM feed_events WHERE deleted = false
    AND (event_time, id) < (sqlc.arg('cur_before_time'), sqlc.arg('cur_before_id'))
    AND (event_time, id) > (sqlc.arg('cur_after_time'), sqlc.arg('cur_after_id'))
    ORDER BY CASE WHEN sqlc.arg('paging_forward')::bool THEN (event_time, id) END ASC,
            CASE WHEN NOT sqlc.arg('paging_forward')::bool THEN (event_time, id) END DESC
    LIMIT sqlc.arg('limit');

-- name: PaginatePersonalFeedByUserID :batchmany
SELECT fe.* FROM feed_events fe, follows fl WHERE fe.deleted = false AND fl.deleted = false
    AND fe.owner_id = fl.followee AND fl.follower = sqlc.arg('follower')
    AND (fe.event_time, fe.id) < (sqlc.arg('cur_before_time'), sqlc.arg('cur_before_id'))
    AND (fe.event_time, fe.id) > (sqlc.arg('cur_after_time'), sqlc.arg('cur_after_id'))
    ORDER BY CASE WHEN sqlc.arg('paging_forward')::bool THEN (fe.event_time, fe.id) END ASC,
            CASE WHEN NOT sqlc.arg('paging_forward')::bool THEN (fe.event_time, fe.id) END DESC
    LIMIT sqlc.arg('limit');

-- name: PaginateUserFeedByUserID :batchmany
SELECT * FROM feed_events WHERE owner_id = sqlc.arg('owner_id') AND deleted = false
    AND (event_time, id) < (sqlc.arg('cur_before_time'), sqlc.arg('cur_before_id'))
    AND (event_time, id) > (sqlc.arg('cur_after_time'), sqlc.arg('cur_after_id'))
    ORDER BY CASE WHEN sqlc.arg('paging_forward')::bool THEN (event_time, id) END ASC,
            CASE WHEN NOT sqlc.arg('paging_forward')::bool THEN (event_time, id) END DESC
    LIMIT sqlc.arg('limit');

-- name: PaginateTrendingFeed :many
select f.* from feed_events f join unnest(@feed_event_ids::text[]) with ordinality t(id, pos) using(id) where f.deleted = false
  and t.pos < @cur_before_pos::int
  and t.pos > @cur_after_pos::int
  order by case when @paging_forward::bool then t.pos end asc,
          case when not @paging_forward::bool then t.pos end desc
  limit sqlc.arg('limit');

-- name: GetEventByIdBatch :batchone
SELECT * FROM feed_events WHERE id = $1 AND deleted = false;

-- name: CreateFeedEvent :one
INSERT INTO feed_events (id, owner_id, action, data, event_time, event_ids, caption) VALUES ($1, $2, $3, $4, $5, $6, $7) RETURNING *;

-- name: GetLastFeedEventForUser :one
select * from feed_events where deleted = false
    and owner_id = $1
    and action = any(@actions)
    and event_time < $2
    order by event_time desc
    limit 1;

-- name: GetLastFeedEventForToken :one
select * from feed_events where deleted = false
    and owner_id = $1
    and action = any(@actions)
    and data ->> 'token_id' = @token_id::varchar
    and event_time < $2
    order by event_time desc
    limit 1;

-- name: GetLastFeedEventForCollection :one
select * from feed_events where deleted = false
    and owner_id = $1
    and action = any(@actions)
    and data ->> 'collection_id' = @collection_id
    and event_time < $2
    order by event_time desc
    limit 1;

-- name: IsFeedUserActionBlocked :one
SELECT EXISTS(SELECT 1 FROM feed_blocklist WHERE user_id = $1 AND action = $2 AND deleted = false);

-- name: BlockUserFromFeed :exec
INSERT INTO feed_blocklist (id, user_id, action) VALUES ($1, $2, $3);

-- name: GetAdmireByAdmireID :one
SELECT * FROM admires WHERE id = $1 AND deleted = false;

-- name: GetAdmiresByAdmireIDs :many
SELECT * from admires WHERE id = ANY(@admire_ids) AND deleted = false;

-- name: GetAdmireByAdmireIDBatch :batchone
SELECT * FROM admires WHERE id = $1 AND deleted = false;

-- name: GetAdmiresByActorID :many
SELECT * FROM admires WHERE actor_id = $1 AND deleted = false ORDER BY created_at DESC;

-- name: GetAdmiresByActorIDBatch :batchmany
SELECT * FROM admires WHERE actor_id = $1 AND deleted = false ORDER BY created_at DESC;

-- name: PaginateAdmiresByFeedEventIDBatch :batchmany
SELECT * FROM admires WHERE feed_event_id = sqlc.arg('feed_event_id') AND deleted = false
    AND (created_at, id) < (sqlc.arg('cur_before_time'), sqlc.arg('cur_before_id')) AND (created_at, id) > (sqlc.arg('cur_after_time'), sqlc.arg('cur_after_id'))
    ORDER BY CASE WHEN sqlc.arg('paging_forward')::bool THEN (created_at, id) END ASC,
             CASE WHEN NOT sqlc.arg('paging_forward')::bool THEN (created_at, id) END DESC
    LIMIT sqlc.arg('limit');

-- name: CountAdmiresByFeedEventIDBatch :batchone
SELECT count(*) FROM admires WHERE feed_event_id = $1 AND deleted = false;

-- name: GetCommentByCommentID :one
SELECT * FROM comments WHERE id = $1 AND deleted = false;

-- name: GetCommentsByCommentIDs :many
SELECT * from comments WHERE id = ANY(@comment_ids) AND deleted = false;

-- name: GetCommentByCommentIDBatch :batchone
SELECT * FROM comments WHERE id = $1 AND deleted = false;

-- name: PaginateCommentsByFeedEventIDBatch :batchmany
SELECT * FROM comments WHERE feed_event_id = sqlc.arg('feed_event_id') AND deleted = false
    AND (created_at, id) < (sqlc.arg('cur_before_time'), sqlc.arg('cur_before_id'))
    AND (created_at, id) > (sqlc.arg('cur_after_time'), sqlc.arg('cur_after_id'))
    ORDER BY CASE WHEN sqlc.arg('paging_forward')::bool THEN (created_at, id) END ASC,
             CASE WHEN NOT sqlc.arg('paging_forward')::bool THEN (created_at, id) END DESC
    LIMIT sqlc.arg('limit');

-- name: CountCommentsByFeedEventIDBatch :batchone
SELECT count(*) FROM comments WHERE feed_event_id = $1 AND deleted = false;

-- name: GetCommentsByActorID :many
SELECT * FROM comments WHERE actor_id = $1 AND deleted = false ORDER BY created_at DESC;

-- name: GetCommentsByActorIDBatch :batchmany
SELECT * FROM comments WHERE actor_id = $1 AND deleted = false ORDER BY created_at DESC;

-- name: GetUserNotifications :many
SELECT * FROM notifications WHERE owner_id = $1 AND deleted = false
    AND (created_at, id) < (@cur_before_time, @cur_before_id)
    AND (created_at, id) > (@cur_after_time, @cur_after_id)
    ORDER BY CASE WHEN @paging_forward::bool THEN (created_at, id) END ASC,
             CASE WHEN NOT @paging_forward::bool THEN (created_at, id) END DESC
    LIMIT $2;

-- name: GetUserUnseenNotifications :many
SELECT * FROM notifications WHERE owner_id = $1 AND deleted = false AND seen = false
    AND (created_at, id) < (@cur_before_time, @cur_before_id)
    AND (created_at, id) > (@cur_after_time, @cur_after_id)
    ORDER BY CASE WHEN @paging_forward::bool THEN (created_at, id) END ASC,
             CASE WHEN NOT @paging_forward::bool THEN (created_at, id) END DESC
    LIMIT $2;

-- name: GetRecentUnseenNotifications :many
SELECT * FROM notifications WHERE owner_id = @owner_id AND deleted = false AND seen = false and created_at > @created_after order by created_at desc limit @lim;

-- name: GetUserNotificationsBatch :batchmany
SELECT * FROM notifications WHERE owner_id = sqlc.arg('owner_id') AND deleted = false
    AND (created_at, id) < (sqlc.arg('cur_before_time'), sqlc.arg('cur_before_id'))
    AND (created_at, id) > (sqlc.arg('cur_after_time'), sqlc.arg('cur_after_id'))
    ORDER BY CASE WHEN sqlc.arg('paging_forward')::bool THEN (created_at, id) END ASC,
             CASE WHEN NOT sqlc.arg('paging_forward')::bool THEN (created_at, id) END DESC
    LIMIT sqlc.arg('limit');

-- name: CountUserNotifications :one
SELECT count(*) FROM notifications WHERE owner_id = $1 AND deleted = false;

-- name: CountUserUnseenNotifications :one
SELECT count(*) FROM notifications WHERE owner_id = $1 AND deleted = false AND seen = false;

-- name: GetNotificationByID :one
SELECT * FROM notifications WHERE id = $1 AND deleted = false;

-- name: GetNotificationByIDBatch :batchone
SELECT * FROM notifications WHERE id = $1 AND deleted = false;

-- name: GetMostRecentNotificationByOwnerIDForAction :one
select * from notifications
    where owner_id = $1
    and action = $2
    and deleted = false
    and (not @only_for_feed_event::bool or feed_event_id = $3)
    order by created_at desc
    limit 1;

-- name: GetNotificationsByOwnerIDForActionAfter :many
SELECT * FROM notifications
    WHERE owner_id = $1 AND action = $2 AND deleted = false AND created_at > @created_after
    ORDER BY created_at DESC;

-- name: CreateAdmireNotification :one
INSERT INTO notifications (id, owner_id, action, data, event_ids, feed_event_id) VALUES ($1, $2, $3, $4, $5, $6) RETURNING *;

-- name: CreateCommentNotification :one
INSERT INTO notifications (id, owner_id, action, data, event_ids, feed_event_id, comment_id) VALUES ($1, $2, $3, $4, $5, $6, $7) RETURNING *;

-- name: CreateFollowNotification :one
INSERT INTO notifications (id, owner_id, action, data, event_ids) VALUES ($1, $2, $3, $4, $5) RETURNING *;

-- name: CreateViewGalleryNotification :one
INSERT INTO notifications (id, owner_id, action, data, event_ids, gallery_id) VALUES ($1, $2, $3, $4, $5, $6) RETURNING *;

-- name: UpdateNotification :exec
UPDATE notifications SET data = $2, event_ids = event_ids || $3, amount = $4, last_updated = now(), seen = false WHERE id = $1 AND deleted = false AND NOT amount = $4;

-- name: UpdateNotificationSettingsByID :exec
UPDATE users SET notification_settings = $2 WHERE id = $1;

-- name: ClearNotificationsForUser :many
UPDATE notifications SET seen = true WHERE owner_id = $1 AND seen = false RETURNING *;

-- name: PaginateInteractionsByFeedEventIDBatch :batchmany
SELECT interactions.created_At, interactions.id, interactions.tag FROM (
    SELECT t.created_at, t.id, sqlc.arg('admire_tag')::int as tag FROM admires t WHERE sqlc.arg('admire_tag') != 0 AND t.feed_event_id = sqlc.arg('feed_event_id') AND t.deleted = false
        AND (t.created_at, t.id) < (sqlc.arg('cur_before_time'), sqlc.arg('cur_before_id')) AND (t.created_at, t.id) > (sqlc.arg('cur_after_time'), sqlc.arg('cur_after_id'))
                                                                    UNION
    SELECT t.created_at, t.id, sqlc.arg('comment_tag')::int as tag FROM comments t WHERE sqlc.arg('comment_tag') != 0 AND t.feed_event_id = sqlc.arg('feed_event_id') AND t.deleted = false
        AND (t.created_at, t.id) < (sqlc.arg('cur_before_time'), sqlc.arg('cur_before_id')) AND (t.created_at, t.id) > (sqlc.arg('cur_after_time'), sqlc.arg('cur_after_id'))
) as interactions

ORDER BY CASE WHEN sqlc.arg('paging_forward')::bool THEN (created_at, id) END ASC,
         CASE WHEN NOT sqlc.arg('paging_forward')::bool THEN (created_at, id) END DESC
LIMIT sqlc.arg('limit');

-- name: CountInteractionsByFeedEventIDBatch :batchmany
SELECT count(*), sqlc.arg('admire_tag')::int as tag FROM admires t WHERE sqlc.arg('admire_tag') != 0 AND t.feed_event_id = sqlc.arg('feed_event_id') AND t.deleted = false
                                                        UNION
SELECT count(*), sqlc.arg('comment_tag')::int as tag FROM comments t WHERE sqlc.arg('comment_tag') != 0 AND t.feed_event_id = sqlc.arg('feed_event_id') AND t.deleted = false;

-- name: GetAdmireByActorIDAndFeedEventID :batchone
SELECT * FROM admires WHERE actor_id = $1 AND feed_event_id = $2 AND deleted = false;


-- for some reason this query will not allow me to use @tags for $1
-- name: GetUsersWithEmailNotificationsOnForEmailType :many
select * from users_with_pii
    where (email_unsubscriptions->>'all' = 'false' or email_unsubscriptions->>'all' is null)
    and (email_unsubscriptions->>sqlc.arg(email_unsubscription)::varchar = 'false' or email_unsubscriptions->>sqlc.arg(email_unsubscription)::varchar is null)
    and deleted = false and pii_email_address is not null and email_verified = $1
    and (created_at, id) < (@cur_before_time, @cur_before_id)
    and (created_at, id) > (@cur_after_time, @cur_after_id)
    order by case when @paging_forward::bool then (created_at, id) end asc,
             case when not @paging_forward::bool then (created_at, id) end desc
    limit $2;

-- name: GetUsersWithEmailNotificationsOn :many
-- TODO: Does not appear to be used
select * from users_with_pii
    where (email_unsubscriptions->>'all' = 'false' or email_unsubscriptions->>'all' is null)
    and deleted = false and pii_email_address is not null and email_verified = $1
    and (created_at, id) < (@cur_before_time, @cur_before_id)
    and (created_at, id) > (@cur_after_time, @cur_after_id)
    order by case when @paging_forward::bool then (created_at, id) end asc,
             case when not @paging_forward::bool then (created_at, id) end desc
    limit $2;

-- name: GetUsersWithRolePaginate :many
select u.* from users u, user_roles ur where u.deleted = false and ur.deleted = false
    and u.id = ur.user_id and ur.role = @role
    and (u.username_idempotent, u.id) < (@cur_before_key::varchar, @cur_before_id)
    and (u.username_idempotent, u.id) > (@cur_after_key::varchar, @cur_after_id)
    order by case when @paging_forward::bool then (u.username_idempotent, u.id) end asc,
             case when not @paging_forward::bool then (u.username_idempotent, u.id) end desc
    limit $1;

-- name: UpdateUserVerificationStatus :exec
UPDATE users SET email_verified = $2 WHERE id = $1;

-- name: UpdateUserEmail :exec
with upsert_pii as (
    insert into pii_for_users (user_id, pii_email_address) values (@user_id, @email_address)
        on conflict (user_id) do update set pii_email_address = excluded.pii_email_address
),

upsert_metadata as (
    insert into dev_metadata_users (user_id, has_email_address) values (@user_id, (@email_address is not null))
        on conflict (user_id) do update set has_email_address = excluded.has_email_address
)

update users set email_verified = 0 where users.id = @user_id;

-- name: UpdateUserEmailUnsubscriptions :exec
UPDATE users SET email_unsubscriptions = $2 WHERE id = $1;

-- name: UpdateUserPrimaryWallet :exec
update users set primary_wallet_id = @wallet_id from wallets
    where users.id = @user_id and wallets.id = @wallet_id
    and wallets.id = any(users.wallets) and wallets.deleted = false;

-- name: GetUsersByChainAddresses :many
select users.*,wallets.address from users, wallets where wallets.address = ANY(@addresses::varchar[]) AND wallets.chain = @chain::int AND ARRAY[wallets.id] <@ users.wallets AND users.deleted = false AND wallets.deleted = false;

-- name: GetFeedEventByID :one
SELECT * FROM feed_events WHERE id = $1 AND deleted = false;

-- name: AddUserRoles :exec
insert into user_roles (id, user_id, role, created_at, last_updated)
select unnest(@ids::varchar[]), $1, unnest(@roles::varchar[]), now(), now()
on conflict (user_id, role) do update set deleted = false, last_updated = now();

-- name: DeleteUserRoles :exec
update user_roles set deleted = true, last_updated = now() where user_id = $1 and role = any(@roles);

-- name: GetUserRolesByUserId :many
select role from user_roles where user_id = $1 and deleted = false
union
select role from (
  select
    case when exists(
      select 1
      from tokens
      where owner_user_id = $1
        and token_id = any(@membership_token_ids::varchar[])
        and contract = (select id from contracts where address = @membership_address and contracts.chain = @chain and contracts.deleted = false)
        and exists(select 1 from users where id = $1 and email_verified = 1 and deleted = false)
        and deleted = false
      )
      then @granted_membership_role else null end as role
) r where role is not null;

-- name: RedeemMerch :one
update merch set redeemed = true, token_id = @token_hex, last_updated = now() where id = (select m.id from merch m where m.object_type = @object_type and m.token_id is null and m.redeemed = false and m.deleted = false order by m.id limit 1) and token_id is null and redeemed = false returning discount_code;

-- name: GetMerchDiscountCodeByTokenID :one
select discount_code from merch where token_id = @token_hex and redeemed = true and deleted = false;

-- name: GetUserOwnsTokenByIdentifiers :one
select exists(select 1 from tokens where owner_user_id = @user_id and token_id = @token_hex and contract = @contract and chain = @chain and deleted = false) as owns_token;

-- name: UpdateGalleryHidden :one
update galleries set hidden = @hidden, last_updated = now() where id = @id and deleted = false returning *;

-- name: UpdateGalleryPositions :exec
with updates as (
    select unnest(@gallery_ids::text[]) as id, unnest(@positions::text[]) as position
)
update galleries g set position = updates.position, last_updated = now() from updates where g.id = updates.id and deleted = false and g.owner_user_id = @owner_user_id;

-- name: UserHasDuplicateGalleryPositions :one
select exists(select position,count(*) from galleries where owner_user_id = $1 and deleted = false group by position having count(*) > 1);

-- name: UpdateGalleryInfo :exec
update galleries set name = @name, description = @description, last_updated = now() where id = @id and deleted = false;

-- name: UpdateGallery :exec
update galleries set name = case when @name_updated::bool then @name else name end, description = case when @description_updated::bool then @description else description end, collections = case when @collections_updated::bool then @collections else collections end, last_updated = now() where galleries.id = @gallery_id and galleries.deleted = false and (select count(*) from collections c where c.id = any(@collections) and c.gallery_id = @gallery_id and c.deleted = false) = cardinality(@collections);

-- name: UpdateUserFeaturedGallery :exec
update users set featured_gallery = @gallery_id, last_updated = now() from galleries where users.id = @user_id and galleries.id = @gallery_id and galleries.owner_user_id = @user_id and galleries.deleted = false;

-- name: GetGalleryTokenMediasByGalleryID :many
select t.media as previews from tokens t, collections c, galleries g where g.id = $1 and c.id = any(g.collections) and t.id = any(c.nfts) and t.deleted = false and g.deleted = false and c.deleted = false and (length(t.media->>'thumbnail_url'::varchar) > 0 or length(t.media->>'media_url'::varchar) > 0) order by array_position(g.collections, c.id),array_position(c.nfts, t.id) limit $2;

-- name: GetTokenByTokenIdentifiers :one
select * from tokens where tokens.token_id = @token_hex and contract = (select contracts.id from contracts where contracts.address = @contract_address) and tokens.chain = @chain and tokens.deleted = false;

-- name: DeleteCollections :exec
update collections set deleted = true, last_updated = now() where id = any(@ids::varchar[]);

-- name: UpdateCollectionsInfo :exec
with updates as (
    select unnest(@ids::varchar[]) as id, unnest(@names::varchar[]) as name, unnest(@collectors_notes::varchar[]) as collectors_note, unnest(@layouts::jsonb[]) as layout, unnest(@token_settings::jsonb[]) as token_settings, unnest(@hidden::bool[]) as hidden
)
update collections c set collectors_note = updates.collectors_note, layout = updates.layout, token_settings = updates.token_settings, hidden = updates.hidden, name = updates.name, last_updated = now(), version = 1 from updates where c.id = updates.id and c.deleted = false;

-- name: UpdateCollectionTokens :exec
update collections set nfts = @nfts, last_updated = now() where id = @id and deleted = false;

-- name: CreateCollection :one
insert into collections (id, version, name, collectors_note, owner_user_id, gallery_id, layout, nfts, hidden, token_settings, created_at, last_updated) values (@id, 1, @name, @collectors_note, @owner_user_id, @gallery_id, @layout, @nfts, @hidden, @token_settings, now(), now()) returning id;

-- name: GetTrendingUserIDs :many
with rollup as (
	select e.gallery_id, count(*) view_count from events e where action = 'ViewedGallery' and e.created_At >= @window_end group by e.gallery_id
)
select p.id from (
	select u.id, row_number() over(order by sum(view_count) desc, max(u.created_at) desc) as position
	from rollup r, galleries g, users u
	where r.gallery_id = g.id and g.owner_user_id = u.id and u.deleted = false and g.deleted = false
	group by u.id
) p
where position <= @size::int;

<<<<<<< HEAD

-- name: GetUserExperiencesByUserID :one
select user_experiences from users where id = $1;

-- name: UpdateUserExperience :exec
update users set user_experiences = jsonb_set(user_experiences, '{' || @experience || '}', to_jsonb(@value)) where id = @user_id;
=======
-- name: GetTrendingUsersByIDs :many
select users.* from users join unnest(@user_ids::varchar[]) with ordinality t(id, pos) using (id) where deleted = false order by t.pos asc;

-- name: GetTrendingFeedEventIDs :many
select feed_event_id from events where action in ('CommentedOnFeedEvent', 'AdmiredFeedEvent') and created_at >= @window_end and feed_event_id is not null
group by feed_event_id order by count(*) desc, max(created_at) desc limit sqlc.arg('limit');
>>>>>>> c91d6b31
<|MERGE_RESOLUTION|>--- conflicted
+++ resolved
@@ -708,18 +708,15 @@
 ) p
 where position <= @size::int;
 
-<<<<<<< HEAD
-
 -- name: GetUserExperiencesByUserID :one
 select user_experiences from users where id = $1;
 
 -- name: UpdateUserExperience :exec
 update users set user_experiences = jsonb_set(user_experiences, '{' || @experience || '}', to_jsonb(@value)) where id = @user_id;
-=======
+
 -- name: GetTrendingUsersByIDs :many
 select users.* from users join unnest(@user_ids::varchar[]) with ordinality t(id, pos) using (id) where deleted = false order by t.pos asc;
 
 -- name: GetTrendingFeedEventIDs :many
 select feed_event_id from events where action in ('CommentedOnFeedEvent', 'AdmiredFeedEvent') and created_at >= @window_end and feed_event_id is not null
-group by feed_event_id order by count(*) desc, max(created_at) desc limit sqlc.arg('limit');
->>>>>>> c91d6b31
+group by feed_event_id order by count(*) desc, max(created_at) desc limit sqlc.arg('limit');