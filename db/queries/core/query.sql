-- name: GetUserById :one
SELECT * FROM users WHERE id = $1 AND deleted = false;

-- name: GetUserWithPIIByID :one
select * from pii.user_view where id = @user_id and deleted = false;

-- name: GetUserByIdBatch :batchone
SELECT * FROM users WHERE id = $1 AND deleted = false;

-- name: GetUsersByIDs :many
SELECT * FROM users WHERE id = ANY(@user_ids) AND deleted = false
    AND (created_at, id) < (@cur_before_time, @cur_before_id)
    AND (created_at, id) > (@cur_after_time, @cur_after_id)
    ORDER BY CASE WHEN @paging_forward::bool THEN (created_at, id) END ASC,
             CASE WHEN NOT @paging_forward::bool THEN (created_at, id) END DESC
    LIMIT $1;

-- name: GetUserByUsername :one
SELECT * FROM users WHERE username_idempotent = lower(sqlc.arg('username')) AND deleted = false;

-- name: GetUserByUsernameBatch :batchone
SELECT * FROM users WHERE username_idempotent = lower($1) AND deleted = false;

-- name: GetUserByVerifiedEmailAddress :one
select u.* from users u join pii.for_users p on u.id = p.user_id
where p.pii_email_address = lower($1)
  and u.email_verified != 0
  and p.deleted = false
  and u.deleted = false;

-- name: GetUserByAddressBatch :batchone
select users.*
from users, wallets
where wallets.address = sqlc.arg('address')
	and wallets.chain = sqlc.arg('chain')::int
	and array[wallets.id] <@ users.wallets
	and wallets.deleted = false
	and users.deleted = false;

-- name: GetUsersWithTrait :many
SELECT * FROM users WHERE (traits->$1::string) IS NOT NULL AND deleted = false;

-- name: GetUsersWithTraitBatch :batchmany
SELECT * FROM users WHERE (traits->$1::string) IS NOT NULL AND deleted = false;

-- name: GetGalleryById :one
SELECT * FROM galleries WHERE id = $1 AND deleted = false;

-- name: GetGalleryByIdBatch :batchone
SELECT * FROM galleries WHERE id = $1 AND deleted = false;

-- name: GetGalleryByCollectionId :one
SELECT g.* FROM galleries g, collections c WHERE c.id = $1 AND c.deleted = false AND $1 = ANY(g.collections) AND g.deleted = false;

-- name: GetGalleryByCollectionIdBatch :batchone
SELECT g.* FROM galleries g, collections c WHERE c.id = $1 AND c.deleted = false AND $1 = ANY(g.collections) AND g.deleted = false;

-- name: GetGalleriesByUserId :many
SELECT * FROM galleries WHERE owner_user_id = $1 AND deleted = false order by position;

-- name: GetGalleriesByUserIdBatch :batchmany
SELECT * FROM galleries WHERE owner_user_id = $1 AND deleted = false order by position;

-- name: GetCollectionById :one
SELECT * FROM collections WHERE id = $1 AND deleted = false;

-- name: GetCollectionByIdBatch :batchone
SELECT * FROM collections WHERE id = $1 AND deleted = false;

-- name: GetCollectionsByGalleryId :many
SELECT c.* FROM galleries g, unnest(g.collections)
    WITH ORDINALITY AS x(coll_id, coll_ord)
    INNER JOIN collections c ON c.id = x.coll_id
    WHERE g.id = $1 AND g.deleted = false AND c.deleted = false ORDER BY x.coll_ord;

-- name: GetCollectionsByGalleryIdBatch :batchmany
SELECT c.* FROM galleries g, unnest(g.collections)
    WITH ORDINALITY AS x(coll_id, coll_ord)
    INNER JOIN collections c ON c.id = x.coll_id
    WHERE g.id = $1 AND g.deleted = false AND c.deleted = false ORDER BY x.coll_ord;

-- name: GetTokenById :one
SELECT * FROM tokens WHERE id = $1 AND deleted = false;

-- name: GetTokenByIdBatch :batchone
SELECT * FROM tokens WHERE id = $1 AND deleted = false;

-- name: GetTokensByCollectionId :many
SELECT t.* FROM users u, collections c, unnest(c.nfts)
    WITH ORDINALITY AS x(nft_id, nft_ord)
    INNER JOIN tokens t ON t.id = x.nft_id
    WHERE u.id = t.owner_user_id AND t.owned_by_wallets && u.wallets
    AND c.id = sqlc.arg('collection_id') AND u.deleted = false AND c.deleted = false AND t.deleted = false ORDER BY x.nft_ord LIMIT sqlc.narg('limit');

-- name: GetTokensByCollectionIdBatch :batchmany
SELECT t.* FROM users u, collections c, unnest(c.nfts)
    WITH ORDINALITY AS x(nft_id, nft_ord)
    INNER JOIN tokens t ON t.id = x.nft_id
    WHERE u.id = t.owner_user_id AND t.owned_by_wallets && u.wallets
    AND c.id = sqlc.arg('collection_id') AND u.deleted = false AND c.deleted = false AND t.deleted = false ORDER BY x.nft_ord LIMIT sqlc.narg('limit');

-- name: GetNewTokensByFeedEventIdBatch :batchmany
WITH new_tokens AS (
    SELECT added.id, row_number() OVER () added_order
    FROM (SELECT jsonb_array_elements_text(data -> 'collection_new_token_ids') id FROM feed_events f WHERE f.id = $1 AND f.deleted = false) added
)
SELECT t.* FROM new_tokens a JOIN tokens t ON a.id = t.id AND t.deleted = false ORDER BY a.added_order;

-- name: GetMembershipByMembershipId :one
SELECT * FROM membership WHERE id = $1 AND deleted = false;

-- name: GetMembershipByMembershipIdBatch :batchone
SELECT * FROM membership WHERE id = $1 AND deleted = false;

-- name: GetWalletByID :one
SELECT * FROM wallets WHERE id = $1 AND deleted = false;

-- name: GetWalletByIDBatch :batchone
SELECT * FROM wallets WHERE id = $1 AND deleted = false;

-- name: GetWalletByChainAddress :one
SELECT wallets.* FROM wallets WHERE address = $1 AND chain = $2 AND deleted = false;

-- name: GetWalletByChainAddressBatch :batchone
SELECT wallets.* FROM wallets WHERE address = $1 AND chain = $2 AND deleted = false;

-- name: GetWalletsByUserID :many
SELECT w.* FROM users u, unnest(u.wallets) WITH ORDINALITY AS a(wallet_id, wallet_ord)INNER JOIN wallets w on w.id = a.wallet_id WHERE u.id = $1 AND u.deleted = false AND w.deleted = false ORDER BY a.wallet_ord;

-- name: GetWalletsByUserIDBatch :batchmany
SELECT w.* FROM users u, unnest(u.wallets) WITH ORDINALITY AS a(wallet_id, wallet_ord)INNER JOIN wallets w on w.id = a.wallet_id WHERE u.id = $1 AND u.deleted = false AND w.deleted = false ORDER BY a.wallet_ord;

-- name: GetContractByID :one
select * FROM contracts WHERE id = $1 AND deleted = false;

-- name: GetContractsByIDs :many
SELECT * from contracts WHERE id = ANY(@contract_ids) AND deleted = false;

-- name: GetContractByChainAddress :one
select * FROM contracts WHERE address = $1 AND chain = $2 AND deleted = false;

-- name: GetContractByChainAddressBatch :batchone
select * FROM contracts WHERE address = $1 AND chain = $2 AND deleted = false;

-- name: GetContractsByUserID :many
SELECT DISTINCT ON (contracts.id) contracts.* FROM contracts, tokens
    WHERE tokens.owner_user_id = $1 AND tokens.contract = contracts.id
    AND tokens.deleted = false AND contracts.deleted = false;

-- name: GetContractsByUserIDBatch :batchmany
SELECT DISTINCT ON (contracts.id) contracts.* FROM contracts, tokens
    WHERE tokens.owner_user_id = $1 AND tokens.contract = contracts.id
    AND tokens.deleted = false AND contracts.deleted = false;

-- name: GetContractsDisplayedByUserIDBatch :batchmany
with last_refreshed as (
  select last_updated from owned_contracts limit 1
),
displayed as (
  select contract_id
  from owned_contracts
  where owned_contracts.user_id = $1 and displayed = true
  union
  select contracts.id
  from last_refreshed, galleries, contracts, tokens
  join collections on tokens.id = any(collections.nfts) and collections.deleted = false
  where tokens.owner_user_id = $1
    and tokens.contract = contracts.id
    and collections.owner_user_id = tokens.owner_user_id
    and galleries.owner_user_id = tokens.owner_user_id
    and tokens.deleted = false
    and galleries.deleted = false
    and contracts.deleted = false
    and galleries.last_updated > last_refreshed.last_updated
    and collections.last_updated > last_refreshed.last_updated
)
select contracts.* from contracts, displayed
where contracts.id = displayed.contract_id and contracts.deleted = false;

-- name: GetFollowersByUserIdBatch :batchmany
SELECT u.* FROM follows f
    INNER JOIN users u ON f.follower = u.id
    WHERE f.followee = $1 AND f.deleted = false
    ORDER BY f.last_updated DESC;

-- name: GetFollowingByUserIdBatch :batchmany
SELECT u.* FROM follows f
    INNER JOIN users u ON f.followee = u.id
    WHERE f.follower = $1 AND f.deleted = false
    ORDER BY f.last_updated DESC;

-- name: GetTokensByWalletIds :many
SELECT * FROM tokens WHERE owned_by_wallets && $1 AND deleted = false
    ORDER BY tokens.created_at DESC, tokens.name DESC, tokens.id DESC;

-- name: GetTokensByWalletIdsBatch :batchmany
SELECT * FROM tokens WHERE owned_by_wallets && $1 AND deleted = false
    ORDER BY tokens.created_at DESC, tokens.name DESC, tokens.id DESC;

-- name: GetTokensByContractId :many
SELECT * FROM tokens WHERE contract = $1 AND deleted = false
    ORDER BY tokens.created_at DESC, tokens.name DESC, tokens.id DESC;

-- name: GetTokensByContractIdBatch :batchmany
SELECT * FROM tokens WHERE contract = $1 AND deleted = false
    ORDER BY tokens.created_at DESC, tokens.name DESC, tokens.id DESC;

-- name: GetTokensByContractIdPaginate :many
SELECT t.* FROM tokens t
    JOIN users u ON u.id = t.owner_user_id
    WHERE t.contract = $1 AND t.deleted = false
    AND (NOT @gallery_users_only::bool OR u.universal = false)
    AND (u.universal,t.created_at,t.id) < (@cur_before_universal, @cur_before_time::timestamptz, @cur_before_id)
    AND (u.universal,t.created_at,t.id) > (@cur_after_universal, @cur_after_time::timestamptz, @cur_after_id)
    ORDER BY CASE WHEN @paging_forward::bool THEN (u.universal,t.created_at,t.id) END ASC,
             CASE WHEN NOT @paging_forward::bool THEN (u.universal,t.created_at,t.id) END DESC
    LIMIT $2;

-- name: GetTokensByContractIdBatchPaginate :batchmany
SELECT t.* FROM tokens t
    JOIN users u ON u.id = t.owner_user_id
    WHERE t.contract = sqlc.arg('contract') AND t.deleted = false
    AND (NOT @gallery_users_only::bool OR u.universal = false)
    AND (u.universal,t.created_at,t.id) < (@cur_before_universal, @cur_before_time::timestamptz, @cur_before_id)
    AND (u.universal,t.created_at,t.id) > (@cur_after_universal, @cur_after_time::timestamptz, @cur_after_id)
    ORDER BY CASE WHEN @paging_forward::bool THEN (u.universal,t.created_at,t.id) END ASC,
             CASE WHEN NOT @paging_forward::bool THEN (u.universal,t.created_at,t.id) END DESC
    LIMIT sqlc.arg('limit');

-- name: CountTokensByContractId :one
SELECT count(*) FROM tokens JOIN users ON users.id = tokens.owner_user_id WHERE contract = $1 AND (NOT @gallery_users_only::bool OR users.universal = false) AND tokens.deleted = false;

-- name: GetOwnersByContractIdBatchPaginate :batchmany
-- Note: sqlc has trouble recognizing that the output of the "select distinct" subquery below will
--       return complete rows from the users table. As a workaround, aliasing the subquery to
--       "users" seems to fix the issue (along with aliasing the users table inside the subquery
--       to "u" to avoid confusion -- otherwise, sqlc creates a custom row type that includes
--       all users.* fields twice).
select users.* from (
    select distinct on (u.id) u.* from users u, tokens t
        where t.contract = sqlc.arg('contract') and t.owner_user_id = u.id
        and (not @gallery_users_only::bool or u.universal = false)
        and t.deleted = false and u.deleted = false
    ) as users
    where (users.universal,users.created_at,users.id) < (@cur_before_universal, @cur_before_time::timestamptz, @cur_before_id)
    and (users.universal,users.created_at,users.id) > (@cur_after_universal, @cur_after_time::timestamptz, @cur_after_id)
    order by case when @paging_forward::bool then (users.universal,users.created_at,users.id) end asc,
         case when not @paging_forward::bool then (users.universal,users.created_at,users.id) end desc limit sqlc.narg('limit');


-- name: CountOwnersByContractId :one
SELECT count(DISTINCT users.id) FROM users, tokens
    WHERE tokens.contract = $1 AND tokens.owner_user_id = users.id
    AND (NOT @gallery_users_only::bool OR users.universal = false)
    AND tokens.deleted = false AND users.deleted = false;

-- name: GetTokenOwnerByID :one
SELECT u.* FROM tokens t
    JOIN users u ON u.id = t.owner_user_id
    WHERE t.id = $1 AND t.deleted = false AND u.deleted = false;

-- name: GetTokenOwnerByIDBatch :batchone
SELECT u.* FROM tokens t
    JOIN users u ON u.id = t.owner_user_id
    WHERE t.id = $1 AND t.deleted = false AND u.deleted = false;

-- name: GetPreviewURLsByContractIdAndUserId :many
SELECT (MEDIA->>'thumbnail_url')::varchar as thumbnail_url FROM tokens WHERE CONTRACT = $1 AND DELETED = false AND OWNER_USER_ID = $2 AND LENGTH(MEDIA->>'thumbnail_url'::varchar) > 0 ORDER BY ID LIMIT 3;

-- name: GetTokensByUserId :many
SELECT tokens.* FROM tokens, users
    WHERE tokens.owner_user_id = $1 AND users.id = $1
      AND tokens.owned_by_wallets && users.wallets
      AND tokens.deleted = false AND users.deleted = false
    ORDER BY tokens.created_at DESC, tokens.name DESC, tokens.id DESC;

-- name: GetTokensByUserIdBatch :batchmany
SELECT tokens.* FROM tokens, users
    WHERE tokens.owner_user_id = $1 AND users.id = $1
      AND tokens.owned_by_wallets && users.wallets
      AND tokens.deleted = false AND users.deleted = false
    ORDER BY tokens.created_at DESC, tokens.name DESC, tokens.id DESC;

-- name: GetTokensByUserIdAndContractID :many
SELECT tokens.* FROM tokens, users
    WHERE tokens.owner_user_id = $1 AND users.id = $1
      AND tokens.owned_by_wallets && users.wallets
      AND tokens.contract = $2
      AND tokens.deleted = false AND users.deleted = false
    ORDER BY tokens.created_at DESC, tokens.name DESC, tokens.id DESC;

-- name: GetTokensByUserIdAndContractIDBatch :batchmany
SELECT tokens.* FROM tokens, users
    WHERE tokens.owner_user_id = $1 AND users.id = $1
      AND tokens.owned_by_wallets && users.wallets
      AND tokens.contract = $2
      AND tokens.deleted = false AND users.deleted = false
    ORDER BY tokens.created_at DESC, tokens.name DESC, tokens.id DESC;

-- name: GetTokensByUserIdAndChainBatch :batchmany
SELECT tokens.* FROM tokens, users
WHERE tokens.owner_user_id = $1 AND users.id = $1
  AND tokens.owned_by_wallets && users.wallets
  AND tokens.deleted = false AND users.deleted = false
  AND tokens.chain = $2
ORDER BY tokens.created_at DESC, tokens.name DESC, tokens.id DESC;

-- name: CreateUserEvent :one
INSERT INTO events (id, actor_id, action, resource_type_id, user_id, subject_id, data, group_id, caption) VALUES ($1, $2, $3, $4, $5, $5, $6, $7, $8) RETURNING *;

-- name: CreateTokenEvent :one
INSERT INTO events (id, actor_id, action, resource_type_id, token_id, subject_id, data, group_id, caption, gallery_id, collection_id) VALUES ($1, $2, $3, $4, $5, $5, $6, $7, $8, $9, $10) RETURNING *;

-- name: CreateCollectionEvent :one
INSERT INTO events (id, actor_id, action, resource_type_id, collection_id, subject_id, data, caption, group_id, gallery_id) VALUES ($1, $2, $3, $4, $5, $5, $6, $7, $8, $9) RETURNING *;

-- name: CreateGalleryEvent :one
INSERT INTO events (id, actor_id, action, resource_type_id, gallery_id, subject_id, data, external_id, group_id, caption) VALUES ($1, $2, $3, $4, $5, $5, $6, $7, $8, $9) RETURNING *;

-- name: CreateAdmireEvent :one
INSERT INTO events (id, actor_id, action, resource_type_id, admire_id, feed_event_id, subject_id, data, group_id, caption) VALUES ($1, $2, $3, $4, $5, $6, $5, $7, $8, $9) RETURNING *;

-- name: CreateCommentEvent :one
INSERT INTO events (id, actor_id, action, resource_type_id, comment_id, feed_event_id, subject_id, data, group_id, caption) VALUES ($1, $2, $3, $4, $5, $6, $5, $7, $8, $9) RETURNING *;

-- name: GetEvent :one
SELECT * FROM events WHERE id = $1 AND deleted = false;

-- name: GetEventsInWindow :many
with recursive activity as (
    select * from events where events.id = $1 and deleted = false
    union
    select e.* from events e, activity a
    where e.actor_id = a.actor_id
        and e.action = any(@actions)
        and e.created_at < a.created_at
        and e.created_at >= a.created_at - make_interval(secs => $2)
        and e.deleted = false
        and e.caption is null
        and (not @include_subject::bool or e.subject_id = a.subject_id)
)
select * from events where id = any(select id from activity) order by (created_at, id) asc;

-- name: GetGalleryEventsInWindow :many
with recursive activity as (
    select * from events where events.id = $1 and deleted = false
    union
    select e.* from events e, activity a
    where e.actor_id = a.actor_id
        and e.action = any(@actions)
        and e.gallery_id = @gallery_id
        and e.created_at < a.created_at
        and e.created_at >= a.created_at - make_interval(secs => $2)
        and e.deleted = false
        and e.caption is null
        and (not @include_subject::bool or e.subject_id = a.subject_id)
)
select * from events where id = any(select id from activity) order by (created_at, id) asc;

-- name: GetEventsInGroup :many
select * from events where group_id = @group_id and deleted = false order by(created_at, id) asc;

-- name: GetActorForGroup :one
select actor_id from events where group_id = @group_id and deleted = false order by(created_at, id) asc limit 1;

-- name: HasLaterGroupedEvent :one
select exists(
  select 1 from events where deleted = false
  and group_id = @group_id
  and id > @event_id
);

-- name: IsActorActionActive :one
select exists(
  select 1 from events where deleted = false
  and actor_id = $1
  and action = any(@actions)
  and created_at > @window_start and created_at <= @window_end
);

-- name: IsActorSubjectActive :one
select exists(
  select 1 from events where deleted = false
  and actor_id = $1
  and subject_id = $2
  and created_at > @window_start and created_at <= @window_end
);

-- name: IsActorGalleryActive :one
select exists(
  select 1 from events where deleted = false
  and actor_id = $1
  and gallery_id = $2
  and created_at > @window_start and created_at <= @window_end
);


-- name: IsActorSubjectActionActive :one
select exists(
  select 1 from events where deleted = false
  and actor_id = $1
  and subject_id = $2
  and action = any(@actions)
  and created_at > @window_start and created_at <= @window_end
);

-- name: PaginateGlobalFeed :batchmany
SELECT * FROM feed_events WHERE deleted = false
    AND (event_time, id) < (sqlc.arg('cur_before_time'), sqlc.arg('cur_before_id'))
    AND (event_time, id) > (sqlc.arg('cur_after_time'), sqlc.arg('cur_after_id'))
    ORDER BY CASE WHEN sqlc.arg('paging_forward')::bool THEN (event_time, id) END ASC,
            CASE WHEN NOT sqlc.arg('paging_forward')::bool THEN (event_time, id) END DESC
    LIMIT sqlc.arg('limit');

-- name: PaginatePersonalFeedByUserID :batchmany
SELECT fe.* FROM feed_events fe, follows fl WHERE fe.deleted = false AND fl.deleted = false
    AND fe.owner_id = fl.followee AND fl.follower = sqlc.arg('follower')
    AND (fe.event_time, fe.id) < (sqlc.arg('cur_before_time'), sqlc.arg('cur_before_id'))
    AND (fe.event_time, fe.id) > (sqlc.arg('cur_after_time'), sqlc.arg('cur_after_id'))
    ORDER BY CASE WHEN sqlc.arg('paging_forward')::bool THEN (fe.event_time, fe.id) END ASC,
            CASE WHEN NOT sqlc.arg('paging_forward')::bool THEN (fe.event_time, fe.id) END DESC
    LIMIT sqlc.arg('limit');

-- name: PaginateUserFeedByUserID :batchmany
SELECT * FROM feed_events WHERE owner_id = sqlc.arg('owner_id') AND deleted = false
    AND (event_time, id) < (sqlc.arg('cur_before_time'), sqlc.arg('cur_before_id'))
    AND (event_time, id) > (sqlc.arg('cur_after_time'), sqlc.arg('cur_after_id'))
    ORDER BY CASE WHEN sqlc.arg('paging_forward')::bool THEN (event_time, id) END ASC,
            CASE WHEN NOT sqlc.arg('paging_forward')::bool THEN (event_time, id) END DESC
    LIMIT sqlc.arg('limit');

-- name: PaginateTrendingFeed :many
select f.* from feed_events f join unnest(@feed_event_ids::text[]) with ordinality t(id, pos) using(id) where f.deleted = false
  and t.pos > @cur_before_pos::int
  and t.pos < @cur_after_pos::int
  order by case when @paging_forward::bool then t.pos end desc,
          case when not @paging_forward::bool then t.pos end asc
  limit sqlc.arg('limit');

-- name: GetEventByIdBatch :batchone
SELECT * FROM feed_events WHERE id = $1 AND deleted = false;

-- name: CreateFeedEvent :one
INSERT INTO feed_events (id, owner_id, action, data, event_time, event_ids, group_id, caption) VALUES ($1, $2, $3, $4, $5, $6, $7, $8) RETURNING *;

-- name: IsFeedEventExistsForGroup :one
SELECT exists(
  SELECT 1 FROM feed_events WHERE deleted = false
  AND group_id = $1
);

-- name: UpdateFeedEventCaptionByGroup :one
UPDATE feed_events SET caption = (select caption from events where events.group_id = $1) WHERE group_id = $1 AND deleted = false returning *;

-- name: GetLastFeedEventForUser :one
select * from feed_events where deleted = false
    and owner_id = $1
    and action = any(@actions)
    and event_time < $2
    order by event_time desc
    limit 1;

-- name: GetLastFeedEventForToken :one
select * from feed_events where deleted = false
    and owner_id = $1
    and action = any(@actions)
    and data ->> 'token_id' = @token_id::varchar
    and event_time < $2
    order by event_time desc
    limit 1;

-- name: GetLastFeedEventForCollection :one
select * from feed_events where deleted = false
    and owner_id = $1
    and action = any(@actions)
    and data ->> 'collection_id' = @collection_id
    and event_time < $2
    order by event_time desc
    limit 1;

-- name: IsFeedUserActionBlocked :one
SELECT EXISTS(SELECT 1 FROM feed_blocklist WHERE user_id = $1 AND (action = $2 or action = '') AND deleted = false);

-- name: BlockUserFromFeed :exec
INSERT INTO feed_blocklist (id, user_id, action) VALUES ($1, $2, $3);

-- name: UnblockUserFromFeed :exec
UPDATE feed_blocklist SET deleted = true WHERE user_id = $1;

-- name: GetAdmireByAdmireID :one
SELECT * FROM admires WHERE id = $1 AND deleted = false;

-- name: GetAdmiresByAdmireIDs :many
SELECT * from admires WHERE id = ANY(@admire_ids) AND deleted = false;

-- name: GetAdmireByAdmireIDBatch :batchone
SELECT * FROM admires WHERE id = $1 AND deleted = false;

-- name: GetAdmiresByActorID :many
SELECT * FROM admires WHERE actor_id = $1 AND deleted = false ORDER BY created_at DESC;

-- name: GetAdmiresByActorIDBatch :batchmany
SELECT * FROM admires WHERE actor_id = $1 AND deleted = false ORDER BY created_at DESC;

-- name: PaginateAdmiresByFeedEventIDBatch :batchmany
SELECT * FROM admires WHERE feed_event_id = sqlc.arg('feed_event_id') AND deleted = false
    AND (created_at, id) < (sqlc.arg('cur_before_time'), sqlc.arg('cur_before_id')) AND (created_at, id) > (sqlc.arg('cur_after_time'), sqlc.arg('cur_after_id'))
    ORDER BY CASE WHEN sqlc.arg('paging_forward')::bool THEN (created_at, id) END ASC,
             CASE WHEN NOT sqlc.arg('paging_forward')::bool THEN (created_at, id) END DESC
    LIMIT sqlc.arg('limit');

-- name: CountAdmiresByFeedEventIDBatch :batchone
SELECT count(*) FROM admires WHERE feed_event_id = $1 AND deleted = false;

-- name: GetCommentByCommentID :one
SELECT * FROM comments WHERE id = $1 AND deleted = false;

-- name: GetCommentsByCommentIDs :many
SELECT * from comments WHERE id = ANY(@comment_ids) AND deleted = false;

-- name: GetCommentByCommentIDBatch :batchone
SELECT * FROM comments WHERE id = $1 AND deleted = false;

-- name: PaginateCommentsByFeedEventIDBatch :batchmany
SELECT * FROM comments WHERE feed_event_id = sqlc.arg('feed_event_id') AND deleted = false
    AND (created_at, id) < (sqlc.arg('cur_before_time'), sqlc.arg('cur_before_id'))
    AND (created_at, id) > (sqlc.arg('cur_after_time'), sqlc.arg('cur_after_id'))
    ORDER BY CASE WHEN sqlc.arg('paging_forward')::bool THEN (created_at, id) END ASC,
             CASE WHEN NOT sqlc.arg('paging_forward')::bool THEN (created_at, id) END DESC
    LIMIT sqlc.arg('limit');

-- name: CountCommentsByFeedEventIDBatch :batchone
SELECT count(*) FROM comments WHERE feed_event_id = $1 AND deleted = false;

-- name: GetCommentsByActorID :many
SELECT * FROM comments WHERE actor_id = $1 AND deleted = false ORDER BY created_at DESC;

-- name: GetCommentsByActorIDBatch :batchmany
SELECT * FROM comments WHERE actor_id = $1 AND deleted = false ORDER BY created_at DESC;

-- name: GetUserNotifications :many
SELECT * FROM notifications WHERE owner_id = $1 AND deleted = false
    AND (created_at, id) < (@cur_before_time, @cur_before_id)
    AND (created_at, id) > (@cur_after_time, @cur_after_id)
    ORDER BY CASE WHEN @paging_forward::bool THEN (created_at, id) END ASC,
             CASE WHEN NOT @paging_forward::bool THEN (created_at, id) END DESC
    LIMIT $2;

-- name: GetUserUnseenNotifications :many
SELECT * FROM notifications WHERE owner_id = $1 AND deleted = false AND seen = false
    AND (created_at, id) < (@cur_before_time, @cur_before_id)
    AND (created_at, id) > (@cur_after_time, @cur_after_id)
    ORDER BY CASE WHEN @paging_forward::bool THEN (created_at, id) END ASC,
             CASE WHEN NOT @paging_forward::bool THEN (created_at, id) END DESC
    LIMIT $2;

-- name: GetRecentUnseenNotifications :many
SELECT * FROM notifications WHERE owner_id = @owner_id AND deleted = false AND seen = false and created_at > @created_after order by created_at desc limit @lim;

-- name: GetUserNotificationsBatch :batchmany
SELECT * FROM notifications WHERE owner_id = sqlc.arg('owner_id') AND deleted = false
    AND (created_at, id) < (sqlc.arg('cur_before_time'), sqlc.arg('cur_before_id'))
    AND (created_at, id) > (sqlc.arg('cur_after_time'), sqlc.arg('cur_after_id'))
    ORDER BY CASE WHEN sqlc.arg('paging_forward')::bool THEN (created_at, id) END ASC,
             CASE WHEN NOT sqlc.arg('paging_forward')::bool THEN (created_at, id) END DESC
    LIMIT sqlc.arg('limit');

-- name: CountUserNotifications :one
SELECT count(*) FROM notifications WHERE owner_id = $1 AND deleted = false;

-- name: CountUserUnseenNotifications :one
SELECT count(*) FROM notifications WHERE owner_id = $1 AND deleted = false AND seen = false;

-- name: GetNotificationByID :one
SELECT * FROM notifications WHERE id = $1 AND deleted = false;

-- name: GetNotificationByIDBatch :batchone
SELECT * FROM notifications WHERE id = $1 AND deleted = false;

-- name: GetMostRecentNotificationByOwnerIDForAction :one
select * from notifications
    where owner_id = $1
    and action = $2
    and deleted = false
    and (not @only_for_feed_event::bool or feed_event_id = $3)
    order by created_at desc
    limit 1;

-- name: GetNotificationsByOwnerIDForActionAfter :many
SELECT * FROM notifications
    WHERE owner_id = $1 AND action = $2 AND deleted = false AND created_at > @created_after
    ORDER BY created_at DESC;

-- name: CreateAdmireNotification :one
INSERT INTO notifications (id, owner_id, action, data, event_ids, feed_event_id) VALUES ($1, $2, $3, $4, $5, $6) RETURNING *;

-- name: CreateCommentNotification :one
INSERT INTO notifications (id, owner_id, action, data, event_ids, feed_event_id, comment_id) VALUES ($1, $2, $3, $4, $5, $6, $7) RETURNING *;

-- name: CreateFollowNotification :one
INSERT INTO notifications (id, owner_id, action, data, event_ids) VALUES ($1, $2, $3, $4, $5) RETURNING *;

-- name: CreateViewGalleryNotification :one
INSERT INTO notifications (id, owner_id, action, data, event_ids, gallery_id) VALUES ($1, $2, $3, $4, $5, $6) RETURNING *;

-- name: UpdateNotification :exec
UPDATE notifications SET data = $2, event_ids = event_ids || $3, amount = $4, last_updated = now(), seen = false WHERE id = $1 AND deleted = false AND NOT amount = $4;

-- name: UpdateNotificationSettingsByID :exec
UPDATE users SET notification_settings = $2 WHERE id = $1;

-- name: ClearNotificationsForUser :many
UPDATE notifications SET seen = true WHERE owner_id = $1 AND seen = false RETURNING *;

-- name: PaginateInteractionsByFeedEventIDBatch :batchmany
SELECT interactions.created_At, interactions.id, interactions.tag FROM (
    SELECT t.created_at, t.id, sqlc.arg('admire_tag')::int as tag FROM admires t WHERE sqlc.arg('admire_tag') != 0 AND t.feed_event_id = sqlc.arg('feed_event_id') AND t.deleted = false
        AND (sqlc.arg('admire_tag'), t.created_at, t.id) < (sqlc.arg('cur_before_tag')::int, sqlc.arg('cur_before_time'), sqlc.arg('cur_before_id')) AND (sqlc.arg('admire_tag'), t.created_at, t.id) > (sqlc.arg('cur_after_tag')::int, sqlc.arg('cur_after_time'), sqlc.arg('cur_after_id'))
                                                                    UNION
    SELECT t.created_at, t.id, sqlc.arg('comment_tag')::int as tag FROM comments t WHERE sqlc.arg('comment_tag') != 0 AND t.feed_event_id = sqlc.arg('feed_event_id') AND t.deleted = false
        AND (sqlc.arg('comment_tag'), t.created_at, t.id) < (sqlc.arg('cur_before_tag')::int, sqlc.arg('cur_before_time'), sqlc.arg('cur_before_id')) AND (sqlc.arg('comment_tag'), t.created_at, t.id) > (sqlc.arg('cur_after_tag')::int, sqlc.arg('cur_after_time'), sqlc.arg('cur_after_id'))
) as interactions

ORDER BY CASE WHEN sqlc.arg('paging_forward')::bool THEN (tag, created_at, id) END ASC,
         CASE WHEN NOT sqlc.arg('paging_forward')::bool THEN (tag, created_at, id) END DESC
LIMIT sqlc.arg('limit');

-- name: CountInteractionsByFeedEventIDBatch :batchmany
SELECT count(*), sqlc.arg('admire_tag')::int as tag FROM admires t WHERE sqlc.arg('admire_tag') != 0 AND t.feed_event_id = sqlc.arg('feed_event_id') AND t.deleted = false
                                                        UNION
SELECT count(*), sqlc.arg('comment_tag')::int as tag FROM comments t WHERE sqlc.arg('comment_tag') != 0 AND t.feed_event_id = sqlc.arg('feed_event_id') AND t.deleted = false;

-- name: GetAdmireByActorIDAndFeedEventID :batchone
SELECT * FROM admires WHERE actor_id = $1 AND feed_event_id = $2 AND deleted = false;


-- for some reason this query will not allow me to use @tags for $1
-- name: GetUsersWithEmailNotificationsOnForEmailType :many
select * from pii.user_view
    where (email_unsubscriptions->>'all' = 'false' or email_unsubscriptions->>'all' is null)
    and (email_unsubscriptions->>sqlc.arg(email_unsubscription)::varchar = 'false' or email_unsubscriptions->>sqlc.arg(email_unsubscription)::varchar is null)
    and deleted = false and pii_email_address is not null and email_verified = $1
    and (created_at, id) < (@cur_before_time, @cur_before_id)
    and (created_at, id) > (@cur_after_time, @cur_after_id)
    order by case when @paging_forward::bool then (created_at, id) end asc,
             case when not @paging_forward::bool then (created_at, id) end desc
    limit $2;

-- name: GetUsersWithEmailNotificationsOn :many
-- TODO: Does not appear to be used
select * from pii.user_view
    where (email_unsubscriptions->>'all' = 'false' or email_unsubscriptions->>'all' is null)
    and deleted = false and pii_email_address is not null and email_verified = $1
    and (created_at, id) < (@cur_before_time, @cur_before_id)
    and (created_at, id) > (@cur_after_time, @cur_after_id)
    order by case when @paging_forward::bool then (created_at, id) end asc,
             case when not @paging_forward::bool then (created_at, id) end desc
    limit $2;

-- name: GetUsersWithRolePaginate :many
select u.* from users u, user_roles ur where u.deleted = false and ur.deleted = false
    and u.id = ur.user_id and ur.role = @role
    and (u.username_idempotent, u.id) < (@cur_before_key::varchar, @cur_before_id)
    and (u.username_idempotent, u.id) > (@cur_after_key::varchar, @cur_after_id)
    order by case when @paging_forward::bool then (u.username_idempotent, u.id) end asc,
             case when not @paging_forward::bool then (u.username_idempotent, u.id) end desc
    limit $1;

-- name: GetUsersByPositionPaginate :many
select u.* from users u join unnest(@user_ids::text[]) with ordinality t(id, pos) using(id) where u.deleted = false
  and t.pos > @cur_before_pos::int
  and t.pos < @cur_after_pos::int
  order by case when @paging_forward::bool then t.pos end desc,
          case when not @paging_forward::bool then t.pos end asc
  limit sqlc.arg('limit');

-- name: UpdateUserVerificationStatus :exec
UPDATE users SET email_verified = $2 WHERE id = $1;

-- name: UpdateUserEmail :exec
with upsert_pii as (
    insert into pii.for_users (user_id, pii_email_address) values (@user_id, @email_address)
        on conflict (user_id) do update set pii_email_address = excluded.pii_email_address
),

upsert_metadata as (
    insert into dev_metadata_users (user_id, has_email_address) values (@user_id, (@email_address is not null))
        on conflict (user_id) do update set has_email_address = excluded.has_email_address
)

update users set email_verified = 0 where users.id = @user_id;

-- name: UpdateUserEmailUnsubscriptions :exec
UPDATE users SET email_unsubscriptions = $2 WHERE id = $1;

-- name: UpdateUserPrimaryWallet :exec
update users set primary_wallet_id = @wallet_id from wallets
    where users.id = @user_id and wallets.id = @wallet_id
    and wallets.id = any(users.wallets) and wallets.deleted = false;

-- name: GetUsersByChainAddresses :many
select users.*,wallets.address from users, wallets where wallets.address = ANY(@addresses::varchar[]) AND wallets.chain = @chain::int AND ARRAY[wallets.id] <@ users.wallets AND users.deleted = false AND wallets.deleted = false;

-- name: GetFeedEventByID :one
SELECT * FROM feed_events WHERE id = $1 AND deleted = false;

-- name: AddUserRoles :exec
insert into user_roles (id, user_id, role, created_at, last_updated)
select unnest(@ids::varchar[]), $1, unnest(@roles::varchar[]), now(), now()
on conflict (user_id, role) do update set deleted = false, last_updated = now();

-- name: DeleteUserRoles :exec
update user_roles set deleted = true, last_updated = now() where user_id = $1 and role = any(@roles);

-- name: GetUserRolesByUserId :many
with membership_roles(role) as (
    select (case when exists(
        select 1
        from tokens
        where owner_user_id = @user_id
            and token_id = any(@membership_token_ids::varchar[])
            and contract = (select id from contracts where address = @membership_address and contracts.chain = @chain and contracts.deleted = false)
            and exists(select 1 from users where id = @user_id and email_verified = 1 and deleted = false)
            and deleted = false
    ) then @granted_membership_role else null end)::varchar
)
select role from user_roles where user_id = @user_id and deleted = false
union
select role from membership_roles where role is not null;

-- name: RedeemMerch :one
update merch set redeemed = true, token_id = @token_hex, last_updated = now() where id = (select m.id from merch m where m.object_type = @object_type and m.token_id is null and m.redeemed = false and m.deleted = false order by m.id limit 1) and token_id is null and redeemed = false returning discount_code;

-- name: GetMerchDiscountCodeByTokenID :one
select discount_code from merch where token_id = @token_hex and redeemed = true and deleted = false;

-- name: GetUserOwnsTokenByIdentifiers :one
select exists(select 1 from tokens where owner_user_id = @user_id and token_id = @token_hex and contract = @contract and chain = @chain and deleted = false) as owns_token;

-- name: UpdateGalleryHidden :one
update galleries set hidden = @hidden, last_updated = now() where id = @id and deleted = false returning *;

-- name: UpdateGalleryPositions :exec
with updates as (
    select unnest(@gallery_ids::text[]) as id, unnest(@positions::text[]) as position
)
update galleries g set position = updates.position, last_updated = now() from updates where g.id = updates.id and deleted = false and g.owner_user_id = @owner_user_id;

-- name: UserHasDuplicateGalleryPositions :one
select exists(select position,count(*) from galleries where owner_user_id = $1 and deleted = false group by position having count(*) > 1);

-- name: UpdateGalleryInfo :exec
update galleries set name = case when @name_set::bool then @name else name end, description = case when @description_set::bool then @description else description end, last_updated = now() where id = @id and deleted = false;

-- name: UpdateGalleryCollections :exec
update galleries set collections = @collections, last_updated = now() where galleries.id = @gallery_id and galleries.deleted = false and (select count(*) from collections c where c.id = any(@collections) and c.gallery_id = @gallery_id and c.deleted = false) = cardinality(@collections);

-- name: UpdateUserFeaturedGallery :exec
update users set featured_gallery = @gallery_id, last_updated = now() from galleries where users.id = @user_id and galleries.id = @gallery_id and galleries.owner_user_id = @user_id and galleries.deleted = false;

-- name: GetGalleryTokenMediasByGalleryID :many
select m.media from tokens t, collections c, galleries g, token_medias m where g.id = $1 and c.id = any(g.collections) and t.id = any(c.nfts) and t.deleted = false and g.deleted = false and c.deleted = false and (length(t.media->>'thumbnail_url'::varchar) > 0 or length(t.media->>'media_url'::varchar) > 0) and t.token_media_id = m.id and m.deleted = false and m.active order by array_position(g.collections, c.id),array_position(c.nfts, t.id) limit $2;

-- name: GetTokenByTokenIdentifiers :one
select * from tokens where tokens.token_id = @token_hex and contract = (select contracts.id from contracts where contracts.address = @contract_address) and tokens.chain = @chain and tokens.deleted = false;

-- name: GetTokensByIDs :many
select * from tokens join unnest(@token_ids::varchar[]) with ordinality t(id, pos) using (id) where deleted = false order by t.pos asc;

-- name: DeleteCollections :exec
update collections set deleted = true, last_updated = now() where id = any(@ids::varchar[]);

-- name: UpdateCollectionsInfo :exec
with updates as (
    select unnest(@ids::varchar[]) as id, unnest(@names::varchar[]) as name, unnest(@collectors_notes::varchar[]) as collectors_note, unnest(@layouts::jsonb[]) as layout, unnest(@token_settings::jsonb[]) as token_settings, unnest(@hidden::bool[]) as hidden
)
update collections c set collectors_note = updates.collectors_note, layout = updates.layout, token_settings = updates.token_settings, hidden = updates.hidden, name = updates.name, last_updated = now(), version = 1 from updates where c.id = updates.id and c.deleted = false;

-- name: GetCollectionTokensByCollectionID :one
select nfts from collections where id = $1 and deleted = false;

-- name: UpdateCollectionTokens :exec
update collections set nfts = @nfts, last_updated = now() where id = @id and deleted = false;

-- name: CreateCollection :one
insert into collections (id, version, name, collectors_note, owner_user_id, gallery_id, layout, nfts, hidden, token_settings, created_at, last_updated) values (@id, 1, @name, @collectors_note, @owner_user_id, @gallery_id, @layout, @nfts, @hidden, @token_settings, now(), now()) returning id;

-- name: GetGalleryIDByCollectionID :one
select gallery_id from collections where id = $1 and deleted = false;

-- name: GetAllTimeTrendingUserIDs :many
select users.id
from events, galleries, users
left join legacy_views on users.id = legacy_views.user_id and legacy_views.deleted = false
where action = 'ViewedGallery'
  and events.gallery_id = galleries.id
  and users.id = galleries.owner_user_id
  and galleries.deleted = false
  and users.deleted = false
group by users.id
order by row_number() over(order by count(events.id) + coalesce(max(legacy_views.view_count), 0) desc, max(users.created_at) desc) asc
limit $1;

-- name: GetWindowedTrendingUserIDs :many
with viewers as (
  select gallery_id, count(distinct coalesce(actor_id, external_id)) viewer_count
  from events
  where action = 'ViewedGallery' and events.created_at >= @window_end
  group by gallery_id
),
edit_events as (
  select actor_id
  from events
  where action in (
    'CollectionCreated',
    'CollectorsNoteAddedToCollection',
    'CollectorsNoteAddedToToken',
    'TokensAddedToCollection',
    'GalleryInfoUpdated'
  ) and created_at >= @window_end
  group by actor_id
)
select users.id
from viewers, galleries, users, edit_events
where viewers.gallery_id = galleries.id
	and galleries.owner_user_id = users.id
	and users.deleted = false
	and galleries.deleted = false
  and users.id = edit_events.actor_id
group by users.id
order by row_number() over(order by sum(viewers.viewer_count) desc, max(users.created_at) desc) asc
limit $1;

-- name: GetUserExperiencesByUserID :one
select user_experiences from users where id = $1;

-- name: UpdateUserExperience :exec
update users set user_experiences = user_experiences || @experience where id = @user_id;

-- name: GetTrendingUsersByIDs :many
select users.* from users join unnest(@user_ids::varchar[]) with ordinality t(id, pos) using (id) where deleted = false order by t.pos asc;

-- name: GetTrendingFeedEventIDs :many
select feed_events.id, feed_events.created_at, count(*)
from events as interactions, feed_events
where interactions.action IN ('CommentedOnFeedEvent', 'AdmiredFeedEvent') and interactions.created_at >= @window_end and interactions.feed_event_id is not null and interactions.feed_event_id = feed_events.id
group by feed_events.id, feed_events.created_at;

-- name: UpdateCollectionGallery :exec
update collections set gallery_id = @gallery_id, last_updated = now() where id = @id and deleted = false;

-- name: AddCollectionToGallery :exec
update galleries set collections = array_append(collections, @collection_id), last_updated = now() where id = @gallery_id and deleted = false;

-- name: RemoveCollectionFromGallery :exec
update galleries set collections = array_remove(collections, @collection_id), last_updated = now() where id = @gallery_id and deleted = false;

-- name: UserOwnsGallery :one
select exists(select 1 from galleries where id = $1 and owner_user_id = $2 and deleted = false);

-- name: UserOwnsCollection :one
select exists(select 1 from collections where id = $1 and owner_user_id = $2 and deleted = false);

-- name: GetSocialAuthByUserID :one
select * from pii.socials_auth where user_id = $1 and provider = $2 and deleted = false;

-- name: UpsertSocialOAuth :exec
insert into pii.socials_auth (id, user_id, provider, access_token, refresh_token) values (@id, @user_id, @provider, @access_token, @refresh_token) on conflict (user_id, provider) where deleted = false do update set access_token = @access_token, refresh_token = @refresh_token, last_updated = now();

-- name: AddSocialToUser :exec
insert into pii.for_users (user_id, pii_socials) values (@user_id, @socials) on conflict (user_id) where deleted = false do update set pii_socials = for_users.pii_socials || @socials;

-- name: RemoveSocialFromUser :exec
update pii.for_users set pii_socials = pii_socials - @social::varchar where user_id = @user_id;

-- name: GetSocialsByUserID :one
select pii_socials from pii.user_view where id = $1;

-- name: UpdateUserSocials :exec
update pii.for_users set pii_socials = @socials where user_id = @user_id;

-- name: UpdateEventCaptionByGroup :exec
update events set caption = @caption where group_id = @group_id and deleted = false;

-- this query will take in enoug info to create a sort of fake table of social accounts matching them up to users in gallery with twitter connected.
-- it will also go and search for whether the specified user follows any of the users returned
-- name: GetSocialConnectionsPaginate :many
select s.*, user_view.id as user_id, user_view.created_at as user_created_at, (f.id is not null)::bool as already_following
from (select unnest(@social_ids::varchar[]) as social_id, unnest(@social_usernames::varchar[]) as social_username, unnest(@social_displaynames::varchar[]) as social_displayname, unnest(@social_profile_images::varchar[]) as social_profile_image) as s
    inner join pii.user_view on user_view.pii_socials->sqlc.arg('social')::text->>'id'::varchar = s.social_id and user_view.deleted = false
    left outer join follows f on f.follower = @user_id and f.followee = user_view.id and f.deleted = false
where case when @only_unfollowing::bool then f.id is null else true end
    and (f.id is not null,user_view.created_at,user_view.id) < (@cur_before_following::bool, @cur_before_time::timestamptz, @cur_before_id)
    and (f.id is not null,user_view.created_at,user_view.id) > (@cur_after_following::bool, @cur_after_time::timestamptz, @cur_after_id)
order by case when @paging_forward::bool then (f.id is not null,user_view.created_at,user_view.id) end asc,
    case when not @paging_forward::bool then (f.id is not null,user_view.created_at,user_view.id) end desc
limit $1;

-- name: GetSocialConnections :many
select s.*, user_view.id as user_id, user_view.created_at as user_created_at, (f.id is not null)::bool as already_following
from (select unnest(@social_ids::varchar[]) as social_id, unnest(@social_usernames::varchar[]) as social_username, unnest(@social_displaynames::varchar[]) as social_displayname, unnest(@social_profile_images::varchar[]) as social_profile_image) as s
    inner join pii.user_view on user_view.pii_socials->sqlc.arg('social')::text->>'id'::varchar = s.social_id and user_view.deleted = false
    left outer join follows f on f.follower = @user_id and f.followee = user_view.id and f.deleted = false
where case when @only_unfollowing::bool then f.id is null else true end
order by (f.id is not null,user_view.created_at,user_view.id);

-- name: CountSocialConnections :one
select count(*)
from (select unnest(@social_ids::varchar[]) as social_id) as s
    inner join pii.user_view on user_view.pii_socials->sqlc.arg('social')::text->>'id'::varchar = s.social_id and user_view.deleted = false
    left outer join follows f on f.follower = @user_id and f.followee = user_view.id and f.deleted = false
where case when @only_unfollowing::bool then f.id is null else true end;

-- name: AddManyFollows :exec
insert into follows (id, follower, followee, deleted) select unnest(@ids::varchar[]), @follower, unnest(@followees::varchar[]), false on conflict (follower, followee) where deleted = false do update set deleted = false, last_updated = now() returning last_updated > created_at;

-- name: GetSharedFollowersBatchPaginate :batchmany
select users.*, a.created_at followed_on
from users, follows a, follows b
where a.follower = @follower
	and a.followee = b.follower
	and b.followee = @followee
	and users.id = b.follower
	and a.deleted = false
	and b.deleted = false
	and users.deleted = false
  and (a.created_at, users.id) > (sqlc.arg('cur_before_time'), sqlc.arg('cur_before_id'))
  and (a.created_at, users.id) < (sqlc.arg('cur_after_time'), sqlc.arg('cur_after_id'))
order by case when sqlc.arg('paging_forward')::bool then (a.created_at, users.id) end desc,
        case when not sqlc.arg('paging_forward')::bool then (a.created_at, users.id) end asc
limit sqlc.arg('limit');

-- name: CountSharedFollows :one
select count(*)
from users, follows a, follows b
where a.follower = @follower
	and a.followee = b.follower
	and b.followee = @followee
	and users.id = b.follower
	and a.deleted = false
	and b.deleted = false
	and users.deleted = false;

-- name: GetSharedContractsBatchPaginate :batchmany
select contracts.*, a.displayed as displayed_by_user_a, b.displayed as displayed_by_user_b, a.owned_count
from owned_contracts a, owned_contracts b, contracts
left join marketplace_contracts on contracts.id = marketplace_contracts.contract_id
where a.user_id = @user_a_id
  and b.user_id = @user_b_id
  and a.contract_id = b.contract_id
  and a.contract_id = contracts.id
  and marketplace_contracts.contract_id is null
  and contracts.name is not null
  and contracts.name != ''
  and contracts.name != 'Unidentified contract'
  and (
    a.displayed,
    b.displayed,
    a.owned_count,
    contracts.id
  ) > (
    sqlc.arg('cur_before_displayed_by_user_a'),
    sqlc.arg('cur_before_displayed_by_user_b'),
    sqlc.arg('cur_before_owned_count')::int,
    sqlc.arg('cur_before_contract_id')
  )
  and (
    a.displayed,
    b.displayed,
    a.owned_count,
    contracts.id
  ) < (
    sqlc.arg('cur_after_displayed_by_user_a'),
    sqlc.arg('cur_after_displayed_by_user_b'),
    sqlc.arg('cur_after_owned_count')::int,
    sqlc.arg('cur_after_contract_id')
  )
order by case when sqlc.arg('paging_forward')::bool then (a.displayed, b.displayed, a.owned_count, contracts.id) end desc,
        case when not sqlc.arg('paging_forward')::bool then (a.displayed, b.displayed, a.owned_count, contracts.id) end asc
limit sqlc.arg('limit');

-- name: CountSharedContracts :one
select count(*)
from owned_contracts a, owned_contracts b, contracts
left join marketplace_contracts on contracts.id = marketplace_contracts.contract_id
where a.user_id = @user_a_id
  and b.user_id = @user_b_id
  and a.contract_id = b.contract_id
  and a.contract_id = contracts.id
  and marketplace_contracts.contract_id is null
  and contracts.name is not null
  and contracts.name != ''
  and contracts.name != 'Unidentified contract';

-- name: AddPiiAccountCreationInfo :exec
insert into pii.account_creation_info (user_id, ip_address, created_at) values (@user_id, @ip_address, now())
  on conflict do nothing;

-- name: GetUserByWalletID :one
select * from users where array[@wallet::varchar]::varchar[] <@ wallets and deleted = false;

-- name: DeleteUserByID :exec
update users set deleted = true where id = $1;

-- name: InsertWallet :exec
insert into wallets (id, address, chain, wallet_type) values ($1, $2, $3, $4);

-- name: DeleteWalletByID :exec
update wallets set deleted = true, last_updated = now() where id = $1;

-- name: InsertUser :exec
insert into users (id, username, username_idempotent, bio, wallets, universal, email_unsubscriptions, primary_wallet_id) values ($1, $2, $3, $4, $5, $6, $7, $8) returning id;

-- name: AddWalletToUserByID :exec
update users set wallets = array_append(wallets, @wallet_id::varchar) where id = @user_id;

-- name: IsExistsActiveTokenMediaByTokenIdentifers :one
select exists(select 1 from token_medias where token_medias.contract_id = $1 and token_medias.token_id = $2 and token_medias.chain = $3 and active = true and deleted = false);

-- name: InsertTokenPipelineResults :exec
with insert_job(id) as (
    insert into token_processing_jobs (id, token_properties, pipeline_metadata, processing_cause, processor_version)
    values (@processing_job_id, @token_properties, @pipeline_metadata, @processing_cause, @processor_version)
    returning id
),
-- Optionally create an inactive record of the existing active record if the new media is also active
insert_media_move_active_record(last_updated) as (
    insert into token_medias (id, contract_id, token_id, chain, metadata, media, name, description, processing_job_id, active, created_at, last_updated)
    (
        select @copy_media_id, contract_id, token_id, chain, metadata, media, name, description, processing_job_id, false, created_at, now()
        from token_medias
        where contract_id = @contract_id
            and token_id = @token_id
            and chain = @chain
            and active
            and not deleted
            and @active = true
        limit 1
    )
    returning last_updated
),
-- Update the existing active record with the new media data
insert_media_add_record(insert_id, active, is_new) as (
    insert into token_medias (id, contract_id, token_id, chain, metadata, media, name, description, processing_job_id, active, created_at, last_updated)
    values (@new_media_id, @contract_id, @token_id, @chain, @metadata, @media, @name, @description, (select id from insert_job), @active,
        -- Using timestamps generated from insert_media_move_active_record ensures that the new record is only inserted after the current media is moved
        (select coalesce((select last_updated from insert_media_move_active_record), now())),
        (select coalesce((select last_updated from insert_media_move_active_record), now()))
    )
    on conflict (contract_id, token_id, chain) where active and not deleted do update
        set metadata = excluded.metadata,
            media = excluded.media,
            name = excluded.name,
            description = excluded.description,
            processing_job_id = excluded.processing_job_id,
            last_updated = now()
    returning id as insert_id, active, id = @new_media_id is_new
),
-- This will return the existing active record if it exists. If the incoming record is active,
-- this will still return the active record before the update, and not the new record.
existing_active(id) as (
    select id
    from token_medias
    where chain = @chain and contract_id = @contract_id and token_id = @token_id and active and not deleted
    limit 1
)
update tokens
set token_media_id = (
    case
        -- The pipeline didn't produce active media, but one already exists so use that one
        when not insert_medias.active and (select id from existing_active) is not null
        then (select id from existing_active)

        -- The pipeline produced active media, or didn't produce active media but no active media existed before
        else insert_medias.insert_id
    end
)
from insert_media_add_record insert_medias
where
    tokens.chain = @chain
    and tokens.contract = @contract_id
    and tokens.token_id = @token_id
    and not tokens.deleted
    and (
        -- The case statement below handles which token instances get updated:
        case
            -- If the active media already existed, update tokens that have no media (new tokens that haven't been processed before) or tokens that don't use this media yet
            when insert_medias.active and not insert_medias.is_new
            then (tokens.token_media_id is null or tokens.token_media_id != insert_medias.insert_id)

            -- Brand new active media, update all tokens in the filter to use this media
            when insert_medias.active and insert_medias.is_new
            then 1 = 1

            -- The pipeline run produced inactive media, only update the token instance (since it may have not been processed before)
            -- Since there is no db constraint on inactive media, all inactive media is new
            when not insert_medias.active
            then tokens.id = @token_dbid

            else 1 = 1
        end
    );

-- name: InsertSpamContracts :exec
with insert_spam_contracts as (
    insert into alchemy_spam_contracts (id, chain, address, created_at, is_spam) (
        select unnest(@id::varchar[])
        , unnest(@chain::int[])
        , unnest(@address::varchar[])
        , unnest(@created_at::timestamptz[])
        , unnest(@is_spam::bool[])
    ) on conflict(chain, address) do update set created_at = excluded.created_at, is_spam = excluded.is_spam
    returning created_at
)
delete from alchemy_spam_contracts where created_at < (select created_at from insert_spam_contracts limit 1);

-- name: GetPushTokenByPushToken :one
select * from push_notification_tokens where push_token = @push_token and deleted = false;

-- name: CreatePushTokenForUser :one
insert into push_notification_tokens (id, user_id, push_token, created_at, deleted) values (@id, @user_id, @push_token, now(), false) returning *;

-- name: DeletePushTokensByIDs :exec
update push_notification_tokens set deleted = true where id = any(@ids) and deleted = false;

-- name: GetPushTokensByUserID :many
select * from push_notification_tokens where user_id = @user_id and deleted = false;

-- name: GetPushTokensByIDs :many
select t.* from unnest(@ids::text[]) ids join push_notification_tokens t on t.id = ids and t.deleted = false;

-- name: CreatePushTickets :exec
insert into push_notification_tickets (id, push_token_id, ticket_id, created_at, check_after, num_check_attempts, status, deleted) values
  (
   unnest(@ids::text[]),
   unnest(@push_token_ids::text[]),
   unnest(@ticket_ids::text[]),
   now(),
   now() + interval '15 minutes',
   0,
   'pending',
   false
  );

-- name: UpdatePushTickets :exec
with updates as (
    select unnest(@ids::text[]) as id, unnest(@check_after::timestamptz[]) as check_after, unnest(@num_check_attempts::int[]) as num_check_attempts, unnest(@status::text[]) as status, unnest(@deleted::bool[]) as deleted
)
update push_notification_tickets t set check_after = updates.check_after, num_check_attempts = updates.num_check_attempts, status = updates.status, deleted = updates.deleted from updates where t.id = updates.id and t.deleted = false;

-- name: GetCheckablePushTickets :many
select * from push_notification_tickets where check_after <= now() and deleted = false limit sqlc.arg('limit');

-- name: GetAllTokensWithContractsByIDs :many
SELECT
    tokens.*,
    contracts.*,
    (
        SELECT wallets.address
        FROM wallets
        WHERE wallets.id = ANY(tokens.owned_by_wallets) and wallets.deleted = false
        LIMIT 1
    ) AS wallet_address
FROM tokens
JOIN contracts ON contracts.id = tokens.contract
LEFT JOIN token_medias on token_medias.id = tokens.token_media_id
WHERE tokens.deleted = false
AND (tokens.token_media_id IS NULL or token_medias.active = false)
AND tokens.id >= @start_id AND tokens.id < @end_id
ORDER BY tokens.id;

-- name: GetMissingThumbnailTokensByIDRange :many
SELECT
    tokens.*,
    contracts.*,
    (
        SELECT wallets.address
        FROM wallets
        WHERE wallets.id = ANY(tokens.owned_by_wallets) and wallets.deleted = false
        LIMIT 1
    ) AS wallet_address
FROM tokens
JOIN contracts ON contracts.id = tokens.contract
left join token_medias on tokens.token_media_id = token_medias.id where tokens.deleted = false and token_medias.active = true and token_medias.media->>'media_type' = 'html' and (token_medias.media->>'thumbnail_url' is null or token_medias.media->>'thumbnail_url' = '')
AND tokens.id >= @start_id AND tokens.id < @end_id
ORDER BY tokens.id;

-- name: GetSVGTokensWithContractsByIDs :many
SELECT
    tokens.*,
    contracts.*,
    (
        SELECT wallets.address
        FROM wallets
        WHERE wallets.id = ANY(tokens.owned_by_wallets) and wallets.deleted = false
        LIMIT 1
    ) AS wallet_address
FROM tokens
JOIN contracts ON contracts.id = tokens.contract
LEFT JOIN token_medias on token_medias.id = tokens.token_media_id
WHERE tokens.deleted = false
AND token_medias.active = true
AND token_medias.media->>'media_type' = 'svg'
AND tokens.id >= @start_id AND tokens.id < @end_id
ORDER BY tokens.id;

-- name: GetReprocessJobRangeByID :one
select * from reprocess_jobs where id = $1;

-- name: GetMediaByTokenID :batchone
select m.*
<<<<<<< HEAD
from tokens t
join token_medias m on t.chain = m.chain and t.contract = m.contract_id and t.token_id = m.token_id
where t.id = $1 and m.active and not m.deleted;

-- name: GetTopCollectionsForCommunity :many
with contract_tokens as (
	select t.id, t.owner_user_id
	from tokens t
	join contracts c on t.contract = c.id
	where not t.deleted and not c.deleted and t.contract = c.id and c.chain =$1 and c.address = $2
),
ranking as (
	select col.id, rank() over (order by col.created_at desc, count(col.id) desc) score
	from collections col
	join contract_tokens on col.owner_user_id = contract_tokens.owner_user_id and contract_tokens.id = any(col.nfts)
	join users on col.owner_user_id = users.id
	where not col.deleted and not col.hidden and not users.deleted
	group by col.id
)
select collections.id from collections join ranking using(id) where score <= 100 order by score asc;

-- name: GetVisibleCollectionsByIDs :many
select collections.*
from collections, unnest(@collection_ids::varchar[]) with ordinality as x(id, ord)
where collections.id = x.id and not deleted and not hidden
order by x.ord asc
limit 10;
=======
from token_medias m
where m.id = (select token_media_id from tokens where tokens.id = $1) and m.active and not m.deleted;

-- name: UpsertSession :one
insert into sessions (id, user_id,
                      created_at, created_with_user_agent, created_with_platform, created_with_os,
                      last_refreshed, last_user_agent, last_platform, last_os, current_refresh_id, active_until, invalidated, last_updated, deleted)
    values (@id, @user_id, now(), @user_agent, @platform, @os, now(), @user_agent, @platform, @os, @current_refresh_id, @active_until, false, now(), false)
    on conflict (id) where deleted = false do update set
        last_refreshed = case when sessions.invalidated then sessions.last_refreshed else excluded.last_refreshed end,
        last_user_agent = case when sessions.invalidated then sessions.last_user_agent else excluded.last_user_agent end,
        last_platform = case when sessions.invalidated then sessions.last_platform else excluded.last_platform end,
        last_os = case when sessions.invalidated then sessions.last_os else excluded.last_os end,
        current_refresh_id = case when sessions.invalidated then sessions.current_refresh_id else excluded.current_refresh_id end,
        last_updated = case when sessions.invalidated then sessions.last_updated else excluded.last_updated end,
        active_until = case when sessions.invalidated then sessions.active_until else greatest(sessions.active_until, excluded.active_until) end
    returning *;

-- name: InvalidateSession :exec
update sessions set invalidated = true, active_until = least(active_until, now()), last_updated = now() where id = @id and deleted = false and invalidated = false;

-- name: UpdateTokenMetadataFieldsByTokenIdentifiers :exec
update tokens set name = @name, description = @description, last_updated = now() where token_id = @token_id and contract = (select id from contracts where address = @contract_address) and deleted = false;
>>>>>>> ac316423
<|MERGE_RESOLUTION|>--- conflicted
+++ resolved
@@ -1209,10 +1209,29 @@
 
 -- name: GetMediaByTokenID :batchone
 select m.*
-<<<<<<< HEAD
-from tokens t
-join token_medias m on t.chain = m.chain and t.contract = m.contract_id and t.token_id = m.token_id
-where t.id = $1 and m.active and not m.deleted;
+from token_medias m
+where m.id = (select token_media_id from tokens where tokens.id = $1) and m.active and not m.deleted;
+
+-- name: UpsertSession :one
+insert into sessions (id, user_id,
+                      created_at, created_with_user_agent, created_with_platform, created_with_os,
+                      last_refreshed, last_user_agent, last_platform, last_os, current_refresh_id, active_until, invalidated, last_updated, deleted)
+    values (@id, @user_id, now(), @user_agent, @platform, @os, now(), @user_agent, @platform, @os, @current_refresh_id, @active_until, false, now(), false)
+    on conflict (id) where deleted = false do update set
+        last_refreshed = case when sessions.invalidated then sessions.last_refreshed else excluded.last_refreshed end,
+        last_user_agent = case when sessions.invalidated then sessions.last_user_agent else excluded.last_user_agent end,
+        last_platform = case when sessions.invalidated then sessions.last_platform else excluded.last_platform end,
+        last_os = case when sessions.invalidated then sessions.last_os else excluded.last_os end,
+        current_refresh_id = case when sessions.invalidated then sessions.current_refresh_id else excluded.current_refresh_id end,
+        last_updated = case when sessions.invalidated then sessions.last_updated else excluded.last_updated end,
+        active_until = case when sessions.invalidated then sessions.active_until else greatest(sessions.active_until, excluded.active_until) end
+    returning *;
+
+-- name: InvalidateSession :exec
+update sessions set invalidated = true, active_until = least(active_until, now()), last_updated = now() where id = @id and deleted = false and invalidated = false;
+
+-- name: UpdateTokenMetadataFieldsByTokenIdentifiers :exec
+update tokens set name = @name, description = @description, last_updated = now() where token_id = @token_id and contract = (select id from contracts where address = @contract_address) and deleted = false;
 
 -- name: GetTopCollectionsForCommunity :many
 with contract_tokens as (
@@ -1236,29 +1255,4 @@
 from collections, unnest(@collection_ids::varchar[]) with ordinality as x(id, ord)
 where collections.id = x.id and not deleted and not hidden
 order by x.ord asc
-limit 10;
-=======
-from token_medias m
-where m.id = (select token_media_id from tokens where tokens.id = $1) and m.active and not m.deleted;
-
--- name: UpsertSession :one
-insert into sessions (id, user_id,
-                      created_at, created_with_user_agent, created_with_platform, created_with_os,
-                      last_refreshed, last_user_agent, last_platform, last_os, current_refresh_id, active_until, invalidated, last_updated, deleted)
-    values (@id, @user_id, now(), @user_agent, @platform, @os, now(), @user_agent, @platform, @os, @current_refresh_id, @active_until, false, now(), false)
-    on conflict (id) where deleted = false do update set
-        last_refreshed = case when sessions.invalidated then sessions.last_refreshed else excluded.last_refreshed end,
-        last_user_agent = case when sessions.invalidated then sessions.last_user_agent else excluded.last_user_agent end,
-        last_platform = case when sessions.invalidated then sessions.last_platform else excluded.last_platform end,
-        last_os = case when sessions.invalidated then sessions.last_os else excluded.last_os end,
-        current_refresh_id = case when sessions.invalidated then sessions.current_refresh_id else excluded.current_refresh_id end,
-        last_updated = case when sessions.invalidated then sessions.last_updated else excluded.last_updated end,
-        active_until = case when sessions.invalidated then sessions.active_until else greatest(sessions.active_until, excluded.active_until) end
-    returning *;
-
--- name: InvalidateSession :exec
-update sessions set invalidated = true, active_until = least(active_until, now()), last_updated = now() where id = @id and deleted = false and invalidated = false;
-
--- name: UpdateTokenMetadataFieldsByTokenIdentifiers :exec
-update tokens set name = @name, description = @description, last_updated = now() where token_id = @token_id and contract = (select id from contracts where address = @contract_address) and deleted = false;
->>>>>>> ac316423
+limit 10;