-- name: GetUserById :one
SELECT * FROM users WHERE id = $1 AND deleted = false;

-- name: GetUserByIdBatch :batchone
SELECT * FROM users WHERE id = $1 AND deleted = false;

-- name: GetUserByUsername :one
SELECT * FROM users WHERE username_idempotent = lower(sqlc.arg(username)) AND deleted = false;

-- name: GetUserByUsernameBatch :batchone
SELECT * FROM users WHERE username_idempotent = lower($1) AND deleted = false;

-- name: GetUsersWithTrait :many
SELECT * FROM users WHERE (traits->$1::string) IS NOT NULL AND deleted = false;

-- name: GetUsersWithTraitBatch :batchmany
SELECT * FROM users WHERE (traits->$1::string) IS NOT NULL AND deleted = false;

-- name: GetGalleryById :one
SELECT * FROM galleries WHERE id = $1 AND deleted = false;

-- name: GetGalleryByIdBatch :batchone
SELECT * FROM galleries WHERE id = $1 AND deleted = false;

-- name: GetGalleryByCollectionId :one
SELECT g.* FROM galleries g, collections c WHERE c.id = $1 AND c.deleted = false AND $1 = ANY(g.collections) AND g.deleted = false;

-- name: GetGalleryByCollectionIdBatch :batchone
SELECT g.* FROM galleries g, collections c WHERE c.id = $1 AND c.deleted = false AND $1 = ANY(g.collections) AND g.deleted = false;

-- name: GetGalleriesByUserId :many
SELECT * FROM galleries WHERE owner_user_id = $1 AND deleted = false;

-- name: GetGalleriesByUserIdBatch :batchmany
SELECT * FROM galleries WHERE owner_user_id = $1 AND deleted = false;

-- name: GetCollectionById :one
SELECT * FROM collections WHERE id = $1 AND deleted = false;

-- name: GetCollectionByIdBatch :batchone
SELECT * FROM collections WHERE id = $1 AND deleted = false;

-- name: GetCollectionsByGalleryId :many
SELECT c.* FROM galleries g, unnest(g.collections)
    WITH ORDINALITY AS x(coll_id, coll_ord)
    INNER JOIN collections c ON c.id = x.coll_id
    WHERE g.id = $1 AND g.deleted = false AND c.deleted = false ORDER BY x.coll_ord;

-- name: GetCollectionsByGalleryIdBatch :batchmany
SELECT c.* FROM galleries g, unnest(g.collections)
    WITH ORDINALITY AS x(coll_id, coll_ord)
    INNER JOIN collections c ON c.id = x.coll_id
    WHERE g.id = $1 AND g.deleted = false AND c.deleted = false ORDER BY x.coll_ord;

-- name: GetTokenById :one
SELECT * FROM tokens WHERE id = $1 AND deleted = false;

-- name: GetTokenByIdBatch :batchone
SELECT * FROM tokens WHERE id = $1 AND deleted = false;

-- name: GetTokensByCollectionId :many
SELECT t.* FROM users u, collections c, unnest(c.nfts)
    WITH ORDINALITY AS x(nft_id, nft_ord)
    INNER JOIN tokens t ON t.id = x.nft_id
    WHERE u.id = t.owner_user_id AND t.owned_by_wallets && u.wallets
    AND c.id = $1 AND u.deleted = false AND c.deleted = false AND t.deleted = false ORDER BY x.nft_ord;

-- name: GetTokensByCollectionIdBatch :batchmany
SELECT t.* FROM users u, collections c, unnest(c.nfts)
    WITH ORDINALITY AS x(nft_id, nft_ord)
    INNER JOIN tokens t ON t.id = x.nft_id
    WHERE u.id = t.owner_user_id AND t.owned_by_wallets && u.wallets
    AND c.id = $1 AND u.deleted = false AND c.deleted = false AND t.deleted = false ORDER BY x.nft_ord;

-- name: GetNewTokensByFeedEventIdBatch :batchmany
WITH new_tokens AS (
    SELECT added.id, row_number() OVER () added_order
    FROM (SELECT jsonb_array_elements_text(data -> 'collection_new_token_ids') id FROM feed_events f WHERE f.id = $1 AND f.deleted = false) added
)
SELECT t.* FROM new_tokens a JOIN tokens t ON a.id = t.id AND t.deleted = false ORDER BY a.added_order;

-- name: GetMembershipByMembershipId :one
SELECT * FROM membership WHERE id = $1 AND deleted = false;

-- name: GetMembershipByMembershipIdBatch :batchone
SELECT * FROM membership WHERE id = $1 AND deleted = false;

-- name: GetWalletByID :one
SELECT * FROM wallets WHERE id = $1 AND deleted = false;

-- name: GetWalletByIDBatch :batchone
SELECT * FROM wallets WHERE id = $1 AND deleted = false;

-- name: GetWalletByChainAddress :one
SELECT wallets.* FROM wallets WHERE address = $1 AND chain = $2 AND deleted = false;

-- name: GetWalletByChainAddressBatch :batchone
SELECT wallets.* FROM wallets WHERE address = $1 AND chain = $2 AND deleted = false;

-- name: GetWalletsByUserID :many
SELECT w.* FROM users u, unnest(u.wallets) WITH ORDINALITY AS a(wallet_id, wallet_ord)INNER JOIN wallets w on w.id = a.wallet_id WHERE u.id = $1 AND u.deleted = false AND w.deleted = false ORDER BY a.wallet_ord;

-- name: GetWalletsByUserIDBatch :batchmany
SELECT w.* FROM users u, unnest(u.wallets) WITH ORDINALITY AS a(wallet_id, wallet_ord)INNER JOIN wallets w on w.id = a.wallet_id WHERE u.id = $1 AND u.deleted = false AND w.deleted = false ORDER BY a.wallet_ord;

-- name: GetContractByID :one
select * FROM contracts WHERE id = $1 AND deleted = false;

-- name: GetContractsByIDs :many
SELECT * from contracts WHERE id = ANY(@contract_ids) AND deleted = false;

-- name: GetContractByChainAddress :one
select * FROM contracts WHERE address = $1 AND chain = $2 AND deleted = false;

-- name: GetContractByChainAddressBatch :batchone
select * FROM contracts WHERE address = $1 AND chain = $2 AND deleted = false;

-- name: GetContractsByUserID :many
SELECT DISTINCT ON (contracts.id) contracts.* FROM contracts, tokens
    WHERE tokens.owner_user_id = $1 AND tokens.contract = contracts.id
    AND tokens.deleted = false AND contracts.deleted = false;

-- name: GetContractsByUserIDBatch :batchmany
SELECT DISTINCT ON (contracts.id) contracts.* FROM contracts, tokens
    WHERE tokens.owner_user_id = $1 AND tokens.contract = contracts.id
    AND tokens.deleted = false AND contracts.deleted = false;

-- name: GetFollowersByUserIdBatch :batchmany
SELECT u.* FROM follows f
    INNER JOIN users u ON f.follower = u.id
    WHERE f.followee = $1 AND f.deleted = false
    ORDER BY f.last_updated DESC;

-- name: GetFollowingByUserIdBatch :batchmany
SELECT u.* FROM follows f
    INNER JOIN users u ON f.followee = u.id
    WHERE f.follower = $1 AND f.deleted = false
    ORDER BY f.last_updated DESC;

-- name: GetTokensByWalletIds :many
SELECT * FROM tokens WHERE owned_by_wallets && $1 AND deleted = false
    ORDER BY tokens.created_at DESC, tokens.name DESC, tokens.id DESC;

-- name: GetTokensByWalletIdsBatch :batchmany
SELECT * FROM tokens WHERE owned_by_wallets && $1 AND deleted = false
    ORDER BY tokens.created_at DESC, tokens.name DESC, tokens.id DESC;

-- name: GetTokensByUserId :many
SELECT tokens.* FROM tokens, users
    WHERE tokens.owner_user_id = $1 AND users.id = $1
      AND tokens.owned_by_wallets && users.wallets
      AND tokens.deleted = false AND users.deleted = false
    ORDER BY tokens.created_at DESC, tokens.name DESC, tokens.id DESC;

-- name: GetTokensByUserIdBatch :batchmany
SELECT tokens.* FROM tokens, users
    WHERE tokens.owner_user_id = $1 AND users.id = $1
      AND tokens.owned_by_wallets && users.wallets
      AND tokens.deleted = false AND users.deleted = false
    ORDER BY tokens.created_at DESC, tokens.name DESC, tokens.id DESC;

-- name: GetTokensByUserIdAndChainBatch :batchmany
SELECT tokens.* FROM tokens, users
WHERE tokens.owner_user_id = $1 AND users.id = $1
  AND tokens.owned_by_wallets && users.wallets
  AND tokens.deleted = false AND users.deleted = false
  AND tokens.chain = $2
ORDER BY tokens.created_at DESC, tokens.name DESC, tokens.id DESC;

-- name: CreateUserEvent :one
INSERT INTO events (id, actor_id, action, resource_type_id, user_id, subject_id, data) VALUES ($1, $2, $3, $4, $5, $5, $6) RETURNING *;

-- name: CreateTokenEvent :one
INSERT INTO events (id, actor_id, action, resource_type_id, token_id, subject_id, data) VALUES ($1, $2, $3, $4, $5, $5, $6) RETURNING *;

-- name: CreateCollectionEvent :one
INSERT INTO events (id, actor_id, action, resource_type_id, collection_id, subject_id, data) VALUES ($1, $2, $3, $4, $5, $5, $6) RETURNING *;

-- name: GetEvent :one
SELECT * FROM events WHERE id = $1 AND deleted = false;

-- name: GetEventsInWindow :many
WITH RECURSIVE activity AS (
    SELECT * FROM events WHERE events.id = $1 AND deleted = false
    UNION
    SELECT e.* FROM events e, activity a
    WHERE e.actor_id = a.actor_id
        AND e.action = a.action
        AND e.created_at < a.created_at
        AND e.created_at >= a.created_at - make_interval(secs => $2)
        AND e.deleted = false
)
SELECT * FROM events WHERE id = ANY(SELECT id FROM activity) ORDER BY created_at DESC;

-- name: IsWindowActive :one
SELECT EXISTS(
    SELECT 1 FROM events
    WHERE actor_id = $1 AND action = $2 AND deleted = false
    AND created_at > @window_start AND created_at <= @window_end
    LIMIT 1
);

-- name: IsWindowActiveWithSubject :one
SELECT EXISTS(
    SELECT 1 FROM events
    WHERE actor_id = $1 AND action = $2 AND subject_id = $3 AND deleted = false
    AND created_at > @window_start AND created_at <= @window_end
    LIMIT 1
);

-- name: GetGlobalFeedViewBatch :batchmany
WITH cursors AS (
    SELECT
    (SELECT CASE WHEN @cur_before::varchar = '' THEN now() ELSE (SELECT event_time FROM feed_events f WHERE f.id = @cur_before::varchar AND deleted = false) END) AS cur_before,
    (SELECT CASE WHEN @cur_after::varchar = '' THEN make_date(1970, 1, 1) ELSE (SELECT event_time FROM feed_events f WHERE f.id = @cur_after::varchar AND deleted = false) END) AS cur_after
), edges AS (
    SELECT id FROM feed_events
    WHERE event_time > (SELECT cur_after FROM cursors)
    AND event_time < (SELECT cur_before FROM cursors)
    AND deleted = false
), offsets AS (
    SELECT
        CASE WHEN NOT @from_first::bool AND count(id) - $1::int > 0
        THEN count(id) - $1::int
        ELSE 0 END pos
    FROM edges
)
SELECT * FROM feed_events
    WHERE id = ANY(SELECT id FROM edges)
    ORDER BY event_time ASC
    LIMIT $1 OFFSET (SELECT pos FROM offsets);

-- name: GlobalFeedHasMoreEvents :one
SELECT
    CASE WHEN @from_first::bool
    THEN EXISTS(
        SELECT 1
        FROM feed_events
        WHERE event_time > (SELECT event_time FROM feed_events f WHERE f.id = $1)
        AND deleted = false
        LIMIT 1
    )
    ELSE EXISTS(
        SELECT 1
        FROM feed_events
        WHERE event_time < (SELECT event_time FROM feed_events f WHERE f.id = $1)
        AND deleted = false
        LIMIT 1)
    END::bool;

-- name: GetUserFeedViewBatch :batchmany
WITH cursors AS (
    SELECT
    (SELECT CASE WHEN @cur_before::varchar = '' THEN now() ELSE (SELECT event_time FROM feed_events f WHERE f.id = @cur_before::varchar AND deleted = false) END) AS cur_before,
    (SELECT CASE WHEN @cur_after::varchar = '' THEN make_date(1970, 1, 1) ELSE (SELECT event_time FROM feed_events f WHERE f.id = @cur_after::varchar AND deleted = false) END) AS cur_after
), edges AS (
    SELECT fe.id FROM feed_events fe
    INNER JOIN follows fl ON fe.owner_id = fl.followee AND fl.follower = $1
    WHERE event_time > (SELECT cur_after FROM cursors)
    AND event_time < (SELECT cur_before FROM cursors)
    AND fe.deleted = false and fl.deleted = false
), offsets AS (
    SELECT
        CASE WHEN NOT @from_first::bool AND count(id) - $2::int > 0
        THEN count(id) - $2::int
        ELSE 0 END pos
    FROM edges
)
SELECT * FROM feed_events WHERE id = ANY(SELECT id FROM edges)
    ORDER BY event_time ASC
    LIMIT $2 OFFSET (SELECT pos FROM offsets);

-- name: UserFeedHasMoreEvents :one
SELECT
    CASE WHEN @from_first::bool
    THEN EXISTS(
        SELECT 1
        FROM feed_events fe
        INNER JOIN follows fl ON fe.owner_id = fl.followee AND fl.follower = $1
        WHERE event_time > (SELECT event_time FROM feed_events f WHERE f.id = $2)
        AND fe.deleted = false AND fl.deleted = false
        LIMIT 1)
    ELSE EXISTS(
        SELECT 1
        FROM feed_events fe
        INNER JOIN follows fl ON fe.owner_id = fl.followee AND fl.follower = $1
        WHERE event_time < (SELECT event_time FROM feed_events f WHERE f.id = $2)
        AND fe.deleted = false AND fl.deleted = false
        LIMIT 1
    )
    END::bool;

-- name: GetEventByIdBatch :batchone
SELECT * FROM feed_events WHERE id = $1 AND deleted = false;

-- name: CreateFeedEvent :one
INSERT INTO feed_events (id, owner_id, action, data, event_time, event_ids) VALUES ($1, $2, $3, $4, $5, $6) RETURNING *;

-- name: GetLastFeedEvent :one
SELECT * FROM feed_events
    WHERE owner_id = $1 AND action = $2 AND event_time < $3 AND deleted = false
    ORDER BY event_time DESC
    LIMIT 1;

-- name: GetLastFeedEventForToken :one
SELECT * FROM feed_events
    WHERE owner_id = $1 and action = $2 AND data ->> 'token_id' = @token_id::varchar AND event_time < $3 AND deleted = false
    ORDER BY event_time DESC
    LIMIT 1;

-- name: GetLastFeedEventForCollection :one
SELECT * FROM feed_events
    WHERE owner_id = $1 and action = $2 AND data ->> 'collection_id' = @collection_id::varchar AND event_time < $3 AND deleted = false
    ORDER BY event_time DESC
    LIMIT 1;

-- name: IsFeedUserActionBlocked :one
SELECT EXISTS(SELECT 1 FROM feed_blocklist WHERE user_id = $1 AND action = $2 AND deleted = false);

-- name: GetAdmireByAdmireID :one
SELECT * FROM admires WHERE id = $1 AND deleted = false;

-- name: GetAdmiresByAdmireIDs :many
SELECT * from admires WHERE id = ANY(@admire_ids) AND deleted = false;

-- name: GetAdmireByAdmireIDBatch :batchone
SELECT * FROM admires WHERE id = $1 AND deleted = false;

-- name: GetAdmiresByActorID :many
SELECT * FROM admires WHERE actor_id = $1 AND deleted = false ORDER BY created_at DESC;

-- name: GetAdmiresByActorIDBatch :batchmany
SELECT * FROM admires WHERE actor_id = $1 AND deleted = false ORDER BY created_at DESC;

-- name: PaginateAdmiresByFeedEventIDBatch :batchmany
SELECT * FROM admires WHERE feed_event_id = $1 AND deleted = false
    AND (created_at, id) < (@cur_before_time, @cur_before_id) AND (created_at, id) > (@cur_after_time, @cur_after_id)
    ORDER BY CASE WHEN @paging_forward::bool THEN (created_at, id) END ASC,
             CASE WHEN NOT @paging_forward::bool THEN (created_at, id) END DESC
    LIMIT $2;

-- name: CountAdmiresByFeedEventIDBatch :batchone
SELECT count(*) FROM admires WHERE feed_event_id = $1 AND deleted = false;

-- name: GetCommentByCommentID :one
SELECT * FROM comments WHERE id = $1 AND deleted = false;

-- name: GetCommentsByCommentIDs :many
SELECT * from comments WHERE id = ANY(@comment_ids) AND deleted = false;

-- name: GetCommentByCommentIDBatch :batchone
SELECT * FROM comments WHERE id = $1 AND deleted = false;

-- name: PaginateCommentsByFeedEventIDBatch :batchmany
SELECT * FROM comments WHERE feed_event_id = $1 AND deleted = false
    AND (created_at, id) < (@cur_before_time, @cur_before_id)
    AND (created_at, id) > (@cur_after_time, @cur_after_id)
    ORDER BY CASE WHEN @paging_forward::bool THEN (created_at, id) END ASC,
             CASE WHEN NOT @paging_forward::bool THEN (created_at, id) END DESC
    LIMIT $2;

-- name: CountCommentsByFeedEventIDBatch :batchone
SELECT count(*) FROM comments WHERE feed_event_id = $1 AND deleted = false;

-- name: GetCommentsByActorID :many
SELECT * FROM comments WHERE actor_id = $1 AND deleted = false ORDER BY created_at DESC;

-- name: GetCommentsByActorIDBatch :batchmany
SELECT * FROM comments WHERE actor_id = $1 AND deleted = false ORDER BY created_at DESC;

-- name: PaginateInteractionsByFeedEventIDBatch :batchmany
SELECT interactions.created_At, interactions.id, interactions.tag FROM (
    SELECT t.created_at, t.id, @admire_tag::int as tag FROM admires t WHERE @admire_tag != 0 AND t.feed_event_id = $1 AND t.deleted = false
        AND (t.created_at, t.id) < (@cur_before_time, @cur_before_id) AND (t.created_at, t.id) > (@cur_after_time, @cur_after_id)
                                                                    UNION
    SELECT t.created_at, t.id, @comment_tag::int as tag FROM comments t WHERE @comment_tag != 0 AND t.feed_event_id = $1 AND t.deleted = false
        AND (t.created_at, t.id) < (@cur_before_time, @cur_before_id) AND (t.created_at, t.id) > (@cur_after_time, @cur_after_id)
) as interactions

ORDER BY CASE WHEN @paging_forward::bool THEN (created_at, id) END ASC,
         CASE WHEN NOT @paging_forward::bool THEN (created_at, id) END DESC
LIMIT $2;

<<<<<<< HEAD
-- name: CountInteractionsByFeedEventID :one
SELECT sum(counts.count) FROM (
    SELECT count(*) FROM admires t WHERE @admire_tag::int != 0 AND t.feed_event_id = $1 AND t.deleted = false
                                                    UNION
    SELECT count(*) FROM comments t WHERE @comment_tag::int != 0 AND t.feed_event_id = $1 AND t.deleted = false)
as counts;

-- name: GetUserAdmiredFeedEvent :batchone
SELECT exists(
    SELECT * FROM admires
    WHERE actor_id = $1 AND feed_event_id = $2 AND deleted = false
);
=======
-- name: CountInteractionsByFeedEventIDBatch :batchmany
SELECT count(*), @admire_tag::int as tag FROM admires t WHERE @admire_tag != 0 AND t.feed_event_id = $1 AND t.deleted = false
                                                        UNION
SELECT count(*), @comment_tag::int as tag FROM comments t WHERE @comment_tag != 0 AND t.feed_event_id = $1 AND t.deleted = false;
>>>>>>> 4aa126e4
<|MERGE_RESOLUTION|>--- conflicted
+++ resolved
@@ -381,22 +381,13 @@
          CASE WHEN NOT @paging_forward::bool THEN (created_at, id) END DESC
 LIMIT $2;
 
-<<<<<<< HEAD
--- name: CountInteractionsByFeedEventID :one
-SELECT sum(counts.count) FROM (
-    SELECT count(*) FROM admires t WHERE @admire_tag::int != 0 AND t.feed_event_id = $1 AND t.deleted = false
-                                                    UNION
-    SELECT count(*) FROM comments t WHERE @comment_tag::int != 0 AND t.feed_event_id = $1 AND t.deleted = false)
-as counts;
+-- name: CountInteractionsByFeedEventIDBatch :batchmany
+SELECT count(*), @admire_tag::int as tag FROM admires t WHERE @admire_tag != 0 AND t.feed_event_id = $1 AND t.deleted = false
+                                                        UNION
+SELECT count(*), @comment_tag::int as tag FROM comments t WHERE @comment_tag != 0 AND t.feed_event_id = $1 AND t.deleted = false;
 
 -- name: GetUserAdmiredFeedEvent :batchone
 SELECT exists(
     SELECT * FROM admires
     WHERE actor_id = $1 AND feed_event_id = $2 AND deleted = false
-);
-=======
--- name: CountInteractionsByFeedEventIDBatch :batchmany
-SELECT count(*), @admire_tag::int as tag FROM admires t WHERE @admire_tag != 0 AND t.feed_event_id = $1 AND t.deleted = false
-                                                        UNION
-SELECT count(*), @comment_tag::int as tag FROM comments t WHERE @comment_tag != 0 AND t.feed_event_id = $1 AND t.deleted = false;
->>>>>>> 4aa126e4
+);