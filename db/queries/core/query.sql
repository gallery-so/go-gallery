-- name: GetUserById :one
SELECT * FROM users WHERE id = $1 AND deleted = false;

-- name: GetUserWithPIIByID :one
select * from users_with_pii where id = @user_id and deleted = false;

-- name: GetUserByIdBatch :batchone
SELECT * FROM users WHERE id = $1 AND deleted = false;

-- name: GetUsersByIDs :many
SELECT * FROM users WHERE id = ANY(@user_ids) AND deleted = false
    AND (created_at, id) < (@cur_before_time, @cur_before_id)
    AND (created_at, id) > (@cur_after_time, @cur_after_id)
    ORDER BY CASE WHEN @paging_forward::bool THEN (created_at, id) END ASC,
             CASE WHEN NOT @paging_forward::bool THEN (created_at, id) END DESC
    LIMIT $1;

-- name: GetUserByUsername :one
SELECT * FROM users WHERE username_idempotent = lower(sqlc.arg('username')) AND deleted = false;

-- name: GetUserByUsernameBatch :batchone
SELECT * FROM users WHERE username_idempotent = lower($1) AND deleted = false;

-- name: GetUserByAddressBatch :batchone
select users.*
from users, wallets
where wallets.address = sqlc.arg('address')
	and wallets.chain = sqlc.arg('chain')::int
	and array[wallets.id] <@ users.wallets
	and wallets.deleted = false
	and users.deleted = false;

-- name: GetUsersWithTrait :many
SELECT * FROM users WHERE (traits->$1::string) IS NOT NULL AND deleted = false;

-- name: GetUsersWithTraitBatch :batchmany
SELECT * FROM users WHERE (traits->$1::string) IS NOT NULL AND deleted = false;

-- name: GetGalleryById :one
SELECT * FROM galleries WHERE id = $1 AND deleted = false;

-- name: GetGalleryByIdBatch :batchone
SELECT * FROM galleries WHERE id = $1 AND deleted = false;

-- name: GetGalleryByCollectionId :one
SELECT g.* FROM galleries g, collections c WHERE c.id = $1 AND c.deleted = false AND $1 = ANY(g.collections) AND g.deleted = false;

-- name: GetGalleryByCollectionIdBatch :batchone
SELECT g.* FROM galleries g, collections c WHERE c.id = $1 AND c.deleted = false AND $1 = ANY(g.collections) AND g.deleted = false;

-- name: GetGalleriesByUserId :many
SELECT * FROM galleries WHERE owner_user_id = $1 AND deleted = false order by position;

-- name: GetGalleriesByUserIdBatch :batchmany
SELECT * FROM galleries WHERE owner_user_id = $1 AND deleted = false order by position;

-- name: GetCollectionById :one
SELECT * FROM collections WHERE id = $1 AND deleted = false;

-- name: GetCollectionByIdBatch :batchone
SELECT * FROM collections WHERE id = $1 AND deleted = false;

-- name: GetCollectionsByGalleryId :many
SELECT c.* FROM galleries g, unnest(g.collections)
    WITH ORDINALITY AS x(coll_id, coll_ord)
    INNER JOIN collections c ON c.id = x.coll_id
    WHERE g.id = $1 AND g.deleted = false AND c.deleted = false ORDER BY x.coll_ord;

-- name: GetCollectionsByGalleryIdBatch :batchmany
SELECT c.* FROM galleries g, unnest(g.collections)
    WITH ORDINALITY AS x(coll_id, coll_ord)
    INNER JOIN collections c ON c.id = x.coll_id
    WHERE g.id = $1 AND g.deleted = false AND c.deleted = false ORDER BY x.coll_ord;

-- name: GetTokenById :one
SELECT * FROM tokens WHERE id = $1 AND deleted = false;

-- name: GetTokenByIdBatch :batchone
SELECT * FROM tokens WHERE id = $1 AND deleted = false;

-- name: GetTokensByCollectionId :many
SELECT t.* FROM users u, collections c, unnest(c.nfts)
    WITH ORDINALITY AS x(nft_id, nft_ord)
    INNER JOIN tokens t ON t.id = x.nft_id
    WHERE u.id = t.owner_user_id AND t.owned_by_wallets && u.wallets
    AND c.id = sqlc.arg('collection_id') AND u.deleted = false AND c.deleted = false AND t.deleted = false ORDER BY x.nft_ord LIMIT sqlc.narg('limit');

-- name: GetTokensByCollectionIdBatch :batchmany
SELECT t.* FROM users u, collections c, unnest(c.nfts)
    WITH ORDINALITY AS x(nft_id, nft_ord)
    INNER JOIN tokens t ON t.id = x.nft_id
    WHERE u.id = t.owner_user_id AND t.owned_by_wallets && u.wallets
    AND c.id = sqlc.arg('collection_id') AND u.deleted = false AND c.deleted = false AND t.deleted = false ORDER BY x.nft_ord LIMIT sqlc.narg('limit');

-- name: GetNewTokensByFeedEventIdBatch :batchmany
WITH new_tokens AS (
    SELECT added.id, row_number() OVER () added_order
    FROM (SELECT jsonb_array_elements_text(data -> 'collection_new_token_ids') id FROM feed_events f WHERE f.id = $1 AND f.deleted = false) added
)
SELECT t.* FROM new_tokens a JOIN tokens t ON a.id = t.id AND t.deleted = false ORDER BY a.added_order;

-- name: GetMembershipByMembershipId :one
SELECT * FROM membership WHERE id = $1 AND deleted = false;

-- name: GetMembershipByMembershipIdBatch :batchone
SELECT * FROM membership WHERE id = $1 AND deleted = false;

-- name: GetWalletByID :one
SELECT * FROM wallets WHERE id = $1 AND deleted = false;

-- name: GetWalletByIDBatch :batchone
SELECT * FROM wallets WHERE id = $1 AND deleted = false;

-- name: GetWalletByChainAddress :one
SELECT wallets.* FROM wallets WHERE address = $1 AND chain = $2 AND deleted = false;

-- name: GetWalletByChainAddressBatch :batchone
SELECT wallets.* FROM wallets WHERE address = $1 AND chain = $2 AND deleted = false;

-- name: GetWalletsByUserID :many
SELECT w.* FROM users u, unnest(u.wallets) WITH ORDINALITY AS a(wallet_id, wallet_ord)INNER JOIN wallets w on w.id = a.wallet_id WHERE u.id = $1 AND u.deleted = false AND w.deleted = false ORDER BY a.wallet_ord;

-- name: GetWalletsByUserIDBatch :batchmany
SELECT w.* FROM users u, unnest(u.wallets) WITH ORDINALITY AS a(wallet_id, wallet_ord)INNER JOIN wallets w on w.id = a.wallet_id WHERE u.id = $1 AND u.deleted = false AND w.deleted = false ORDER BY a.wallet_ord;

-- name: GetContractByID :one
select * FROM contracts WHERE id = $1 AND deleted = false;

-- name: GetContractsByIDs :many
SELECT * from contracts WHERE id = ANY(@contract_ids) AND deleted = false;

-- name: GetContractByChainAddress :one
select * FROM contracts WHERE address = $1 AND chain = $2 AND deleted = false;

-- name: GetContractByChainAddressBatch :batchone
select * FROM contracts WHERE address = $1 AND chain = $2 AND deleted = false;

-- name: GetContractsByUserID :many
SELECT DISTINCT ON (contracts.id) contracts.* FROM contracts, tokens
    WHERE tokens.owner_user_id = $1 AND tokens.contract = contracts.id
    AND tokens.deleted = false AND contracts.deleted = false;

-- name: GetContractsByUserIDBatch :batchmany
SELECT DISTINCT ON (contracts.id) contracts.* FROM contracts, tokens
    WHERE tokens.owner_user_id = $1 AND tokens.contract = contracts.id
    AND tokens.deleted = false AND contracts.deleted = false;

-- name: GetContractsDisplayedByUserIDBatch :batchmany
select distinct on (contracts.id) contracts.* from contracts, tokens
    inner join collections c on tokens.id = any(c.nfts) and c.deleted = false
    where tokens.owner_user_id = $1 and tokens.contract = contracts.id and c.owner_user_id = tokens.owner_user_id
    and tokens.deleted = false and contracts.deleted = false;

-- name: GetFollowersByUserIdBatch :batchmany
SELECT u.* FROM follows f
    INNER JOIN users u ON f.follower = u.id
    WHERE f.followee = $1 AND f.deleted = false
    ORDER BY f.last_updated DESC;

-- name: GetFollowingByUserIdBatch :batchmany
SELECT u.* FROM follows f
    INNER JOIN users u ON f.followee = u.id
    WHERE f.follower = $1 AND f.deleted = false
    ORDER BY f.last_updated DESC;

-- name: GetTokensByWalletIds :many
SELECT * FROM tokens WHERE owned_by_wallets && $1 AND deleted = false
    ORDER BY tokens.created_at DESC, tokens.name DESC, tokens.id DESC;

-- name: GetTokensByWalletIdsBatch :batchmany
SELECT * FROM tokens WHERE owned_by_wallets && $1 AND deleted = false
    ORDER BY tokens.created_at DESC, tokens.name DESC, tokens.id DESC;

-- name: GetTokensByContractId :many
SELECT * FROM tokens WHERE contract = $1 AND deleted = false
    ORDER BY tokens.created_at DESC, tokens.name DESC, tokens.id DESC;

-- name: GetTokensByContractIdBatch :batchmany
SELECT * FROM tokens WHERE contract = $1 AND deleted = false
    ORDER BY tokens.created_at DESC, tokens.name DESC, tokens.id DESC;

-- name: GetTokensByContractIdPaginate :many
SELECT t.* FROM tokens t
    JOIN users u ON u.id = t.owner_user_id
    WHERE t.contract = $1 AND t.deleted = false
    AND (NOT @gallery_users_only::bool OR u.universal = false)
    AND (u.universal,t.created_at,t.id) < (@cur_before_universal, @cur_before_time::timestamptz, @cur_before_id)
    AND (u.universal,t.created_at,t.id) > (@cur_after_universal, @cur_after_time::timestamptz, @cur_after_id)
    ORDER BY CASE WHEN @paging_forward::bool THEN (u.universal,t.created_at,t.id) END ASC,
             CASE WHEN NOT @paging_forward::bool THEN (u.universal,t.created_at,t.id) END DESC
    LIMIT $2;

-- name: GetTokensByContractIdBatchPaginate :batchmany
SELECT t.* FROM tokens t
    JOIN users u ON u.id = t.owner_user_id
    WHERE t.contract = sqlc.arg('contract') AND t.deleted = false
    AND (NOT @gallery_users_only::bool OR u.universal = false)
    AND (u.universal,t.created_at,t.id) < (@cur_before_universal, @cur_before_time::timestamptz, @cur_before_id)
    AND (u.universal,t.created_at,t.id) > (@cur_after_universal, @cur_after_time::timestamptz, @cur_after_id)
    ORDER BY CASE WHEN @paging_forward::bool THEN (u.universal,t.created_at,t.id) END ASC,
             CASE WHEN NOT @paging_forward::bool THEN (u.universal,t.created_at,t.id) END DESC
    LIMIT sqlc.arg('limit');

-- name: CountTokensByContractId :one
SELECT count(*) FROM tokens JOIN users ON users.id = tokens.owner_user_id WHERE contract = $1 AND (NOT @gallery_users_only::bool OR users.universal = false) AND tokens.deleted = false;

-- name: GetOwnersByContractIdBatchPaginate :batchmany
-- Note: sqlc has trouble recognizing that the output of the "select distinct" subquery below will
--       return complete rows from the users table. As a workaround, aliasing the subquery to
--       "users" seems to fix the issue (along with aliasing the users table inside the subquery
--       to "u" to avoid confusion -- otherwise, sqlc creates a custom row type that includes
--       all users.* fields twice).
select users.* from (
    select distinct on (u.id) u.* from users u, tokens t
        where t.contract = sqlc.arg('contract') and t.owner_user_id = u.id
        and (not @gallery_users_only::bool or u.universal = false)
        and t.deleted = false and u.deleted = false
    ) as users
    where (users.universal,users.created_at,users.id) < (@cur_before_universal, @cur_before_time::timestamptz, @cur_before_id)
    and (users.universal,users.created_at,users.id) > (@cur_after_universal, @cur_after_time::timestamptz, @cur_after_id)
    order by case when @paging_forward::bool then (users.universal,users.created_at,users.id) end asc,
         case when not @paging_forward::bool then (users.universal,users.created_at,users.id) end desc limit sqlc.narg('limit');


-- name: CountOwnersByContractId :one
SELECT count(DISTINCT users.id) FROM users, tokens
    WHERE tokens.contract = $1 AND tokens.owner_user_id = users.id
    AND (NOT @gallery_users_only::bool OR users.universal = false)
    AND tokens.deleted = false AND users.deleted = false;

-- name: GetTokenOwnerByID :one
SELECT u.* FROM tokens t
    JOIN users u ON u.id = t.owner_user_id
    WHERE t.id = $1 AND t.deleted = false AND u.deleted = false;

-- name: GetTokenOwnerByIDBatch :batchone
SELECT u.* FROM tokens t
    JOIN users u ON u.id = t.owner_user_id
    WHERE t.id = $1 AND t.deleted = false AND u.deleted = false;

-- name: GetPreviewURLsByContractIdAndUserId :many
SELECT (MEDIA->>'thumbnail_url')::varchar as thumbnail_url FROM tokens WHERE CONTRACT = $1 AND DELETED = false AND OWNER_USER_ID = $2 AND LENGTH(MEDIA->>'thumbnail_url'::varchar) > 0 ORDER BY ID LIMIT 3;

-- name: GetTokensByUserId :many
SELECT tokens.* FROM tokens, users
    WHERE tokens.owner_user_id = $1 AND users.id = $1
      AND tokens.owned_by_wallets && users.wallets
      AND tokens.deleted = false AND users.deleted = false
    ORDER BY tokens.created_at DESC, tokens.name DESC, tokens.id DESC;

-- name: GetTokensByUserIdBatch :batchmany
SELECT tokens.* FROM tokens, users
    WHERE tokens.owner_user_id = $1 AND users.id = $1
      AND tokens.owned_by_wallets && users.wallets
      AND tokens.deleted = false AND users.deleted = false
    ORDER BY tokens.created_at DESC, tokens.name DESC, tokens.id DESC;

-- name: GetTokensByUserIdAndContractID :many
SELECT tokens.* FROM tokens, users
    WHERE tokens.owner_user_id = $1 AND users.id = $1
      AND tokens.owned_by_wallets && users.wallets
      AND tokens.contract = $2
      AND tokens.deleted = false AND users.deleted = false
    ORDER BY tokens.created_at DESC, tokens.name DESC, tokens.id DESC;

-- name: GetTokensByUserIdAndContractIDBatch :batchmany
SELECT tokens.* FROM tokens, users
    WHERE tokens.owner_user_id = $1 AND users.id = $1
      AND tokens.owned_by_wallets && users.wallets
      AND tokens.contract = $2
      AND tokens.deleted = false AND users.deleted = false
    ORDER BY tokens.created_at DESC, tokens.name DESC, tokens.id DESC;

-- name: GetTokensByUserIdAndChainBatch :batchmany
SELECT tokens.* FROM tokens, users
WHERE tokens.owner_user_id = $1 AND users.id = $1
  AND tokens.owned_by_wallets && users.wallets
  AND tokens.deleted = false AND users.deleted = false
  AND tokens.chain = $2
ORDER BY tokens.created_at DESC, tokens.name DESC, tokens.id DESC;

-- name: CreateUserEvent :one
INSERT INTO events (id, actor_id, action, resource_type_id, user_id, subject_id, data) VALUES ($1, $2, $3, $4, $5, $5, $6) RETURNING *;

-- name: CreateTokenEvent :one
INSERT INTO events (id, actor_id, action, resource_type_id, token_id, subject_id, data) VALUES ($1, $2, $3, $4, $5, $5, $6) RETURNING *;

-- name: CreateCollectionEvent :one
INSERT INTO events (id, actor_id, action, resource_type_id, collection_id, subject_id, data, caption) VALUES ($1, $2, $3, $4, $5, $5, $6, $7) RETURNING *;

-- name: CreateGalleryEvent :one
INSERT INTO events (id, actor_id, action, resource_type_id, gallery_id, subject_id, data, external_id) VALUES ($1, $2, $3, $4, $5, $5, $6, $7) RETURNING *;

-- name: CreateAdmireEvent :one
INSERT INTO events (id, actor_id, action, resource_type_id, admire_id, feed_event_id, subject_id, data) VALUES ($1, $2, $3, $4, $5, $6, $5, $7) RETURNING *;

-- name: CreateCommentEvent :one
INSERT INTO events (id, actor_id, action, resource_type_id, comment_id, feed_event_id, subject_id, data) VALUES ($1, $2, $3, $4, $5, $6, $5, $7) RETURNING *;

-- name: GetEvent :one
SELECT * FROM events WHERE id = $1 AND deleted = false;

-- name: GetEventsInWindow :many
with recursive activity as (
    select * from events where events.id = $1 and deleted = false
    union
    select e.* from events e, activity a
    where e.actor_id = a.actor_id
        and e.action = any(@actions)
        and e.created_at < a.created_at
        and e.created_at >= a.created_at - make_interval(secs => $2)
        and e.deleted = false
        and e.caption is null
        and (not @include_subject::bool or e.subject_id = a.subject_id)
)
select * from events where id = any(select id from activity) order by (created_at, id) asc;

-- name: IsActorActionActive :one
select exists(
  select 1 from events where deleted = false
  and actor_id = $1
  and action = any(@actions)
  and created_at > @window_start and created_at <= @window_end
);

-- name: IsActorSubjectActive :one
select exists(
  select 1 from events where deleted = false
  and actor_id = $1
  and subject_id = $2
  and created_at > @window_start and created_at <= @window_end
);

-- name: IsActorSubjectActionActive :one
select exists(
  select 1 from events where deleted = false
  and actor_id = $1
  and subject_id = $2
  and action = any(@actions)
  and created_at > @window_start and created_at <= @window_end
);

-- name: PaginateGlobalFeed :batchmany
SELECT * FROM feed_events WHERE deleted = false
    AND (event_time, id) < (sqlc.arg('cur_before_time'), sqlc.arg('cur_before_id'))
    AND (event_time, id) > (sqlc.arg('cur_after_time'), sqlc.arg('cur_after_id'))
    ORDER BY CASE WHEN sqlc.arg('paging_forward')::bool THEN (event_time, id) END ASC,
            CASE WHEN NOT sqlc.arg('paging_forward')::bool THEN (event_time, id) END DESC
    LIMIT sqlc.arg('limit');

-- name: PaginatePersonalFeedByUserID :batchmany
SELECT fe.* FROM feed_events fe, follows fl WHERE fe.deleted = false AND fl.deleted = false
    AND fe.owner_id = fl.followee AND fl.follower = sqlc.arg('follower')
    AND (fe.event_time, fe.id) < (sqlc.arg('cur_before_time'), sqlc.arg('cur_before_id'))
    AND (fe.event_time, fe.id) > (sqlc.arg('cur_after_time'), sqlc.arg('cur_after_id'))
    ORDER BY CASE WHEN sqlc.arg('paging_forward')::bool THEN (fe.event_time, fe.id) END ASC,
            CASE WHEN NOT sqlc.arg('paging_forward')::bool THEN (fe.event_time, fe.id) END DESC
    LIMIT sqlc.arg('limit');

-- name: PaginateUserFeedByUserID :batchmany
SELECT * FROM feed_events WHERE owner_id = sqlc.arg('owner_id') AND deleted = false
    AND (event_time, id) < (sqlc.arg('cur_before_time'), sqlc.arg('cur_before_id'))
    AND (event_time, id) > (sqlc.arg('cur_after_time'), sqlc.arg('cur_after_id'))
    ORDER BY CASE WHEN sqlc.arg('paging_forward')::bool THEN (event_time, id) END ASC,
            CASE WHEN NOT sqlc.arg('paging_forward')::bool THEN (event_time, id) END DESC
    LIMIT sqlc.arg('limit');

-- name: GetEventByIdBatch :batchone
SELECT * FROM feed_events WHERE id = $1 AND deleted = false;

-- name: CreateFeedEvent :one
INSERT INTO feed_events (id, owner_id, action, data, event_time, event_ids, caption) VALUES ($1, $2, $3, $4, $5, $6, $7) RETURNING *;

-- name: GetLastFeedEventForUser :one
select * from feed_events where deleted = false
    and owner_id = $1
    and action = any(@actions)
    and event_time < $2
    order by event_time desc
    limit 1;

-- name: GetLastFeedEventForToken :one
select * from feed_events where deleted = false
    and owner_id = $1
    and action = any(@actions)
    and data ->> 'token_id' = @token_id::varchar
    and event_time < $2
    order by event_time desc
    limit 1;

-- name: GetLastFeedEventForCollection :one
select * from feed_events where deleted = false
    and owner_id = $1
    and action = any(@actions)
    and data ->> 'collection_id' = @collection_id
    and event_time < $2
    order by event_time desc
    limit 1;

-- name: IsFeedUserActionBlocked :one
SELECT EXISTS(SELECT 1 FROM feed_blocklist WHERE user_id = $1 AND action = $2 AND deleted = false);

-- name: BlockUserFromFeed :exec
INSERT INTO feed_blocklist (id, user_id, action) VALUES ($1, $2, $3);

-- name: GetAdmireByAdmireID :one
SELECT * FROM admires WHERE id = $1 AND deleted = false;

-- name: GetAdmiresByAdmireIDs :many
SELECT * from admires WHERE id = ANY(@admire_ids) AND deleted = false;

-- name: GetAdmireByAdmireIDBatch :batchone
SELECT * FROM admires WHERE id = $1 AND deleted = false;

-- name: GetAdmiresByActorID :many
SELECT * FROM admires WHERE actor_id = $1 AND deleted = false ORDER BY created_at DESC;

-- name: GetAdmiresByActorIDBatch :batchmany
SELECT * FROM admires WHERE actor_id = $1 AND deleted = false ORDER BY created_at DESC;

-- name: PaginateAdmiresByFeedEventIDBatch :batchmany
SELECT * FROM admires WHERE feed_event_id = sqlc.arg('feed_event_id') AND deleted = false
    AND (created_at, id) < (sqlc.arg('cur_before_time'), sqlc.arg('cur_before_id')) AND (created_at, id) > (sqlc.arg('cur_after_time'), sqlc.arg('cur_after_id'))
    ORDER BY CASE WHEN sqlc.arg('paging_forward')::bool THEN (created_at, id) END ASC,
             CASE WHEN NOT sqlc.arg('paging_forward')::bool THEN (created_at, id) END DESC
    LIMIT sqlc.arg('limit');

-- name: CountAdmiresByFeedEventIDBatch :batchone
SELECT count(*) FROM admires WHERE feed_event_id = $1 AND deleted = false;

-- name: GetCommentByCommentID :one
SELECT * FROM comments WHERE id = $1 AND deleted = false;

-- name: GetCommentsByCommentIDs :many
SELECT * from comments WHERE id = ANY(@comment_ids) AND deleted = false;

-- name: GetCommentByCommentIDBatch :batchone
SELECT * FROM comments WHERE id = $1 AND deleted = false;

-- name: PaginateCommentsByFeedEventIDBatch :batchmany
SELECT * FROM comments WHERE feed_event_id = sqlc.arg('feed_event_id') AND deleted = false
    AND (created_at, id) < (sqlc.arg('cur_before_time'), sqlc.arg('cur_before_id'))
    AND (created_at, id) > (sqlc.arg('cur_after_time'), sqlc.arg('cur_after_id'))
    ORDER BY CASE WHEN sqlc.arg('paging_forward')::bool THEN (created_at, id) END ASC,
             CASE WHEN NOT sqlc.arg('paging_forward')::bool THEN (created_at, id) END DESC
    LIMIT sqlc.arg('limit');

-- name: CountCommentsByFeedEventIDBatch :batchone
SELECT count(*) FROM comments WHERE feed_event_id = $1 AND deleted = false;

-- name: GetCommentsByActorID :many
SELECT * FROM comments WHERE actor_id = $1 AND deleted = false ORDER BY created_at DESC;

-- name: GetCommentsByActorIDBatch :batchmany
SELECT * FROM comments WHERE actor_id = $1 AND deleted = false ORDER BY created_at DESC;

-- name: GetUserNotifications :many
SELECT * FROM notifications WHERE owner_id = $1 AND deleted = false
    AND (created_at, id) < (@cur_before_time, @cur_before_id)
    AND (created_at, id) > (@cur_after_time, @cur_after_id)
    ORDER BY CASE WHEN @paging_forward::bool THEN (created_at, id) END ASC,
             CASE WHEN NOT @paging_forward::bool THEN (created_at, id) END DESC
    LIMIT $2;

-- name: GetUserUnseenNotifications :many
SELECT * FROM notifications WHERE owner_id = $1 AND deleted = false AND seen = false
    AND (created_at, id) < (@cur_before_time, @cur_before_id)
    AND (created_at, id) > (@cur_after_time, @cur_after_id)
    ORDER BY CASE WHEN @paging_forward::bool THEN (created_at, id) END ASC,
             CASE WHEN NOT @paging_forward::bool THEN (created_at, id) END DESC
    LIMIT $2;

-- name: GetRecentUnseenNotifications :many
SELECT * FROM notifications WHERE owner_id = @owner_id AND deleted = false AND seen = false and created_at > @created_after order by created_at desc limit @lim;

-- name: GetUserNotificationsBatch :batchmany
SELECT * FROM notifications WHERE owner_id = sqlc.arg('owner_id') AND deleted = false
    AND (created_at, id) < (sqlc.arg('cur_before_time'), sqlc.arg('cur_before_id'))
    AND (created_at, id) > (sqlc.arg('cur_after_time'), sqlc.arg('cur_after_id'))
    ORDER BY CASE WHEN sqlc.arg('paging_forward')::bool THEN (created_at, id) END ASC,
             CASE WHEN NOT sqlc.arg('paging_forward')::bool THEN (created_at, id) END DESC
    LIMIT sqlc.arg('limit');

-- name: CountUserNotifications :one
SELECT count(*) FROM notifications WHERE owner_id = $1 AND deleted = false;

-- name: CountUserUnseenNotifications :one
SELECT count(*) FROM notifications WHERE owner_id = $1 AND deleted = false AND seen = false;

-- name: GetNotificationByID :one
SELECT * FROM notifications WHERE id = $1 AND deleted = false;

-- name: GetNotificationByIDBatch :batchone
SELECT * FROM notifications WHERE id = $1 AND deleted = false;

-- name: GetMostRecentNotificationByOwnerIDForAction :one
select * from notifications
    where owner_id = $1
    and action = $2
    and deleted = false
    and (not @only_for_feed_event::bool or feed_event_id = $3)
    order by created_at desc
    limit 1;

-- name: GetNotificationsByOwnerIDForActionAfter :many
SELECT * FROM notifications
    WHERE owner_id = $1 AND action = $2 AND deleted = false AND created_at > @created_after
    ORDER BY created_at DESC;

-- name: CreateAdmireNotification :one
INSERT INTO notifications (id, owner_id, action, data, event_ids, feed_event_id) VALUES ($1, $2, $3, $4, $5, $6) RETURNING *;

-- name: CreateCommentNotification :one
INSERT INTO notifications (id, owner_id, action, data, event_ids, feed_event_id, comment_id) VALUES ($1, $2, $3, $4, $5, $6, $7) RETURNING *;

-- name: CreateFollowNotification :one
INSERT INTO notifications (id, owner_id, action, data, event_ids) VALUES ($1, $2, $3, $4, $5) RETURNING *;

-- name: CreateViewGalleryNotification :one
INSERT INTO notifications (id, owner_id, action, data, event_ids, gallery_id) VALUES ($1, $2, $3, $4, $5, $6) RETURNING *;

-- name: UpdateNotification :exec
UPDATE notifications SET data = $2, event_ids = event_ids || $3, amount = $4, last_updated = now(), seen = false WHERE id = $1 AND deleted = false AND NOT amount = $4;

-- name: UpdateNotificationSettingsByID :exec
UPDATE users SET notification_settings = $2 WHERE id = $1;

-- name: ClearNotificationsForUser :many
UPDATE notifications SET seen = true WHERE owner_id = $1 AND seen = false RETURNING *;

-- name: PaginateInteractionsByFeedEventIDBatch :batchmany
SELECT interactions.created_At, interactions.id, interactions.tag FROM (
    SELECT t.created_at, t.id, sqlc.arg('admire_tag')::int as tag FROM admires t WHERE sqlc.arg('admire_tag') != 0 AND t.feed_event_id = sqlc.arg('feed_event_id') AND t.deleted = false
        AND (t.created_at, t.id) < (sqlc.arg('cur_before_time'), sqlc.arg('cur_before_id')) AND (t.created_at, t.id) > (sqlc.arg('cur_after_time'), sqlc.arg('cur_after_id'))
                                                                    UNION
    SELECT t.created_at, t.id, sqlc.arg('comment_tag')::int as tag FROM comments t WHERE sqlc.arg('comment_tag') != 0 AND t.feed_event_id = sqlc.arg('feed_event_id') AND t.deleted = false
        AND (t.created_at, t.id) < (sqlc.arg('cur_before_time'), sqlc.arg('cur_before_id')) AND (t.created_at, t.id) > (sqlc.arg('cur_after_time'), sqlc.arg('cur_after_id'))
) as interactions

ORDER BY CASE WHEN sqlc.arg('paging_forward')::bool THEN (created_at, id) END ASC,
         CASE WHEN NOT sqlc.arg('paging_forward')::bool THEN (created_at, id) END DESC
LIMIT sqlc.arg('limit');

-- name: CountInteractionsByFeedEventIDBatch :batchmany
SELECT count(*), sqlc.arg('admire_tag')::int as tag FROM admires t WHERE sqlc.arg('admire_tag') != 0 AND t.feed_event_id = sqlc.arg('feed_event_id') AND t.deleted = false
                                                        UNION
SELECT count(*), sqlc.arg('comment_tag')::int as tag FROM comments t WHERE sqlc.arg('comment_tag') != 0 AND t.feed_event_id = sqlc.arg('feed_event_id') AND t.deleted = false;

-- name: GetAdmireByActorIDAndFeedEventID :batchone
SELECT * FROM admires WHERE actor_id = $1 AND feed_event_id = $2 AND deleted = false;


-- for some reason this query will not allow me to use @tags for $1
-- name: GetUsersWithEmailNotificationsOnForEmailType :many
select * from users_with_pii
    where (email_unsubscriptions->>'all' = 'false' or email_unsubscriptions->>'all' is null)
    and (email_unsubscriptions->>sqlc.arg(email_unsubscription)::varchar = 'false' or email_unsubscriptions->>sqlc.arg(email_unsubscription)::varchar is null)
    and deleted = false and pii_email_address is not null and email_verified = $1
    and (created_at, id) < (@cur_before_time, @cur_before_id)
    and (created_at, id) > (@cur_after_time, @cur_after_id)
    order by case when @paging_forward::bool then (created_at, id) end asc,
             case when not @paging_forward::bool then (created_at, id) end desc
    limit $2;

-- name: GetUsersWithEmailNotificationsOn :many
-- TODO: Does not appear to be used
select * from users_with_pii
    where (email_unsubscriptions->>'all' = 'false' or email_unsubscriptions->>'all' is null)
    and deleted = false and pii_email_address is not null and email_verified = $1
    and (created_at, id) < (@cur_before_time, @cur_before_id)
    and (created_at, id) > (@cur_after_time, @cur_after_id)
    order by case when @paging_forward::bool then (created_at, id) end asc,
             case when not @paging_forward::bool then (created_at, id) end desc
    limit $2;

-- name: GetUsersWithRolePaginate :many
select u.* from users u, user_roles ur where u.deleted = false and ur.deleted = false
    and u.id = ur.user_id and ur.role = @role
    and (u.username_idempotent, u.id) < (@cur_before_key::varchar, @cur_before_id)
    and (u.username_idempotent, u.id) > (@cur_after_key::varchar, @cur_after_id)
    order by case when @paging_forward::bool then (u.username_idempotent, u.id) end asc,
             case when not @paging_forward::bool then (u.username_idempotent, u.id) end desc
    limit $1;

-- name: UpdateUserVerificationStatus :exec
UPDATE users SET email_verified = $2 WHERE id = $1;

-- name: UpdateUserEmail :exec
with upsert_pii as (
    insert into pii_for_users (user_id, pii_email_address) values (@user_id, @email_address)
        on conflict (user_id) do update set pii_email_address = excluded.pii_email_address
),

upsert_metadata as (
    insert into dev_metadata_users (user_id, has_email_address) values (@user_id, (@email_address is not null))
        on conflict (user_id) do update set has_email_address = excluded.has_email_address
)

update users set email_verified = 0 where users.id = @user_id;

-- name: UpdateUserEmailUnsubscriptions :exec
UPDATE users SET email_unsubscriptions = $2 WHERE id = $1;

-- name: GetUsersByChainAddresses :many
select users.*,wallets.address from users, wallets where wallets.address = ANY(@addresses::varchar[]) AND wallets.chain = @chain::int AND ARRAY[wallets.id] <@ users.wallets AND users.deleted = false AND wallets.deleted = false;

-- name: GetFeedEventByID :one
SELECT * FROM feed_events WHERE id = $1 AND deleted = false;

-- name: AddUserRoles :exec
insert into user_roles (id, user_id, role, created_at, last_updated)
select unnest(@ids::varchar[]), $1, unnest(@roles::varchar[]), now(), now()
on conflict (user_id, role) do update set deleted = false, last_updated = now();

-- name: DeleteUserRoles :exec
update user_roles set deleted = true, last_updated = now() where user_id = $1 and role = any(@roles);

-- name: GetUserRolesByUserId :many
select role from user_roles where user_id = $1 and deleted = false
union
select role from (
  select
    case when exists(select 1 from tokens where owner_user_id = $1 and token_id = any(@membership_token_ids::varchar[]) and contract = (select id from contracts where address = @membership_address and contracts.chain = @chain and contracts.deleted = false) and deleted = false)
      then @granted_membership_role else null end as role
) r where role is not null;

-- name: RedeemMerch :one
update merch set redeemed = true, token_id = @token_hex, last_updated = now() where id = (select m.id from merch m where m.object_type = @object_type and m.token_id is null and m.redeemed = false and m.deleted = false order by m.id limit 1) and token_id is null and redeemed = false returning discount_code;

-- name: GetMerchDiscountCodeByTokenID :one
select discount_code from merch where token_id = @token_hex and redeemed = true and deleted = false;

-- name: GetUserOwnsTokenByIdentifiers :one
select exists(select 1 from tokens where owner_user_id = @user_id and token_id = @token_hex and contract = @contract and chain = @chain and deleted = false) as owns_token;

-- name: UpdateGalleryHidden :one
update galleries set hidden = @hidden, last_updated = now() where id = @id and deleted = false returning *;

-- name: UpdateGalleryPositions :exec
with updates as (
    select unnest(@gallery_ids::text[]) as id, unnest(@positions::text[]) as position
)
update galleries g set position = updates.position, last_updated = now() from updates where g.id = updates.id and deleted = false;

-- name: UpdateGalleryInfo :exec
update galleries set name = @name, description = @description, last_updated = now() where id = @id and deleted = false;

-- name: UpdateGallery :exec
<<<<<<< HEAD
update galleries set name = @name, description = @description, collections = @collections, last_updated = now() where galleries.id = @id and galleries.deleted = false and (select count(*) from collections c where c.id = any(@collections) and c.gallery_id = @gallery_id and c.deleted = false) = array_length(@collections, 1);
=======
update galleries set name = @name, description = @description, collections = @collections, last_updated = now() where galleries.id = @id and galleries.deleted = false and (select count(*) from collections c where c.id = any(@collections) and c.gallery_id = @gallery_id and c.deleted = false) = coalesce(array_length(@collections, 1), 0);
>>>>>>> 22c1a24c

-- name: UpdateUserFeaturedGallery :exec
update users set featured_gallery = @gallery_id, last_updated = now() from galleries where users.id = @user_id and galleries.id = @gallery_id and galleries.owner_user_id = @user_id and galleries.deleted = false;

-- name: GetGalleryTokenPreviewsByID :many
<<<<<<< HEAD
select t.media->>'thumbnail_url'::varchar as previews from tokens t, collections c, galleries g where g.id = $1 and c.id = any(g.collections) and t.id = any(c.nfts) and t.deleted = false and g.deleted = false and c.deleted = false and length(t.media->>'thumbnail_url'::varchar) > 0 order by array_position(g.collections, c.id),array_position(c.nfts, t.id) limit 3;
=======
select (t.media->>'thumbnail_url')::varchar as previews from tokens t, collections c, galleries g where g.id = $1 and c.id = any(g.collections) and t.id = any(c.nfts) and t.deleted = false and g.deleted = false and c.deleted = false and length(t.media->>'thumbnail_url'::varchar) > 0 order by array_position(g.collections, c.id),array_position(c.nfts, t.id) limit 3;
>>>>>>> 22c1a24c

-- name: GetTokenByTokenIdentifiers :one
select * from tokens where tokens.token_id = @token_hex and contract = (select contracts.id from contracts where contracts.address = @contract_address) and tokens.chain = @chain and tokens.deleted = false;

-- name: DeleteCollections :exec
update collections set deleted = true, last_updated = now() where id = any(@ids::varchar[]);

-- name: UpdateCollectionsInfo :exec
with updates as (
    select unnest(@ids::varchar[]) as id, unnest(@names::varchar[]) as name, unnest(@collectors_notes::varchar[]) as collectors_note, unnest(@layouts::jsonb[]) as layout, unnest(@token_settings::jsonb[]) as token_settings, unnest(@hidden::bool[]) as hidden
)
update collections c set collectors_note = updates.collectors_note, layout = updates.layout, token_settings = updates.token_settings, hidden = updates.hidden, name = updates.name, last_updated = now() from updates where c.id = updates.id and c.deleted = false;

-- name: UpdateCollectionTokens :exec
update collections set nfts = @nfts, last_updated = now() where id = @id and deleted = false;

-- name: CreateCollection :one
insert into collections (id, version, name, collectors_note, owner_user_id, gallery_id, layout, nfts, hidden, token_settings, created_at, last_updated) values (@id, 0, @name, @collectors_note, @owner_user_id, @gallery_id, @layout, @nfts, @hidden, @token_settings, now(), now()) on conflict (id) do update set version = excluded.version, name = excluded.name, collectors_note = excluded.collectors_note, owner_user_id = excluded.owner_user_id, gallery_id = excluded.gallery_id, layout = excluded.layout, nfts = excluded.nfts, hidden = excluded.hidden, token_settings = excluded.token_settings, last_updated = excluded.last_updated returning id;<|MERGE_RESOLUTION|>--- conflicted
+++ resolved
@@ -646,21 +646,13 @@
 update galleries set name = @name, description = @description, last_updated = now() where id = @id and deleted = false;
 
 -- name: UpdateGallery :exec
-<<<<<<< HEAD
-update galleries set name = @name, description = @description, collections = @collections, last_updated = now() where galleries.id = @id and galleries.deleted = false and (select count(*) from collections c where c.id = any(@collections) and c.gallery_id = @gallery_id and c.deleted = false) = array_length(@collections, 1);
-=======
 update galleries set name = @name, description = @description, collections = @collections, last_updated = now() where galleries.id = @id and galleries.deleted = false and (select count(*) from collections c where c.id = any(@collections) and c.gallery_id = @gallery_id and c.deleted = false) = coalesce(array_length(@collections, 1), 0);
->>>>>>> 22c1a24c
 
 -- name: UpdateUserFeaturedGallery :exec
 update users set featured_gallery = @gallery_id, last_updated = now() from galleries where users.id = @user_id and galleries.id = @gallery_id and galleries.owner_user_id = @user_id and galleries.deleted = false;
 
 -- name: GetGalleryTokenPreviewsByID :many
-<<<<<<< HEAD
-select t.media->>'thumbnail_url'::varchar as previews from tokens t, collections c, galleries g where g.id = $1 and c.id = any(g.collections) and t.id = any(c.nfts) and t.deleted = false and g.deleted = false and c.deleted = false and length(t.media->>'thumbnail_url'::varchar) > 0 order by array_position(g.collections, c.id),array_position(c.nfts, t.id) limit 3;
-=======
 select (t.media->>'thumbnail_url')::varchar as previews from tokens t, collections c, galleries g where g.id = $1 and c.id = any(g.collections) and t.id = any(c.nfts) and t.deleted = false and g.deleted = false and c.deleted = false and length(t.media->>'thumbnail_url'::varchar) > 0 order by array_position(g.collections, c.id),array_position(c.nfts, t.id) limit 3;
->>>>>>> 22c1a24c
 
 -- name: GetTokenByTokenIdentifiers :one
 select * from tokens where tokens.token_id = @token_hex and contract = (select contracts.id from contracts where contracts.address = @contract_address) and tokens.chain = @chain and tokens.deleted = false;
