--- conflicted
+++ resolved
@@ -1009,7 +1009,6 @@
 -- name: AddWalletToUserByID :exec
 update users set wallets = array_append(wallets, @wallet_id::varchar) where id = @user_id;
 
-<<<<<<< HEAD
 -- name: InsertTokenProcessingJob :exec
 insert into token_processing_jobs (id, token_properties, pipeline_metadata, processing_cause, processor_version) values ($1, $2, $3, $4, $5);
 
@@ -1026,7 +1025,7 @@
 
 -- name: IsExistsTokenMediaByTokenIdentifers :one
 select exists(select 1 from token_media where token_media.contract = $1 and token_media.token_id = $2 and token_media.chain = $3 and active = true and deleted = false);
-=======
+
 -- name: InsertSpamContracts :exec
 with insert_spam_contracts as (
     insert into alchemy_spam_contracts (id, chain, address, created_at, is_spam) (
@@ -1038,5 +1037,4 @@
     ) on conflict(chain, address) do update set created_at = excluded.created_at, is_spam = excluded.is_spam
     returning created_at
 )
-delete from alchemy_spam_contracts where created_at < (select created_at from insert_spam_contracts limit 1);
->>>>>>> 6cdd01ea
+delete from alchemy_spam_contracts where created_at < (select created_at from insert_spam_contracts limit 1);