-- name: GetUserById :one
SELECT * FROM users WHERE id = $1 AND deleted = false;

-- name: GetUserWithPIIByID :one
select * from pii.user_view where id = @user_id and deleted = false;

-- name: GetUserByIdBatch :batchone
SELECT * FROM users WHERE id = $1 AND deleted = false;

-- name: GetUsersByIDs :many
SELECT * FROM users WHERE id = ANY(@user_ids) AND deleted = false
    AND (created_at, id) < (@cur_before_time, @cur_before_id)
    AND (created_at, id) > (@cur_after_time, @cur_after_id)
    ORDER BY CASE WHEN @paging_forward::bool THEN (created_at, id) END ASC,
             CASE WHEN NOT @paging_forward::bool THEN (created_at, id) END DESC
    LIMIT $1;

-- name: GetUserByUsername :one
select * from users where username_idempotent = lower(sqlc.arg('username')) and deleted = false and universal = false;

-- name: GetUserByUsernameBatch :batchone
select * from users where username_idempotent = lower($1) and deleted = false and universal = false;

-- name: GetUserByVerifiedEmailAddress :one
select u.* from users u join pii.for_users p on u.id = p.user_id
where p.pii_email_address = lower($1)
  and u.email_verified != 0
  and p.deleted = false
  and u.deleted = false;

-- name: GetUserByAddressAndL1 :one
select users.*
from users, wallets
where wallets.address = sqlc.arg('address')
	and wallets.l1_chain = sqlc.arg('l1_chain')
	and array[wallets.id] <@ users.wallets
	and wallets.deleted = false
	and users.deleted = false;

-- name: GetUserByAddressAndL1Batch :batchone
select users.*
from users, wallets
where wallets.address = sqlc.arg('address')
	and wallets.l1_chain = sqlc.arg('l1_chain')
	and array[wallets.id] <@ users.wallets
	and wallets.deleted = false
	and users.deleted = false;

-- name: GetUsersWithTrait :many
SELECT * FROM users WHERE (traits->$1::string) IS NOT NULL AND deleted = false;

-- name: GetUsersWithTraitBatch :batchmany
SELECT * FROM users WHERE (traits->$1::string) IS NOT NULL AND deleted = false;

-- name: GetGalleryById :one
SELECT * FROM galleries WHERE id = $1 AND deleted = false;

-- name: GetGalleryByIdBatch :batchone
SELECT * FROM galleries WHERE id = $1 AND deleted = false;

-- name: GetGalleryByCollectionId :one
SELECT g.* FROM galleries g, collections c WHERE c.id = $1 AND c.deleted = false AND $1 = ANY(g.collections) AND g.deleted = false;

-- name: GetGalleryByCollectionIdBatch :batchone
SELECT g.* FROM galleries g, collections c WHERE c.id = $1 AND c.deleted = false AND $1 = ANY(g.collections) AND g.deleted = false;

-- name: GetGalleriesByUserId :many
SELECT * FROM galleries WHERE owner_user_id = $1 AND deleted = false order by position;

-- name: GetGalleriesByUserIdBatch :batchmany
SELECT * FROM galleries WHERE owner_user_id = $1 AND deleted = false order by position;

-- name: GetCollectionById :one
SELECT * FROM collections WHERE id = $1 AND deleted = false;

-- name: GetCollectionByIdBatch :batchone
SELECT * FROM collections WHERE id = $1 AND deleted = false;

-- name: GetCollectionsByGalleryId :many
SELECT c.* FROM galleries g, unnest(g.collections)
    WITH ORDINALITY AS x(coll_id, coll_ord)
    INNER JOIN collections c ON c.id = x.coll_id
    WHERE g.id = $1 AND g.deleted = false AND c.deleted = false ORDER BY x.coll_ord;

-- name: GetCollectionsByGalleryIdBatch :batchmany
SELECT c.* FROM galleries g, unnest(g.collections)
    WITH ORDINALITY AS x(coll_id, coll_ord)
    INNER JOIN collections c ON c.id = x.coll_id
    WHERE g.id = $1 AND g.deleted = false AND c.deleted = false ORDER BY x.coll_ord;

-- name: GetTokenById :one
select sqlc.embed(t), sqlc.embed(td)
from tokens t
join token_definitions td on t.token_definition_id = td.id
where t.id = $1 and t.displayable and t.deleted = false and td.deleted = false;

-- name: GetTokenDefinitionById :one
select * from token_definitions where id = $1 and not deleted;

-- name: GetTokenDefinitionByIdBatch :batchone
select * from token_definitions where id = $1 and not deleted;

-- name: GetTokenDefinitionByTokenDbid :one
select token_definitions.*
from token_definitions, tokens
where token_definitions.id = tokens.token_definition_id
    and tokens.id = $1
    and not tokens.deleted
    and not token_definitions.deleted;

-- name: GetTokenDefinitionByTokenIdentifiers :one
select *
from token_definitions
where (chain, contract_address, token_id) = (@chain, @contract_address, @token_id) and not deleted;

-- name: GetTokenFullDetailsByUserTokenIdentifiers :one
select sqlc.embed(tokens), sqlc.embed(token_definitions), sqlc.embed(contracts)
from tokens
join token_definitions on tokens.token_definition_id = token_definitions.id
join contracts on token_definitions.contract_id = contracts.id
where tokens.owner_user_id = $1 
    and (token_definitions.chain, token_definitions.contract_address, token_definitions.token_id) = (@chain, @contract_address, @token_id)
    and tokens.displayable
    and not tokens.deleted
    and not token_definitions.deleted
    and not contracts.deleted
order by tokens.block_number desc;

-- name: GetTokenFullDetailsByUserId :many
select sqlc.embed(tokens), sqlc.embed(token_definitions), sqlc.embed(contracts)
from tokens
join token_definitions on tokens.token_definition_id = token_definitions.id
join contracts on token_definitions.contract_id = contracts.id
where tokens.owner_user_id = $1 and tokens.displayable and not tokens.deleted and not token_definitions.deleted and not contracts.deleted
order by tokens.block_number desc;

-- name: GetTokenFullDetailsByContractId :many
select sqlc.embed(tokens), sqlc.embed(token_definitions), sqlc.embed(contracts)
from tokens
join token_definitions on tokens.token_definition_id = token_definitions.id
join contracts on token_definitions.contract_id = contracts.id
where contracts.id = $1 and tokens.displayable and not tokens.deleted and not token_definitions.deleted and not contracts.deleted
order by tokens.block_number desc;

-- name: UpdateTokenCollectorsNoteByTokenDbidUserId :exec
update tokens set collectors_note = $1, last_updated = now() where id = $2 and owner_user_id = $3;

-- name: UpdateTokensAsUserMarkedSpam :exec
update tokens set is_user_marked_spam = $1, last_updated = now() where owner_user_id = $2 and id = any(@token_ids) and deleted = false;

-- name: CheckUserOwnsAllTokenDbids :one
with user_tokens as (select count(*) total from tokens where id = any(@token_ids) and owner_user_id = $1 and not tokens.deleted), total_tokens as (select cardinality(@token_ids) total)
select (select total from total_tokens) = (select total from user_tokens) owns_all;

-- name: GetTokenByIdBatch :batchone
select sqlc.embed(t), sqlc.embed(td)
from tokens t
join token_definitions td on t.token_definition_id = td.id
where t.id = $1 and t.displayable and t.deleted = false and td.deleted = false;

-- name: GetTokenByIdIgnoreDisplayableBatch :batchone
select sqlc.embed(t), sqlc.embed(td)
from tokens t
join token_definitions td on t.token_definition_id = td.id
where t.id = $1 and t.deleted = false and td.deleted = false;

-- name: GetTokenByUserTokenIdentifiersBatch :batchone
-- Fetch the definition and contract to cache since downstream queries will likely use them
select sqlc.embed(t), sqlc.embed(td), sqlc.embed(c)
from tokens t, token_definitions td, contracts c
where t.token_definition_id = td.id
    and td.contract_id = c.id
    and t.owner_user_id = @owner_id
    and td.token_id = @token_id
    and td.chain = @chain
    and td.contract_address = @contract_address
    and t.displayable
    and not t.deleted
    and not td.deleted
    and not c.deleted;

-- name: GetTokenByUserTokenIdentifiers :one
select sqlc.embed(t), sqlc.embed(td), sqlc.embed(c)
from tokens t, token_definitions td, contracts c
where t.token_definition_id = td.id
    and td.contract_id = c.id
    and t.owner_user_id = @owner_id
    and td.token_id = @token_id
    and td.chain = @chain
    and td.contract_address = @contract_address
    and t.displayable
    and not t.deleted
    and not td.deleted
    and not c.deleted;

-- name: GetTokensByCollectionIdBatch :batchmany
select t.* from collections c,
    unnest(c.nfts) with ordinality as u(nft_id, nft_ord)
    join tokens t on t.id = u.nft_id
    where c.id = sqlc.arg('collection_id')
      and c.owner_user_id = t.owner_user_id
      and t.displayable
      and c.deleted = false
      and t.deleted = false
    order by u.nft_ord
    limit sqlc.narg('limit');

-- name: GetContractCreatorsByIds :many
with keys as (
    select unnest (@contract_ids::text[]) as id
         , generate_subscripts(@contract_ids::text[], 1) as batch_key_index
)
select k.batch_key_index, sqlc.embed(c) from keys k
    join contract_creators c on c.contract_id = k.id;

-- name: GetNewTokensByFeedEventIdBatch :batchmany
with new_tokens as (
    select added.id, row_number() over () added_order
    from (select jsonb_array_elements_text(data -> 'collection_new_token_ids') id from feed_events f where f.id = $1 and f.deleted = false) added
)
select t.* from new_tokens a join tokens t on a.id = t.id and t.displayable and t.deleted = false order by a.added_order;

-- name: GetMembershipByMembershipId :one
SELECT * FROM membership WHERE id = $1 AND deleted = false;

-- name: GetMembershipByMembershipIdBatch :batchone
SELECT * FROM membership WHERE id = $1 AND deleted = false;

-- name: GetWalletByID :one
SELECT * FROM wallets WHERE id = $1 AND deleted = false;

-- name: GetWalletByIDBatch :batchone
SELECT * FROM wallets WHERE id = $1 AND deleted = false;

-- name: GetWalletByAddressAndL1Chain :one
SELECT wallets.* FROM wallets WHERE address = $1 AND l1_chain = $2 AND deleted = false;

-- name: GetWalletsByUserID :many
SELECT w.* FROM users u, unnest(u.wallets) WITH ORDINALITY AS a(wallet_id, wallet_ord)INNER JOIN wallets w on w.id = a.wallet_id WHERE u.id = $1 AND u.deleted = false AND w.deleted = false ORDER BY a.wallet_ord;

-- name: GetWalletsByUserIDBatch :batchmany
SELECT w.* FROM users u, unnest(u.wallets) WITH ORDINALITY AS a(wallet_id, wallet_ord)INNER JOIN wallets w on w.id = a.wallet_id WHERE u.id = $1 AND u.deleted = false AND w.deleted = false ORDER BY a.wallet_ord;

-- name: GetEthereumWalletsForEnsProfileImagesByUserID :many
select w.*
from wallets w
join users u on w.id = any(u.wallets)
where u.id = $1 and w.chain = 0 and not w.deleted
order by u.primary_wallet_id = w.id desc, w.id desc;

-- name: GetContractByID :one
select * FROM contracts WHERE id = $1 AND deleted = false;

-- name: GetContractsByIDs :many
with keys as (
    select unnest (@contract_ids::varchar[]) as id
         , generate_subscripts(@contract_ids::varchar[], 1) as batch_key_index
)
select k.batch_key_index, sqlc.embed(c) from keys k
    join contracts c on c.id = k.id
    where not c.deleted;

-- name: GetContractsByTokenIDs :many
select contracts.* from contracts join tokens on contracts.id = tokens.contract_id where tokens.id = any(@token_ids) and contracts.deleted = false;

-- name: GetContractByChainAddress :one
select * FROM contracts WHERE address = $1 AND chain = $2 AND deleted = false;

-- name: GetContractByChainAddressBatch :batchone
select * FROM contracts WHERE address = $1 AND chain = $2 AND deleted = false;

-- name: GetContractsDisplayedByUserIDBatch :batchmany
with last_refreshed as (
  select last_updated from owned_contracts limit 1
),
displayed as (
  select contract_id
  from owned_contracts
  where owned_contracts.user_id = $1 and displayed = true
  union
  select contracts.id
  from last_refreshed, galleries, contracts, tokens
  join collections on tokens.id = any(collections.nfts) and collections.deleted = false
  where tokens.owner_user_id = $1
    and tokens.contract_id = contracts.id
    and collections.owner_user_id = tokens.owner_user_id
    and galleries.owner_user_id = tokens.owner_user_id
    and tokens.displayable
    and tokens.deleted = false
    and galleries.deleted = false
    and contracts.deleted = false
    and galleries.last_updated > last_refreshed.last_updated
    and collections.last_updated > last_refreshed.last_updated
)
select contracts.* from contracts, displayed
where contracts.id = displayed.contract_id and contracts.deleted = false;

-- name: GetFollowersByUserIdBatch :batchmany
SELECT u.* FROM follows f
    INNER JOIN users u ON f.follower = u.id
    WHERE f.followee = $1 AND f.deleted = false
    ORDER BY f.last_updated DESC;

-- name: GetFollowingByUserIdBatch :batchmany
SELECT u.* FROM follows f
    INNER JOIN users u ON f.followee = u.id
    WHERE f.follower = $1 AND f.deleted = false
    ORDER BY f.last_updated DESC;

-- name: GetTokensByWalletIdsBatch :batchmany
select sqlc.embed(t), sqlc.embed(td)
from tokens t
join tokens td on t.token_definition_id = td.id
where t.owned_by_wallets && $1 and t.displayable and t.deleted = false and td.deleted = false
order by t.created_at desc, td.name desc, t.id desc;

-- name: GetTokensByContractIdPaginate :many
select sqlc.embed(t), sqlc.embed(td), sqlc.embed(c) from tokens t
    join token_definitions td on t.token_definition_id = td.id
    join users u on u.id = t.owner_user_id
    join contracts c on t.contract_id = c.id
    where (c.id = $1 or c.parent_id = $1)
    and t.displayable
    and t.deleted = false
    and c.deleted = false
    and td.deleted = false
    and (not @gallery_users_only::bool or u.universal = false)
    and (u.universal,t.created_at,t.id) < (@cur_before_universal, @cur_before_time::timestamptz, @cur_before_id)
    and (u.universal,t.created_at,t.id) > (@cur_after_universal, @cur_after_time::timestamptz, @cur_after_id)
    order by case when @paging_forward::bool then (u.universal,t.created_at,t.id) end asc,
             case when not @paging_forward::bool then (u.universal,t.created_at,t.id) end desc
    limit $2;

-- name: CountTokensByContractId :one
select count(*)
from tokens
join users on users.id = tokens.owner_user_id
join contracts on tokens.contract_id = contracts.id
where (contracts.id = @id or contracts.parent_id = @id)
  and (not @gallery_users_only::bool or users.universal = false) and tokens.deleted = false and contracts.deleted = false
  and tokens.displayable;

-- name: GetOwnersByContractIdBatchPaginate :batchmany
-- Note: sqlc has trouble recognizing that the output of the "select distinct" subquery below will
--       return complete rows from the users table. As a workaround, aliasing the subquery to
--       "users" seems to fix the issue (along with aliasing the users table inside the subquery
--       to "u" to avoid confusion -- otherwise, sqlc creates a custom row type that includes
--       all users.* fields twice).
select users.* from (
    select distinct on (u.id) u.* from users u, tokens t, contracts c
        where t.owner_user_id = u.id
        and t.displayable
        and t.contract_id = c.id and (c.id = @id or c.parent_id = @id)
        and (not @gallery_users_only::bool or u.universal = false)
        and t.deleted = false and u.deleted = false and c.deleted = false
    ) as users
    where (users.universal,users.created_at,users.id) < (@cur_before_universal, @cur_before_time::timestamptz, @cur_before_id)
    and (users.universal,users.created_at,users.id) > (@cur_after_universal, @cur_after_time::timestamptz, @cur_after_id)
    order by case when @paging_forward::bool then (users.universal,users.created_at,users.id) end asc,
         case when not @paging_forward::bool then (users.universal,users.created_at,users.id) end desc limit sqlc.narg('limit');


-- name: CountOwnersByContractId :one
select count(distinct users.id) from users, tokens, contracts
    where (contracts.id = @id or contracts.parent_id = @id)
    and tokens.contract_id = contracts.id
    and tokens.owner_user_id = users.id
    and tokens.displayable
    and (not @gallery_users_only::bool or users.universal = false)
    and tokens.deleted = false and users.deleted = false and contracts.deleted = false;

-- name: GetTokenOwnerByID :one
select u.* from tokens t
    join users u on u.id = t.owner_user_id
    where t.id = $1 and t.displayable and t.deleted = false and u.deleted = false;

-- name: GetTokenOwnerByIDBatch :batchone
select u.* from tokens t
    join users u on u.id = t.owner_user_id
    where t.id = $1 and t.displayable and t.deleted = false and u.deleted = false;

-- name: GetPreviewURLsByContractIdAndUserId :many
select coalesce(nullif(tm.media->>'thumbnail_url', ''), nullif(tm.media->>'media_url', ''))::varchar as thumbnail_url
from tokens t
join token_definitions td on t.token_definition_id = td.id
join token_medias tm on td.token_media_id = tm.id
where t.owner_user_id = @owner_id
	and t.contract_id = @contract_id
	and t.displayable
	and (tm.media ->> 'thumbnail_url' != '' or tm.media->>'media_type' = 'image')
	and not t.deleted
	and not td.deleted
	and not tm.deleted
	and tm.active
order by t.id limit 3;

-- name: GetTokensByUserIdBatch :batchmany
select sqlc.embed(t), sqlc.embed(td), sqlc.embed(c)
from tokens t
join token_definitions td on t.token_definition_id = td.id
join contracts c on c.id = td.contract_id
where t.owner_user_id = @owner_user_id
    and t.deleted = false
    and t.displayable
    and ((@include_holder::bool and t.is_holder_token) or (@include_creator::bool and t.is_creator_token))
    and td.deleted = false
    and c.deleted = false
order by t.created_at desc, td.name desc, t.id desc;

-- name: CreateUserEvent :one
INSERT INTO events (id, actor_id, action, resource_type_id, user_id, subject_id, post_id, comment_id, feed_event_id, mention_id, data, group_id, caption) VALUES ($1, $2, $3, $4, $5, $5, sqlc.narg('post'), sqlc.narg('comment'), sqlc.narg('feed_event'), sqlc.narg('mention'), $6, $7, $8) RETURNING *;

-- name: CreateTokenEvent :one
INSERT INTO events (id, actor_id, action, resource_type_id, token_id, subject_id, data, group_id, caption, gallery_id, collection_id) VALUES ($1, $2, $3, $4, $5, $5, $6, $7, $8, sqlc.narg('gallery'), sqlc.narg('collection')) RETURNING *;

-- name: CreateCollectionEvent :one
INSERT INTO events (id, actor_id, action, resource_type_id, collection_id, subject_id, data, caption, group_id, gallery_id) VALUES ($1, $2, $3, $4, $5, $5, $6, $7, $8, $9) RETURNING *;

-- name: CreateGalleryEvent :one
INSERT INTO events (id, actor_id, action, resource_type_id, gallery_id, subject_id, data, external_id, group_id, caption) VALUES ($1, $2, $3, $4, $5, $5, $6, $7, $8, $9) RETURNING *;

-- name: CreateContractEvent :one
INSERT INTO events (id, actor_id, action, resource_type_id, contract_id, subject_id, post_id, comment_id, feed_event_id, mention_id, data, group_id, caption) VALUES ($1, $2, $3, $4, $5, $5, sqlc.narg('post'), sqlc.narg('comment'), sqlc.narg('feed_event'), sqlc.narg('mention'), $6, $7, $8) RETURNING *;

-- name: CreatePostEvent :one
INSERT INTO events (id, actor_id, action, resource_type_id, user_id, subject_id, post_id) VALUES ($1, $2, $3, $4, $5, $6, $7) RETURNING *;

-- name: CreateAdmireEvent :one
INSERT INTO events (id, actor_id, action, resource_type_id, admire_id, feed_event_id, post_id, token_id, subject_id, data, group_id, caption) VALUES ($1, $2, $3, $4, $5, sqlc.narg('feed_event'), sqlc.narg('post'), sqlc.narg('token'), $6, $7, $8, $9) RETURNING *;

-- name: CreateCommentEvent :one
INSERT INTO events (id, actor_id, action, resource_type_id, comment_id, feed_event_id, post_id, mention_id, subject_id, data, group_id, caption) VALUES ($1, $2, $3, $4, $5, sqlc.narg('feed_event'), sqlc.narg('post'), sqlc.narg('mention'), $6, $7, $8, $9) RETURNING *;

-- name: GetEvent :one
SELECT * FROM events WHERE id = $1 AND deleted = false;

-- name: GetEventsInWindow :many
with recursive activity as (
    select * from events where events.id = $1 and deleted = false
    union
    select e.* from events e, activity a
    where e.actor_id = a.actor_id
        and e.action = any(@actions)
        and e.created_at < a.created_at
        and e.created_at >= a.created_at - make_interval(secs => $2)
        and e.deleted = false
        and e.caption is null
        and (not @include_subject::bool or e.subject_id = a.subject_id)
)
select * from events where id = any(select id from activity) order by (created_at, id) asc;

-- name: GetGalleryEventsInWindow :many
with recursive activity as (
    select * from events where events.id = $1 and deleted = false
    union
    select e.* from events e, activity a
    where e.actor_id = a.actor_id
        and e.action = any(@actions)
        and e.gallery_id = @gallery_id
        and e.created_at < a.created_at
        and e.created_at >= a.created_at - make_interval(secs => $2)
        and e.deleted = false
        and e.caption is null
        and (not @include_subject::bool or e.subject_id = a.subject_id)
)
select * from events where id = any(select id from activity) order by (created_at, id) asc;

-- name: GetEventsInGroup :many
select * from events where group_id = @group_id and deleted = false order by(created_at, id) asc;

-- name: GetActorForGroup :one
select actor_id from events where group_id = @group_id and deleted = false order by(created_at, id) asc limit 1;

-- name: HasLaterGroupedEvent :one
select exists(
  select 1 from events where deleted = false
  and group_id = @group_id
  and id > @event_id
);

-- name: IsActorActionActive :one
select exists(
  select 1 from events where deleted = false
  and actor_id = $1
  and action = any(@actions)
  and created_at > @window_start and created_at <= @window_end
);

-- name: IsActorSubjectActive :one
select exists(
  select 1 from events where deleted = false
  and actor_id = $1
  and subject_id = $2
  and created_at > @window_start and created_at <= @window_end
);

-- name: IsActorGalleryActive :one
select exists(
  select 1 from events where deleted = false
  and actor_id = $1
  and gallery_id = $2
  and created_at > @window_start and created_at <= @window_end
);


-- name: IsActorSubjectActionActive :one
select exists(
  select 1 from events where deleted = false
  and actor_id = $1
  and subject_id = $2
  and action = any(@actions)
  and created_at > @window_start and created_at <= @window_end
);

-- name: PaginateGlobalFeed :many
SELECT *
FROM feed_entities
WHERE (created_at, id) < (sqlc.arg('cur_before_time'), sqlc.arg('cur_before_id'))
        AND (created_at, id) > (sqlc.arg('cur_after_time'), sqlc.arg('cur_after_id'))
ORDER BY 
    CASE WHEN sqlc.arg('paging_forward')::bool THEN (created_at, id) END ASC,
    CASE WHEN NOT sqlc.arg('paging_forward')::bool THEN (created_at, id) END DESC
LIMIT sqlc.arg('limit');

-- name: PaginatePersonalFeedByUserID :many
select fe.* from feed_entities fe, follows fl
    where fl.deleted = false
      and fe.actor_id = fl.followee
      and fl.follower = sqlc.arg('follower')
      and (fe.created_at, fe.id) < (sqlc.arg('cur_before_time'), sqlc.arg('cur_before_id'))
      and (fe.created_at, fe.id) > (sqlc.arg('cur_after_time'), sqlc.arg('cur_after_id'))
order by
    case when sqlc.arg('paging_forward')::bool then (fe.created_at, fe.id) end asc,
    case when not sqlc.arg('paging_forward')::bool then (fe.created_at, fe.id) end desc
limit sqlc.arg('limit');

-- name: PaginatePostsByUserID :many
select *
from posts
where actor_id = sqlc.arg('user_id')
        and (created_at, id) < (sqlc.arg('cur_before_time'), sqlc.arg('cur_before_id'))
        and (created_at, id) > (sqlc.arg('cur_after_time'), sqlc.arg('cur_after_id'))
        and not posts.deleted
order by
    case when sqlc.arg('paging_forward')::bool then (created_at, id) end asc,
    case when not sqlc.arg('paging_forward')::bool then (created_at, id) end desc
limit sqlc.arg('limit');

-- name: CountPostsByUserID :one
select count(*) from posts where actor_id = $1 and not posts.deleted;

-- name: PaginatePostsByContractID :batchmany
SELECT posts.*
FROM posts
WHERE sqlc.arg('contract_id') = ANY(posts.contract_ids)
AND posts.deleted = false
AND (posts.created_at, posts.id) < (sqlc.arg('cur_before_time'), sqlc.arg('cur_before_id'))
AND (posts.created_at, posts.id) > (sqlc.arg('cur_after_time'), sqlc.arg('cur_after_id'))
ORDER BY
    CASE WHEN sqlc.arg('paging_forward')::bool THEN (posts.created_at, posts.id) END ASC,
    CASE WHEN NOT sqlc.arg('paging_forward')::bool THEN (posts.created_at, posts.id) END DESC
LIMIT sqlc.arg('limit');

-- name: PaginatePostsByContractIDAndProjectID :many
with valid_post_ids as (
    SELECT distinct on (posts.id) posts.id
    FROM posts
        JOIN tokens on tokens.id = ANY(posts.token_ids)
            and tokens.displayable
            and tokens.deleted = false
        JOIN token_definitions on token_definitions.id = tokens.token_definition_id
            and token_definitions.contract_id = sqlc.arg('contract_id')
            and ('x' || lpad(substring(token_definitions.token_id, 1, 16), 16, '0'))::bit(64)::bigint / 1000000 = sqlc.arg('project_id_int')::int
            and token_definitions.deleted = false
    WHERE sqlc.arg('contract_id') = ANY(posts.contract_ids)
      AND posts.deleted = false
)
SELECT posts.* from posts
    join valid_post_ids on posts.id = valid_post_ids.id
WHERE (posts.created_at, posts.id) < (sqlc.arg('cur_before_time'), sqlc.arg('cur_before_id'))
  AND (posts.created_at, posts.id) > (sqlc.arg('cur_after_time'), sqlc.arg('cur_after_id'))
ORDER BY
    CASE WHEN sqlc.arg('paging_forward')::bool THEN (posts.created_at, posts.id) END ASC,
    CASE WHEN NOT sqlc.arg('paging_forward')::bool THEN (posts.created_at, posts.id) END DESC
LIMIT sqlc.arg('limit');

-- name: CountPostsByContractID :one
select count(*)
from posts
where sqlc.arg('contract_id') = any(posts.contract_ids)
and posts.deleted = false;

-- name: GetFeedEventsByIds :many
SELECT * FROM feed_events WHERE id = ANY(@ids::varchar(255)[]) AND deleted = false;

-- name: GetPostsByIds :many
select posts.*
from posts
join unnest(@post_ids::varchar(255)[]) with ordinality t(id, pos) using(id)
where not posts.deleted
order by pos asc;

-- name: GetEventByIdBatch :batchone
SELECT * FROM feed_events WHERE id = $1 AND deleted = false;

-- name: GetPostByIdBatch :batchone
SELECT * FROM posts WHERE id = $1 AND deleted = false;

-- name: GetPostByID :one
SELECT * FROM posts WHERE id = $1 AND deleted = false;

-- name: CreateFeedEvent :one
INSERT INTO feed_events (id, owner_id, action, data, event_time, event_ids, group_id, caption) VALUES ($1, $2, $3, $4, $5, $6, $7, $8) RETURNING *;

-- name: IsFeedEventExistsForGroup :one
SELECT exists(
  SELECT 1 FROM feed_events WHERE deleted = false
  AND group_id = $1
);

-- name: UpdateFeedEventCaptionByGroup :one
UPDATE feed_events SET caption = (select caption from events where events.group_id = $1) WHERE group_id = $1 AND deleted = false returning *;

-- name: GetLastFeedEventForUser :one
select * from feed_events where deleted = false
    and owner_id = $1
    and action = any(@actions)
    and event_time < $2
    order by event_time desc
    limit 1;

-- name: GetLastFeedEventForToken :one
select * from feed_events where deleted = false
    and owner_id = $1
    and action = any(@actions)
    and data ->> 'token_id' = @token_id::varchar
    and event_time < $2
    order by event_time desc
    limit 1;

-- name: GetLastFeedEventForCollection :one
select * from feed_events where deleted = false
    and owner_id = $1
    and action = any(@actions)
    and data ->> 'collection_id' = @collection_id
    and event_time < $2
    order by event_time desc
    limit 1;

-- name: IsFeedUserActionBlocked :one
SELECT EXISTS(SELECT 1 FROM feed_blocklist WHERE user_id = $1 AND (action = $2 or action = '') AND deleted = false);

-- name: BlockUserFromFeed :exec
INSERT INTO feed_blocklist (id, user_id, action) VALUES ($1, $2, $3);

-- name: UnblockUserFromFeed :exec
UPDATE feed_blocklist SET deleted = true WHERE user_id = $1;

-- name: GetAdmireByAdmireID :one
SELECT * FROM admires WHERE id = $1 AND deleted = false;

-- name: GetAdmiresByAdmireIDs :many
SELECT * from admires WHERE id = ANY(@admire_ids) AND deleted = false;

-- name: GetAdmireByAdmireIDBatch :batchone
SELECT * FROM admires WHERE id = $1 AND deleted = false;

-- name: GetAdmiresByActorID :many
SELECT * FROM admires WHERE actor_id = $1 AND deleted = false ORDER BY created_at DESC;

-- name: GetAdmiresByActorIDBatch :batchmany
SELECT * FROM admires WHERE actor_id = $1 AND deleted = false ORDER BY created_at DESC;

-- name: PaginateAdmiresByFeedEventIDBatch :batchmany
SELECT * FROM admires WHERE feed_event_id = sqlc.arg('feed_event_id') AND deleted = false
    AND (created_at, id) < (sqlc.arg('cur_before_time'), sqlc.arg('cur_before_id')) AND (created_at, id) > (sqlc.arg('cur_after_time'), sqlc.arg('cur_after_id'))
    ORDER BY CASE WHEN sqlc.arg('paging_forward')::bool THEN (created_at, id) END ASC,
             CASE WHEN NOT sqlc.arg('paging_forward')::bool THEN (created_at, id) END DESC
    LIMIT sqlc.arg('limit');

-- name: CountAdmiresByFeedEventIDBatch :batchone
SELECT count(*) FROM admires WHERE feed_event_id = $1 AND deleted = false;

-- name: PaginateAdmiresByPostIDBatch :batchmany
SELECT * FROM admires WHERE post_id = sqlc.arg('post_id') AND deleted = false
    AND (created_at, id) < (sqlc.arg('cur_before_time'), sqlc.arg('cur_before_id')) AND (created_at, id) > (sqlc.arg('cur_after_time'), sqlc.arg('cur_after_id'))
    ORDER BY CASE WHEN sqlc.arg('paging_forward')::bool THEN (created_at, id) END ASC,
             CASE WHEN NOT sqlc.arg('paging_forward')::bool THEN (created_at, id) END DESC
    LIMIT sqlc.arg('limit');

-- name: CountAdmiresByPostIDBatch :batchone
SELECT count(*) FROM admires WHERE post_id = $1 AND deleted = false;

-- name: PaginateAdmiresByTokenIDBatch :batchmany
SELECT * FROM admires WHERE token_id = sqlc.arg('token_id') AND (not @only_for_actor::bool or actor_id = @actor_id) AND deleted = false
    AND (created_at, id) < (sqlc.arg('cur_before_time'), sqlc.arg('cur_before_id')) AND (created_at, id) > (sqlc.arg('cur_after_time'), sqlc.arg('cur_after_id'))
    ORDER BY CASE WHEN sqlc.arg('paging_forward')::bool THEN (created_at, id) END ASC,
             CASE WHEN NOT sqlc.arg('paging_forward')::bool THEN (created_at, id) END DESC
    LIMIT sqlc.arg('limit');

-- name: CountAdmiresByTokenIDBatch :batchone
SELECT count(*) FROM admires WHERE token_id = $1 AND deleted = false;

-- name: GetCommentByCommentID :one
SELECT * FROM comments WHERE id = $1 AND deleted = false;

-- name: GetCommentsByCommentIDs :many
SELECT * from comments WHERE id = ANY(@comment_ids) AND deleted = false;

-- name: GetCommentByCommentIDBatch :batchone
SELECT * FROM comments WHERE id = $1 AND deleted = false; 

-- name: PaginateCommentsByFeedEventIDBatch :batchmany
SELECT * FROM comments WHERE feed_event_id = sqlc.arg('feed_event_id') AND reply_to is null AND deleted = false
    AND (created_at, id) < (sqlc.arg('cur_before_time'), sqlc.arg('cur_before_id'))
    AND (created_at, id) > (sqlc.arg('cur_after_time'), sqlc.arg('cur_after_id'))
    ORDER BY CASE WHEN sqlc.arg('paging_forward')::bool THEN (created_at, id) END ASC,
             CASE WHEN NOT sqlc.arg('paging_forward')::bool THEN (created_at, id) END DESC
    LIMIT sqlc.arg('limit');

-- name: CountCommentsByFeedEventIDBatch :batchone
SELECT count(*) FROM comments WHERE feed_event_id = sqlc.arg('feed_event_id') AND reply_to is null AND deleted = false;

-- name: PaginateCommentsByPostIDBatch :batchmany
SELECT * FROM comments WHERE post_id = sqlc.arg('post_id') AND reply_to is null AND deleted = false
    AND (created_at, id) < (sqlc.arg('cur_before_time'), sqlc.arg('cur_before_id'))
    AND (created_at, id) > (sqlc.arg('cur_after_time'), sqlc.arg('cur_after_id'))
    ORDER BY CASE WHEN sqlc.arg('paging_forward')::bool THEN (created_at, id) END ASC,
             CASE WHEN NOT sqlc.arg('paging_forward')::bool THEN (created_at, id) END DESC
    LIMIT sqlc.arg('limit');

-- name: PaginateRepliesByCommentIDBatch :batchmany
SELECT * FROM comments WHERE 
    (reply_to is null and top_level_comment_id = sqlc.arg('comment_id')) 
        or 
        (reply_to is not null and reply_to = sqlc.arg('comment_id')) AND deleted = false
    AND (comments.created_at, comments.id) < (sqlc.arg('cur_before_time'), sqlc.arg('cur_before_id'))
    AND (comments.created_at, comments.id) > (sqlc.arg('cur_after_time'), sqlc.arg('cur_after_id'))
    ORDER BY CASE WHEN sqlc.arg('paging_forward')::bool THEN (created_at, id) END ASC,
             CASE WHEN NOT sqlc.arg('paging_forward')::bool THEN (created_at, id) END DESC
    LIMIT sqlc.arg('limit');

-- name: CountCommentsByPostIDBatch :batchone
SELECT count(*) FROM comments WHERE post_id = sqlc.arg('post_id') AND reply_to is null AND deleted = false;

-- name: CountRepliesByCommentIDBatch :batchone
SELECT count(*) FROM comments WHERE 
    (reply_to is null and top_level_comment_id = sqlc.arg('comment_id')) 
        or 
        (reply_to is not null and reply_to = sqlc.arg('comment_id')) AND deleted = false;

-- name: GetUserNotifications :many
SELECT * FROM notifications WHERE owner_id = $1 AND deleted = false
    AND (created_at, id) < (@cur_before_time, @cur_before_id)
    AND (created_at, id) > (@cur_after_time, @cur_after_id)
    ORDER BY CASE WHEN @paging_forward::bool THEN (created_at, id) END ASC,
             CASE WHEN NOT @paging_forward::bool THEN (created_at, id) END DESC
    LIMIT $2;

-- name: GetUserUnseenNotifications :many
SELECT * FROM notifications WHERE owner_id = $1 AND deleted = false AND seen = false
    AND (created_at, id) < (@cur_before_time, @cur_before_id)
    AND (created_at, id) > (@cur_after_time, @cur_after_id)
    ORDER BY CASE WHEN @paging_forward::bool THEN (created_at, id) END ASC,
             CASE WHEN NOT @paging_forward::bool THEN (created_at, id) END DESC
    LIMIT $2;

-- name: GetRecentUnseenNotifications :many
SELECT * FROM notifications WHERE owner_id = @owner_id AND deleted = false AND seen = false and created_at > @created_after order by created_at desc limit @lim;

-- name: GetUserNotificationsBatch :batchmany
SELECT * FROM notifications WHERE owner_id = sqlc.arg('owner_id') AND deleted = false
    AND (created_at, id) < (sqlc.arg('cur_before_time'), sqlc.arg('cur_before_id'))
    AND (created_at, id) > (sqlc.arg('cur_after_time'), sqlc.arg('cur_after_id'))
    ORDER BY CASE WHEN sqlc.arg('paging_forward')::bool THEN (created_at, id) END ASC,
             CASE WHEN NOT sqlc.arg('paging_forward')::bool THEN (created_at, id) END DESC
    LIMIT sqlc.arg('limit');

-- name: CountUserNotifications :one
SELECT count(*) FROM notifications WHERE owner_id = $1 AND deleted = false;

-- name: CountUserUnseenNotifications :one
SELECT count(*) FROM notifications WHERE owner_id = $1 AND deleted = false AND seen = false;

-- name: GetNotificationByID :one
SELECT * FROM notifications WHERE id = $1 AND deleted = false;

-- name: GetNotificationByIDBatch :batchone
SELECT * FROM notifications WHERE id = $1 AND deleted = false;

-- name: GetMostRecentNotificationByOwnerIDForAction :one
select * from notifications
    where owner_id = $1
    and action = $2
    and deleted = false
    and (not @only_for_feed_event::bool or feed_event_id = $3)
    and (not @only_for_post::bool or post_id = $4)
    order by created_at desc
    limit 1;

-- name: GetMostRecentNotificationByOwnerIDTokenIDForAction :one
select * from notifications
    where owner_id = $1
    and token_id = $2
    and action = $3
    and deleted = false
    and (not @only_for_feed_event::bool or feed_event_id = $4)
    and (not @only_for_post::bool or post_id = $5)
    order by created_at desc
    limit 1;

-- name: GetNotificationsByOwnerIDForActionAfter :many
SELECT * FROM notifications
    WHERE owner_id = $1 AND action = $2 AND deleted = false AND created_at > @created_after
    ORDER BY created_at DESC;

-- name: CreateAdmireNotification :one
INSERT INTO notifications (id, owner_id, action, data, event_ids, feed_event_id, post_id, token_id) VALUES ($1, $2, $3, $4, $5, sqlc.narg('feed_event'), sqlc.narg('post'), sqlc.narg('token')) RETURNING *;

-- name: CreateCommentNotification :one
INSERT INTO notifications (id, owner_id, action, data, event_ids, feed_event_id, post_id, comment_id) VALUES ($1, $2, $3, $4, $5, sqlc.narg('feed_event'), sqlc.narg('post'), $6) RETURNING *;

-- name: CreateContractNotification :one
INSERT INTO notifications (id, owner_id, action, data, event_ids, feed_event_id, post_id, comment_id, contract_id, mention_id) VALUES ($1, $2, $3, $4, $5, sqlc.narg('feed_event'), sqlc.narg('post'), sqlc.narg('comment'), $6, $7) RETURNING *;

-- name: CreateUserPostedYourWorkNotification :one
INSERT INTO notifications (id, owner_id, action, data, event_ids, post_id, contract_id) VALUES ($1, $2, $3, $4, $5, sqlc.narg('post'), $6) RETURNING *;

-- name: CountFollowersByUserID :one
SELECT count(*) FROM follows WHERE followee = $1 AND deleted = false;

-- name: CreateUserPostedFirstPostNotifications :many
INSERT INTO notifications (id, owner_id, action, data, event_ids, post_id) 
SELECT DISTINCT ON (follows.follower) unnest(sqlc.arg('ids')::varchar[]), follows.follower, $1, $2, $3, sqlc.narg('post') 
FROM follows 
WHERE follows.followee = @actor_id AND follows.deleted = false 
RETURNING *;

-- name: CreateSimpleNotification :one
INSERT INTO notifications (id, owner_id, action, data, event_ids) VALUES ($1, $2, $3, $4, $5) RETURNING *;

-- name: CreateTokenNotification :one
INSERT INTO notifications (id, owner_id, action, data, event_ids, token_id, amount) VALUES ($1, $2, $3, $4, $5, $6, $7) RETURNING *;

-- name: CreateMentionUserNotification :one
INSERT INTO notifications (id, owner_id, action, data, event_ids, feed_event_id, post_id, comment_id, mention_id) VALUES ($1, $2, $3, $4, $5, sqlc.narg('feed_event'), sqlc.narg('post'), sqlc.narg('comment'), $6) RETURNING *;

-- name: CreateViewGalleryNotification :one
INSERT INTO notifications (id, owner_id, action, data, event_ids, gallery_id) VALUES ($1, $2, $3, $4, $5, $6) RETURNING *;

-- name: UpdateNotification :exec
UPDATE notifications SET data = $2, event_ids = event_ids || $3, amount = $4, last_updated = now(), seen = false WHERE id = $1 AND deleted = false AND NOT amount = $4;

-- name: UpdateNotificationSettingsByID :exec
UPDATE users SET notification_settings = $2 WHERE id = $1;

-- name: ClearNotificationsForUser :many
UPDATE notifications SET seen = true WHERE owner_id = $1 AND seen = false RETURNING *;

-- name: PaginateInteractionsByFeedEventIDBatch :batchmany
SELECT interactions.created_At, interactions.id, interactions.tag FROM (
    SELECT t.created_at, t.id, sqlc.arg('admire_tag')::int as tag FROM admires t WHERE sqlc.arg('admire_tag') != 0 AND t.feed_event_id = sqlc.arg('feed_event_id') AND t.deleted = false
        AND (sqlc.arg('admire_tag'), t.created_at, t.id) < (sqlc.arg('cur_before_tag')::int, sqlc.arg('cur_before_time'), sqlc.arg('cur_before_id')) AND (sqlc.arg('admire_tag'), t.created_at, t.id) > (sqlc.arg('cur_after_tag')::int, sqlc.arg('cur_after_time'), sqlc.arg('cur_after_id'))
                                                                    UNION
    SELECT t.created_at, t.id, sqlc.arg('comment_tag')::int as tag FROM comments t WHERE sqlc.arg('comment_tag') != 0 AND t.feed_event_id = sqlc.arg('feed_event_id') AND t.reply_to is null AND t.deleted = false
        AND (sqlc.arg('comment_tag'), t.created_at, t.id) < (sqlc.arg('cur_before_tag')::int, sqlc.arg('cur_before_time'), sqlc.arg('cur_before_id')) AND (sqlc.arg('comment_tag'), t.created_at, t.id) > (sqlc.arg('cur_after_tag')::int, sqlc.arg('cur_after_time'), sqlc.arg('cur_after_id'))
) as interactions

ORDER BY CASE WHEN sqlc.arg('paging_forward')::bool THEN (tag, created_at, id) END ASC,
         CASE WHEN NOT sqlc.arg('paging_forward')::bool THEN (tag, created_at, id) END DESC
LIMIT sqlc.arg('limit');

-- name: CountInteractionsByFeedEventIDBatch :batchmany
SELECT count(*), sqlc.arg('admire_tag')::int as tag FROM admires t WHERE sqlc.arg('admire_tag') != 0 AND t.feed_event_id = sqlc.arg('feed_event_id') AND t.deleted = false
                                                        UNION
SELECT count(*), sqlc.arg('comment_tag')::int as tag FROM comments t WHERE sqlc.arg('comment_tag') != 0 AND t.feed_event_id = sqlc.arg('feed_event_id') AND t.reply_to is null AND t.deleted = false;

-- name: PaginateInteractionsByPostIDBatch :batchmany
SELECT interactions.created_At, interactions.id, interactions.tag FROM (
    SELECT t.created_at, t.id, sqlc.arg('admire_tag')::int as tag FROM admires t WHERE sqlc.arg('admire_tag') != 0 AND t.post_id = sqlc.arg('post_id') AND t.deleted = false
        AND (sqlc.arg('admire_tag'), t.created_at, t.id) < (sqlc.arg('cur_before_tag')::int, sqlc.arg('cur_before_time'), sqlc.arg('cur_before_id')) AND (sqlc.arg('admire_tag'), t.created_at, t.id) > (sqlc.arg('cur_after_tag')::int, sqlc.arg('cur_after_time'), sqlc.arg('cur_after_id'))
                                                                    UNION
    SELECT t.created_at, t.id, sqlc.arg('comment_tag')::int as tag FROM comments t WHERE sqlc.arg('comment_tag') != 0 AND t.post_id = sqlc.arg('post_id') AND t.reply_to is null AND t.deleted = false
        AND (sqlc.arg('comment_tag'), t.created_at, t.id) < (sqlc.arg('cur_before_tag')::int, sqlc.arg('cur_before_time'), sqlc.arg('cur_before_id')) AND (sqlc.arg('comment_tag'), t.created_at, t.id) > (sqlc.arg('cur_after_tag')::int, sqlc.arg('cur_after_time'), sqlc.arg('cur_after_id'))
) as interactions

ORDER BY CASE WHEN sqlc.arg('paging_forward')::bool THEN (tag, created_at, id) END ASC,
         CASE WHEN NOT sqlc.arg('paging_forward')::bool THEN (tag, created_at, id) END DESC
LIMIT sqlc.arg('limit');

-- name: CountInteractionsByPostIDBatch :batchmany
SELECT count(*), sqlc.arg('admire_tag')::int as tag FROM admires t WHERE sqlc.arg('admire_tag') != 0 AND t.post_id = sqlc.arg('post_id') AND t.deleted = false
                                                        UNION
SELECT count(*), sqlc.arg('comment_tag')::int as tag FROM comments t WHERE sqlc.arg('comment_tag') != 0 AND t.post_id = sqlc.arg('post_id') AND t.reply_to is null AND t.deleted = false;

-- name: GetAdmireByActorIDAndFeedEventID :batchone
SELECT * FROM admires WHERE actor_id = $1 AND feed_event_id = $2 AND deleted = false;

-- name: GetAdmireByActorIDAndPostID :batchone
SELECT * FROM admires WHERE actor_id = $1 AND post_id = $2 AND deleted = false;

-- name: GetAdmireByActorIDAndTokenID :batchone
SELECT * FROM admires WHERE actor_id = $1 AND token_id = $2 AND deleted = false;

-- name: InsertPost :one
insert into posts(id, token_ids, contract_ids, actor_id, caption, created_at) values ($1, $2, $3, $4, $5, now()) returning id;

-- name: DeletePostByID :exec
update posts set deleted = true where id = $1;

-- for some reason this query will not allow me to use @tags for $1
-- name: GetUsersWithEmailNotificationsOnForEmailType :many
select * from pii.user_view
    where (email_unsubscriptions->>'all' = 'false' or email_unsubscriptions->>'all' is null)
    and (email_unsubscriptions->>sqlc.arg(email_unsubscription)::varchar = 'false' or email_unsubscriptions->>sqlc.arg(email_unsubscription)::varchar is null)
    and deleted = false and pii_email_address is not null and email_verified = $1
    and (created_at, id) < (@cur_before_time, @cur_before_id)
    and (created_at, id) > (@cur_after_time, @cur_after_id)
    order by case when @paging_forward::bool then (created_at, id) end asc,
             case when not @paging_forward::bool then (created_at, id) end desc
    limit $2;

-- name: GetUsersWithEmailNotificationsOn :many
-- TODO: Does not appear to be used
select * from pii.user_view
    where (email_unsubscriptions->>'all' = 'false' or email_unsubscriptions->>'all' is null)
    and deleted = false and pii_email_address is not null and email_verified = $1
    and (created_at, id) < (@cur_before_time, @cur_before_id)
    and (created_at, id) > (@cur_after_time, @cur_after_id)
    order by case when @paging_forward::bool then (created_at, id) end asc,
             case when not @paging_forward::bool then (created_at, id) end desc
    limit $2;

-- name: GetUsersWithRolePaginate :many
select u.* from users u, user_roles ur where u.deleted = false and ur.deleted = false
    and u.id = ur.user_id and ur.role = @role
    and (u.username_idempotent, u.id) < (@cur_before_key::varchar, @cur_before_id)
    and (u.username_idempotent, u.id) > (@cur_after_key::varchar, @cur_after_id)
    order by case when @paging_forward::bool then (u.username_idempotent, u.id) end asc,
             case when not @paging_forward::bool then (u.username_idempotent, u.id) end desc
    limit $1;

-- name: GetUsersByPositionPaginate :many
select u.* from users u join unnest(@user_ids::text[]) with ordinality t(id, pos) using(id) where u.deleted = false
  and t.pos > @cur_before_pos::int
  and t.pos < @cur_after_pos::int
  order by case when @paging_forward::bool then t.pos end desc,
          case when not @paging_forward::bool then t.pos end asc
  limit sqlc.arg('limit');

-- name: UpdateUserVerificationStatus :exec
UPDATE users SET email_verified = $2 WHERE id = $1;

-- name: UpdateUserEmail :exec
with upsert_pii as (
    insert into pii.for_users (user_id, pii_email_address) values (@user_id, @email_address)
        on conflict (user_id) do update set pii_email_address = excluded.pii_email_address
),

upsert_metadata as (
    insert into dev_metadata_users (user_id, has_email_address) values (@user_id, (@email_address is not null))
        on conflict (user_id) do update set has_email_address = excluded.has_email_address
)

update users set email_verified = @email_verification_status where users.id = @user_id;

-- name: UpdateUserEmailUnsubscriptions :exec
UPDATE users SET email_unsubscriptions = $2 WHERE id = $1;

-- name: UpdateUserPrimaryWallet :exec
update users set primary_wallet_id = @wallet_id from wallets
    where users.id = @user_id and wallets.id = @wallet_id
    and wallets.id = any(users.wallets) and wallets.deleted = false;

-- name: GetUsersByChainAddresses :many
select users.*,wallets.address from users, wallets where wallets.address = ANY(@addresses::varchar[]) AND wallets.l1_chain = @l1_chain AND ARRAY[wallets.id] <@ users.wallets AND users.deleted = false AND wallets.deleted = false;

-- name: GetFeedEventByID :one
SELECT * FROM feed_events WHERE id = $1 AND deleted = false;

-- name: AddUserRoles :exec
insert into user_roles (id, user_id, role, created_at, last_updated)
select unnest(@ids::varchar[]), $1, unnest(@roles::varchar[]), now(), now()
on conflict (user_id, role) do update set deleted = false, last_updated = now();

-- name: DeleteUserRoles :exec
update user_roles set deleted = true, last_updated = now() where user_id = $1 and role = any(@roles);

-- name: GetUserRolesByUserId :many
with membership_roles(role) as (
    select (case when exists(
        select 1
        from tokens
        join token_definitions on tokens.token_definition_id = token_definitions.id
        where owner_user_id = @user_id
            and token_definitions.chain = @chain
            and token_definitions.contract_address = @membership_address
            and token_definitions.token_id = any(@membership_token_ids::varchar[])
            and tokens.displayable
            and not tokens.deleted
            and not token_definitions.deleted
    ) then @granted_membership_role else null end)::varchar
)
select role from user_roles where user_id = @user_id and deleted = false
union
select role from membership_roles where role is not null;

-- name: RedeemMerch :one
update merch set redeemed = true, token_id = @token_hex, last_updated = now() where id = (select m.id from merch m where m.object_type = @object_type and m.token_id is null and m.redeemed = false and m.deleted = false order by m.id limit 1) and token_id is null and redeemed = false returning discount_code;

-- name: GetMerchDiscountCodeByTokenID :one
select discount_code from merch where token_id = @token_hex and redeemed = true and deleted = false;

-- name: UpdateGalleryHidden :one
update galleries set hidden = @hidden, last_updated = now() where id = @id and deleted = false returning *;

-- name: UpdateGalleryPositions :exec
with updates as (
    select unnest(@gallery_ids::text[]) as id, unnest(@positions::text[]) as position
)
update galleries g set position = updates.position, last_updated = now() from updates where g.id = updates.id and deleted = false and g.owner_user_id = @owner_user_id;

-- name: UserHasDuplicateGalleryPositions :one
select exists(select position,count(*) from galleries where owner_user_id = $1 and deleted = false group by position having count(*) > 1);

-- name: UpdateGalleryInfo :exec
update galleries set name = case when @name_set::bool then @name else name end, description = case when @description_set::bool then @description else description end, last_updated = now() where id = @id and deleted = false;

-- name: UpdateGalleryCollections :exec
update galleries set collections = @collections, last_updated = now() where galleries.id = @gallery_id and galleries.deleted = false and (select count(*) from collections c where c.id = any(@collections) and c.gallery_id = @gallery_id and c.deleted = false) = cardinality(@collections);

-- name: UpdateUserFeaturedGallery :exec
update users set featured_gallery = @gallery_id, last_updated = now() from galleries where users.id = @user_id and galleries.id = @gallery_id and galleries.owner_user_id = @user_id and galleries.deleted = false;

-- name: GetGalleryTokenMediasByGalleryIDBatch :batchmany
select tm.*
from galleries g, collections c, tokens t, token_medias tm, token_definitions td
where
	g.id = $1
	and c.id = any(g.collections)
	and t.id = any(c.nfts)
    and t.owner_user_id = g.owner_user_id
    and t.displayable
    and t.token_definition_id = td.id
    and td.token_media_id = tm.id
    and not td.deleted
	and not g.deleted
	and not c.deleted
	and not t.deleted
	and not tm.deleted
	and (
		tm.media->>'thumbnail_url' is not null
		or (tm.media->>'media_type' = 'image' and tm.media->>'media_url' is not null)
	)
order by array_position(g.collections, c.id) , array_position(c.nfts, t.id)
limit 4;

-- name: DeleteCollections :exec
update collections set deleted = true, last_updated = now() where id = any(@ids::varchar[]);

-- name: UpdateCollectionsInfo :exec
with updates as (
    select unnest(@ids::varchar[]) as id, unnest(@names::varchar[]) as name, unnest(@collectors_notes::varchar[]) as collectors_note, unnest(@layouts::jsonb[]) as layout, unnest(@token_settings::jsonb[]) as token_settings, unnest(@hidden::bool[]) as hidden
)
update collections c set collectors_note = updates.collectors_note, layout = updates.layout, token_settings = updates.token_settings, hidden = updates.hidden, name = updates.name, last_updated = now(), version = 1 from updates where c.id = updates.id and c.deleted = false;

-- name: GetCollectionTokensByCollectionID :one
select nfts from collections where id = $1 and deleted = false;

-- name: UpdateCollectionTokens :exec
update collections set nfts = @nfts, last_updated = now() where id = @id and deleted = false;

-- name: CreateCollection :one
insert into collections (id, version, name, collectors_note, owner_user_id, gallery_id, layout, nfts, hidden, token_settings, created_at, last_updated) values (@id, 1, @name, @collectors_note, @owner_user_id, @gallery_id, @layout, @nfts, @hidden, @token_settings, now(), now()) returning id;

-- name: GetGalleryIDByCollectionID :one
select gallery_id from collections where id = $1 and deleted = false;

-- name: GetAllTimeTrendingUserIDs :many
select users.id
from events, galleries, users
left join legacy_views on users.id = legacy_views.user_id and legacy_views.deleted = false
where action = 'ViewedGallery'
  and events.gallery_id = galleries.id
  and users.id = galleries.owner_user_id
  and galleries.deleted = false
  and users.deleted = false
group by users.id
order by row_number() over(order by count(events.id) + coalesce(max(legacy_views.view_count), 0) desc, max(users.created_at) desc) asc
limit $1;

-- name: GetWindowedTrendingUserIDs :many
with viewers as (
  select gallery_id, count(distinct coalesce(actor_id, external_id)) viewer_count
  from events
  where action = 'ViewedGallery' and events.created_at >= @window_end
  group by gallery_id
),
edit_events as (
  select actor_id
  from events
  where action in (
    'CollectionCreated',
    'CollectorsNoteAddedToCollection',
    'CollectorsNoteAddedToToken',
    'TokensAddedToCollection',
    'GalleryInfoUpdated'
  ) and created_at >= @window_end
  group by actor_id
)
select users.id
from viewers, galleries, users, edit_events
where viewers.gallery_id = galleries.id
	and galleries.owner_user_id = users.id
	and users.deleted = false
	and galleries.deleted = false
  and users.id = edit_events.actor_id
group by users.id
order by row_number() over(order by sum(viewers.viewer_count) desc, max(users.created_at) desc) asc
limit $1;

-- name: GetUserExperiencesByUserID :one
select user_experiences from users where id = $1;

-- name: UpdateUserExperience :exec
update users set user_experiences = user_experiences || @experience where id = @user_id;

-- name: GetTrendingUsersByIDs :many
select users.* from users join unnest(@user_ids::varchar[]) with ordinality t(id, pos) using (id) where deleted = false order by t.pos asc;

-- name: UpdateCollectionGallery :exec
update collections set gallery_id = @gallery_id, last_updated = now() where id = @id and deleted = false;

-- name: AddCollectionToGallery :exec
update galleries set collections = array_append(collections, @collection_id), last_updated = now() where id = @gallery_id and deleted = false;

-- name: RemoveCollectionFromGallery :exec
update galleries set collections = array_remove(collections, @collection_id), last_updated = now() where id = @gallery_id and deleted = false;

-- name: UserOwnsGallery :one
select exists(select 1 from galleries where id = $1 and owner_user_id = $2 and deleted = false);

-- name: UserOwnsCollection :one
select exists(select 1 from collections where id = $1 and owner_user_id = $2 and deleted = false);

-- name: GetSocialAuthByUserID :one
select * from pii.socials_auth where user_id = $1 and provider = $2 and deleted = false;

-- name: UpsertSocialOAuth :exec
insert into pii.socials_auth (id, user_id, provider, access_token, refresh_token) values (@id, @user_id, @provider, @access_token, @refresh_token) on conflict (user_id, provider) where deleted = false do update set access_token = @access_token, refresh_token = @refresh_token, last_updated = now();

-- name: AddSocialToUser :exec
insert into pii.for_users (user_id, pii_socials) values (@user_id, @socials) on conflict (user_id) where deleted = false do update set pii_socials = for_users.pii_socials || @socials;

-- name: RemoveSocialFromUser :exec
update pii.for_users set pii_socials = pii_socials - @social::varchar where user_id = @user_id;

-- name: GetSocialsByUserID :one
select pii_socials from pii.user_view where id = $1;

-- name: UpdateUserSocials :exec
update pii.for_users set pii_socials = @socials where user_id = @user_id;

-- name: UpdateEventCaptionByGroup :exec
update events set caption = @caption where group_id = @group_id and deleted = false;

-- this query will take in enoug info to create a sort of fake table of social accounts matching them up to users in gallery with twitter connected.
-- it will also go and search for whether the specified user follows any of the users returned
-- name: GetSocialConnectionsPaginate :many
select s.*, user_view.id as user_id, user_view.created_at as user_created_at, (f.id is not null)::bool as already_following
from (select unnest(@social_ids::varchar[]) as social_id, unnest(@social_usernames::varchar[]) as social_username, unnest(@social_displaynames::varchar[]) as social_displayname, unnest(@social_profile_images::varchar[]) as social_profile_image) as s
    inner join pii.user_view on user_view.pii_socials->sqlc.arg('social')::text->>'id'::varchar = s.social_id and user_view.deleted = false
    left outer join follows f on f.follower = @user_id and f.followee = user_view.id and f.deleted = false
where case when @only_unfollowing::bool then f.id is null else true end
    and (f.id is not null,user_view.created_at,user_view.id) < (@cur_before_following::bool, @cur_before_time::timestamptz, @cur_before_id)
    and (f.id is not null,user_view.created_at,user_view.id) > (@cur_after_following::bool, @cur_after_time::timestamptz, @cur_after_id)
order by case when @paging_forward::bool then (f.id is not null,user_view.created_at,user_view.id) end asc,
    case when not @paging_forward::bool then (f.id is not null,user_view.created_at,user_view.id) end desc
limit $1;

-- name: GetSocialConnections :many
select s.*, user_view.id as user_id, user_view.created_at as user_created_at, (f.id is not null)::bool as already_following
from (select unnest(@social_ids::varchar[]) as social_id, unnest(@social_usernames::varchar[]) as social_username, unnest(@social_displaynames::varchar[]) as social_displayname, unnest(@social_profile_images::varchar[]) as social_profile_image) as s
    inner join pii.user_view on user_view.pii_socials->sqlc.arg('social')::text->>'id'::varchar = s.social_id and user_view.deleted = false
    left outer join follows f on f.follower = @user_id and f.followee = user_view.id and f.deleted = false
where case when @only_unfollowing::bool then f.id is null else true end
order by (f.id is not null,user_view.created_at,user_view.id);

-- name: CountSocialConnections :one
select count(*)
from (select unnest(@social_ids::varchar[]) as social_id) as s
    inner join pii.user_view on user_view.pii_socials->sqlc.arg('social')::text->>'id'::varchar = s.social_id and user_view.deleted = false
    left outer join follows f on f.follower = @user_id and f.followee = user_view.id and f.deleted = false
where case when @only_unfollowing::bool then f.id is null else true end;

-- name: AddManyFollows :exec
insert into follows (id, follower, followee, deleted) select unnest(@ids::varchar[]), @follower, unnest(@followees::varchar[]), false on conflict (follower, followee) where deleted = false do update set deleted = false, last_updated = now() returning last_updated > created_at;

-- name: GetSharedFollowersBatchPaginate :batchmany
select users.*, a.created_at followed_on
from users, follows a, follows b
where a.follower = @follower
	and a.followee = b.follower
	and b.followee = @followee
	and users.id = b.follower
	and a.deleted = false
	and b.deleted = false
	and users.deleted = false
  and (a.created_at, users.id) > (sqlc.arg('cur_before_time'), sqlc.arg('cur_before_id'))
  and (a.created_at, users.id) < (sqlc.arg('cur_after_time'), sqlc.arg('cur_after_id'))
order by case when sqlc.arg('paging_forward')::bool then (a.created_at, users.id) end desc,
        case when not sqlc.arg('paging_forward')::bool then (a.created_at, users.id) end asc
limit sqlc.arg('limit');

-- name: CountSharedFollows :one
select count(*)
from users, follows a, follows b
where a.follower = @follower
	and a.followee = b.follower
	and b.followee = @followee
	and users.id = b.follower
	and a.deleted = false
	and b.deleted = false
	and users.deleted = false;

-- name: GetSharedContractsBatchPaginate :batchmany
select contracts.*, a.displayed as displayed_by_user_a, b.displayed as displayed_by_user_b, a.owned_count
from owned_contracts a, owned_contracts b, contracts
left join marketplace_contracts on contracts.id = marketplace_contracts.contract_id
where a.user_id = @user_a_id
  and b.user_id = @user_b_id
  and a.contract_id = b.contract_id
  and a.contract_id = contracts.id
  and marketplace_contracts.contract_id is null
  and contracts.name is not null
  and contracts.name != ''
  and contracts.name != 'Unidentified contract'
  and not contracts.is_provider_marked_spam
  and (
    a.displayed,
    b.displayed,
    a.owned_count,
    contracts.id
  ) > (
    sqlc.arg('cur_before_displayed_by_user_a'),
    sqlc.arg('cur_before_displayed_by_user_b'),
    sqlc.arg('cur_before_owned_count')::int,
    sqlc.arg('cur_before_contract_id')
  )
  and (
    a.displayed,
    b.displayed,
    a.owned_count,
    contracts.id
  ) < (
    sqlc.arg('cur_after_displayed_by_user_a'),
    sqlc.arg('cur_after_displayed_by_user_b'),
    sqlc.arg('cur_after_owned_count')::int,
    sqlc.arg('cur_after_contract_id')
  )
order by case when sqlc.arg('paging_forward')::bool then (a.displayed, b.displayed, a.owned_count, contracts.id) end desc,
        case when not sqlc.arg('paging_forward')::bool then (a.displayed, b.displayed, a.owned_count, contracts.id) end asc
limit sqlc.arg('limit');

-- name: GetCreatedContractsBatchPaginate :batchmany
select contracts.*
from contracts
    join contract_creators on contracts.id = contract_creators.contract_id and contract_creators.creator_user_id = @user_id
where (@include_all_chains::bool or contracts.chain = any(string_to_array(@chains, ',')::int[]))
  and (contracts.created_at, contracts.id) < (sqlc.arg('cur_before_time'), sqlc.arg('cur_before_id'))
  and (contracts.created_at, contracts.id) > ( sqlc.arg('cur_after_time'), sqlc.arg('cur_after_id'))
order by case when sqlc.arg('paging_forward')::bool then (contracts.created_at, contracts.id) end asc,
        case when not sqlc.arg('paging_forward')::bool then (contracts.created_at, contracts.id) end desc
limit sqlc.arg('limit');

-- name: CountSharedContracts :one
select count(*)
from owned_contracts a, owned_contracts b, contracts
left join marketplace_contracts on contracts.id = marketplace_contracts.contract_id
where a.user_id = @user_a_id
  and b.user_id = @user_b_id
  and a.contract_id = b.contract_id
  and a.contract_id = contracts.id
  and marketplace_contracts.contract_id is null
  and contracts.name is not null
  and contracts.name != ''
  and contracts.name != 'Unidentified contract'
  and not contracts.is_provider_marked_spam;

-- name: AddPiiAccountCreationInfo :exec
insert into pii.account_creation_info (user_id, ip_address, created_at) values (@user_id, @ip_address, now())
  on conflict do nothing;

-- name: GetChildContractsByParentIDBatchPaginate :batchmany
select c.*
from contracts c
where c.parent_id = @parent_id
  and c.deleted = false
  and (c.created_at, c.id) < (sqlc.arg('cur_before_time'), sqlc.arg('cur_before_id'))
  and (c.created_at, c.id) > ( sqlc.arg('cur_after_time'), sqlc.arg('cur_after_id'))
order by case when sqlc.arg('paging_forward')::bool then (c.created_at, c.id) end asc,
        case when not sqlc.arg('paging_forward')::bool then (c.created_at, c.id) end desc
limit sqlc.arg('limit');

-- name: GetUserByWalletID :one
select * from users where array[@wallet::varchar]::varchar[] <@ wallets and deleted = false;

-- name: DeleteUserByID :exec
update users set deleted = true where id = $1;

-- name: InsertWallet :exec
with new_wallet as (insert into wallets(id, address, chain, l1_chain, wallet_type) values ($1, $2, $3, $4, $5) returning id)
update users set
    primary_wallet_id = coalesce(users.primary_wallet_id, new_wallet.id),
    wallets = array_append(users.wallets, new_wallet.id)
from new_wallet
where users.id = @user_id and not users.deleted;

-- name: DeleteWalletByID :exec
update wallets set deleted = true, last_updated = now() where id = $1;

-- name: InsertUser :one
insert into users (id, username, username_idempotent, bio, universal, email_unsubscriptions) values ($1, $2, $3, $4, $5, $6) returning id;

-- name: InsertTokenPipelineResults :one
with insert_job(id) as (
    insert into token_processing_jobs (id, token_properties, pipeline_metadata, processing_cause, processor_version)
    values (@processing_job_id, @token_properties, @pipeline_metadata, @processing_cause, @processor_version)
    returning id
)
, set_conditionally_current_media_to_inactive(last_updated) as (
    insert into token_medias (id, media, processing_job_id, active, created_at, last_updated)
    (
        select @retiring_media_id, media, processing_job_id, false, created_at, now()
        from token_medias
        where id = (select token_media_id from token_definitions td where (td.chain, td.contract_address, td.token_id) = (@chain, @contract_address, @token_id) and not deleted)
        and not deleted
        and @new_media_is_active::bool
    )
    returning last_updated
)
, insert_new_media as (
    insert into token_medias (id, media, processing_job_id, active, created_at, last_updated)
    values (@new_media_id, @new_media, (select id from insert_job), @new_media_is_active,
        -- Using timestamps generated from set_conditionally_current_media_to_inactive ensures that the new record is only inserted after the current media is moved
        (select coalesce((select last_updated from set_conditionally_current_media_to_inactive), now())),
        (select coalesce((select last_updated from set_conditionally_current_media_to_inactive), now()))
    )
    returning *
)
, update_token_definition as (
    update token_definitions
    set metadata = @new_metadata,
        name = @new_name,
        description = @new_description,
        token_media_id = case
            -- If there isn't any media, use the new media regardless of its status
            when token_media_id is null then (select id from insert_new_media)
            -- Otherwise, only replace reference to new media if it is active
            when @new_media_is_active then (select id from insert_new_media)
            -- If it isn't, keep the existing media
            else token_definitions.token_media_id
        end
    where (chain, contract_address, token_id) = (@chain, @contract_address, @token_id) and not deleted
)
-- Always return the new media that was inserted, even if its inactive so the pipeline can report metrics accurately
select sqlc.embed(token_medias) from insert_new_media token_medias;

-- name: InsertSpamContracts :exec
with insert_spam_contracts as (
    insert into alchemy_spam_contracts (id, chain, address, created_at, is_spam) (
        select unnest(@id::varchar[])
        , unnest(@chain::int[])
        , unnest(@address::varchar[])
        , unnest(@created_at::timestamptz[])
        , unnest(@is_spam::bool[])
    ) on conflict(chain, address) do update set created_at = excluded.created_at, is_spam = excluded.is_spam
    returning created_at
)
delete from alchemy_spam_contracts where created_at < (select created_at from insert_spam_contracts limit 1);

-- name: GetPushTokenByPushToken :one
select * from push_notification_tokens where push_token = @push_token and deleted = false;

-- name: CreatePushTokenForUser :one
insert into push_notification_tokens (id, user_id, push_token, created_at, deleted) values (@id, @user_id, @push_token, now(), false) returning *;

-- name: DeletePushTokensByIDs :exec
update push_notification_tokens set deleted = true where id = any(@ids) and deleted = false;

-- name: GetPushTokensByUserID :many
select * from push_notification_tokens where user_id = @user_id and deleted = false;

-- name: GetPushTokensByIDs :many
with keys as (
    select unnest (@ids::text[]) as id
         , generate_subscripts(@ids::text[], 1) as index
)
select t.* from keys k join push_notification_tokens t on t.id = k.id and t.deleted = false
    order by k.index;

-- name: CreatePushTickets :exec
insert into push_notification_tickets (id, push_token_id, ticket_id, created_at, check_after, num_check_attempts, status, deleted) values
  (
   unnest(@ids::text[]),
   unnest(@push_token_ids::text[]),
   unnest(@ticket_ids::text[]),
   now(),
   now() + interval '15 minutes',
   0,
   'pending',
   false
  );

-- name: UpdatePushTickets :exec
with updates as (
    select unnest(@ids::text[]) as id, unnest(@check_after::timestamptz[]) as check_after, unnest(@num_check_attempts::int[]) as num_check_attempts, unnest(@status::text[]) as status, unnest(@deleted::bool[]) as deleted
)
update push_notification_tickets t set check_after = updates.check_after, num_check_attempts = updates.num_check_attempts, status = updates.status, deleted = updates.deleted from updates where t.id = updates.id and t.deleted = false;

-- name: GetCheckablePushTickets :many
select * from push_notification_tickets where check_after <= now() and deleted = false limit sqlc.arg('limit');

-- name: GetSVGTokensWithContractsByIDs :many
SELECT
    tokens.*,
    contracts.*,
    (
        SELECT wallets.address
        FROM wallets
        WHERE wallets.id = ANY(tokens.owned_by_wallets) and wallets.deleted = false
        LIMIT 1
    ) AS wallet_address
FROM tokens
JOIN contracts ON contracts.id = tokens.contract_id
LEFT JOIN token_medias on token_medias.id = tokens.token_media_id
WHERE tokens.deleted = false
AND token_medias.active = true
AND token_medias.media->>'media_type' = 'svg'
AND tokens.id >= @start_id AND tokens.id < @end_id
ORDER BY tokens.id;

-- name: GetReprocessJobRangeByID :one
select * from reprocess_jobs where id = $1;

-- name: GetMediaByMediaIdIgnoringStatusBatch :batchone
select m.* from token_medias m where m.id = $1 and not deleted;

-- name: GetMediaByTokenIdentifiersIgnoringStatus :one
select token_medias.*
from token_definitions
join token_medias on token_definitions.token_media_id = token_medias.id
where (chain, contract_address, token_id) = (@chain, @contract_address, @token_id)
    and not token_definitions.deleted
    and not token_medias.deleted;

-- name: UpsertSession :one
insert into sessions (id, user_id,
                      created_at, created_with_user_agent, created_with_platform, created_with_os,
                      last_refreshed, last_user_agent, last_platform, last_os, current_refresh_id, active_until, invalidated, last_updated, deleted)
    values (@id, @user_id, now(), @user_agent, @platform, @os, now(), @user_agent, @platform, @os, @current_refresh_id, @active_until, false, now(), false)
    on conflict (id) where deleted = false do update set
        last_refreshed = case when sessions.invalidated then sessions.last_refreshed else excluded.last_refreshed end,
        last_user_agent = case when sessions.invalidated then sessions.last_user_agent else excluded.last_user_agent end,
        last_platform = case when sessions.invalidated then sessions.last_platform else excluded.last_platform end,
        last_os = case when sessions.invalidated then sessions.last_os else excluded.last_os end,
        current_refresh_id = case when sessions.invalidated then sessions.current_refresh_id else excluded.current_refresh_id end,
        last_updated = case when sessions.invalidated then sessions.last_updated else excluded.last_updated end,
        active_until = case when sessions.invalidated then sessions.active_until else greatest(sessions.active_until, excluded.active_until) end
    returning *;

-- name: InvalidateSession :exec
update sessions set invalidated = true, active_until = least(active_until, now()), last_updated = now() where id = @id and deleted = false and invalidated = false;

-- name: UpdateTokenMetadataFieldsByTokenIdentifiers :one
update token_definitions
set name = @name,
    description = @description,
    last_updated = now()
where token_id = @token_id
    and contract_id = @contract_id
    and chain = @chain
    and deleted = false
returning *;

-- name: GetTopCollectionsForCommunity :many
with contract_tokens as (
	select t.id, t.owner_user_id
	from tokens t
	join contracts c on t.contract_id = c.id
	where not t.deleted
	  and not c.deleted
	  and t.displayable
	  and c.chain = $1
	  and c.address = $2
),
ranking as (
	select col.id, rank() over (order by count(col.id) desc, col.created_at desc) score
	from collections col
	join contract_tokens on col.owner_user_id = contract_tokens.owner_user_id and contract_tokens.id = any(col.nfts)
	join users on col.owner_user_id = users.id
	where not col.deleted and not col.hidden and not users.deleted
	group by col.id
)
select collections.id from collections join ranking using(id) where score <= 100 order by score asc;

-- name: GetVisibleCollectionsByIDsPaginate :many
select collections.*
from collections, unnest(@collection_ids::varchar[]) with ordinality as t(id, pos)
where collections.id = t.id and not deleted and not hidden and t.pos < @cur_before_pos::int and t.pos > @cur_after_pos::int
order by case when @paging_forward::bool then t.pos end asc, case when not @paging_forward::bool then t.pos end desc
limit $1;

-- name: SetContractOverrideCreator :exec
update contracts set override_creator_user_id = @creator_user_id, last_updated = now() where id = @contract_id and deleted = false;

-- name: RemoveContractOverrideCreator :exec
update contracts set override_creator_user_id = null, last_updated = now() where id = @contract_id and deleted = false;

-- name: SetProfileImageToToken :exec
with new_image as (
    insert into profile_images (id, user_id, source_type, token_id, deleted, last_updated)
    values (@profile_id, @user_id, @token_source_type, @token_id, false, now())
    on conflict (user_id) do update set token_id = excluded.token_id
        , source_type = excluded.source_type
        , deleted = excluded.deleted
        , last_updated = excluded.last_updated
    returning id
)
update users set profile_image_id = new_image.id from new_image where users.id = @user_id and not deleted;

-- name: SetProfileImageToENS :one
with profile_images as (
    insert into profile_images (id, user_id, source_type, wallet_id, ens_domain, ens_avatar_uri, deleted, last_updated)
    values (@profile_id, @user_id, @ens_source_type, @wallet_id, @ens_domain, @ens_avatar_uri, false, now())
    on conflict (user_id) do update set wallet_id = excluded.wallet_id
        , ens_domain = excluded.ens_domain
        , ens_avatar_uri = excluded.ens_avatar_uri
        , source_type = excluded.source_type
        , deleted = excluded.deleted
        , last_updated = excluded.last_updated
    returning *
)
update users set profile_image_id = profile_images.id from profile_images where users.id = @user_id and not users.deleted returning sqlc.embed(profile_images);

-- name: RemoveProfileImage :exec
with remove_image as (
    update profile_images set deleted = true, last_updated = now() where user_id = $1 and not deleted
)
update users set profile_image_id = null where users.id = $1 and not users.deleted;

-- name: GetProfileImageByID :batchone
select * from profile_images pfp
where pfp.id = @id
	and not deleted
	and case
		when pfp.source_type = @ens_source_type
		then exists(select 1 from wallets w where w.id = pfp.wallet_id and not w.deleted)
		when pfp.source_type = @token_source_type
		then exists(select 1 from tokens t where t.id = pfp.token_id and not t.deleted)
		else
		0 = 1
	end;

-- name: GetPotentialENSProfileImageByUserId :one
select sqlc.embed(token_definitions), sqlc.embed(token_medias), sqlc.embed(wallets)
from token_definitions, tokens, users, token_medias, wallets, unnest(tokens.owned_by_wallets) tw(id)
where token_definitions.contract_address = @ens_address
    and token_definitions.chain = @chain
    and tokens.owner_user_id = @user_id
    and users.id = tokens.owner_user_id
    and tw.id = wallets.id
    and token_definitions.id = tokens.token_definition_id
    and token_definitions.token_media_id = token_medias.id
    and token_medias.active
    and nullif(token_medias.media->>'profile_image_url', '') is not null
    and not users.deleted
    and not token_medias.deleted
    and not wallets.deleted
    and not token_definitions.deleted
    and not tokens.deleted
order by tw.id = users.primary_wallet_id desc, tokens.id desc
limit 1;

-- name: GetCurrentTime :one
select now()::timestamptz;

-- name: GetUsersByWalletAddressesAndChains :many
WITH params AS (
    SELECT unnest(@wallet_addresses::varchar[]) as address, unnest(@chains::int[]) as chain
)
SELECT sqlc.embed(wallets), sqlc.embed(users)
FROM wallets 
JOIN users ON wallets.id = any(users.wallets)
JOIN params ON wallets.address = params.address AND wallets.chain = params.chain
WHERE not wallets.deleted AND not users.deleted and not users.universal;

-- name: GetUniqueTokenIdentifiersByTokenID :one
select token_definitions.token_id, token_definitions.contract_address, token_definitions.chain, tokens.quantity, array_agg(wallets.address)::varchar[] as owner_addresses 
from tokens
join token_definitions on tokens.token_definition_id = token_definitions.id
join wallets on wallets.id = any(tokens.owned_by_wallets)
where tokens.id = $1 and tokens.displayable and not tokens.deleted and not token_definitions.deleted and not wallets.deleted
group by (token_definitions.token_id, token_definitions.contract_address, token_definitions.chain, tokens.quantity) limit 1;

-- name: GetCreatedContractsByUserID :many
select sqlc.embed(c),
       w.id as wallet_id,
       false as is_override_creator
from users u, contracts c, wallets w
where u.id = @user_id
  and c.chain = any(@chains::int[])
  and w.id = any(u.wallets) and coalesce(nullif(c.owner_address, ''), nullif(c.creator_address, '')) = w.address 
  and w.l1_chain = c.l1_chain
  and u.deleted = false
  and c.deleted = false
  and w.deleted = false
  and c.override_creator_user_id is null
  and (not @new_contracts_only::bool or not exists(
    select 1 from tokens t
        where t.owner_user_id = @user_id
          and t.contract_id = c.id
          and t.is_creator_token
          and not t.deleted
        )
    )

union all

select sqlc.embed(c),
       null as wallet_id,
       true as is_override_creator
from contracts c
where c.override_creator_user_id = @user_id
  and c.chain = any(@chains::int[])
  and c.deleted = false
  and (not @new_contracts_only::bool or not exists(
    select 1 from tokens t
        where t.owner_user_id = @user_id
          and t.contract_id = c.id
          and t.is_creator_token
          and not t.deleted
        )
    );

-- name: RemoveWalletFromTokens :exec
update tokens t
    set owned_by_wallets = array_remove(owned_by_wallets, @wallet_id::varchar),
        last_updated = now()
    from users u
    where u.id = @user_id
      and t.owner_user_id = u.id
      and t.owned_by_wallets @> array[@wallet_id::varchar]
      and not u.wallets @> array[@wallet_id::varchar]
      and not u.deleted
      and not t.deleted;

-- name: RemoveStaleCreatorStatusFromTokens :exec
with created_contracts as (
    select * from contract_creators where creator_user_id = @user_id
)
update tokens
    set is_creator_token = false,
        last_updated = now()
    where owner_user_id = @user_id
      and is_creator_token = true
      and not exists(select 1 from created_contracts where created_contracts.contract_id = tokens.contract_id)
      and not deleted;
      
-- name: IsMemberOfCommunity :one
with contract_tokens as (select id from token_definitions td where not td.deleted and td.contract_id = @contract_id)
select exists(
    select 1
    from tokens, contract_tokens
    where tokens.owner_user_id = @user_id
        and not tokens.deleted
        and tokens.displayable
        and tokens.token_definition_id = contract_tokens.id
    limit 1
);

-- name: InsertExternalSocialConnectionsForUser :many
insert into external_social_connections (id, social_account_type, follower_id, followee_id) 
select id, @social_account_type::varchar, @follower_id::varchar, followee_id
from 
(select unnest(@ids::varchar[]) as id, unnest(@followee_ids::varchar[]) as followee_id) as bulk_upsert 
returning *;

-- name: GetUsersBySocialIDs :many
select * from pii.user_view u where u.pii_socials->sqlc.arg('social_account_type')::varchar->>'id' = any(@social_ids::varchar[]) and not u.deleted and not u.universal;

-- name: InsertCommentMention :one
insert into mentions (id, user_id, contract_id, comment_id, start, length) values (@id, sqlc.narg('user'), sqlc.narg('contract'), @comment_id, @start, @length) returning *;

-- name: InsertPostMention :one
insert into mentions (id, user_id, contract_id, post_id, start, length) values (@id, sqlc.narg('user'), sqlc.narg('contract'), @post_id, @start, @length) returning *;

-- name: GetMentionsByCommentID :batchmany
select * from mentions where comment_id = @comment_id and not deleted;

-- name: GetMentionsByPostID :batchmany
select * from mentions where post_id = @post_id and not deleted;

-- name: GetMentionByID :one
select * from mentions where id = @id and not deleted;

-- name: GetUsersWithoutSocials :many
select u.id, w.address, u.pii_socials->>'Lens' is null, u.pii_socials->>'Farcaster' is null from pii.user_view u join wallets w on w.id = any(u.wallets) where u.deleted = false and w.chain = 0 and w.deleted = false and u.universal = false and (u.pii_socials->>'Lens' is null or u.pii_socials->>'Farcaster' is null) order by u.created_at desc;

<<<<<<< HEAD
-- name: GetMostActiveUsers :many
WITH ag AS (
    SELECT actor_id, COUNT(*) AS admire_given
    FROM admires
    WHERE created_at >= NOW() - INTERVAL '7 days'
    GROUP BY actor_id
),
ar AS (
    SELECT p.actor_id, COUNT(*) AS admire_received
    FROM posts p
    JOIN admires a ON p.id = a.post_id
    WHERE a.created_at >= NOW() - INTERVAL '7 days'
    GROUP BY p.actor_id
),
cm AS (
    SELECT actor_id, COUNT(id) AS comments_made
    FROM comments
    WHERE created_at >= NOW() - INTERVAL '7 days'
    GROUP BY actor_id
),
cr AS (
    SELECT p.actor_id, COUNT(c.id) AS comments_received
    FROM posts p
    JOIN comments c ON p.id = c.post_id
    WHERE p.created_at >= NOW() - INTERVAL '7 days'
    GROUP BY p.actor_id
),
scores AS (
    SELECT 
        u.username,
        ((COALESCE(ar.admire_received, 0) * @admire_received_weight::int) + 
        (COALESCE(ag.admire_given, 0) * @admire_given_weight::int) + 
        (COALESCE(cm.comments_made, 0) * @comments_made_weight::int) + 
        (COALESCE(cr.comments_received, 0) * @comments_received_weight::int)) AS score,
        COALESCE(nullif(ag.actor_id,''), nullif(ar.actor_id,''), nullif(cm.actor_id,''), nullif(cr.actor_id,'')) AS actor_id,
        COALESCE(ag.admire_given, 0) AS admires_given,
        COALESCE(ar.admire_received, 0) AS admires_received,
        COALESCE(cm.comments_made, 0) AS comments_made,
        COALESCE(cr.comments_received, 0) AS comments_received
        
    FROM users u
    FULL OUTER JOIN ag ON u.id = ag.actor_id
    FULL OUTER JOIN ar ON u.id = ar.actor_id
    FULL OUTER JOIN cm ON u.id = cm.actor_id
    FULL OUTER JOIN cr ON u.id = cr.actor_id
    WHERE u.deleted = false AND u.universal = false
)
SELECT actor_id, username, admires_given, admires_received, comments_made, comments_received, score
FROM scores
WHERE actor_id IS NOT NULL AND score > 0
ORDER BY scores.score DESC
LIMIT $1;

-- name: UpdateTop100Users :exec
UPDATE users
SET traits = CASE 
                WHEN id = ANY(@top_100_user_ids) THEN 
                    COALESCE(traits, '{}'::jsonb) || '{"top_100": true}'::jsonb
                ELSE 
                    traits - 'top_100'
             END
WHERE id = ANY(@top_100_user_ids) OR traits ? 'top_100';
=======
-- name: InsertMention :one
INSERT INTO mentions (ID, COMMENT_ID, USER_ID, CONTRACT_ID, START, LENGTH) VALUES ($1, $2, sqlc.narg('user'), sqlc.narg('contract'), $3, $4) RETURNING ID;

-- name: InsertComment :one
INSERT INTO comments 
(ID, FEED_EVENT_ID, POST_ID, ACTOR_ID, REPLY_TO, TOP_LEVEL_COMMENT_ID, COMMENT) 
VALUES 
(sqlc.arg('id'), sqlc.narg('feed_event')::varchar, sqlc.narg('post')::varchar, sqlc.arg('actor_id'), sqlc.narg('reply')::varchar, 
    (CASE 
        WHEN sqlc.narg('reply')::varchar IS NOT NULL THEN
            (SELECT COALESCE(c.top_level_comment_id, sqlc.narg('reply')::varchar) 
             FROM comments c 
             WHERE c.id = sqlc.narg('reply')::varchar)
        ELSE NULL 
    END), 
sqlc.arg('comment')::varchar) 
RETURNING ID;

-- name: RemoveComment :exec
UPDATE comments SET REMOVED = TRUE, COMMENT = 'comment removed' WHERE ID = $1;
>>>>>>> c38fddd6
<|MERGE_RESOLUTION|>--- conflicted
+++ resolved
@@ -1707,7 +1707,6 @@
 -- name: GetUsersWithoutSocials :many
 select u.id, w.address, u.pii_socials->>'Lens' is null, u.pii_socials->>'Farcaster' is null from pii.user_view u join wallets w on w.id = any(u.wallets) where u.deleted = false and w.chain = 0 and w.deleted = false and u.universal = false and (u.pii_socials->>'Lens' is null or u.pii_socials->>'Farcaster' is null) order by u.created_at desc;
 
-<<<<<<< HEAD
 -- name: GetMostActiveUsers :many
 WITH ag AS (
     SELECT actor_id, COUNT(*) AS admire_given
@@ -1770,7 +1769,6 @@
                     traits - 'top_100'
              END
 WHERE id = ANY(@top_100_user_ids) OR traits ? 'top_100';
-=======
 -- name: InsertMention :one
 INSERT INTO mentions (ID, COMMENT_ID, USER_ID, CONTRACT_ID, START, LENGTH) VALUES ($1, $2, sqlc.narg('user'), sqlc.narg('contract'), $3, $4) RETURNING ID;
 
@@ -1790,5 +1788,4 @@
 RETURNING ID;
 
 -- name: RemoveComment :exec
-UPDATE comments SET REMOVED = TRUE, COMMENT = 'comment removed' WHERE ID = $1;
->>>>>>> c38fddd6
+UPDATE comments SET REMOVED = TRUE, COMMENT = 'comment removed' WHERE ID = $1;