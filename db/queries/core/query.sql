-- name: GetUserById :one
SELECT * FROM users WHERE id = $1 AND deleted = false;

-- name: GetUserWithPIIByID :one
select * from pii.user_view where id = @user_id and deleted = false;

-- name: GetUserByIdBatch :batchone
SELECT * FROM users WHERE id = $1 AND deleted = false;

-- name: GetUsersByIDs :many
SELECT * FROM users WHERE id = ANY(@user_ids) AND deleted = false
    AND (created_at, id) < (@cur_before_time, @cur_before_id)
    AND (created_at, id) > (@cur_after_time, @cur_after_id)
    ORDER BY CASE WHEN @paging_forward::bool THEN (created_at, id) END ASC,
             CASE WHEN NOT @paging_forward::bool THEN (created_at, id) END DESC
    LIMIT $1;

-- name: GetUserByUsername :one
SELECT * FROM users WHERE username_idempotent = lower(sqlc.arg('username')) AND deleted = false;

-- name: GetUserByUsernameBatch :batchone
SELECT * FROM users WHERE username_idempotent = lower($1) AND deleted = false;

-- name: GetUserByAddressBatch :batchone
select users.*
from users, wallets
where wallets.address = sqlc.arg('address')
	and wallets.chain = sqlc.arg('chain')::int
	and array[wallets.id] <@ users.wallets
	and wallets.deleted = false
	and users.deleted = false;

-- name: GetUsersWithTrait :many
SELECT * FROM users WHERE (traits->$1::string) IS NOT NULL AND deleted = false;

-- name: GetUsersWithTraitBatch :batchmany
SELECT * FROM users WHERE (traits->$1::string) IS NOT NULL AND deleted = false;

-- name: GetGalleryById :one
SELECT * FROM galleries WHERE id = $1 AND deleted = false;

-- name: GetGalleryByIdBatch :batchone
SELECT * FROM galleries WHERE id = $1 AND deleted = false;

-- name: GetGalleryByCollectionId :one
SELECT g.* FROM galleries g, collections c WHERE c.id = $1 AND c.deleted = false AND $1 = ANY(g.collections) AND g.deleted = false;

-- name: GetGalleryByCollectionIdBatch :batchone
SELECT g.* FROM galleries g, collections c WHERE c.id = $1 AND c.deleted = false AND $1 = ANY(g.collections) AND g.deleted = false;

-- name: GetGalleriesByUserId :many
SELECT * FROM galleries WHERE owner_user_id = $1 AND deleted = false order by position;

-- name: GetGalleriesByUserIdBatch :batchmany
SELECT * FROM galleries WHERE owner_user_id = $1 AND deleted = false order by position;

-- name: GetCollectionById :one
SELECT * FROM collections WHERE id = $1 AND deleted = false;

-- name: GetCollectionByIdBatch :batchone
SELECT * FROM collections WHERE id = $1 AND deleted = false;

-- name: GetCollectionsByGalleryId :many
SELECT c.* FROM galleries g, unnest(g.collections)
    WITH ORDINALITY AS x(coll_id, coll_ord)
    INNER JOIN collections c ON c.id = x.coll_id
    WHERE g.id = $1 AND g.deleted = false AND c.deleted = false ORDER BY x.coll_ord;

-- name: GetCollectionsByGalleryIdBatch :batchmany
SELECT c.* FROM galleries g, unnest(g.collections)
    WITH ORDINALITY AS x(coll_id, coll_ord)
    INNER JOIN collections c ON c.id = x.coll_id
    WHERE g.id = $1 AND g.deleted = false AND c.deleted = false ORDER BY x.coll_ord;

-- name: GetTokenById :one
SELECT * FROM tokens WHERE id = $1 AND deleted = false;

-- name: GetTokenByIdBatch :batchone
SELECT * FROM tokens WHERE id = $1 AND deleted = false;

-- name: GetTokensByCollectionId :many
SELECT t.* FROM users u, collections c, unnest(c.nfts)
    WITH ORDINALITY AS x(nft_id, nft_ord)
    INNER JOIN tokens t ON t.id = x.nft_id
    WHERE u.id = t.owner_user_id AND t.owned_by_wallets && u.wallets
    AND c.id = sqlc.arg('collection_id') AND u.deleted = false AND c.deleted = false AND t.deleted = false ORDER BY x.nft_ord LIMIT sqlc.narg('limit');

-- name: GetTokensByCollectionIdBatch :batchmany
SELECT t.* FROM users u, collections c, unnest(c.nfts)
    WITH ORDINALITY AS x(nft_id, nft_ord)
    INNER JOIN tokens t ON t.id = x.nft_id
    WHERE u.id = t.owner_user_id AND t.owned_by_wallets && u.wallets
    AND c.id = sqlc.arg('collection_id') AND u.deleted = false AND c.deleted = false AND t.deleted = false ORDER BY x.nft_ord LIMIT sqlc.narg('limit');

-- name: GetNewTokensByFeedEventIdBatch :batchmany
WITH new_tokens AS (
    SELECT added.id, row_number() OVER () added_order
    FROM (SELECT jsonb_array_elements_text(data -> 'collection_new_token_ids') id FROM feed_events f WHERE f.id = $1 AND f.deleted = false) added
)
SELECT t.* FROM new_tokens a JOIN tokens t ON a.id = t.id AND t.deleted = false ORDER BY a.added_order;

-- name: GetMembershipByMembershipId :one
SELECT * FROM membership WHERE id = $1 AND deleted = false;

-- name: GetMembershipByMembershipIdBatch :batchone
SELECT * FROM membership WHERE id = $1 AND deleted = false;

-- name: GetWalletByID :one
SELECT * FROM wallets WHERE id = $1 AND deleted = false;

-- name: GetWalletByIDBatch :batchone
SELECT * FROM wallets WHERE id = $1 AND deleted = false;

-- name: GetWalletByChainAddress :one
SELECT wallets.* FROM wallets WHERE address = $1 AND chain = $2 AND deleted = false;

-- name: GetWalletByChainAddressBatch :batchone
SELECT wallets.* FROM wallets WHERE address = $1 AND chain = $2 AND deleted = false;

-- name: GetWalletsByUserID :many
SELECT w.* FROM users u, unnest(u.wallets) WITH ORDINALITY AS a(wallet_id, wallet_ord)INNER JOIN wallets w on w.id = a.wallet_id WHERE u.id = $1 AND u.deleted = false AND w.deleted = false ORDER BY a.wallet_ord;

-- name: GetWalletsByUserIDBatch :batchmany
SELECT w.* FROM users u, unnest(u.wallets) WITH ORDINALITY AS a(wallet_id, wallet_ord)INNER JOIN wallets w on w.id = a.wallet_id WHERE u.id = $1 AND u.deleted = false AND w.deleted = false ORDER BY a.wallet_ord;

-- name: GetContractByID :one
select * FROM contracts WHERE id = $1 AND deleted = false;

-- name: GetContractsByIDs :many
SELECT * from contracts WHERE id = ANY(@contract_ids) AND deleted = false;

-- name: GetContractByChainAddress :one
select * FROM contracts WHERE address = $1 AND chain = $2 AND deleted = false;

-- name: GetContractByChainAddressBatch :batchone
select * FROM contracts WHERE address = $1 AND chain = $2 AND deleted = false;

-- name: GetContractsByUserID :many
SELECT DISTINCT ON (contracts.id) contracts.* FROM contracts, tokens
    WHERE tokens.owner_user_id = $1 AND tokens.contract = contracts.id
    AND tokens.deleted = false AND contracts.deleted = false;

-- name: GetContractsByUserIDBatch :batchmany
SELECT DISTINCT ON (contracts.id) contracts.* FROM contracts, tokens
    WHERE tokens.owner_user_id = $1 AND tokens.contract = contracts.id
    AND tokens.deleted = false AND contracts.deleted = false;

-- name: GetContractsDisplayedByUserIDBatch :batchmany
with last_refreshed as (
  select last_updated from owned_contracts limit 1
),
displayed as (
  select contract_id
  from owned_contracts
  where owned_contracts.user_id = $1 and displayed = true
  union
  select contracts.id
  from last_refreshed, galleries, contracts, tokens
  join collections on tokens.id = any(collections.nfts) and collections.deleted = false
  where tokens.owner_user_id = $1
    and tokens.contract = contracts.id
    and collections.owner_user_id = tokens.owner_user_id
    and galleries.owner_user_id = tokens.owner_user_id
    and tokens.deleted = false
    and galleries.deleted = false
    and contracts.deleted = false
    and galleries.last_updated > last_refreshed.last_updated
    and collections.last_updated > last_refreshed.last_updated
)
select contracts.* from contracts, displayed
where contracts.id = displayed.contract_id and contracts.deleted = false;

-- name: GetFollowersByUserIdBatch :batchmany
SELECT u.* FROM follows f
    INNER JOIN users u ON f.follower = u.id
    WHERE f.followee = $1 AND f.deleted = false
    ORDER BY f.last_updated DESC;

-- name: GetFollowingByUserIdBatch :batchmany
SELECT u.* FROM follows f
    INNER JOIN users u ON f.followee = u.id
    WHERE f.follower = $1 AND f.deleted = false
    ORDER BY f.last_updated DESC;

-- name: GetTokensByWalletIds :many
SELECT * FROM tokens WHERE owned_by_wallets && $1 AND deleted = false
    ORDER BY tokens.created_at DESC, tokens.name DESC, tokens.id DESC;

-- name: GetTokensByWalletIdsBatch :batchmany
SELECT * FROM tokens WHERE owned_by_wallets && $1 AND deleted = false
    ORDER BY tokens.created_at DESC, tokens.name DESC, tokens.id DESC;

-- name: GetTokensByContractId :many
SELECT * FROM tokens WHERE contract = $1 AND deleted = false
    ORDER BY tokens.created_at DESC, tokens.name DESC, tokens.id DESC;

-- name: GetTokensByContractIdBatch :batchmany
SELECT * FROM tokens WHERE contract = $1 AND deleted = false
    ORDER BY tokens.created_at DESC, tokens.name DESC, tokens.id DESC;

-- name: GetTokensByContractIdPaginate :many
SELECT t.* FROM tokens t
    JOIN users u ON u.id = t.owner_user_id
    WHERE t.contract = $1 AND t.deleted = false
    AND (NOT @gallery_users_only::bool OR u.universal = false)
    AND (u.universal,t.created_at,t.id) < (@cur_before_universal, @cur_before_time::timestamptz, @cur_before_id)
    AND (u.universal,t.created_at,t.id) > (@cur_after_universal, @cur_after_time::timestamptz, @cur_after_id)
    ORDER BY CASE WHEN @paging_forward::bool THEN (u.universal,t.created_at,t.id) END ASC,
             CASE WHEN NOT @paging_forward::bool THEN (u.universal,t.created_at,t.id) END DESC
    LIMIT $2;

-- name: GetTokensByContractIdBatchPaginate :batchmany
SELECT t.* FROM tokens t
    JOIN users u ON u.id = t.owner_user_id
    WHERE t.contract = sqlc.arg('contract') AND t.deleted = false
    AND (NOT @gallery_users_only::bool OR u.universal = false)
    AND (u.universal,t.created_at,t.id) < (@cur_before_universal, @cur_before_time::timestamptz, @cur_before_id)
    AND (u.universal,t.created_at,t.id) > (@cur_after_universal, @cur_after_time::timestamptz, @cur_after_id)
    ORDER BY CASE WHEN @paging_forward::bool THEN (u.universal,t.created_at,t.id) END ASC,
             CASE WHEN NOT @paging_forward::bool THEN (u.universal,t.created_at,t.id) END DESC
    LIMIT sqlc.arg('limit');

-- name: CountTokensByContractId :one
SELECT count(*) FROM tokens JOIN users ON users.id = tokens.owner_user_id WHERE contract = $1 AND (NOT @gallery_users_only::bool OR users.universal = false) AND tokens.deleted = false;

-- name: GetOwnersByContractIdBatchPaginate :batchmany
-- Note: sqlc has trouble recognizing that the output of the "select distinct" subquery below will
--       return complete rows from the users table. As a workaround, aliasing the subquery to
--       "users" seems to fix the issue (along with aliasing the users table inside the subquery
--       to "u" to avoid confusion -- otherwise, sqlc creates a custom row type that includes
--       all users.* fields twice).
select users.* from (
    select distinct on (u.id) u.* from users u, tokens t
        where t.contract = sqlc.arg('contract') and t.owner_user_id = u.id
        and (not @gallery_users_only::bool or u.universal = false)
        and t.deleted = false and u.deleted = false
    ) as users
    where (users.universal,users.created_at,users.id) < (@cur_before_universal, @cur_before_time::timestamptz, @cur_before_id)
    and (users.universal,users.created_at,users.id) > (@cur_after_universal, @cur_after_time::timestamptz, @cur_after_id)
    order by case when @paging_forward::bool then (users.universal,users.created_at,users.id) end asc,
         case when not @paging_forward::bool then (users.universal,users.created_at,users.id) end desc limit sqlc.narg('limit');


-- name: CountOwnersByContractId :one
SELECT count(DISTINCT users.id) FROM users, tokens
    WHERE tokens.contract = $1 AND tokens.owner_user_id = users.id
    AND (NOT @gallery_users_only::bool OR users.universal = false)
    AND tokens.deleted = false AND users.deleted = false;

-- name: GetTokenOwnerByID :one
SELECT u.* FROM tokens t
    JOIN users u ON u.id = t.owner_user_id
    WHERE t.id = $1 AND t.deleted = false AND u.deleted = false;

-- name: GetTokenOwnerByIDBatch :batchone
SELECT u.* FROM tokens t
    JOIN users u ON u.id = t.owner_user_id
    WHERE t.id = $1 AND t.deleted = false AND u.deleted = false;

-- name: GetPreviewURLsByContractIdAndUserId :many
SELECT (MEDIA->>'thumbnail_url')::varchar as thumbnail_url FROM tokens WHERE CONTRACT = $1 AND DELETED = false AND OWNER_USER_ID = $2 AND LENGTH(MEDIA->>'thumbnail_url'::varchar) > 0 ORDER BY ID LIMIT 3;

-- name: GetTokensByUserId :many
SELECT tokens.* FROM tokens, users
    WHERE tokens.owner_user_id = $1 AND users.id = $1
      AND tokens.owned_by_wallets && users.wallets
      AND tokens.deleted = false AND users.deleted = false
    ORDER BY tokens.created_at DESC, tokens.name DESC, tokens.id DESC;

-- name: GetTokensByUserIdBatch :batchmany
SELECT tokens.* FROM tokens, users
    WHERE tokens.owner_user_id = $1 AND users.id = $1
      AND tokens.owned_by_wallets && users.wallets
      AND tokens.deleted = false AND users.deleted = false
    ORDER BY tokens.created_at DESC, tokens.name DESC, tokens.id DESC;

-- name: GetTokensByUserIdAndContractID :many
SELECT tokens.* FROM tokens, users
    WHERE tokens.owner_user_id = $1 AND users.id = $1
      AND tokens.owned_by_wallets && users.wallets
      AND tokens.contract = $2
      AND tokens.deleted = false AND users.deleted = false
    ORDER BY tokens.created_at DESC, tokens.name DESC, tokens.id DESC;

-- name: GetTokensByUserIdAndContractIDBatch :batchmany
SELECT tokens.* FROM tokens, users
    WHERE tokens.owner_user_id = $1 AND users.id = $1
      AND tokens.owned_by_wallets && users.wallets
      AND tokens.contract = $2
      AND tokens.deleted = false AND users.deleted = false
    ORDER BY tokens.created_at DESC, tokens.name DESC, tokens.id DESC;

-- name: GetTokensByUserIdAndChainBatch :batchmany
SELECT tokens.* FROM tokens, users
WHERE tokens.owner_user_id = $1 AND users.id = $1
  AND tokens.owned_by_wallets && users.wallets
  AND tokens.deleted = false AND users.deleted = false
  AND tokens.chain = $2
ORDER BY tokens.created_at DESC, tokens.name DESC, tokens.id DESC;

-- name: CreateUserEvent :one
INSERT INTO events (id, actor_id, action, resource_type_id, user_id, subject_id, data, group_id, caption) VALUES ($1, $2, $3, $4, $5, $5, $6, $7, $8) RETURNING *;

-- name: CreateTokenEvent :one
INSERT INTO events (id, actor_id, action, resource_type_id, token_id, subject_id, data, group_id, caption, gallery_id, collection_id) VALUES ($1, $2, $3, $4, $5, $5, $6, $7, $8, $9, $10) RETURNING *;

-- name: CreateCollectionEvent :one
INSERT INTO events (id, actor_id, action, resource_type_id, collection_id, subject_id, data, caption, group_id, gallery_id) VALUES ($1, $2, $3, $4, $5, $5, $6, $7, $8, $9) RETURNING *;

-- name: CreateGalleryEvent :one
INSERT INTO events (id, actor_id, action, resource_type_id, gallery_id, subject_id, data, external_id, group_id, caption) VALUES ($1, $2, $3, $4, $5, $5, $6, $7, $8, $9) RETURNING *;

-- name: CreateAdmireEvent :one
INSERT INTO events (id, actor_id, action, resource_type_id, admire_id, feed_event_id, subject_id, data, group_id, caption) VALUES ($1, $2, $3, $4, $5, $6, $5, $7, $8, $9) RETURNING *;

-- name: CreateCommentEvent :one
INSERT INTO events (id, actor_id, action, resource_type_id, comment_id, feed_event_id, subject_id, data, group_id, caption) VALUES ($1, $2, $3, $4, $5, $6, $5, $7, $8, $9) RETURNING *;

-- name: GetEvent :one
SELECT * FROM events WHERE id = $1 AND deleted = false;

-- name: GetEventsInWindow :many
with recursive activity as (
    select * from events where events.id = $1 and deleted = false
    union
    select e.* from events e, activity a
    where e.actor_id = a.actor_id
        and e.action = any(@actions)
        and e.created_at < a.created_at
        and e.created_at >= a.created_at - make_interval(secs => $2)
        and e.deleted = false
        and e.caption is null
        and (not @include_subject::bool or e.subject_id = a.subject_id)
)
select * from events where id = any(select id from activity) order by (created_at, id) asc;

-- name: GetGalleryEventsInWindow :many
with recursive activity as (
    select * from events where events.id = $1 and deleted = false
    union
    select e.* from events e, activity a
    where e.actor_id = a.actor_id
        and e.action = any(@actions)
        and e.gallery_id = @gallery_id
        and e.created_at < a.created_at
        and e.created_at >= a.created_at - make_interval(secs => $2)
        and e.deleted = false
        and e.caption is null
        and (not @include_subject::bool or e.subject_id = a.subject_id)
)
select * from events where id = any(select id from activity) order by (created_at, id) asc;

-- name: GetEventsInGroup :many
select * from events where group_id = @group_id and deleted = false order by(created_at, id) asc;

-- name: GetActorForGroup :one
select actor_id from events where group_id = @group_id and deleted = false order by(created_at, id) asc limit 1;

-- name: HasLaterGroupedEvent :one
select exists(
  select 1 from events where deleted = false
  and group_id = @group_id
  and id > @event_id
);

-- name: IsActorActionActive :one
select exists(
  select 1 from events where deleted = false
  and actor_id = $1
  and action = any(@actions)
  and created_at > @window_start and created_at <= @window_end
);

-- name: IsActorSubjectActive :one
select exists(
  select 1 from events where deleted = false
  and actor_id = $1
  and subject_id = $2
  and created_at > @window_start and created_at <= @window_end
);

-- name: IsActorGalleryActive :one
select exists(
  select 1 from events where deleted = false
  and actor_id = $1
  and gallery_id = $2
  and created_at > @window_start and created_at <= @window_end
);


-- name: IsActorSubjectActionActive :one
select exists(
  select 1 from events where deleted = false
  and actor_id = $1
  and subject_id = $2
  and action = any(@actions)
  and created_at > @window_start and created_at <= @window_end
);

-- name: PaginateGlobalFeed :batchmany
SELECT * FROM feed_events WHERE deleted = false
    AND (event_time, id) < (sqlc.arg('cur_before_time'), sqlc.arg('cur_before_id'))
    AND (event_time, id) > (sqlc.arg('cur_after_time'), sqlc.arg('cur_after_id'))
    ORDER BY CASE WHEN sqlc.arg('paging_forward')::bool THEN (event_time, id) END ASC,
            CASE WHEN NOT sqlc.arg('paging_forward')::bool THEN (event_time, id) END DESC
    LIMIT sqlc.arg('limit');

-- name: PaginatePersonalFeedByUserID :batchmany
SELECT fe.* FROM feed_events fe, follows fl WHERE fe.deleted = false AND fl.deleted = false
    AND fe.owner_id = fl.followee AND fl.follower = sqlc.arg('follower')
    AND (fe.event_time, fe.id) < (sqlc.arg('cur_before_time'), sqlc.arg('cur_before_id'))
    AND (fe.event_time, fe.id) > (sqlc.arg('cur_after_time'), sqlc.arg('cur_after_id'))
    ORDER BY CASE WHEN sqlc.arg('paging_forward')::bool THEN (fe.event_time, fe.id) END ASC,
            CASE WHEN NOT sqlc.arg('paging_forward')::bool THEN (fe.event_time, fe.id) END DESC
    LIMIT sqlc.arg('limit');

-- name: PaginateUserFeedByUserID :batchmany
SELECT * FROM feed_events WHERE owner_id = sqlc.arg('owner_id') AND deleted = false
    AND (event_time, id) < (sqlc.arg('cur_before_time'), sqlc.arg('cur_before_id'))
    AND (event_time, id) > (sqlc.arg('cur_after_time'), sqlc.arg('cur_after_id'))
    ORDER BY CASE WHEN sqlc.arg('paging_forward')::bool THEN (event_time, id) END ASC,
            CASE WHEN NOT sqlc.arg('paging_forward')::bool THEN (event_time, id) END DESC
    LIMIT sqlc.arg('limit');

-- name: PaginateTrendingFeed :many
select f.* from feed_events f join unnest(@feed_event_ids::text[]) with ordinality t(id, pos) using(id) where f.deleted = false
  and t.pos > @cur_before_pos::int
  and t.pos < @cur_after_pos::int
  order by case when @paging_forward::bool then t.pos end desc,
          case when not @paging_forward::bool then t.pos end asc
  limit sqlc.arg('limit');

-- name: GetEventByIdBatch :batchone
SELECT * FROM feed_events WHERE id = $1 AND deleted = false;

-- name: CreateFeedEvent :one
INSERT INTO feed_events (id, owner_id, action, data, event_time, event_ids, group_id, caption) VALUES ($1, $2, $3, $4, $5, $6, $7, $8) RETURNING *;

-- name: IsFeedEventExistsForGroup :one
SELECT exists(
  SELECT 1 FROM feed_events WHERE deleted = false
  AND group_id = $1
);

-- name: UpdateFeedEventCaptionByGroup :one
UPDATE feed_events SET caption = (select caption from events where events.group_id = $1) WHERE group_id = $1 AND deleted = false returning *;

-- name: GetLastFeedEventForUser :one
select * from feed_events where deleted = false
    and owner_id = $1
    and action = any(@actions)
    and event_time < $2
    order by event_time desc
    limit 1;

-- name: GetLastFeedEventForToken :one
select * from feed_events where deleted = false
    and owner_id = $1
    and action = any(@actions)
    and data ->> 'token_id' = @token_id::varchar
    and event_time < $2
    order by event_time desc
    limit 1;

-- name: GetLastFeedEventForCollection :one
select * from feed_events where deleted = false
    and owner_id = $1
    and action = any(@actions)
    and data ->> 'collection_id' = @collection_id
    and event_time < $2
    order by event_time desc
    limit 1;

-- name: IsFeedUserActionBlocked :one
SELECT EXISTS(SELECT 1 FROM feed_blocklist WHERE user_id = $1 AND (action = $2 or action = '') AND deleted = false);

-- name: BlockUserFromFeed :exec
INSERT INTO feed_blocklist (id, user_id, action) VALUES ($1, $2, $3);

-- name: UnblockUserFromFeed :exec
UPDATE feed_blocklist SET deleted = true WHERE user_id = $1;

-- name: GetAdmireByAdmireID :one
SELECT * FROM admires WHERE id = $1 AND deleted = false;

-- name: GetAdmiresByAdmireIDs :many
SELECT * from admires WHERE id = ANY(@admire_ids) AND deleted = false;

-- name: GetAdmireByAdmireIDBatch :batchone
SELECT * FROM admires WHERE id = $1 AND deleted = false;

-- name: GetAdmiresByActorID :many
SELECT * FROM admires WHERE actor_id = $1 AND deleted = false ORDER BY created_at DESC;

-- name: GetAdmiresByActorIDBatch :batchmany
SELECT * FROM admires WHERE actor_id = $1 AND deleted = false ORDER BY created_at DESC;

-- name: PaginateAdmiresByFeedEventIDBatch :batchmany
SELECT * FROM admires WHERE feed_event_id = sqlc.arg('feed_event_id') AND deleted = false
    AND (created_at, id) < (sqlc.arg('cur_before_time'), sqlc.arg('cur_before_id')) AND (created_at, id) > (sqlc.arg('cur_after_time'), sqlc.arg('cur_after_id'))
    ORDER BY CASE WHEN sqlc.arg('paging_forward')::bool THEN (created_at, id) END ASC,
             CASE WHEN NOT sqlc.arg('paging_forward')::bool THEN (created_at, id) END DESC
    LIMIT sqlc.arg('limit');

-- name: CountAdmiresByFeedEventIDBatch :batchone
SELECT count(*) FROM admires WHERE feed_event_id = $1 AND deleted = false;

-- name: GetCommentByCommentID :one
SELECT * FROM comments WHERE id = $1 AND deleted = false;

-- name: GetCommentsByCommentIDs :many
SELECT * from comments WHERE id = ANY(@comment_ids) AND deleted = false;

-- name: GetCommentByCommentIDBatch :batchone
SELECT * FROM comments WHERE id = $1 AND deleted = false;

-- name: PaginateCommentsByFeedEventIDBatch :batchmany
SELECT * FROM comments WHERE feed_event_id = sqlc.arg('feed_event_id') AND deleted = false
    AND (created_at, id) < (sqlc.arg('cur_before_time'), sqlc.arg('cur_before_id'))
    AND (created_at, id) > (sqlc.arg('cur_after_time'), sqlc.arg('cur_after_id'))
    ORDER BY CASE WHEN sqlc.arg('paging_forward')::bool THEN (created_at, id) END ASC,
             CASE WHEN NOT sqlc.arg('paging_forward')::bool THEN (created_at, id) END DESC
    LIMIT sqlc.arg('limit');

-- name: CountCommentsByFeedEventIDBatch :batchone
SELECT count(*) FROM comments WHERE feed_event_id = $1 AND deleted = false;

-- name: GetCommentsByActorID :many
SELECT * FROM comments WHERE actor_id = $1 AND deleted = false ORDER BY created_at DESC;

-- name: GetCommentsByActorIDBatch :batchmany
SELECT * FROM comments WHERE actor_id = $1 AND deleted = false ORDER BY created_at DESC;

-- name: GetUserNotifications :many
SELECT * FROM notifications WHERE owner_id = $1 AND deleted = false
    AND (created_at, id) < (@cur_before_time, @cur_before_id)
    AND (created_at, id) > (@cur_after_time, @cur_after_id)
    ORDER BY CASE WHEN @paging_forward::bool THEN (created_at, id) END ASC,
             CASE WHEN NOT @paging_forward::bool THEN (created_at, id) END DESC
    LIMIT $2;

-- name: GetUserUnseenNotifications :many
SELECT * FROM notifications WHERE owner_id = $1 AND deleted = false AND seen = false
    AND (created_at, id) < (@cur_before_time, @cur_before_id)
    AND (created_at, id) > (@cur_after_time, @cur_after_id)
    ORDER BY CASE WHEN @paging_forward::bool THEN (created_at, id) END ASC,
             CASE WHEN NOT @paging_forward::bool THEN (created_at, id) END DESC
    LIMIT $2;

-- name: GetRecentUnseenNotifications :many
SELECT * FROM notifications WHERE owner_id = @owner_id AND deleted = false AND seen = false and created_at > @created_after order by created_at desc limit @lim;

-- name: GetUserNotificationsBatch :batchmany
SELECT * FROM notifications WHERE owner_id = sqlc.arg('owner_id') AND deleted = false
    AND (created_at, id) < (sqlc.arg('cur_before_time'), sqlc.arg('cur_before_id'))
    AND (created_at, id) > (sqlc.arg('cur_after_time'), sqlc.arg('cur_after_id'))
    ORDER BY CASE WHEN sqlc.arg('paging_forward')::bool THEN (created_at, id) END ASC,
             CASE WHEN NOT sqlc.arg('paging_forward')::bool THEN (created_at, id) END DESC
    LIMIT sqlc.arg('limit');

-- name: CountUserNotifications :one
SELECT count(*) FROM notifications WHERE owner_id = $1 AND deleted = false;

-- name: CountUserUnseenNotifications :one
SELECT count(*) FROM notifications WHERE owner_id = $1 AND deleted = false AND seen = false;

-- name: GetNotificationByID :one
SELECT * FROM notifications WHERE id = $1 AND deleted = false;

-- name: GetNotificationByIDBatch :batchone
SELECT * FROM notifications WHERE id = $1 AND deleted = false;

-- name: GetMostRecentNotificationByOwnerIDForAction :one
select * from notifications
    where owner_id = $1
    and action = $2
    and deleted = false
    and (not @only_for_feed_event::bool or feed_event_id = $3)
    order by created_at desc
    limit 1;

-- name: GetNotificationsByOwnerIDForActionAfter :many
SELECT * FROM notifications
    WHERE owner_id = $1 AND action = $2 AND deleted = false AND created_at > @created_after
    ORDER BY created_at DESC;

-- name: CreateAdmireNotification :one
INSERT INTO notifications (id, owner_id, action, data, event_ids, feed_event_id) VALUES ($1, $2, $3, $4, $5, $6) RETURNING *;

-- name: CreateCommentNotification :one
INSERT INTO notifications (id, owner_id, action, data, event_ids, feed_event_id, comment_id) VALUES ($1, $2, $3, $4, $5, $6, $7) RETURNING *;

-- name: CreateFollowNotification :one
INSERT INTO notifications (id, owner_id, action, data, event_ids) VALUES ($1, $2, $3, $4, $5) RETURNING *;

-- name: CreateViewGalleryNotification :one
INSERT INTO notifications (id, owner_id, action, data, event_ids, gallery_id) VALUES ($1, $2, $3, $4, $5, $6) RETURNING *;

-- name: UpdateNotification :exec
UPDATE notifications SET data = $2, event_ids = event_ids || $3, amount = $4, last_updated = now(), seen = false WHERE id = $1 AND deleted = false AND NOT amount = $4;

-- name: UpdateNotificationSettingsByID :exec
UPDATE users SET notification_settings = $2 WHERE id = $1;

-- name: ClearNotificationsForUser :many
UPDATE notifications SET seen = true WHERE owner_id = $1 AND seen = false RETURNING *;

-- name: PaginateInteractionsByFeedEventIDBatch :batchmany
SELECT interactions.created_At, interactions.id, interactions.tag FROM (
    SELECT t.created_at, t.id, sqlc.arg('admire_tag')::int as tag FROM admires t WHERE sqlc.arg('admire_tag') != 0 AND t.feed_event_id = sqlc.arg('feed_event_id') AND t.deleted = false
        AND (t.created_at, t.id) < (sqlc.arg('cur_before_time'), sqlc.arg('cur_before_id')) AND (t.created_at, t.id) > (sqlc.arg('cur_after_time'), sqlc.arg('cur_after_id'))
                                                                    UNION
    SELECT t.created_at, t.id, sqlc.arg('comment_tag')::int as tag FROM comments t WHERE sqlc.arg('comment_tag') != 0 AND t.feed_event_id = sqlc.arg('feed_event_id') AND t.deleted = false
        AND (t.created_at, t.id) < (sqlc.arg('cur_before_time'), sqlc.arg('cur_before_id')) AND (t.created_at, t.id) > (sqlc.arg('cur_after_time'), sqlc.arg('cur_after_id'))
) as interactions

ORDER BY CASE WHEN sqlc.arg('paging_forward')::bool THEN (created_at, id) END ASC,
         CASE WHEN NOT sqlc.arg('paging_forward')::bool THEN (created_at, id) END DESC
LIMIT sqlc.arg('limit');

-- name: CountInteractionsByFeedEventIDBatch :batchmany
SELECT count(*), sqlc.arg('admire_tag')::int as tag FROM admires t WHERE sqlc.arg('admire_tag') != 0 AND t.feed_event_id = sqlc.arg('feed_event_id') AND t.deleted = false
                                                        UNION
SELECT count(*), sqlc.arg('comment_tag')::int as tag FROM comments t WHERE sqlc.arg('comment_tag') != 0 AND t.feed_event_id = sqlc.arg('feed_event_id') AND t.deleted = false;

-- name: GetAdmireByActorIDAndFeedEventID :batchone
SELECT * FROM admires WHERE actor_id = $1 AND feed_event_id = $2 AND deleted = false;


-- for some reason this query will not allow me to use @tags for $1
-- name: GetUsersWithEmailNotificationsOnForEmailType :many
select * from pii.user_view
    where (email_unsubscriptions->>'all' = 'false' or email_unsubscriptions->>'all' is null)
    and (email_unsubscriptions->>sqlc.arg(email_unsubscription)::varchar = 'false' or email_unsubscriptions->>sqlc.arg(email_unsubscription)::varchar is null)
    and deleted = false and pii_email_address is not null and email_verified = $1
    and (created_at, id) < (@cur_before_time, @cur_before_id)
    and (created_at, id) > (@cur_after_time, @cur_after_id)
    order by case when @paging_forward::bool then (created_at, id) end asc,
             case when not @paging_forward::bool then (created_at, id) end desc
    limit $2;

-- name: GetUsersWithEmailNotificationsOn :many
-- TODO: Does not appear to be used
select * from pii.user_view
    where (email_unsubscriptions->>'all' = 'false' or email_unsubscriptions->>'all' is null)
    and deleted = false and pii_email_address is not null and email_verified = $1
    and (created_at, id) < (@cur_before_time, @cur_before_id)
    and (created_at, id) > (@cur_after_time, @cur_after_id)
    order by case when @paging_forward::bool then (created_at, id) end asc,
             case when not @paging_forward::bool then (created_at, id) end desc
    limit $2;

-- name: GetUsersWithRolePaginate :many
select u.* from users u, user_roles ur where u.deleted = false and ur.deleted = false
    and u.id = ur.user_id and ur.role = @role
    and (u.username_idempotent, u.id) < (@cur_before_key::varchar, @cur_before_id)
    and (u.username_idempotent, u.id) > (@cur_after_key::varchar, @cur_after_id)
    order by case when @paging_forward::bool then (u.username_idempotent, u.id) end asc,
             case when not @paging_forward::bool then (u.username_idempotent, u.id) end desc
    limit $1;

-- name: GetUsersByPositionPaginate :many
select u.* from users u join unnest(@user_ids::text[]) with ordinality t(id, pos) using(id) where u.deleted = false
  and t.pos > @cur_before_pos::int
  and t.pos < @cur_after_pos::int
  order by case when @paging_forward::bool then t.pos end desc,
          case when not @paging_forward::bool then t.pos end asc
  limit sqlc.arg('limit');

-- name: UpdateUserVerificationStatus :exec
UPDATE users SET email_verified = $2 WHERE id = $1;

-- name: UpdateUserEmail :exec
with upsert_pii as (
    insert into pii.for_users (user_id, pii_email_address) values (@user_id, @email_address)
        on conflict (user_id) do update set pii_email_address = excluded.pii_email_address
),

upsert_metadata as (
    insert into dev_metadata_users (user_id, has_email_address) values (@user_id, (@email_address is not null))
        on conflict (user_id) do update set has_email_address = excluded.has_email_address
)

update users set email_verified = 0 where users.id = @user_id;

-- name: UpdateUserEmailUnsubscriptions :exec
UPDATE users SET email_unsubscriptions = $2 WHERE id = $1;

-- name: UpdateUserPrimaryWallet :exec
update users set primary_wallet_id = @wallet_id from wallets
    where users.id = @user_id and wallets.id = @wallet_id
    and wallets.id = any(users.wallets) and wallets.deleted = false;

-- name: GetUsersByChainAddresses :many
select users.*,wallets.address from users, wallets where wallets.address = ANY(@addresses::varchar[]) AND wallets.chain = @chain::int AND ARRAY[wallets.id] <@ users.wallets AND users.deleted = false AND wallets.deleted = false;

-- name: GetFeedEventByID :one
SELECT * FROM feed_events WHERE id = $1 AND deleted = false;

-- name: AddUserRoles :exec
insert into user_roles (id, user_id, role, created_at, last_updated)
select unnest(@ids::varchar[]), $1, unnest(@roles::varchar[]), now(), now()
on conflict (user_id, role) do update set deleted = false, last_updated = now();

-- name: DeleteUserRoles :exec
update user_roles set deleted = true, last_updated = now() where user_id = $1 and role = any(@roles);

-- name: GetUserRolesByUserId :many
select role from user_roles where user_id = $1 and deleted = false
union
select role from (
  select
    case when exists(
      select 1
      from tokens
      where owner_user_id = $1
        and token_id = any(@membership_token_ids::varchar[])
        and contract = (select id from contracts where address = @membership_address and contracts.chain = @chain and contracts.deleted = false)
        and exists(select 1 from users where id = $1 and email_verified = 1 and deleted = false)
        and deleted = false
      )
      then @granted_membership_role else null end as role
) r where role is not null;

-- name: RedeemMerch :one
update merch set redeemed = true, token_id = @token_hex, last_updated = now() where id = (select m.id from merch m where m.object_type = @object_type and m.token_id is null and m.redeemed = false and m.deleted = false order by m.id limit 1) and token_id is null and redeemed = false returning discount_code;

-- name: GetMerchDiscountCodeByTokenID :one
select discount_code from merch where token_id = @token_hex and redeemed = true and deleted = false;

-- name: GetUserOwnsTokenByIdentifiers :one
select exists(select 1 from tokens where owner_user_id = @user_id and token_id = @token_hex and contract = @contract and chain = @chain and deleted = false) as owns_token;

-- name: UpdateGalleryHidden :one
update galleries set hidden = @hidden, last_updated = now() where id = @id and deleted = false returning *;

-- name: UpdateGalleryPositions :exec
with updates as (
    select unnest(@gallery_ids::text[]) as id, unnest(@positions::text[]) as position
)
update galleries g set position = updates.position, last_updated = now() from updates where g.id = updates.id and deleted = false and g.owner_user_id = @owner_user_id;

-- name: UserHasDuplicateGalleryPositions :one
select exists(select position,count(*) from galleries where owner_user_id = $1 and deleted = false group by position having count(*) > 1);

-- name: UpdateGalleryInfo :exec
update galleries set name = case when @name_set::bool then @name else name end, description = case when @description_set::bool then @description else description end, last_updated = now() where id = @id and deleted = false;

-- name: UpdateGalleryCollections :exec
update galleries set collections = @collections, last_updated = now() where galleries.id = @gallery_id and galleries.deleted = false and (select count(*) from collections c where c.id = any(@collections) and c.gallery_id = @gallery_id and c.deleted = false) = cardinality(@collections);

-- name: UpdateUserFeaturedGallery :exec
update users set featured_gallery = @gallery_id, last_updated = now() from galleries where users.id = @user_id and galleries.id = @gallery_id and galleries.owner_user_id = @user_id and galleries.deleted = false;

-- name: GetGalleryTokenMediasByGalleryID :many
select t.media from tokens t, collections c, galleries g where g.id = $1 and c.id = any(g.collections) and t.id = any(c.nfts) and t.deleted = false and g.deleted = false and c.deleted = false and (length(t.media->>'thumbnail_url'::varchar) > 0 or length(t.media->>'media_url'::varchar) > 0) order by array_position(g.collections, c.id),array_position(c.nfts, t.id) limit $2;

-- name: GetTokenByTokenIdentifiers :one
select * from tokens where tokens.token_id = @token_hex and contract = (select contracts.id from contracts where contracts.address = @contract_address) and tokens.chain = @chain and tokens.deleted = false;

-- name: GetTokensByIDs :many
select * from tokens join unnest(@token_ids::varchar[]) with ordinality t(id, pos) using (id) where deleted = false order by t.pos asc;

-- name: DeleteCollections :exec
update collections set deleted = true, last_updated = now() where id = any(@ids::varchar[]);

-- name: UpdateCollectionsInfo :exec
with updates as (
    select unnest(@ids::varchar[]) as id, unnest(@names::varchar[]) as name, unnest(@collectors_notes::varchar[]) as collectors_note, unnest(@layouts::jsonb[]) as layout, unnest(@token_settings::jsonb[]) as token_settings, unnest(@hidden::bool[]) as hidden
)
update collections c set collectors_note = updates.collectors_note, layout = updates.layout, token_settings = updates.token_settings, hidden = updates.hidden, name = updates.name, last_updated = now(), version = 1 from updates where c.id = updates.id and c.deleted = false;

-- name: GetCollectionTokensByCollectionID :one
select nfts from collections where id = $1 and deleted = false;

-- name: UpdateCollectionTokens :exec
update collections set nfts = @nfts, last_updated = now() where id = @id and deleted = false;

-- name: CreateCollection :one
insert into collections (id, version, name, collectors_note, owner_user_id, gallery_id, layout, nfts, hidden, token_settings, created_at, last_updated) values (@id, 1, @name, @collectors_note, @owner_user_id, @gallery_id, @layout, @nfts, @hidden, @token_settings, now(), now()) returning id;

-- name: GetGalleryIDByCollectionID :one
select gallery_id from collections where id = $1 and deleted = false;

-- name: GetAllTimeTrendingUserIDs :many
select users.id
from events, galleries, users
left join legacy_views on users.id = legacy_views.user_id and legacy_views.deleted = false
where action = 'ViewedGallery'
  and events.gallery_id = galleries.id
  and users.id = galleries.owner_user_id
  and galleries.deleted = false
  and users.deleted = false
group by users.id
order by row_number() over(order by count(events.id) + coalesce(max(legacy_views.view_count), 0) desc, max(users.created_at) desc) asc
limit $1;

-- name: GetWindowedTrendingUserIDs :many
with viewers as (
  select gallery_id, count(distinct coalesce(actor_id, external_id)) viewer_count
  from events
  where action = 'ViewedGallery' and events.created_at >= @window_end
  group by gallery_id
),
edit_events as (
  select actor_id
  from events
  where action in (
    'CollectionCreated',
    'CollectorsNoteAddedToCollection',
    'CollectorsNoteAddedToToken',
    'TokensAddedToCollection',
    'GalleryInfoUpdated'
  ) and created_at >= @window_end
  group by actor_id
)
select users.id
from viewers, galleries, users, edit_events
where viewers.gallery_id = galleries.id
	and galleries.owner_user_id = users.id
	and users.deleted = false
	and galleries.deleted = false
  and users.id = edit_events.actor_id
group by users.id
order by row_number() over(order by sum(viewers.viewer_count) desc, max(users.created_at) desc) asc
limit $1;

-- name: GetUserExperiencesByUserID :one
select user_experiences from users where id = $1;

-- name: UpdateUserExperience :exec
update users set user_experiences = user_experiences || @experience where id = @user_id;

-- name: GetTrendingUsersByIDs :many
select users.* from users join unnest(@user_ids::varchar[]) with ordinality t(id, pos) using (id) where deleted = false order by t.pos asc;

-- name: GetTrendingFeedEventIDs :many
select feed_events.id, feed_events.created_at, count(*)
from events as interactions, feed_events
where interactions.action IN ('CommentedOnFeedEvent', 'AdmiredFeedEvent') and interactions.created_at >= @window_end and interactions.feed_event_id is not null and interactions.feed_event_id = feed_events.id
group by feed_events.id, feed_events.created_at;

-- name: UpdateCollectionGallery :exec
update collections set gallery_id = @gallery_id, last_updated = now() where id = @id and deleted = false;

-- name: AddCollectionToGallery :exec
update galleries set collections = array_append(collections, @collection_id), last_updated = now() where id = @gallery_id and deleted = false;

-- name: RemoveCollectionFromGallery :exec
update galleries set collections = array_remove(collections, @collection_id), last_updated = now() where id = @gallery_id and deleted = false;

-- name: UserOwnsGallery :one
select exists(select 1 from galleries where id = $1 and owner_user_id = $2 and deleted = false);

-- name: UserOwnsCollection :one
select exists(select 1 from collections where id = $1 and owner_user_id = $2 and deleted = false);

-- name: GetSocialAuthByUserID :one
select * from pii.socials_auth where user_id = $1 and provider = $2 and deleted = false;

-- name: UpsertSocialOAuth :exec
insert into pii.socials_auth (id, user_id, provider, access_token, refresh_token) values (@id, @user_id, @provider, @access_token, @refresh_token) on conflict (user_id, provider) where deleted = false do update set access_token = @access_token, refresh_token = @refresh_token, last_updated = now();

-- name: AddSocialToUser :exec
insert into pii.for_users (user_id, pii_socials) values (@user_id, @socials) on conflict (user_id) where deleted = false do update set pii_socials = for_users.pii_socials || @socials;

-- name: RemoveSocialFromUser :exec
update pii.for_users set pii_socials = pii_socials - @social::varchar where user_id = @user_id;

-- name: GetSocialsByUserID :one
select pii_socials from pii.user_view where id = $1;

-- name: UpdateUserSocials :exec
update pii.for_users set pii_socials = @socials where user_id = @user_id;

-- name: UpdateEventCaptionByGroup :exec
update events set caption = @caption where group_id = @group_id and deleted = false;

-- this query will take in enoug info to create a sort of fake table of social accounts matching them up to users in gallery with twitter connected.
-- it will also go and search for whether the specified user follows any of the users returned
-- name: GetSocialConnectionsPaginate :many
select s.*, user_view.id as user_id, user_view.created_at as user_created_at, (f.id is not null)::bool as already_following
from (select unnest(@social_ids::varchar[]) as social_id, unnest(@social_usernames::varchar[]) as social_username, unnest(@social_displaynames::varchar[]) as social_displayname, unnest(@social_profile_images::varchar[]) as social_profile_image) as s
    inner join pii.user_view on user_view.pii_socials->sqlc.arg('social')::text->>'id'::varchar = s.social_id and user_view.deleted = false
    left outer join follows f on f.follower = @user_id and f.followee = user_view.id and f.deleted = false
where case when @only_unfollowing::bool then f.id is null else true end
    and (f.id is not null,user_view.created_at,user_view.id) < (@cur_before_following::bool, @cur_before_time::timestamptz, @cur_before_id)
    and (f.id is not null,user_view.created_at,user_view.id) > (@cur_after_following::bool, @cur_after_time::timestamptz, @cur_after_id)
order by case when @paging_forward::bool then (f.id is not null,user_view.created_at,user_view.id) end asc,
    case when not @paging_forward::bool then (f.id is not null,user_view.created_at,user_view.id) end desc
limit $1;

-- name: GetSocialConnections :many
select s.*, user_view.id as user_id, user_view.created_at as user_created_at, (f.id is not null)::bool as already_following
from (select unnest(@social_ids::varchar[]) as social_id, unnest(@social_usernames::varchar[]) as social_username, unnest(@social_displaynames::varchar[]) as social_displayname, unnest(@social_profile_images::varchar[]) as social_profile_image) as s
    inner join pii.user_view on user_view.pii_socials->sqlc.arg('social')::text->>'id'::varchar = s.social_id and user_view.deleted = false
    left outer join follows f on f.follower = @user_id and f.followee = user_view.id and f.deleted = false
where case when @only_unfollowing::bool then f.id is null else true end
order by (f.id is not null,user_view.created_at,user_view.id);


-- name: CountSocialConnections :one
select count(*)
from (select unnest(@social_ids::varchar[]) as social_id) as s
    inner join pii.user_view on user_view.pii_socials->sqlc.arg('social')::text->>'id'::varchar = s.social_id and user_view.deleted = false
    left outer join follows f on f.follower = @user_id and f.followee = user_view.id and f.deleted = false
where case when @only_unfollowing::bool then f.id is null else true end;

-- name: AddManyFollows :exec
insert into follows (id, follower, followee, deleted) select unnest(@ids::varchar[]), @follower, unnest(@followees::varchar[]), false on conflict (follower, followee) where deleted = false do update set deleted = false, last_updated = now() returning last_updated > created_at;

-- name: GetSharedFollowersBatchPaginate :batchmany
select users.*, a.created_at followed_on
from users, follows a, follows b
where a.follower = @follower
	and a.followee = b.follower
	and b.followee = @followee
	and users.id = b.follower
	and a.deleted = false
	and b.deleted = false
	and users.deleted = false
  and (a.created_at, users.id) > (sqlc.arg('cur_before_time'), sqlc.arg('cur_before_id'))
  and (a.created_at, users.id) < (sqlc.arg('cur_after_time'), sqlc.arg('cur_after_id'))
order by case when sqlc.arg('paging_forward')::bool then (a.created_at, users.id) end desc,
        case when not sqlc.arg('paging_forward')::bool then (a.created_at, users.id) end asc
limit sqlc.arg('limit');

-- name: CountSharedFollows :one
select count(*)
from users, follows a, follows b
where a.follower = @follower
	and a.followee = b.follower
	and b.followee = @followee
	and users.id = b.follower
	and a.deleted = false
	and b.deleted = false
	and users.deleted = false;

-- name: GetSharedContractsBatchPaginate :batchmany
select contracts.*, a.displayed as displayed_by_user_a, b.displayed as displayed_by_user_b, a.owned_count
from owned_contracts a, owned_contracts b, contracts
left join marketplace_contracts on contracts.id = marketplace_contracts.contract_id
where a.user_id = @user_a_id
  and b.user_id = @user_b_id
  and a.contract_id = b.contract_id
  and a.contract_id = contracts.id
  and marketplace_contracts.contract_id is null
  and contracts.name is not null
  and contracts.name != ''
  and contracts.name != 'Unidentified contract'
  and (
    a.displayed,
    b.displayed,
    a.owned_count,
    contracts.id
  ) > (
    sqlc.arg('cur_before_displayed_by_user_a'),
    sqlc.arg('cur_before_displayed_by_user_b'),
    sqlc.arg('cur_before_owned_count')::int,
    sqlc.arg('cur_before_contract_id')
  )
  and (
    a.displayed,
    b.displayed,
    a.owned_count,
    contracts.id
  ) < (
    sqlc.arg('cur_after_displayed_by_user_a'),
    sqlc.arg('cur_after_displayed_by_user_b'),
    sqlc.arg('cur_after_owned_count')::int,
    sqlc.arg('cur_after_contract_id')
  )
order by case when sqlc.arg('paging_forward')::bool then (a.displayed, b.displayed, a.owned_count, contracts.id) end desc,
        case when not sqlc.arg('paging_forward')::bool then (a.displayed, b.displayed, a.owned_count, contracts.id) end asc
limit sqlc.arg('limit');

-- name: CountSharedContracts :one
select count(*)
from owned_contracts a, owned_contracts b, contracts
left join marketplace_contracts on contracts.id = marketplace_contracts.contract_id
where a.user_id = @user_a_id
  and b.user_id = @user_b_id
  and a.contract_id = b.contract_id
  and a.contract_id = contracts.id
  and marketplace_contracts.contract_id is null
  and contracts.name is not null
  and contracts.name != ''
  and contracts.name != 'Unidentified contract';

-- name: AddPiiAccountCreationInfo :exec
insert into pii.account_creation_info (user_id, ip_address, created_at) values (@user_id, @ip_address, now())
  on conflict do nothing;

<<<<<<< HEAD
-- name: GetPushTokenByPushToken :one
select * from push_notification_tokens where push_token = @push_token and deleted = false;

-- name: CreatePushTokenForUser :one
insert into push_notification_tokens (id, user_id, push_token, created_at, deleted) values (@id, @user_id, @push_token, now(), false) returning *;

-- name: DeletePushTokensByIDs :exec
update push_notification_tokens set deleted = true where id = any(@ids) and deleted = false;

-- name: GetPushTokensByUserID :many
select * from push_notification_tokens where user_id = @user_id and deleted = false;

-- name: GetPushTokensByIDs :many
select t.* from unnest(@ids::text[]) ids join push_notification_tokens t on t.id = ids and t.deleted = false;

-- name: CreatePushTickets :exec
insert into push_notification_tickets (id, push_token_id, ticket_id, created_at, check_after, num_check_attempts, deleted) values
  (
   unnest(@ids::text[]),
   unnest(@push_token_ids::text[]),
   unnest(@ticket_ids::text[]),
   now(),
   now() + interval '15 minutes',
   0,
   false
  );

-- name: UpdatePushTickets :exec
with updates as (
    select unnest(@ids::text[]) as id, unnest(@check_after::timestamptz[]) as check_after, unnest(@num_check_attempts::int[]) as num_check_attempts, unnest(@deleted::bool[]) as deleted
)
update push_notification_tickets t set check_after = updates.check_after, num_check_attempts = updates.num_check_attempts, deleted = updates.deleted from updates where t.id = updates.id and t.deleted = false;

-- name: GetCheckablePushTickets :many
select * from push_notification_tickets where check_after <= now() and deleted = false limit sqlc.arg('limit');
=======
-- name: GetUserByWalletID :one
select * from users where array[@wallet::varchar]::varchar[] <@ wallets and deleted = false;

-- name: DeleteUserByID :exec
update users set deleted = true where id = $1;

-- name: InsertWallet :exec
insert into wallets (id, address, chain, wallet_type) values ($1, $2, $3, $4);

-- name: DeleteWalletByID :exec
update wallets set deleted = true, last_updated = now() where id = $1;

-- name: InsertUser :exec
insert into users (id, username, username_idempotent, bio, wallets, universal, email_unsubscriptions, primary_wallet_id) values ($1, $2, $3, $4, $5, $6, $7, $8) returning id;

-- name: AddWalletToUserByID :exec
update users set wallets = array_append(wallets, @wallet_id::varchar) where id = @user_id;

-- name: InsertSpamContracts :exec
with insert_spam_contracts as (
    insert into alchemy_spam_contracts (id, chain, address, created_at, is_spam) (
        select unnest(@id::varchar[])
        , unnest(@chain::int[])
        , unnest(@address::varchar[])
        , unnest(@created_at::timestamptz[])
        , unnest(@is_spam::bool[])
    ) on conflict(chain, address) do update set created_at = excluded.created_at, is_spam = excluded.is_spam
    returning created_at
)
delete from alchemy_spam_contracts where created_at < (select created_at from insert_spam_contracts limit 1);
>>>>>>> c0ed346b
<|MERGE_RESOLUTION|>--- conflicted
+++ resolved
@@ -991,43 +991,6 @@
 insert into pii.account_creation_info (user_id, ip_address, created_at) values (@user_id, @ip_address, now())
   on conflict do nothing;
 
-<<<<<<< HEAD
--- name: GetPushTokenByPushToken :one
-select * from push_notification_tokens where push_token = @push_token and deleted = false;
-
--- name: CreatePushTokenForUser :one
-insert into push_notification_tokens (id, user_id, push_token, created_at, deleted) values (@id, @user_id, @push_token, now(), false) returning *;
-
--- name: DeletePushTokensByIDs :exec
-update push_notification_tokens set deleted = true where id = any(@ids) and deleted = false;
-
--- name: GetPushTokensByUserID :many
-select * from push_notification_tokens where user_id = @user_id and deleted = false;
-
--- name: GetPushTokensByIDs :many
-select t.* from unnest(@ids::text[]) ids join push_notification_tokens t on t.id = ids and t.deleted = false;
-
--- name: CreatePushTickets :exec
-insert into push_notification_tickets (id, push_token_id, ticket_id, created_at, check_after, num_check_attempts, deleted) values
-  (
-   unnest(@ids::text[]),
-   unnest(@push_token_ids::text[]),
-   unnest(@ticket_ids::text[]),
-   now(),
-   now() + interval '15 minutes',
-   0,
-   false
-  );
-
--- name: UpdatePushTickets :exec
-with updates as (
-    select unnest(@ids::text[]) as id, unnest(@check_after::timestamptz[]) as check_after, unnest(@num_check_attempts::int[]) as num_check_attempts, unnest(@deleted::bool[]) as deleted
-)
-update push_notification_tickets t set check_after = updates.check_after, num_check_attempts = updates.num_check_attempts, deleted = updates.deleted from updates where t.id = updates.id and t.deleted = false;
-
--- name: GetCheckablePushTickets :many
-select * from push_notification_tickets where check_after <= now() and deleted = false limit sqlc.arg('limit');
-=======
 -- name: GetUserByWalletID :one
 select * from users where array[@wallet::varchar]::varchar[] <@ wallets and deleted = false;
 
@@ -1058,4 +1021,39 @@
     returning created_at
 )
 delete from alchemy_spam_contracts where created_at < (select created_at from insert_spam_contracts limit 1);
->>>>>>> c0ed346b
+
+-- name: GetPushTokenByPushToken :one
+select * from push_notification_tokens where push_token = @push_token and deleted = false;
+
+-- name: CreatePushTokenForUser :one
+insert into push_notification_tokens (id, user_id, push_token, created_at, deleted) values (@id, @user_id, @push_token, now(), false) returning *;
+
+-- name: DeletePushTokensByIDs :exec
+update push_notification_tokens set deleted = true where id = any(@ids) and deleted = false;
+
+-- name: GetPushTokensByUserID :many
+select * from push_notification_tokens where user_id = @user_id and deleted = false;
+
+-- name: GetPushTokensByIDs :many
+select t.* from unnest(@ids::text[]) ids join push_notification_tokens t on t.id = ids and t.deleted = false;
+
+-- name: CreatePushTickets :exec
+insert into push_notification_tickets (id, push_token_id, ticket_id, created_at, check_after, num_check_attempts, deleted) values
+  (
+   unnest(@ids::text[]),
+   unnest(@push_token_ids::text[]),
+   unnest(@ticket_ids::text[]),
+   now(),
+   now() + interval '15 minutes',
+   0,
+   false
+  );
+
+-- name: UpdatePushTickets :exec
+with updates as (
+    select unnest(@ids::text[]) as id, unnest(@check_after::timestamptz[]) as check_after, unnest(@num_check_attempts::int[]) as num_check_attempts, unnest(@deleted::bool[]) as deleted
+)
+update push_notification_tickets t set check_after = updates.check_after, num_check_attempts = updates.num_check_attempts, deleted = updates.deleted from updates where t.id = updates.id and t.deleted = false;
+
+-- name: GetCheckablePushTickets :many
+select * from push_notification_tickets where check_after <= now() and deleted = false limit sqlc.arg('limit');