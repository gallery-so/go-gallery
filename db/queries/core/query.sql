--- conflicted
+++ resolved
@@ -416,31 +416,6 @@
     CASE WHEN NOT sqlc.arg('paging_forward')::bool THEN (created_at, id) END DESC
 LIMIT sqlc.arg('limit');
 
-<<<<<<< HEAD
--- name: PaginateFeedEntities :many
--- with t as (
---     select foo, pos
---     from unnest(@feed_entity_ids::text[]) with ordinality as t(foo, pos)
--- )
--- select feed_entities.*
--- from feed_entities join unnest(@feed_entity_ids::text[]) with ordinality t(id, pos) using(id)
-select feed_entities.*
-from feed_entities
-join unnest(@feed_entity_ids::text[]) with ordinality t(id, pos) using(id)
-where 
-    feed_entities.id = t.id
-    and t.pos > @cur_before_pos::int
-    and t.pos < @cur_after_pos::int
-    and case when @paging_forward::bool then t.pos > @limit_pos::int
-            when not @paging_forward::bool then t.pos <= @limit_pos::int end
-    -- and case when @paging_forward::bool then t.pos > @upper_bound::int
-    --         when not @paging_forward::bool then t.pos < @lower_bound::int end
-order by case when @paging_forward::bool then t.pos end desc,
-    case when not @paging_forward::bool then t.pos end asc;
-
-=======
->>>>>>> f4b29472
--- name: PaginatePostsByContractID :batchmany
 SELECT posts.*
 FROM posts
 WHERE sqlc.arg('contract_id') = ANY(posts.contract_ids)
@@ -936,54 +911,6 @@
 
 -- name: GetTrendingUsersByIDs :many
 select users.* from users join unnest(@user_ids::varchar[]) with ordinality t(id, pos) using (id) where deleted = false order by t.pos asc;
-
--- name: GetLatestFeedEntities :many
-<<<<<<< HEAD
-select fe.id, fe.feed_entity_type, fe.created_at, count(distinct c.id) + count(distinct a.id) interactions
-from feed_entities fe
-left join comments c on case
-    when fe.feed_entity_type = @feed_entity_type then fe.id = c.feed_event_id
-    when fe.feed_entity_type = @post_entity_type then fe.id = c.post_id
-    else 0 = 1 end
-    and not c.deleted
-left join admires a on case
-    when fe.feed_entity_type = @feed_entity_type then fe.id = a.feed_event_id
-    when fe.feed_entity_type = @post_entity_type then fe.id = a.post_id
-    else 0 = 1 end
-    and not a.deleted
-left join feed_events e on fe.feed_entity_type = @feed_entity_type and fe.id = e.id
-where fe.created_at >= @window_end
-    and case when fe.feed_entity_type = @feed_entity_type
-        then not (e.action = any(@excluded_feed_actions::varchar[]))
-        else 1 = 1
-        end
-group by fe.id, fe.feed_entity_type, fe.created_at
-order by fe.created_at desc;
-=======
-with ids as (
-    select id, feed_entity_type, created_at
-    from feed_entities fe
-    where fe.created_at >= @window_end
-), selected_posts as (
-    select ids.id, ids.feed_entity_type, ids.created_at, count(distinct c.id) + count(distinct a.id) interactions
-    from ids
-    join posts p on p.id = ids.id and feed_entity_type = @post_entity_type
-    left join comments c on c.post_id = ids.id
-    left join admires a on a.post_id = ids.id
-    group by ids.id, ids.feed_entity_type, ids.created_at
-), selected_events as (
-    select ids.id, ids.feed_entity_type, ids.created_at, count(distinct c.id) + count(distinct a.id) interactions
-    from ids
-    join feed_events e on e.id = ids.id and feed_entity_type = @feed_event_entity_type
-    left join comments c on c.feed_event_id = ids.id
-    left join admires a on a.feed_event_id = ids.id
-    where not (action = any(@excluded_feed_actions::varchar[]))
-    group by ids.id, ids.feed_entity_type, ids.created_at
-)
-select * from selected_posts
-union all
-select * from selected_events;
->>>>>>> f4b29472
 
 -- name: UpdateCollectionGallery :exec
 update collections set gallery_id = @gallery_id, last_updated = now() where id = @id and deleted = false;
