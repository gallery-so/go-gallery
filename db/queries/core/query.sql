-- name: GetUserById :one
SELECT * FROM users WHERE id = $1 AND deleted = false;

-- name: GetUserWithPIIByID :one
select * from pii.user_view where id = @user_id and deleted = false;

-- name: GetUserByIdBatch :batchone
SELECT * FROM users WHERE id = $1 AND deleted = false;

-- name: GetUsersByIDs :many
SELECT * FROM users WHERE id = ANY(@user_ids) AND deleted = false
    AND (created_at, id) < (@cur_before_time, @cur_before_id)
    AND (created_at, id) > (@cur_after_time, @cur_after_id)
    ORDER BY CASE WHEN @paging_forward::bool THEN (created_at, id) END ASC,
             CASE WHEN NOT @paging_forward::bool THEN (created_at, id) END DESC
    LIMIT $1;

-- name: GetUserByUsername :one
select * from users where username_idempotent = lower(sqlc.arg('username')) and deleted = false and universal = false;

-- name: GetUserByUsernameBatch :batchone
select * from users where username_idempotent = lower($1) and deleted = false and universal = false;

-- name: GetUserByVerifiedEmailAddress :one
select u.* from users u join pii.for_users p on u.id = p.user_id
where p.pii_email_address = lower($1)
  and u.email_verified != 0
  and p.deleted = false
  and u.deleted = false;

-- name: GetUserByAddressAndL1 :one
select users.*
from users, wallets
where wallets.address = sqlc.arg('address')
	and wallets.l1_chain = sqlc.arg('l1_chain')
	and array[wallets.id] <@ users.wallets
	and wallets.deleted = false
	and users.deleted = false;

-- name: GetUserByAddressAndL1Batch :batchone
select users.*
from users, wallets
where wallets.address = sqlc.arg('address')
	and wallets.l1_chain = sqlc.arg('l1_chain')
	and array[wallets.id] <@ users.wallets
	and wallets.deleted = false
	and users.deleted = false;

-- name: GetUsersWithTrait :many
SELECT * FROM users WHERE (traits->$1::string) IS NOT NULL AND deleted = false;

-- name: GetUsersWithTraitBatch :batchmany
SELECT * FROM users WHERE (traits->$1::string) IS NOT NULL AND deleted = false;

-- name: GetGalleryById :one
SELECT * FROM galleries WHERE id = $1 AND deleted = false;

-- name: GetGalleryByIdBatch :batchone
SELECT * FROM galleries WHERE id = $1 AND deleted = false;

-- name: GetGalleryByCollectionId :one
SELECT g.* FROM galleries g, collections c WHERE c.id = $1 AND c.deleted = false AND $1 = ANY(g.collections) AND g.deleted = false;

-- name: GetGalleryByCollectionIdBatch :batchone
SELECT g.* FROM galleries g, collections c WHERE c.id = $1 AND c.deleted = false AND $1 = ANY(g.collections) AND g.deleted = false;

-- name: GetGalleriesByUserId :many
SELECT * FROM galleries WHERE owner_user_id = $1 AND deleted = false order by position;

-- name: GetGalleriesByUserIdBatch :batchmany
SELECT * FROM galleries WHERE owner_user_id = $1 AND deleted = false order by position;

-- name: GetCollectionById :one
SELECT * FROM collections WHERE id = $1 AND deleted = false;

-- name: GetCollectionByIdBatch :batchone
SELECT * FROM collections WHERE id = $1 AND deleted = false;

-- name: GetCollectionsByGalleryId :many
SELECT c.* FROM galleries g, unnest(g.collections)
    WITH ORDINALITY AS x(coll_id, coll_ord)
    INNER JOIN collections c ON c.id = x.coll_id
    WHERE g.id = $1 AND g.deleted = false AND c.deleted = false ORDER BY x.coll_ord;

-- name: GetCollectionsByGalleryIdBatch :batchmany
SELECT c.* FROM galleries g, unnest(g.collections)
    WITH ORDINALITY AS x(coll_id, coll_ord)
    INNER JOIN collections c ON c.id = x.coll_id
    WHERE g.id = $1 AND g.deleted = false AND c.deleted = false ORDER BY x.coll_ord;

-- name: GetTokenById :one
select * from tokens where id = $1 and displayable and deleted = false;

-- name: GetTokenDefinitionById :one
select * from token_definitions where id = $1 and not deleted;

-- name: GetTokenDefinitionByIdBatch :batchone
select * from token_definitions where id = $1 and not deleted;

-- name: GetTokenDefinitionByTokenDbid :one
select token_definitions.*
from token_definitions, tokens
where token_definitions.id = tokens.token_definition_id
    and tokens.id = $1
    and not tokens.deleted
    and not token_definitions.deleted;

-- name: GetTokenDefinitionByTokenDbidBatch :batchone
select token_definitions.*
from token_definitions, tokens
where token_definitions.id = tokens.token_definition_id
    and tokens.id = $1
    and not tokens.deleted
    and not token_definitions.deleted;

-- name: GetTokenDefinitionByTokenIdentifiers :one
select *
from token_definitions
where (chain, contract_address, token_id) = (@chain, @contract_address, @token_id) and not deleted;

-- name: GetTokenDefinitionAndMediaByTokenIdentifiers :one
select sqlc.embed(token_definitions), sqlc.embed(token_medias)
from token_definitions, token_medias
where (token_definitions.chain, token_definitions.contract_address, token_definitions.token_id) = (@chain, @contract_address, @token_id)
    and token_definitions.token_media_id = token_medias.id
    and not token_definitions.deleted
    and not token_medias.deleted;

-- name: GetTokenDefinitionAndMediaByTokenDbid :one
select sqlc.embed(token_definitions), sqlc.embed(token_medias)
from tokens, token_definitions, token_medias
where tokens.id = $1
    and tokens.token_definition_id = token_definitions.id
    and token_definitions.token_media_id = token_medias.id
    and not tokens.deleted
    and not token_definitions.deleted
    and not token_medias.deleted;

-- name: GetTokenFullDetailsByUserTokenIdentifiers :one
select sqlc.embed(tokens), sqlc.embed(token_definitions), sqlc.embed(contracts)
from tokens
join token_definitions on tokens.token_definition_id = token_definitions.id
join contracts on token_definitions.contract_id = contracts.id
where tokens.owner_user_id = $1 
    and (token_definitions.chain, token_definitions.contract_address, token_definitions.token_id) = (@chain, @contract_address, @token_id)
    and tokens.displayable
    and not tokens.deleted
    and not token_definitions.deleted
    and not contracts.deleted
order by tokens.block_number desc;

-- name: GetTokenFullDetailsByUserId :many
select sqlc.embed(tokens), sqlc.embed(token_definitions), sqlc.embed(contracts)
from tokens
join token_definitions on tokens.token_definition_id = token_definitions.id
join contracts on token_definitions.contract_id = contracts.id
where tokens.owner_user_id = $1 and tokens.displayable and not tokens.deleted and not token_definitions.deleted and not contracts.deleted
order by tokens.block_number desc;

-- name: GetTokenFullDetailsByContractId :many
select sqlc.embed(tokens), sqlc.embed(token_definitions), sqlc.embed(contracts)
from tokens
join token_definitions on tokens.token_definition_id = token_definitions.id
join contracts on token_definitions.contract_id = contracts.id
where contracts.id = $1 and tokens.displayable and not tokens.deleted and not token_definitions.deleted and not contracts.deleted
order by tokens.block_number desc;

-- name: UpdateTokenCollectorsNoteByTokenDbidUserId :exec
update tokens set collectors_note = $1, last_updated = now() where id = $2 and owner_user_id = $3;

-- name: UpdateTokensAsUserMarkedSpam :exec
update tokens set is_user_marked_spam = $1, last_updated = now() where owner_user_id = $2 and id = any(@token_ids) and deleted = false;

-- name: CheckUserOwnsAllTokenDbids :one
with user_tokens as (select count(*) total from tokens where id = any(@token_ids) and owner_user_id = $1 and not tokens.deleted), total_tokens as (select cardinality(@token_ids) total)
select (select total from total_tokens) = (select total from user_tokens) owns_all;

-- name: GetTokenByIdBatch :batchone
select * from tokens where id = $1 and displayable and deleted = false;

-- name: GetTokenByIdIgnoreDisplayableBatch :batchone
select * from tokens where id = $1 and deleted = false;

-- name: GetTokenByUserTokenIdentifiersBatch :batchone
select t.*
from tokens t, token_definitions td
where t.token_definition_id = td.token_definition_id
    and t.owner_user_id = @owner_id
    and td.token_id = @token_id
    and td.chain = @chain
    and td.contract_address = @contract_address
    and t.displayable
    and not t.deleted
    and not td.deleted;

-- name: GetTokenByUserTokenIdentifiers :one
select *
from tokens
where owner_user_id = @owner_id and token_definition_id = (select id from token_definitions td where (td.chain, td.contract_address, td.token_id) = (@chain, @contract_address, @token_id) and not deleted)
    and not tokens.deleted
    and tokens.displayable;

-- name: GetTokensByCollectionIdBatch :batchmany
select t.* from collections c,
    unnest(c.nfts) with ordinality as u(nft_id, nft_ord)
    join tokens t on t.id = u.nft_id
    where c.id = sqlc.arg('collection_id')
      and c.owner_user_id = t.owner_user_id
      and t.displayable
      and c.deleted = false
      and t.deleted = false
    order by u.nft_ord
    limit sqlc.narg('limit');

-- name: GetContractCreatorsByIds :many
with keys as (
    select unnest (@contract_ids::text[]) as id
         , generate_subscripts(@contract_ids::text[], 1) as batch_key_index
)
select k.batch_key_index, sqlc.embed(c) from keys k
    join contract_creators c on c.contract_id = k.id;

-- name: GetNewTokensByFeedEventIdBatch :batchmany
with new_tokens as (
    select added.id, row_number() over () added_order
    from (select jsonb_array_elements_text(data -> 'collection_new_token_ids') id from feed_events f where f.id = $1 and f.deleted = false) added
)
select t.* from new_tokens a join tokens t on a.id = t.id and t.displayable and t.deleted = false order by a.added_order;

-- name: GetMembershipByMembershipId :one
SELECT * FROM membership WHERE id = $1 AND deleted = false;

-- name: GetMembershipByMembershipIdBatch :batchone
SELECT * FROM membership WHERE id = $1 AND deleted = false;

-- name: GetWalletByID :one
SELECT * FROM wallets WHERE id = $1 AND deleted = false;

-- name: GetWalletByIDBatch :batchone
SELECT * FROM wallets WHERE id = $1 AND deleted = false;

-- name: GetWalletByAddressAndL1Chain :one
SELECT wallets.* FROM wallets WHERE address = $1 AND l1_chain = $2 AND deleted = false;

-- name: GetWalletsByUserID :many
SELECT w.* FROM users u, unnest(u.wallets) WITH ORDINALITY AS a(wallet_id, wallet_ord)INNER JOIN wallets w on w.id = a.wallet_id WHERE u.id = $1 AND u.deleted = false AND w.deleted = false ORDER BY a.wallet_ord;

-- name: GetWalletsByUserIDBatch :batchmany
SELECT w.* FROM users u, unnest(u.wallets) WITH ORDINALITY AS a(wallet_id, wallet_ord)INNER JOIN wallets w on w.id = a.wallet_id WHERE u.id = $1 AND u.deleted = false AND w.deleted = false ORDER BY a.wallet_ord;

-- name: GetEthereumWalletsForEnsProfileImagesByUserID :many
select w.*
from wallets w
join users u on w.id = any(u.wallets)
where u.id = $1 and w.chain = 0 and not w.deleted
order by u.primary_wallet_id = w.id desc, w.id desc;

-- name: GetContractByID :one
select * FROM contracts WHERE id = $1 AND deleted = false;

-- name: GetContractByTokenDefinitionIdBatch :batchone
select contracts.*
from contracts, token_definitions
where token_definitions.id = $1
    and contracts.id = token_definitions.contract_id
    and not contracts.deleted
    and not token_definitions.deleted;

-- name: GetContractsByIDs :many
with keys as (
    select unnest (@contract_ids::varchar[]) as id
         , generate_subscripts(@contract_ids::varchar[], 1) as batch_key_index
)
select k.batch_key_index, sqlc.embed(c) from keys k
    join contracts c on c.id = k.id
    where not c.deleted;

-- name: GetContractsByTokenIDs :many
select contracts.* from contracts join tokens on contracts.id = tokens.contract_id where tokens.id = any(@token_ids) and contracts.deleted = false;

-- name: GetContractByChainAddress :one
select * FROM contracts WHERE address = $1 AND chain = $2 AND deleted = false;

-- name: GetContractByChainAddressBatch :batchone
select * FROM contracts WHERE address = $1 AND chain = $2 AND deleted = false;

-- name: GetContractsDisplayedByUserIDBatch :batchmany
with last_refreshed as (
  select last_updated from owned_contracts limit 1
),
displayed as (
  select contract_id
  from owned_contracts
  where owned_contracts.user_id = $1 and displayed = true
  union
  select contracts.id
  from last_refreshed, galleries, contracts, tokens
  join collections on tokens.id = any(collections.nfts) and collections.deleted = false
  where tokens.owner_user_id = $1
    and tokens.contract_id = contracts.id
    and collections.owner_user_id = tokens.owner_user_id
    and galleries.owner_user_id = tokens.owner_user_id
    and tokens.displayable
    and tokens.deleted = false
    and galleries.deleted = false
    and contracts.deleted = false
    and galleries.last_updated > last_refreshed.last_updated
    and collections.last_updated > last_refreshed.last_updated
)
select contracts.* from contracts, displayed
where contracts.id = displayed.contract_id and contracts.deleted = false;

-- name: GetFollowersByUserIdBatch :batchmany
SELECT u.* FROM follows f
    INNER JOIN users u ON f.follower = u.id
    WHERE f.followee = $1 AND f.deleted = false
    ORDER BY f.last_updated DESC;

-- name: GetFollowingByUserIdBatch :batchmany
SELECT u.* FROM follows f
    INNER JOIN users u ON f.followee = u.id
    WHERE f.follower = $1 AND f.deleted = false
    ORDER BY f.last_updated DESC;

-- name: GetTokensByWalletIdsBatch :batchmany
select * from tokens where owned_by_wallets && $1 and displayable and deleted = false
    order by tokens.created_at desc, tokens.name desc, tokens.id desc;

-- name: GetTokensByContractIdPaginate :many
select t.* from tokens t
    join users u on u.id = t.owner_user_id
    join contracts c on t.contract_id = c.id
    where (c.id = $1 or c.parent_id = $1)
    and t.displayable
    and t.deleted = false
    and c.deleted = false
    and (not @gallery_users_only::bool or u.universal = false)
    and (u.universal,t.created_at,t.id) < (@cur_before_universal, @cur_before_time::timestamptz, @cur_before_id)
    and (u.universal,t.created_at,t.id) > (@cur_after_universal, @cur_after_time::timestamptz, @cur_after_id)
    order by case when @paging_forward::bool then (u.universal,t.created_at,t.id) end asc,
             case when not @paging_forward::bool then (u.universal,t.created_at,t.id) end desc
    limit $2;

-- name: CountTokensByContractId :one
select count(*)
from tokens
join users on users.id = tokens.owner_user_id
join contracts on tokens.contract_id = contracts.id
where (contracts.id = @id or contracts.parent_id = @id)
  and (not @gallery_users_only::bool or users.universal = false) and tokens.deleted = false and contracts.deleted = false
  and tokens.displayable;

-- name: GetOwnersByContractIdBatchPaginate :batchmany
-- Note: sqlc has trouble recognizing that the output of the "select distinct" subquery below will
--       return complete rows from the users table. As a workaround, aliasing the subquery to
--       "users" seems to fix the issue (along with aliasing the users table inside the subquery
--       to "u" to avoid confusion -- otherwise, sqlc creates a custom row type that includes
--       all users.* fields twice).
select users.* from (
    select distinct on (u.id) u.* from users u, tokens t, contracts c
        where t.owner_user_id = u.id
        and t.displayable
        and t.contract_id = c.id and (c.id = @id or c.parent_id = @id)
        and (not @gallery_users_only::bool or u.universal = false)
        and t.deleted = false and u.deleted = false and c.deleted = false
    ) as users
    where (users.universal,users.created_at,users.id) < (@cur_before_universal, @cur_before_time::timestamptz, @cur_before_id)
    and (users.universal,users.created_at,users.id) > (@cur_after_universal, @cur_after_time::timestamptz, @cur_after_id)
    order by case when @paging_forward::bool then (users.universal,users.created_at,users.id) end asc,
         case when not @paging_forward::bool then (users.universal,users.created_at,users.id) end desc limit sqlc.narg('limit');


-- name: CountOwnersByContractId :one
select count(distinct users.id) from users, tokens, contracts
    where (contracts.id = @id or contracts.parent_id = @id)
    and tokens.contract_id = contracts.id
    and tokens.owner_user_id = users.id
    and tokens.displayable
    and (not @gallery_users_only::bool or users.universal = false)
    and tokens.deleted = false and users.deleted = false and contracts.deleted = false;

-- name: GetTokenOwnerByID :one
select u.* from tokens t
    join users u on u.id = t.owner_user_id
    where t.id = $1 and t.displayable and t.deleted = false and u.deleted = false;

-- name: GetTokenOwnerByIDBatch :batchone
select u.* from tokens t
    join users u on u.id = t.owner_user_id
    where t.id = $1 and t.displayable and t.deleted = false and u.deleted = false;

-- name: GetPreviewURLsByContractIdAndUserId :many
select coalesce(nullif(tm.media->>'thumbnail_url', ''), nullif(tm.media->>'media_url', ''))::varchar as thumbnail_url
from tokens t
join token_definitions td on t.token_definition_id = td.id
join token_medias tm on td.token_media_id = tm.id
where t.owner_user_id = @owner_id
	and t.contract_id = @contract_id
	and t.displayable
	and (tm.media ->> 'thumbnail_url' != '' or tm.media->>'media_type' = 'image')
	and not t.deleted
	and not td.deleted
	and not tm.deleted
	and tm.active
order by t.id limit 3;

-- name: GetTokensByUserIdBatch :batchmany
<<<<<<< HEAD
select t.* 
from tokens t
join token_definitions td on t.token_definition_id = td.id
where t.owner_user_id = @owner_user_id
    and t.deleted = false
    and t.displayable
    and ((@include_holder::bool and t.is_holder_token) or (@include_creator::bool and t.is_creator_token))
order by t.created_at desc, td.name desc, t.id desc;
=======
select sqlc.embed(t), sqlc.embed(c) from tokens t
       join contracts c on c.id = t.contract
    where t.owner_user_id = @owner_user_id
      and t.deleted = false
      and t.displayable
      and ((@include_holder::bool and t.is_holder_token) or (@include_creator::bool and t.is_creator_token))
    order by t.created_at desc, t.name desc, t.id desc;

-- name: GetTokensByUserIdAndChainBatch :batchmany
select t.* from tokens t
    where t.owner_user_id = $1
      and t.chain = $2
      and t.displayable
      and t.deleted = false
    order by t.created_at desc, t.name desc, t.id desc;
>>>>>>> a5562d7f

-- name: CreateUserEvent :one
INSERT INTO events (id, actor_id, action, resource_type_id, user_id, subject_id, post_id, comment_id, feed_event_id, mention_id, data, group_id, caption) VALUES ($1, $2, $3, $4, $5, $5, sqlc.narg('post'), sqlc.narg('comment'), sqlc.narg('feed_event'), sqlc.narg('mention'), $6, $7, $8) RETURNING *;

-- name: CreateTokenEvent :one
INSERT INTO events (id, actor_id, action, resource_type_id, token_id, subject_id, data, group_id, caption, gallery_id, collection_id) VALUES ($1, $2, $3, $4, $5, $5, $6, $7, $8, sqlc.narg('gallery'), sqlc.narg('collection')) RETURNING *;

-- name: CreateCollectionEvent :one
INSERT INTO events (id, actor_id, action, resource_type_id, collection_id, subject_id, data, caption, group_id, gallery_id) VALUES ($1, $2, $3, $4, $5, $5, $6, $7, $8, $9) RETURNING *;

-- name: CreateGalleryEvent :one
INSERT INTO events (id, actor_id, action, resource_type_id, gallery_id, subject_id, data, external_id, group_id, caption) VALUES ($1, $2, $3, $4, $5, $5, $6, $7, $8, $9) RETURNING *;

-- name: CreateContractEvent :one
INSERT INTO events (id, actor_id, action, resource_type_id, contract_id, subject_id, post_id, comment_id, feed_event_id, mention_id, data, group_id, caption) VALUES ($1, $2, $3, $4, $5, $5, sqlc.narg('post'), sqlc.narg('comment'), sqlc.narg('feed_event'), sqlc.narg('mention'), $6, $7, $8) RETURNING *;

-- name: CreatePostEvent :one
INSERT INTO events (id, actor_id, action, resource_type_id, user_id, subject_id, post_id) VALUES ($1, $2, $3, $4, $5, $6, $7) RETURNING *;

-- name: CreateAdmireEvent :one
INSERT INTO events (id, actor_id, action, resource_type_id, admire_id, feed_event_id, post_id, subject_id, data, group_id, caption) VALUES ($1, $2, $3, $4, $5, sqlc.narg('feed_event'), sqlc.narg('post'), $6, $7, $8, $9) RETURNING *;

-- name: CreateCommentEvent :one
INSERT INTO events (id, actor_id, action, resource_type_id, comment_id, feed_event_id, post_id, mention_id, subject_id, data, group_id, caption) VALUES ($1, $2, $3, $4, $5, sqlc.narg('feed_event'), sqlc.narg('post'), sqlc.narg('mention'), $6, $7, $8, $9) RETURNING *;

-- name: GetEvent :one
SELECT * FROM events WHERE id = $1 AND deleted = false;

-- name: GetEventsInWindow :many
with recursive activity as (
    select * from events where events.id = $1 and deleted = false
    union
    select e.* from events e, activity a
    where e.actor_id = a.actor_id
        and e.action = any(@actions)
        and e.created_at < a.created_at
        and e.created_at >= a.created_at - make_interval(secs => $2)
        and e.deleted = false
        and e.caption is null
        and (not @include_subject::bool or e.subject_id = a.subject_id)
)
select * from events where id = any(select id from activity) order by (created_at, id) asc;

-- name: GetGalleryEventsInWindow :many
with recursive activity as (
    select * from events where events.id = $1 and deleted = false
    union
    select e.* from events e, activity a
    where e.actor_id = a.actor_id
        and e.action = any(@actions)
        and e.gallery_id = @gallery_id
        and e.created_at < a.created_at
        and e.created_at >= a.created_at - make_interval(secs => $2)
        and e.deleted = false
        and e.caption is null
        and (not @include_subject::bool or e.subject_id = a.subject_id)
)
select * from events where id = any(select id from activity) order by (created_at, id) asc;

-- name: GetEventsInGroup :many
select * from events where group_id = @group_id and deleted = false order by(created_at, id) asc;

-- name: GetActorForGroup :one
select actor_id from events where group_id = @group_id and deleted = false order by(created_at, id) asc limit 1;

-- name: HasLaterGroupedEvent :one
select exists(
  select 1 from events where deleted = false
  and group_id = @group_id
  and id > @event_id
);

-- name: IsActorActionActive :one
select exists(
  select 1 from events where deleted = false
  and actor_id = $1
  and action = any(@actions)
  and created_at > @window_start and created_at <= @window_end
);

-- name: IsActorSubjectActive :one
select exists(
  select 1 from events where deleted = false
  and actor_id = $1
  and subject_id = $2
  and created_at > @window_start and created_at <= @window_end
);

-- name: IsActorGalleryActive :one
select exists(
  select 1 from events where deleted = false
  and actor_id = $1
  and gallery_id = $2
  and created_at > @window_start and created_at <= @window_end
);


-- name: IsActorSubjectActionActive :one
select exists(
  select 1 from events where deleted = false
  and actor_id = $1
  and subject_id = $2
  and action = any(@actions)
  and created_at > @window_start and created_at <= @window_end
);

-- name: PaginateGlobalFeed :many
SELECT *
FROM feed_entities
WHERE (created_at, id) < (sqlc.arg('cur_before_time'), sqlc.arg('cur_before_id'))
        AND (created_at, id) > (sqlc.arg('cur_after_time'), sqlc.arg('cur_after_id'))
ORDER BY 
    CASE WHEN sqlc.arg('paging_forward')::bool THEN (created_at, id) END ASC,
    CASE WHEN NOT sqlc.arg('paging_forward')::bool THEN (created_at, id) END DESC
LIMIT sqlc.arg('limit');

-- name: PaginatePersonalFeedByUserID :many
select fe.* from feed_entities fe, follows fl
    where fl.deleted = false
      and fe.actor_id = fl.followee
      and fl.follower = sqlc.arg('follower')
      and (fe.created_at, fe.id) < (sqlc.arg('cur_before_time'), sqlc.arg('cur_before_id'))
      and (fe.created_at, fe.id) > (sqlc.arg('cur_after_time'), sqlc.arg('cur_after_id'))
order by
    case when sqlc.arg('paging_forward')::bool then (fe.created_at, fe.id) end asc,
    case when not sqlc.arg('paging_forward')::bool then (fe.created_at, fe.id) end desc
limit sqlc.arg('limit');

-- name: PaginatePostsByUserID :many
select *
from posts
where actor_id = sqlc.arg('user_id')
        and (created_at, id) < (sqlc.arg('cur_before_time'), sqlc.arg('cur_before_id'))
        and (created_at, id) > (sqlc.arg('cur_after_time'), sqlc.arg('cur_after_id'))
        and not posts.deleted
order by
    case when sqlc.arg('paging_forward')::bool then (created_at, id) end asc,
    case when not sqlc.arg('paging_forward')::bool then (created_at, id) end desc
limit sqlc.arg('limit');

-- name: CountPostsByUserID :one
select count(*) from posts where actor_id = $1 and not posts.deleted;

-- name: PaginatePostsByContractID :batchmany
SELECT posts.*
FROM posts
WHERE sqlc.arg('contract_id') = ANY(posts.contract_ids)
AND posts.deleted = false
AND (posts.created_at, posts.id) < (sqlc.arg('cur_before_time'), sqlc.arg('cur_before_id'))
AND (posts.created_at, posts.id) > (sqlc.arg('cur_after_time'), sqlc.arg('cur_after_id'))
ORDER BY
    CASE WHEN sqlc.arg('paging_forward')::bool THEN (posts.created_at, posts.id) END ASC,
    CASE WHEN NOT sqlc.arg('paging_forward')::bool THEN (posts.created_at, posts.id) END DESC
LIMIT sqlc.arg('limit');

-- name: PaginatePostsByContractIDAndProjectID :many
with valid_post_ids as (
    SELECT distinct on (posts.id) posts.id
    FROM posts
        JOIN tokens on tokens.id = ANY(posts.token_ids)
            and tokens.displayable
            and tokens.deleted = false
        JOIN token_definitions on token_definitions.id = tokens.token_definitions_id
            and token_definitions.contract_id = sqlc.arg('contract_id')
            and ('x' || lpad(substring(token_definitions.token_id, 1, 16), 16, '0'))::bit(64)::bigint / 1000000 = sqlc.arg('project_id_int')::int
            and token_definitions.deleted = false
    WHERE sqlc.arg('contract_id') = ANY(posts.contract_ids)
      AND posts.deleted = false
)
SELECT posts.* from posts
    join valid_post_ids on posts.id = valid_post_ids.id
WHERE (posts.created_at, posts.id) < (sqlc.arg('cur_before_time'), sqlc.arg('cur_before_id'))
  AND (posts.created_at, posts.id) > (sqlc.arg('cur_after_time'), sqlc.arg('cur_after_id'))
ORDER BY
    CASE WHEN sqlc.arg('paging_forward')::bool THEN (posts.created_at, posts.id) END ASC,
    CASE WHEN NOT sqlc.arg('paging_forward')::bool THEN (posts.created_at, posts.id) END DESC
LIMIT sqlc.arg('limit');

-- name: CountPostsByContractID :one
select count(*)
from posts
where sqlc.arg('contract_id') = any(posts.contract_ids)
and posts.deleted = false;

-- name: GetFeedEventsByIds :many
SELECT * FROM feed_events WHERE id = ANY(@ids::varchar(255)[]) AND deleted = false;

-- name: GetPostsByIds :many
select posts.*
from posts
join unnest(@post_ids::varchar(255)[]) with ordinality t(id, pos) using(id)
where not posts.deleted
order by pos asc;

-- name: GetEventByIdBatch :batchone
SELECT * FROM feed_events WHERE id = $1 AND deleted = false;

-- name: GetPostByIdBatch :batchone
SELECT * FROM posts WHERE id = $1 AND deleted = false;

-- name: GetPostByID :one
SELECT * FROM posts WHERE id = $1 AND deleted = false;

-- name: CreateFeedEvent :one
INSERT INTO feed_events (id, owner_id, action, data, event_time, event_ids, group_id, caption) VALUES ($1, $2, $3, $4, $5, $6, $7, $8) RETURNING *;

-- name: IsFeedEventExistsForGroup :one
SELECT exists(
  SELECT 1 FROM feed_events WHERE deleted = false
  AND group_id = $1
);

-- name: UpdateFeedEventCaptionByGroup :one
UPDATE feed_events SET caption = (select caption from events where events.group_id = $1) WHERE group_id = $1 AND deleted = false returning *;

-- name: GetLastFeedEventForUser :one
select * from feed_events where deleted = false
    and owner_id = $1
    and action = any(@actions)
    and event_time < $2
    order by event_time desc
    limit 1;

-- name: GetLastFeedEventForToken :one
select * from feed_events where deleted = false
    and owner_id = $1
    and action = any(@actions)
    and data ->> 'token_id' = @token_id::varchar
    and event_time < $2
    order by event_time desc
    limit 1;

-- name: GetLastFeedEventForCollection :one
select * from feed_events where deleted = false
    and owner_id = $1
    and action = any(@actions)
    and data ->> 'collection_id' = @collection_id
    and event_time < $2
    order by event_time desc
    limit 1;

-- name: IsFeedUserActionBlocked :one
SELECT EXISTS(SELECT 1 FROM feed_blocklist WHERE user_id = $1 AND (action = $2 or action = '') AND deleted = false);

-- name: BlockUserFromFeed :exec
INSERT INTO feed_blocklist (id, user_id, action) VALUES ($1, $2, $3);

-- name: UnblockUserFromFeed :exec
UPDATE feed_blocklist SET deleted = true WHERE user_id = $1;

-- name: GetAdmireByAdmireID :one
SELECT * FROM admires WHERE id = $1 AND deleted = false;

-- name: GetAdmiresByAdmireIDs :many
SELECT * from admires WHERE id = ANY(@admire_ids) AND deleted = false;

-- name: GetAdmireByAdmireIDBatch :batchone
SELECT * FROM admires WHERE id = $1 AND deleted = false;

-- name: GetAdmiresByActorID :many
SELECT * FROM admires WHERE actor_id = $1 AND deleted = false ORDER BY created_at DESC;

-- name: GetAdmiresByActorIDBatch :batchmany
SELECT * FROM admires WHERE actor_id = $1 AND deleted = false ORDER BY created_at DESC;

-- name: PaginateAdmiresByFeedEventIDBatch :batchmany
SELECT * FROM admires WHERE feed_event_id = sqlc.arg('feed_event_id') AND deleted = false
    AND (created_at, id) < (sqlc.arg('cur_before_time'), sqlc.arg('cur_before_id')) AND (created_at, id) > (sqlc.arg('cur_after_time'), sqlc.arg('cur_after_id'))
    ORDER BY CASE WHEN sqlc.arg('paging_forward')::bool THEN (created_at, id) END ASC,
             CASE WHEN NOT sqlc.arg('paging_forward')::bool THEN (created_at, id) END DESC
    LIMIT sqlc.arg('limit');

-- name: CountAdmiresByFeedEventIDBatch :batchone
SELECT count(*) FROM admires WHERE feed_event_id = $1 AND deleted = false;

-- name: PaginateAdmiresByPostIDBatch :batchmany
SELECT * FROM admires WHERE post_id = sqlc.arg('post_id') AND deleted = false
    AND (created_at, id) < (sqlc.arg('cur_before_time'), sqlc.arg('cur_before_id')) AND (created_at, id) > (sqlc.arg('cur_after_time'), sqlc.arg('cur_after_id'))
    ORDER BY CASE WHEN sqlc.arg('paging_forward')::bool THEN (created_at, id) END ASC,
             CASE WHEN NOT sqlc.arg('paging_forward')::bool THEN (created_at, id) END DESC
    LIMIT sqlc.arg('limit');

-- name: CountAdmiresByPostIDBatch :batchone
SELECT count(*) FROM admires WHERE post_id = $1 AND deleted = false;

-- name: PaginateAdmiresByTokenIDBatch :batchmany
SELECT * FROM admires WHERE token_id = sqlc.arg('token_id') AND (not @only_for_actor::bool or actor_id = @actor_id) AND deleted = false
    AND (created_at, id) < (sqlc.arg('cur_before_time'), sqlc.arg('cur_before_id')) AND (created_at, id) > (sqlc.arg('cur_after_time'), sqlc.arg('cur_after_id'))
    ORDER BY CASE WHEN sqlc.arg('paging_forward')::bool THEN (created_at, id) END ASC,
             CASE WHEN NOT sqlc.arg('paging_forward')::bool THEN (created_at, id) END DESC
    LIMIT sqlc.arg('limit');

-- name: CountAdmiresByTokenIDBatch :batchone
SELECT count(*) FROM admires WHERE token_id = $1 AND deleted = false;

-- name: GetCommentByCommentID :one
SELECT * FROM comments WHERE id = $1 and deleted = false;

-- name: GetCommentsByCommentIDs :many
SELECT * from comments WHERE id = ANY(@comment_ids) and deleted = false;

-- name: GetCommentByCommentIDBatch :batchone
SELECT * FROM comments WHERE id = $1 and deleted = false;

-- name: PaginateCommentsByFeedEventIDBatch :batchmany
SELECT * FROM comments WHERE feed_event_id = sqlc.arg('feed_event_id') AND reply_to is null AND deleted = false
    AND (created_at, id) < (sqlc.arg('cur_before_time'), sqlc.arg('cur_before_id'))
    AND (created_at, id) > (sqlc.arg('cur_after_time'), sqlc.arg('cur_after_id'))
    ORDER BY CASE WHEN sqlc.arg('paging_forward')::bool THEN (created_at, id) END ASC,
             CASE WHEN NOT sqlc.arg('paging_forward')::bool THEN (created_at, id) END DESC
    LIMIT sqlc.arg('limit');

-- name: CountCommentsByFeedEventIDBatch :batchone
SELECT count(*) FROM comments WHERE feed_event_id = sqlc.arg('feed_event_id') AND reply_to is null AND deleted = false;

-- name: PaginateCommentsByPostIDBatch :batchmany
SELECT * FROM comments WHERE post_id = sqlc.arg('post_id') AND reply_to is null AND deleted = false
    AND (created_at, id) < (sqlc.arg('cur_before_time'), sqlc.arg('cur_before_id'))
    AND (created_at, id) > (sqlc.arg('cur_after_time'), sqlc.arg('cur_after_id'))
    ORDER BY CASE WHEN sqlc.arg('paging_forward')::bool THEN (created_at, id) END ASC,
             CASE WHEN NOT sqlc.arg('paging_forward')::bool THEN (created_at, id) END DESC
    LIMIT sqlc.arg('limit');

-- name: PaginateRepliesByCommentIDBatch :batchmany
SELECT * FROM comments WHERE reply_to = sqlc.arg('comment_id') AND deleted = false
    AND (created_at, id) < (sqlc.arg('cur_before_time'), sqlc.arg('cur_before_id'))
    AND (created_at, id) > (sqlc.arg('cur_after_time'), sqlc.arg('cur_after_id'))
    ORDER BY CASE WHEN sqlc.arg('paging_forward')::bool THEN (created_at, id) END ASC,
             CASE WHEN NOT sqlc.arg('paging_forward')::bool THEN (created_at, id) END DESC
    LIMIT sqlc.arg('limit');

-- name: CountCommentsByPostIDBatch :batchone
SELECT count(*) FROM comments WHERE post_id = sqlc.arg('post_id') AND reply_to is null AND deleted = false;

-- name: CountRepliesByCommentIDBatch :batchone
SELECT count(*) FROM comments WHERE reply_to = sqlc.arg('comment_id') AND deleted = false;

-- name: GetUserNotifications :many
SELECT * FROM notifications WHERE owner_id = $1 AND deleted = false
    AND (created_at, id) < (@cur_before_time, @cur_before_id)
    AND (created_at, id) > (@cur_after_time, @cur_after_id)
    ORDER BY CASE WHEN @paging_forward::bool THEN (created_at, id) END ASC,
             CASE WHEN NOT @paging_forward::bool THEN (created_at, id) END DESC
    LIMIT $2;

-- name: GetUserUnseenNotifications :many
SELECT * FROM notifications WHERE owner_id = $1 AND deleted = false AND seen = false
    AND (created_at, id) < (@cur_before_time, @cur_before_id)
    AND (created_at, id) > (@cur_after_time, @cur_after_id)
    ORDER BY CASE WHEN @paging_forward::bool THEN (created_at, id) END ASC,
             CASE WHEN NOT @paging_forward::bool THEN (created_at, id) END DESC
    LIMIT $2;

-- name: GetRecentUnseenNotifications :many
SELECT * FROM notifications WHERE owner_id = @owner_id AND deleted = false AND seen = false and created_at > @created_after order by created_at desc limit @lim;

-- name: GetUserNotificationsBatch :batchmany
SELECT * FROM notifications WHERE owner_id = sqlc.arg('owner_id') AND deleted = false
    AND (created_at, id) < (sqlc.arg('cur_before_time'), sqlc.arg('cur_before_id'))
    AND (created_at, id) > (sqlc.arg('cur_after_time'), sqlc.arg('cur_after_id'))
    ORDER BY CASE WHEN sqlc.arg('paging_forward')::bool THEN (created_at, id) END ASC,
             CASE WHEN NOT sqlc.arg('paging_forward')::bool THEN (created_at, id) END DESC
    LIMIT sqlc.arg('limit');

-- name: CountUserNotifications :one
SELECT count(*) FROM notifications WHERE owner_id = $1 AND deleted = false;

-- name: CountUserUnseenNotifications :one
SELECT count(*) FROM notifications WHERE owner_id = $1 AND deleted = false AND seen = false;

-- name: GetNotificationByID :one
SELECT * FROM notifications WHERE id = $1 AND deleted = false;

-- name: GetNotificationByIDBatch :batchone
SELECT * FROM notifications WHERE id = $1 AND deleted = false;

-- name: GetMostRecentNotificationByOwnerIDForAction :one
select * from notifications
    where owner_id = $1
    and action = $2
    and deleted = false
    and (not @only_for_feed_event::bool or feed_event_id = $3)
    and (not @only_for_post::bool or post_id = $4)
    order by created_at desc
    limit 1;

-- name: GetMostRecentNotificationByOwnerIDTokenIDForAction :one
select * from notifications
    where owner_id = $1
    and token_id = $2
    and action = $3
    and deleted = false
    and (not @only_for_feed_event::bool or feed_event_id = $4)
    and (not @only_for_post::bool or post_id = $5)
    order by created_at desc
    limit 1;

-- name: GetNotificationsByOwnerIDForActionAfter :many
SELECT * FROM notifications
    WHERE owner_id = $1 AND action = $2 AND deleted = false AND created_at > @created_after
    ORDER BY created_at DESC;

-- name: CreateAdmireNotification :one
INSERT INTO notifications (id, owner_id, action, data, event_ids, feed_event_id, post_id, token_id) VALUES ($1, $2, $3, $4, $5, sqlc.narg('feed_event'), sqlc.narg('post'), sqlc.narg('token')) RETURNING *;

-- name: CreateCommentNotification :one
INSERT INTO notifications (id, owner_id, action, data, event_ids, feed_event_id, post_id, comment_id) VALUES ($1, $2, $3, $4, $5, sqlc.narg('feed_event'), sqlc.narg('post'), $6) RETURNING *;

-- name: CreateContractNotification :one
INSERT INTO notifications (id, owner_id, action, data, event_ids, feed_event_id, post_id, comment_id, contract_id, mention_id) VALUES ($1, $2, $3, $4, $5, sqlc.narg('feed_event'), sqlc.narg('post'), sqlc.narg('comment'), $6, $7) RETURNING *;

-- name: CreateUserPostedYourWorkNotification :one
INSERT INTO notifications (id, owner_id, action, data, event_ids, post_id, contract_id) VALUES ($1, $2, $3, $4, $5, sqlc.narg('post'), $6) RETURNING *;

-- name: CreateSimpleNotification :one
INSERT INTO notifications (id, owner_id, action, data, event_ids) VALUES ($1, $2, $3, $4, $5) RETURNING *;

-- name: CreateTokenNotification :one
INSERT INTO notifications (id, owner_id, action, data, event_ids, token_id, amount) VALUES ($1, $2, $3, $4, $5, $6, $7) RETURNING *;

-- name: CreateMentionUserNotification :one
INSERT INTO notifications (id, owner_id, action, data, event_ids, feed_event_id, post_id, comment_id, mention_id) VALUES ($1, $2, $3, $4, $5, sqlc.narg('feed_event'), sqlc.narg('post'), sqlc.narg('comment'), $6) RETURNING *;

-- name: CreateViewGalleryNotification :one
INSERT INTO notifications (id, owner_id, action, data, event_ids, gallery_id) VALUES ($1, $2, $3, $4, $5, $6) RETURNING *;

-- name: UpdateNotification :exec
UPDATE notifications SET data = $2, event_ids = event_ids || $3, amount = $4, last_updated = now(), seen = false WHERE id = $1 AND deleted = false AND NOT amount = $4;

-- name: UpdateNotificationSettingsByID :exec
UPDATE users SET notification_settings = $2 WHERE id = $1;

-- name: ClearNotificationsForUser :many
UPDATE notifications SET seen = true WHERE owner_id = $1 AND seen = false RETURNING *;

-- name: PaginateInteractionsByFeedEventIDBatch :batchmany
SELECT interactions.created_At, interactions.id, interactions.tag FROM (
    SELECT t.created_at, t.id, sqlc.arg('admire_tag')::int as tag FROM admires t WHERE sqlc.arg('admire_tag') != 0 AND t.feed_event_id = sqlc.arg('feed_event_id') AND t.deleted = false
        AND (sqlc.arg('admire_tag'), t.created_at, t.id) < (sqlc.arg('cur_before_tag')::int, sqlc.arg('cur_before_time'), sqlc.arg('cur_before_id')) AND (sqlc.arg('admire_tag'), t.created_at, t.id) > (sqlc.arg('cur_after_tag')::int, sqlc.arg('cur_after_time'), sqlc.arg('cur_after_id'))
                                                                    UNION
    SELECT t.created_at, t.id, sqlc.arg('comment_tag')::int as tag FROM comments t WHERE sqlc.arg('comment_tag') != 0 AND t.feed_event_id = sqlc.arg('feed_event_id') AND t.reply_to is null AND t.deleted = false
        AND (sqlc.arg('comment_tag'), t.created_at, t.id) < (sqlc.arg('cur_before_tag')::int, sqlc.arg('cur_before_time'), sqlc.arg('cur_before_id')) AND (sqlc.arg('comment_tag'), t.created_at, t.id) > (sqlc.arg('cur_after_tag')::int, sqlc.arg('cur_after_time'), sqlc.arg('cur_after_id'))
) as interactions

ORDER BY CASE WHEN sqlc.arg('paging_forward')::bool THEN (tag, created_at, id) END ASC,
         CASE WHEN NOT sqlc.arg('paging_forward')::bool THEN (tag, created_at, id) END DESC
LIMIT sqlc.arg('limit');

-- name: CountInteractionsByFeedEventIDBatch :batchmany
SELECT count(*), sqlc.arg('admire_tag')::int as tag FROM admires t WHERE sqlc.arg('admire_tag') != 0 AND t.feed_event_id = sqlc.arg('feed_event_id') AND t.deleted = false
                                                        UNION
SELECT count(*), sqlc.arg('comment_tag')::int as tag FROM comments t WHERE sqlc.arg('comment_tag') != 0 AND t.feed_event_id = sqlc.arg('feed_event_id') AND t.reply_to is null AND t.deleted = false;

-- name: PaginateInteractionsByPostIDBatch :batchmany
SELECT interactions.created_At, interactions.id, interactions.tag FROM (
    SELECT t.created_at, t.id, sqlc.arg('admire_tag')::int as tag FROM admires t WHERE sqlc.arg('admire_tag') != 0 AND t.post_id = sqlc.arg('post_id') AND t.deleted = false
        AND (sqlc.arg('admire_tag'), t.created_at, t.id) < (sqlc.arg('cur_before_tag')::int, sqlc.arg('cur_before_time'), sqlc.arg('cur_before_id')) AND (sqlc.arg('admire_tag'), t.created_at, t.id) > (sqlc.arg('cur_after_tag')::int, sqlc.arg('cur_after_time'), sqlc.arg('cur_after_id'))
                                                                    UNION
    SELECT t.created_at, t.id, sqlc.arg('comment_tag')::int as tag FROM comments t WHERE sqlc.arg('comment_tag') != 0 AND t.post_id = sqlc.arg('post_id') AND t.reply_to is null AND t.deleted = false
        AND (sqlc.arg('comment_tag'), t.created_at, t.id) < (sqlc.arg('cur_before_tag')::int, sqlc.arg('cur_before_time'), sqlc.arg('cur_before_id')) AND (sqlc.arg('comment_tag'), t.created_at, t.id) > (sqlc.arg('cur_after_tag')::int, sqlc.arg('cur_after_time'), sqlc.arg('cur_after_id'))
) as interactions

ORDER BY CASE WHEN sqlc.arg('paging_forward')::bool THEN (tag, created_at, id) END ASC,
         CASE WHEN NOT sqlc.arg('paging_forward')::bool THEN (tag, created_at, id) END DESC
LIMIT sqlc.arg('limit');

-- name: CountInteractionsByPostIDBatch :batchmany
SELECT count(*), sqlc.arg('admire_tag')::int as tag FROM admires t WHERE sqlc.arg('admire_tag') != 0 AND t.post_id = sqlc.arg('post_id') AND t.deleted = false
                                                        UNION
SELECT count(*), sqlc.arg('comment_tag')::int as tag FROM comments t WHERE sqlc.arg('comment_tag') != 0 AND t.post_id = sqlc.arg('post_id') AND t.reply_to is null AND t.deleted = false;

-- name: GetAdmireByActorIDAndFeedEventID :batchone
SELECT * FROM admires WHERE actor_id = $1 AND feed_event_id = $2 AND deleted = false;

-- name: GetAdmireByActorIDAndPostID :batchone
SELECT * FROM admires WHERE actor_id = $1 AND post_id = $2 AND deleted = false;

-- name: GetAdmireByActorIDAndTokenID :batchone
SELECT * FROM admires WHERE actor_id = $1 AND token_id = $2 AND deleted = false;

-- name: InsertPost :one
insert into posts(id, token_ids, contract_ids, actor_id, caption, created_at) values ($1, $2, $3, $4, $5, now()) returning id;

-- name: DeletePostByID :exec
update posts set deleted = true where id = $1;

-- for some reason this query will not allow me to use @tags for $1
-- name: GetUsersWithEmailNotificationsOnForEmailType :many
select * from pii.user_view
    where (email_unsubscriptions->>'all' = 'false' or email_unsubscriptions->>'all' is null)
    and (email_unsubscriptions->>sqlc.arg(email_unsubscription)::varchar = 'false' or email_unsubscriptions->>sqlc.arg(email_unsubscription)::varchar is null)
    and deleted = false and pii_email_address is not null and email_verified = $1
    and (created_at, id) < (@cur_before_time, @cur_before_id)
    and (created_at, id) > (@cur_after_time, @cur_after_id)
    order by case when @paging_forward::bool then (created_at, id) end asc,
             case when not @paging_forward::bool then (created_at, id) end desc
    limit $2;

-- name: GetUsersWithEmailNotificationsOn :many
-- TODO: Does not appear to be used
select * from pii.user_view
    where (email_unsubscriptions->>'all' = 'false' or email_unsubscriptions->>'all' is null)
    and deleted = false and pii_email_address is not null and email_verified = $1
    and (created_at, id) < (@cur_before_time, @cur_before_id)
    and (created_at, id) > (@cur_after_time, @cur_after_id)
    order by case when @paging_forward::bool then (created_at, id) end asc,
             case when not @paging_forward::bool then (created_at, id) end desc
    limit $2;

-- name: GetUsersWithRolePaginate :many
select u.* from users u, user_roles ur where u.deleted = false and ur.deleted = false
    and u.id = ur.user_id and ur.role = @role
    and (u.username_idempotent, u.id) < (@cur_before_key::varchar, @cur_before_id)
    and (u.username_idempotent, u.id) > (@cur_after_key::varchar, @cur_after_id)
    order by case when @paging_forward::bool then (u.username_idempotent, u.id) end asc,
             case when not @paging_forward::bool then (u.username_idempotent, u.id) end desc
    limit $1;

-- name: GetUsersByPositionPaginate :many
select u.* from users u join unnest(@user_ids::text[]) with ordinality t(id, pos) using(id) where u.deleted = false
  and t.pos > @cur_before_pos::int
  and t.pos < @cur_after_pos::int
  order by case when @paging_forward::bool then t.pos end desc,
          case when not @paging_forward::bool then t.pos end asc
  limit sqlc.arg('limit');

-- name: UpdateUserVerificationStatus :exec
UPDATE users SET email_verified = $2 WHERE id = $1;

-- name: UpdateUserEmail :exec
with upsert_pii as (
    insert into pii.for_users (user_id, pii_email_address) values (@user_id, @email_address)
        on conflict (user_id) do update set pii_email_address = excluded.pii_email_address
),

upsert_metadata as (
    insert into dev_metadata_users (user_id, has_email_address) values (@user_id, (@email_address is not null))
        on conflict (user_id) do update set has_email_address = excluded.has_email_address
)

update users set email_verified = @email_verification_status where users.id = @user_id;

-- name: UpdateUserEmailUnsubscriptions :exec
UPDATE users SET email_unsubscriptions = $2 WHERE id = $1;

-- name: UpdateUserPrimaryWallet :exec
update users set primary_wallet_id = @wallet_id from wallets
    where users.id = @user_id and wallets.id = @wallet_id
    and wallets.id = any(users.wallets) and wallets.deleted = false;

-- name: GetUsersByChainAddresses :many
select users.*,wallets.address from users, wallets where wallets.address = ANY(@addresses::varchar[]) AND wallets.l1_chain = @l1_chain AND ARRAY[wallets.id] <@ users.wallets AND users.deleted = false AND wallets.deleted = false;

-- name: GetFeedEventByID :one
SELECT * FROM feed_events WHERE id = $1 AND deleted = false;

-- name: AddUserRoles :exec
insert into user_roles (id, user_id, role, created_at, last_updated)
select unnest(@ids::varchar[]), $1, unnest(@roles::varchar[]), now(), now()
on conflict (user_id, role) do update set deleted = false, last_updated = now();

-- name: DeleteUserRoles :exec
update user_roles set deleted = true, last_updated = now() where user_id = $1 and role = any(@roles);

-- name: GetUserRolesByUserId :many
with membership_roles(role) as (
    select (case when exists(
        select 1
        from tokens
        join token_definitions on tokens.token_definition_id = token_definitions.id
        where owner_user_id = @user_id
            and token_definitions.chain = @chain
            and token_definitions.contract_address = @membership_address
            and token_definitions.token_id = any(@membership_token_ids::varchar[])
            and tokens.displayable
            and not tokens.deleted
            and not token_definitions.deleted
    ) then @granted_membership_role else null end)::varchar
)
select role from user_roles where user_id = @user_id and deleted = false
union
select role from membership_roles where role is not null;

-- name: RedeemMerch :one
update merch set redeemed = true, token_id = @token_hex, last_updated = now() where id = (select m.id from merch m where m.object_type = @object_type and m.token_id is null and m.redeemed = false and m.deleted = false order by m.id limit 1) and token_id is null and redeemed = false returning discount_code;

-- name: GetMerchDiscountCodeByTokenID :one
select discount_code from merch where token_id = @token_hex and redeemed = true and deleted = false;

-- name: UpdateGalleryHidden :one
update galleries set hidden = @hidden, last_updated = now() where id = @id and deleted = false returning *;

-- name: UpdateGalleryPositions :exec
with updates as (
    select unnest(@gallery_ids::text[]) as id, unnest(@positions::text[]) as position
)
update galleries g set position = updates.position, last_updated = now() from updates where g.id = updates.id and deleted = false and g.owner_user_id = @owner_user_id;

-- name: UserHasDuplicateGalleryPositions :one
select exists(select position,count(*) from galleries where owner_user_id = $1 and deleted = false group by position having count(*) > 1);

-- name: UpdateGalleryInfo :exec
update galleries set name = case when @name_set::bool then @name else name end, description = case when @description_set::bool then @description else description end, last_updated = now() where id = @id and deleted = false;

-- name: UpdateGalleryCollections :exec
update galleries set collections = @collections, last_updated = now() where galleries.id = @gallery_id and galleries.deleted = false and (select count(*) from collections c where c.id = any(@collections) and c.gallery_id = @gallery_id and c.deleted = false) = cardinality(@collections);

-- name: UpdateUserFeaturedGallery :exec
update users set featured_gallery = @gallery_id, last_updated = now() from galleries where users.id = @user_id and galleries.id = @gallery_id and galleries.owner_user_id = @user_id and galleries.deleted = false;

-- name: GetGalleryTokenMediasByGalleryIDBatch :batchmany
select tm.*
from galleries g, collections c, tokens t, token_medias tm, token_definitions td
where
	g.id = $1
	and c.id = any(g.collections[:8])
	and t.id = any(c.nfts[:8])
    and t.owner_user_id = g.owner_user_id
    and t.displayable
    and t.token_definition_id = td.id
    and td.token_media_id = tm.id
    and not td.deleted
	and not g.deleted
	and not c.deleted
	and not t.deleted
	and not tm.deleted
	and tm.active
	and (length(tm.media ->> 'thumbnail_url'::varchar) > 0 or length(tm.media ->> 'media_url'::varchar) > 0)
order by array_position(g.collections, c.id) , array_position(c.nfts, t.id)
limit 4;

-- name: DeleteCollections :exec
update collections set deleted = true, last_updated = now() where id = any(@ids::varchar[]);

-- name: UpdateCollectionsInfo :exec
with updates as (
    select unnest(@ids::varchar[]) as id, unnest(@names::varchar[]) as name, unnest(@collectors_notes::varchar[]) as collectors_note, unnest(@layouts::jsonb[]) as layout, unnest(@token_settings::jsonb[]) as token_settings, unnest(@hidden::bool[]) as hidden
)
update collections c set collectors_note = updates.collectors_note, layout = updates.layout, token_settings = updates.token_settings, hidden = updates.hidden, name = updates.name, last_updated = now(), version = 1 from updates where c.id = updates.id and c.deleted = false;

-- name: GetCollectionTokensByCollectionID :one
select nfts from collections where id = $1 and deleted = false;

-- name: UpdateCollectionTokens :exec
update collections set nfts = @nfts, last_updated = now() where id = @id and deleted = false;

-- name: CreateCollection :one
insert into collections (id, version, name, collectors_note, owner_user_id, gallery_id, layout, nfts, hidden, token_settings, created_at, last_updated) values (@id, 1, @name, @collectors_note, @owner_user_id, @gallery_id, @layout, @nfts, @hidden, @token_settings, now(), now()) returning id;

-- name: GetGalleryIDByCollectionID :one
select gallery_id from collections where id = $1 and deleted = false;

-- name: GetAllTimeTrendingUserIDs :many
select users.id
from events, galleries, users
left join legacy_views on users.id = legacy_views.user_id and legacy_views.deleted = false
where action = 'ViewedGallery'
  and events.gallery_id = galleries.id
  and users.id = galleries.owner_user_id
  and galleries.deleted = false
  and users.deleted = false
group by users.id
order by row_number() over(order by count(events.id) + coalesce(max(legacy_views.view_count), 0) desc, max(users.created_at) desc) asc
limit $1;

-- name: GetWindowedTrendingUserIDs :many
with viewers as (
  select gallery_id, count(distinct coalesce(actor_id, external_id)) viewer_count
  from events
  where action = 'ViewedGallery' and events.created_at >= @window_end
  group by gallery_id
),
edit_events as (
  select actor_id
  from events
  where action in (
    'CollectionCreated',
    'CollectorsNoteAddedToCollection',
    'CollectorsNoteAddedToToken',
    'TokensAddedToCollection',
    'GalleryInfoUpdated'
  ) and created_at >= @window_end
  group by actor_id
)
select users.id
from viewers, galleries, users, edit_events
where viewers.gallery_id = galleries.id
	and galleries.owner_user_id = users.id
	and users.deleted = false
	and galleries.deleted = false
  and users.id = edit_events.actor_id
group by users.id
order by row_number() over(order by sum(viewers.viewer_count) desc, max(users.created_at) desc) asc
limit $1;

-- name: GetUserExperiencesByUserID :one
select user_experiences from users where id = $1;

-- name: UpdateUserExperience :exec
update users set user_experiences = user_experiences || @experience where id = @user_id;

-- name: GetTrendingUsersByIDs :many
select users.* from users join unnest(@user_ids::varchar[]) with ordinality t(id, pos) using (id) where deleted = false order by t.pos asc;

-- name: UpdateCollectionGallery :exec
update collections set gallery_id = @gallery_id, last_updated = now() where id = @id and deleted = false;

-- name: AddCollectionToGallery :exec
update galleries set collections = array_append(collections, @collection_id), last_updated = now() where id = @gallery_id and deleted = false;

-- name: RemoveCollectionFromGallery :exec
update galleries set collections = array_remove(collections, @collection_id), last_updated = now() where id = @gallery_id and deleted = false;

-- name: UserOwnsGallery :one
select exists(select 1 from galleries where id = $1 and owner_user_id = $2 and deleted = false);

-- name: UserOwnsCollection :one
select exists(select 1 from collections where id = $1 and owner_user_id = $2 and deleted = false);

-- name: GetSocialAuthByUserID :one
select * from pii.socials_auth where user_id = $1 and provider = $2 and deleted = false;

-- name: UpsertSocialOAuth :exec
insert into pii.socials_auth (id, user_id, provider, access_token, refresh_token) values (@id, @user_id, @provider, @access_token, @refresh_token) on conflict (user_id, provider) where deleted = false do update set access_token = @access_token, refresh_token = @refresh_token, last_updated = now();

-- name: AddSocialToUser :exec
insert into pii.for_users (user_id, pii_socials) values (@user_id, @socials) on conflict (user_id) where deleted = false do update set pii_socials = for_users.pii_socials || @socials;

-- name: RemoveSocialFromUser :exec
update pii.for_users set pii_socials = pii_socials - @social::varchar where user_id = @user_id;

-- name: GetSocialsByUserID :one
select pii_socials from pii.user_view where id = $1;

-- name: UpdateUserSocials :exec
update pii.for_users set pii_socials = @socials where user_id = @user_id;

-- name: UpdateEventCaptionByGroup :exec
update events set caption = @caption where group_id = @group_id and deleted = false;

-- this query will take in enoug info to create a sort of fake table of social accounts matching them up to users in gallery with twitter connected.
-- it will also go and search for whether the specified user follows any of the users returned
-- name: GetSocialConnectionsPaginate :many
select s.*, user_view.id as user_id, user_view.created_at as user_created_at, (f.id is not null)::bool as already_following
from (select unnest(@social_ids::varchar[]) as social_id, unnest(@social_usernames::varchar[]) as social_username, unnest(@social_displaynames::varchar[]) as social_displayname, unnest(@social_profile_images::varchar[]) as social_profile_image) as s
    inner join pii.user_view on user_view.pii_socials->sqlc.arg('social')::text->>'id'::varchar = s.social_id and user_view.deleted = false
    left outer join follows f on f.follower = @user_id and f.followee = user_view.id and f.deleted = false
where case when @only_unfollowing::bool then f.id is null else true end
    and (f.id is not null,user_view.created_at,user_view.id) < (@cur_before_following::bool, @cur_before_time::timestamptz, @cur_before_id)
    and (f.id is not null,user_view.created_at,user_view.id) > (@cur_after_following::bool, @cur_after_time::timestamptz, @cur_after_id)
order by case when @paging_forward::bool then (f.id is not null,user_view.created_at,user_view.id) end asc,
    case when not @paging_forward::bool then (f.id is not null,user_view.created_at,user_view.id) end desc
limit $1;

-- name: GetSocialConnections :many
select s.*, user_view.id as user_id, user_view.created_at as user_created_at, (f.id is not null)::bool as already_following
from (select unnest(@social_ids::varchar[]) as social_id, unnest(@social_usernames::varchar[]) as social_username, unnest(@social_displaynames::varchar[]) as social_displayname, unnest(@social_profile_images::varchar[]) as social_profile_image) as s
    inner join pii.user_view on user_view.pii_socials->sqlc.arg('social')::text->>'id'::varchar = s.social_id and user_view.deleted = false
    left outer join follows f on f.follower = @user_id and f.followee = user_view.id and f.deleted = false
where case when @only_unfollowing::bool then f.id is null else true end
order by (f.id is not null,user_view.created_at,user_view.id);

-- name: CountSocialConnections :one
select count(*)
from (select unnest(@social_ids::varchar[]) as social_id) as s
    inner join pii.user_view on user_view.pii_socials->sqlc.arg('social')::text->>'id'::varchar = s.social_id and user_view.deleted = false
    left outer join follows f on f.follower = @user_id and f.followee = user_view.id and f.deleted = false
where case when @only_unfollowing::bool then f.id is null else true end;

-- name: AddManyFollows :exec
insert into follows (id, follower, followee, deleted) select unnest(@ids::varchar[]), @follower, unnest(@followees::varchar[]), false on conflict (follower, followee) where deleted = false do update set deleted = false, last_updated = now() returning last_updated > created_at;

-- name: GetSharedFollowersBatchPaginate :batchmany
select users.*, a.created_at followed_on
from users, follows a, follows b
where a.follower = @follower
	and a.followee = b.follower
	and b.followee = @followee
	and users.id = b.follower
	and a.deleted = false
	and b.deleted = false
	and users.deleted = false
  and (a.created_at, users.id) > (sqlc.arg('cur_before_time'), sqlc.arg('cur_before_id'))
  and (a.created_at, users.id) < (sqlc.arg('cur_after_time'), sqlc.arg('cur_after_id'))
order by case when sqlc.arg('paging_forward')::bool then (a.created_at, users.id) end desc,
        case when not sqlc.arg('paging_forward')::bool then (a.created_at, users.id) end asc
limit sqlc.arg('limit');

-- name: CountSharedFollows :one
select count(*)
from users, follows a, follows b
where a.follower = @follower
	and a.followee = b.follower
	and b.followee = @followee
	and users.id = b.follower
	and a.deleted = false
	and b.deleted = false
	and users.deleted = false;

-- name: GetSharedContractsBatchPaginate :batchmany
select contracts.*, a.displayed as displayed_by_user_a, b.displayed as displayed_by_user_b, a.owned_count
from owned_contracts a, owned_contracts b, contracts
left join marketplace_contracts on contracts.id = marketplace_contracts.contract_id
where a.user_id = @user_a_id
  and b.user_id = @user_b_id
  and a.contract_id = b.contract_id
  and a.contract_id = contracts.id
  and marketplace_contracts.contract_id is null
  and contracts.name is not null
  and contracts.name != ''
  and contracts.name != 'Unidentified contract'
  and (
    a.displayed,
    b.displayed,
    a.owned_count,
    contracts.id
  ) > (
    sqlc.arg('cur_before_displayed_by_user_a'),
    sqlc.arg('cur_before_displayed_by_user_b'),
    sqlc.arg('cur_before_owned_count')::int,
    sqlc.arg('cur_before_contract_id')
  )
  and (
    a.displayed,
    b.displayed,
    a.owned_count,
    contracts.id
  ) < (
    sqlc.arg('cur_after_displayed_by_user_a'),
    sqlc.arg('cur_after_displayed_by_user_b'),
    sqlc.arg('cur_after_owned_count')::int,
    sqlc.arg('cur_after_contract_id')
  )
order by case when sqlc.arg('paging_forward')::bool then (a.displayed, b.displayed, a.owned_count, contracts.id) end desc,
        case when not sqlc.arg('paging_forward')::bool then (a.displayed, b.displayed, a.owned_count, contracts.id) end asc
limit sqlc.arg('limit');

-- name: GetCreatedContractsBatchPaginate :batchmany
select contracts.*
from contracts
    join contract_creators on contracts.id = contract_creators.contract_id and contract_creators.creator_user_id = @user_id
where (@include_all_chains::bool or contracts.chain = any(string_to_array(@chains, ',')::int[]))
  and (contracts.created_at, contracts.id) < (sqlc.arg('cur_before_time'), sqlc.arg('cur_before_id'))
  and (contracts.created_at, contracts.id) > ( sqlc.arg('cur_after_time'), sqlc.arg('cur_after_id'))
order by case when sqlc.arg('paging_forward')::bool then (contracts.created_at, contracts.id) end asc,
        case when not sqlc.arg('paging_forward')::bool then (contracts.created_at, contracts.id) end desc
limit sqlc.arg('limit');

-- name: CountSharedContracts :one
select count(*)
from owned_contracts a, owned_contracts b, contracts
left join marketplace_contracts on contracts.id = marketplace_contracts.contract_id
where a.user_id = @user_a_id
  and b.user_id = @user_b_id
  and a.contract_id = b.contract_id
  and a.contract_id = contracts.id
  and marketplace_contracts.contract_id is null
  and contracts.name is not null
  and contracts.name != ''
  and contracts.name != 'Unidentified contract';

-- name: AddPiiAccountCreationInfo :exec
insert into pii.account_creation_info (user_id, ip_address, created_at) values (@user_id, @ip_address, now())
  on conflict do nothing;

-- name: GetChildContractsByParentIDBatchPaginate :batchmany
select c.*
from contracts c
where c.parent_id = @parent_id
  and c.deleted = false
  and (c.created_at, c.id) < (sqlc.arg('cur_before_time'), sqlc.arg('cur_before_id'))
  and (c.created_at, c.id) > ( sqlc.arg('cur_after_time'), sqlc.arg('cur_after_id'))
order by case when sqlc.arg('paging_forward')::bool then (c.created_at, c.id) end asc,
        case when not sqlc.arg('paging_forward')::bool then (c.created_at, c.id) end desc
limit sqlc.arg('limit');

-- name: GetUserByWalletID :one
select * from users where array[@wallet::varchar]::varchar[] <@ wallets and deleted = false;

-- name: DeleteUserByID :exec
update users set deleted = true where id = $1;

-- name: InsertWallet :exec
with new_wallet as (insert into wallets(id, address, chain, l1_chain, wallet_type) values ($1, $2, $3, $4, $5) returning id)
update users set
    primary_wallet_id = coalesce(users.primary_wallet_id, new_wallet.id),
    wallets = array_append(users.wallets, new_wallet.id)
from new_wallet
where users.id = @user_id and not users.deleted;

-- name: DeleteWalletByID :exec
update wallets set deleted = true, last_updated = now() where id = $1;

-- name: InsertUser :one
insert into users (id, username, username_idempotent, bio, universal, email_unsubscriptions) values ($1, $2, $3, $4, $5, $6) returning id;

-- name: InsertTokenPipelineResults :one
with insert_job(id) as (
    insert into token_processing_jobs (id, token_properties, pipeline_metadata, processing_cause, processor_version)
    values (@processing_job_id, @token_properties, @pipeline_metadata, @processing_cause, @processor_version)
    returning id
)
, set_conditionally_current_media_to_inactive(last_updated) as (
    insert into token_medias (id, media, processing_job_id, active, created_at, last_updated)
    (
        select @retiring_media_id, media, processing_job_id, false, created_at, now()
        from token_medias
        where id = (select token_media_id from token_definitions td where (td.chain, td.contract_address, td.token_id) = (@chain, @contract_address, @token_id) and not deleted)
        and not deleted
        and @new_media_is_active::bool
    )
    returning last_updated
)
, insert_new_media as (
    insert into token_medias (id, media, processing_job_id, active, created_at, last_updated)
    values (@new_media_id, @new_media, (select id from insert_job), @new_media_is_active,
        -- Using timestamps generated from set_conditionally_current_media_to_inactive ensures that the new record is only inserted after the current media is moved
        (select coalesce((select last_updated from set_conditionally_current_media_to_inactive), now())),
        (select coalesce((select last_updated from set_conditionally_current_media_to_inactive), now()))
    )
    returning *
)
, update_token_definition(token_media_id) as (
    update token_definitions
    set metadata = @new_metadata,
        name = @new_name,
        description = @new_description,
        token_media_id = case when @new_media_is_active then (select id from insert_new_media) else token_definitions.token_media_id end
    where (chain, contract_address, token_id) = (@chain, @contract_address, @token_id) and not deleted
    returning token_media_id
)
select sqlc.embed(token_medias) from insert_new_media token_medias;

-- name: InsertSpamContracts :exec
with insert_spam_contracts as (
    insert into alchemy_spam_contracts (id, chain, address, created_at, is_spam) (
        select unnest(@id::varchar[])
        , unnest(@chain::int[])
        , unnest(@address::varchar[])
        , unnest(@created_at::timestamptz[])
        , unnest(@is_spam::bool[])
    ) on conflict(chain, address) do update set created_at = excluded.created_at, is_spam = excluded.is_spam
    returning created_at
)
delete from alchemy_spam_contracts where created_at < (select created_at from insert_spam_contracts limit 1);

-- name: GetPushTokenByPushToken :one
select * from push_notification_tokens where push_token = @push_token and deleted = false;

-- name: CreatePushTokenForUser :one
insert into push_notification_tokens (id, user_id, push_token, created_at, deleted) values (@id, @user_id, @push_token, now(), false) returning *;

-- name: DeletePushTokensByIDs :exec
update push_notification_tokens set deleted = true where id = any(@ids) and deleted = false;

-- name: GetPushTokensByUserID :many
select * from push_notification_tokens where user_id = @user_id and deleted = false;

-- name: GetPushTokensByIDs :many
select t.* from unnest(@ids::text[]) ids join push_notification_tokens t on t.id = ids and t.deleted = false;

-- name: CreatePushTickets :exec
insert into push_notification_tickets (id, push_token_id, ticket_id, created_at, check_after, num_check_attempts, status, deleted) values
  (
   unnest(@ids::text[]),
   unnest(@push_token_ids::text[]),
   unnest(@ticket_ids::text[]),
   now(),
   now() + interval '15 minutes',
   0,
   'pending',
   false
  );

-- name: UpdatePushTickets :exec
with updates as (
    select unnest(@ids::text[]) as id, unnest(@check_after::timestamptz[]) as check_after, unnest(@num_check_attempts::int[]) as num_check_attempts, unnest(@status::text[]) as status, unnest(@deleted::bool[]) as deleted
)
update push_notification_tickets t set check_after = updates.check_after, num_check_attempts = updates.num_check_attempts, status = updates.status, deleted = updates.deleted from updates where t.id = updates.id and t.deleted = false;

-- name: GetCheckablePushTickets :many
select * from push_notification_tickets where check_after <= now() and deleted = false limit sqlc.arg('limit');

-- name: GetAllTokensWithContractsByIDs :many
select
    tokens.*,
    contracts.*,
    (
        select wallets.address
        from wallets
        where wallets.id = any(tokens.owned_by_wallets) and wallets.deleted = false
        limit 1
    ) as wallet_address
from tokens
join contracts on contracts.id = tokens.contract_id
left join token_medias on token_medias.id = tokens.token_media_id
where tokens.deleted = false
and (tokens.token_media_id is null or token_medias.active = false)
and tokens.id >= @start_id and tokens.id < @end_id
order by tokens.id;

-- name: GetMissingThumbnailTokensByIDRange :many
SELECT
    tokens.*,
    contracts.*,
    (
        SELECT wallets.address
        FROM wallets
        WHERE wallets.id = ANY(tokens.owned_by_wallets) and wallets.deleted = false
        LIMIT 1
    ) AS wallet_address
FROM tokens
JOIN contracts ON contracts.id = tokens.contract_id
left join token_medias on tokens.token_media_id = token_medias.id where tokens.deleted = false and token_medias.active = true and token_medias.media->>'media_type' = 'html' and (token_medias.media->>'thumbnail_url' is null or token_medias.media->>'thumbnail_url' = '')
AND tokens.id >= @start_id AND tokens.id < @end_id
ORDER BY tokens.id;

-- name: GetSVGTokensWithContractsByIDs :many
SELECT
    tokens.*,
    contracts.*,
    (
        SELECT wallets.address
        FROM wallets
        WHERE wallets.id = ANY(tokens.owned_by_wallets) and wallets.deleted = false
        LIMIT 1
    ) AS wallet_address
FROM tokens
JOIN contracts ON contracts.id = tokens.contract_id
LEFT JOIN token_medias on token_medias.id = tokens.token_media_id
WHERE tokens.deleted = false
AND token_medias.active = true
AND token_medias.media->>'media_type' = 'svg'
AND tokens.id >= @start_id AND tokens.id < @end_id
ORDER BY tokens.id;

-- name: GetReprocessJobRangeByID :one
select * from reprocess_jobs where id = $1;

<<<<<<< HEAD
-- name: GetMediaByTokenIDIgnoringStatusBatch :batchone
select m.*
from token_medias m
where m.id = (select token_media_id from tokens where tokens.id = $1) and not m.deleted;
=======
-- name: GetMediaByMediaIDIgnoringStatus :batchone
select m.* from token_medias m where m.id = $1 and not m.deleted;
>>>>>>> a5562d7f

-- name: GetMediaByTokenDefinitionIDIgnoringStatusBatch :batchone
select m.*
from token_medias m
where m.id = (select token_media_id from token_definitions where token_definitions.id = $1 and not token_definitions.deleted) and not m.deleted;

-- name: GetMediaByTokenIdentifiers :one
select token_medias.*
from token_definitions
join token_medias on token_definitions.token_media_id = token_medias.id
where (chain, contract_address, token_id) = (@chain, @contract_address, @token_id)
    and not token_definitions.deleted
    and not token_medias.deleted;

-- name: UpsertSession :one
insert into sessions (id, user_id,
                      created_at, created_with_user_agent, created_with_platform, created_with_os,
                      last_refreshed, last_user_agent, last_platform, last_os, current_refresh_id, active_until, invalidated, last_updated, deleted)
    values (@id, @user_id, now(), @user_agent, @platform, @os, now(), @user_agent, @platform, @os, @current_refresh_id, @active_until, false, now(), false)
    on conflict (id) where deleted = false do update set
        last_refreshed = case when sessions.invalidated then sessions.last_refreshed else excluded.last_refreshed end,
        last_user_agent = case when sessions.invalidated then sessions.last_user_agent else excluded.last_user_agent end,
        last_platform = case when sessions.invalidated then sessions.last_platform else excluded.last_platform end,
        last_os = case when sessions.invalidated then sessions.last_os else excluded.last_os end,
        current_refresh_id = case when sessions.invalidated then sessions.current_refresh_id else excluded.current_refresh_id end,
        last_updated = case when sessions.invalidated then sessions.last_updated else excluded.last_updated end,
        active_until = case when sessions.invalidated then sessions.active_until else greatest(sessions.active_until, excluded.active_until) end
    returning *;

-- name: InvalidateSession :exec
update sessions set invalidated = true, active_until = least(active_until, now()), last_updated = now() where id = @id and deleted = false and invalidated = false;

-- name: UpdateTokenMetadataFieldsByTokenIdentifiers :one
update token_definitions
set name = @name,
    description = @description,
    last_updated = now()
where token_id = @token_id
    and contract_id = @contract_id
    and chain = @chain
    and deleted = false
returning *;

-- name: GetTopCollectionsForCommunity :many
with contract_tokens as (
	select t.id, t.owner_user_id
	from tokens t
	join contracts c on t.contract_id = c.id
	where not t.deleted
	  and not c.deleted
	  and t.displayable
	  and c.chain = $1
	  and c.address = $2
),
ranking as (
	select col.id, rank() over (order by count(col.id) desc, col.created_at desc) score
	from collections col
	join contract_tokens on col.owner_user_id = contract_tokens.owner_user_id and contract_tokens.id = any(col.nfts)
	join users on col.owner_user_id = users.id
	where not col.deleted and not col.hidden and not users.deleted
	group by col.id
)
select collections.id from collections join ranking using(id) where score <= 100 order by score asc;

-- name: GetVisibleCollectionsByIDsPaginate :many
select collections.*
from collections, unnest(@collection_ids::varchar[]) with ordinality as t(id, pos)
where collections.id = t.id and not deleted and not hidden and t.pos < @cur_before_pos::int and t.pos > @cur_after_pos::int
order by case when @paging_forward::bool then t.pos end asc, case when not @paging_forward::bool then t.pos end desc
limit $1;

-- name: SetContractOverrideCreator :exec
update contracts set override_creator_user_id = @creator_user_id, last_updated = now() where id = @contract_id and deleted = false;

-- name: RemoveContractOverrideCreator :exec
update contracts set override_creator_user_id = null, last_updated = now() where id = @contract_id and deleted = false;

-- name: SetProfileImageToToken :exec
with new_image as (
    insert into profile_images (id, user_id, source_type, token_id, deleted, last_updated)
    values (@profile_id, @user_id, @token_source_type, @token_id, false, now())
    on conflict (user_id) do update set token_id = excluded.token_id
        , source_type = excluded.source_type
        , deleted = excluded.deleted
        , last_updated = excluded.last_updated
    returning id
)
update users set profile_image_id = new_image.id from new_image where users.id = @user_id and not deleted;

-- name: SetProfileImageToENS :one
with profile_images as (
    insert into profile_images (id, user_id, source_type, wallet_id, ens_domain, ens_avatar_uri, deleted, last_updated)
    values (@profile_id, @user_id, @ens_source_type, @wallet_id, @ens_domain, @ens_avatar_uri, false, now())
    on conflict (user_id) do update set wallet_id = excluded.wallet_id
        , ens_domain = excluded.ens_domain
        , ens_avatar_uri = excluded.ens_avatar_uri
        , source_type = excluded.source_type
        , deleted = excluded.deleted
        , last_updated = excluded.last_updated
    returning *
)
update users set profile_image_id = profile_images.id from profile_images where users.id = @user_id and not users.deleted returning sqlc.embed(profile_images);

-- name: RemoveProfileImage :exec
with remove_image as (
    update profile_images set deleted = true, last_updated = now() where user_id = $1 and not deleted
)
update users set profile_image_id = null where users.id = $1 and not users.deleted;

-- name: GetProfileImageByID :batchone
select * from profile_images pfp
where pfp.id = @id
	and not deleted
	and case
		when pfp.source_type = @ens_source_type
		then exists(select 1 from wallets w where w.id = pfp.wallet_id and not w.deleted)
		when pfp.source_type = @token_source_type
		then exists(select 1 from tokens t where t.id = pfp.token_id and not t.deleted)
		else
		0 = 1
	end;

-- name: GetPotentialENSProfileImageByUserId :one
select sqlc.embed(token_definitions), sqlc.embed(token_medias), sqlc.embed(wallets)
from token_definitions, tokens, users, token_medias, wallets, unnest(tokens.owned_by_wallets) tw(id)
where token_definitions.contract_address = @ens_address
    and token_definitions.chain = @chain
    and tokens.owner_user_id = @user_id
    and users.id = tokens.owner_user_id
    and tw.id = wallets.id
    and token_definitions.id = tokens.token_definition_id
    and token_definitions.token_media_id = token_medias.id
    and token_medias.active
    and nullif(token_medias.media->>'profile_image_url', '') is not null
    and not users.deleted
    and not token_medias.deleted
    and not wallets.deleted
    and not token_definitions.deleted
    and not tokens.deleted
order by tw.id = users.primary_wallet_id desc, tokens.id desc
limit 1;

-- name: GetCurrentTime :one
select now()::timestamptz;

-- name: GetUsersByWalletAddressesAndChains :many
WITH params AS (
    SELECT unnest(@wallet_addresses::varchar[]) as address, unnest(@chains::int[]) as chain
)
SELECT sqlc.embed(wallets), sqlc.embed(users)
FROM wallets 
JOIN users ON wallets.id = any(users.wallets)
JOIN params ON wallets.address = params.address AND wallets.chain = params.chain
WHERE not wallets.deleted AND not users.deleted and not users.universal;

-- name: GetUniqueTokenIdentifiersByTokenID :one
select token_definitions.token_id, token_definitions.contract_address, token_definitions.chain, tokens.quantity, array_agg(wallets.address)::varchar[] as owner_addresses 
from tokens
join token_definitions on tokens.token_definition_id = token_definitions.id
join wallets on wallets.id = any(tokens.owned_by_wallets)
where tokens.id = $1 and tokens.displayable and not tokens.deleted and not token_definitions.deleted and not wallets.deleted
group by (token_definitions.token_id, token_definitions.contract_address, token_definitions.chain, tokens.quantity) limit 1;

-- name: GetCreatedContractsByUserID :many
select sqlc.embed(c),
       w.id as wallet_id,
       false as is_override_creator
from users u, contracts c, wallets w
where u.id = @user_id
  and c.chain = any(@chains::int[])
  and w.id = any(u.wallets) and coalesce(nullif(c.owner_address, ''), nullif(c.creator_address, '')) = w.address 
  and w.l1_chain = c.l1_chain
  and u.deleted = false
  and c.deleted = false
  and w.deleted = false
  and c.override_creator_user_id is null
  and (not @new_contracts_only::bool or not exists(
    select 1 from tokens t
        where t.owner_user_id = @user_id
          and t.contract_id = c.id
          and t.is_creator_token
          and not t.deleted
        )
    )

union all

select sqlc.embed(c),
       null as wallet_id,
       true as is_override_creator
from contracts c
where c.override_creator_user_id = @user_id
  and c.chain = any(@chains::int[])
  and c.deleted = false
  and (not @new_contracts_only::bool or not exists(
    select 1 from tokens t
        where t.owner_user_id = @user_id
          and t.contract_id = c.id
          and t.is_creator_token
          and not t.deleted
        )
    );

-- name: RemoveWalletFromTokens :exec
update tokens t
    set owned_by_wallets = array_remove(owned_by_wallets, @wallet_id::varchar),
        last_updated = now()
    from users u
    where u.id = @user_id
      and t.owner_user_id = u.id
      and t.owned_by_wallets @> array[@wallet_id::varchar]
      and not u.wallets @> array[@wallet_id::varchar]
      and not u.deleted
      and not t.deleted;

-- name: RemoveStaleCreatorStatusFromTokens :exec
with created_contracts as (
    select * from contract_creators where creator_user_id = @user_id
)
update tokens
    set is_creator_token = false,
        last_updated = now()
    where owner_user_id = @user_id
      and is_creator_token = true
      and not exists(select 1 from created_contracts where created_contracts.contract_id = tokens.contract_id)
      and not deleted;
      
-- name: IsMemberOfCommunity :one
with contract_tokens as (select id from token_definitions td where not td.deleted and td.contract_id = @contract_id)
select exists(
    select 1
    from tokens, contract_tokens
    where tokens.owner_user_id = @user_id
        and not tokens.deleted
        and tokens.displayable
        and tokens.token_definition_id = contract_tokens.id
    limit 1
);

-- name: InsertExternalSocialConnectionsForUser :many
insert into external_social_connections (id, social_account_type, follower_id, followee_id) 
select id, @social_account_type::varchar, @follower_id::varchar, followee_id
from 
(select unnest(@ids::varchar[]) as id, unnest(@followee_ids::varchar[]) as followee_id) as bulk_upsert 
returning *;

-- name: GetUsersBySocialIDs :many
select * from pii.user_view u where u.pii_socials->sqlc.arg('social_account_type')::varchar->>'id' = any(@social_ids::varchar[]) and not u.deleted and not u.universal;

-- name: InsertCommentMention :one
insert into mentions (id, user_id, contract_id, comment_id, start, length) values (@id, sqlc.narg('user'), sqlc.narg('contract'), @comment_id, @start, @length) returning *;

-- name: InsertPostMention :one
insert into mentions (id, user_id, contract_id, post_id, start, length) values (@id, sqlc.narg('user'), sqlc.narg('contract'), @post_id, @start, @length) returning *;

-- name: GetMentionsByCommentID :batchmany
select * from mentions where comment_id = @comment_id and not deleted;

-- name: GetMentionsByPostID :batchmany
select * from mentions where post_id = @post_id and not deleted;

-- name: GetMentionByID :one
select * from mentions where id = @id and not deleted;

-- name: GetUsersWithoutSocials :many
select u.id, w.address, u.pii_socials->>'Lens' is null, u.pii_socials->>'Farcaster' is null from pii.user_view u join wallets w on w.id = any(u.wallets) where u.deleted = false and w.chain = 0 and w.deleted = false and u.universal = false and (u.pii_socials->>'Lens' is null or u.pii_socials->>'Farcaster' is null) order by u.created_at desc;<|MERGE_RESOLUTION|>--- conflicted
+++ resolved
@@ -257,14 +257,6 @@
 
 -- name: GetContractByID :one
 select * FROM contracts WHERE id = $1 AND deleted = false;
-
--- name: GetContractByTokenDefinitionIdBatch :batchone
-select contracts.*
-from contracts, token_definitions
-where token_definitions.id = $1
-    and contracts.id = token_definitions.contract_id
-    and not contracts.deleted
-    and not token_definitions.deleted;
 
 -- name: GetContractsByIDs :many
 with keys as (
@@ -405,7 +397,6 @@
 order by t.id limit 3;
 
 -- name: GetTokensByUserIdBatch :batchmany
-<<<<<<< HEAD
 select t.* 
 from tokens t
 join token_definitions td on t.token_definition_id = td.id
@@ -414,23 +405,6 @@
     and t.displayable
     and ((@include_holder::bool and t.is_holder_token) or (@include_creator::bool and t.is_creator_token))
 order by t.created_at desc, td.name desc, t.id desc;
-=======
-select sqlc.embed(t), sqlc.embed(c) from tokens t
-       join contracts c on c.id = t.contract
-    where t.owner_user_id = @owner_user_id
-      and t.deleted = false
-      and t.displayable
-      and ((@include_holder::bool and t.is_holder_token) or (@include_creator::bool and t.is_creator_token))
-    order by t.created_at desc, t.name desc, t.id desc;
-
--- name: GetTokensByUserIdAndChainBatch :batchmany
-select t.* from tokens t
-    where t.owner_user_id = $1
-      and t.chain = $2
-      and t.displayable
-      and t.deleted = false
-    order by t.created_at desc, t.name desc, t.id desc;
->>>>>>> a5562d7f
 
 -- name: CreateUserEvent :one
 INSERT INTO events (id, actor_id, action, resource_type_id, user_id, subject_id, post_id, comment_id, feed_event_id, mention_id, data, group_id, caption) VALUES ($1, $2, $3, $4, $5, $5, sqlc.narg('post'), sqlc.narg('comment'), sqlc.narg('feed_event'), sqlc.narg('mention'), $6, $7, $8) RETURNING *;
@@ -1470,20 +1444,10 @@
 -- name: GetReprocessJobRangeByID :one
 select * from reprocess_jobs where id = $1;
 
-<<<<<<< HEAD
--- name: GetMediaByTokenIDIgnoringStatusBatch :batchone
-select m.*
-from token_medias m
-where m.id = (select token_media_id from tokens where tokens.id = $1) and not m.deleted;
-=======
--- name: GetMediaByMediaIDIgnoringStatus :batchone
-select m.* from token_medias m where m.id = $1 and not m.deleted;
->>>>>>> a5562d7f
-
 -- name: GetMediaByTokenDefinitionIDIgnoringStatusBatch :batchone
 select m.*
 from token_medias m
-where m.id = (select token_media_id from token_definitions where token_definitions.id = $1 and not token_definitions.deleted) and not m.deleted;
+where m.id = (select token_media_id from token_definitions td where td.id = $1 and not td.deleted) and not m.deleted;
 
 -- name: GetMediaByTokenIdentifiers :one
 select token_medias.*
