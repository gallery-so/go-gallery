--- conflicted
+++ resolved
@@ -77,12 +77,7 @@
 	mnemonic := viper.GetString("FARCASTER_MNEMONIC")
 	fc := farcaster.NewFarcasterClient(apiUrl, mnemonic, "")
 
-<<<<<<< HEAD
-	results := make(chan farcastGalleryAcc)
-	wp := workerpool.New(10)
-=======
 	results := []farcastGalleryAcc{}
->>>>>>> 39bb847c
 
 	total := 0
 	for ; rows.Next(); total++ {
@@ -92,33 +87,12 @@
 			panic(err)
 		}
 
-<<<<<<< HEAD
-		wp.Submit(func() {
-
-			logrus.Infof("Checking %s", address)
-			u, err := fc.Verifications.GetUserByVerification(address)
-			if err != nil {
-				logrus.Errorf("Error getting user by verification: %s", err)
-				return
-			}
-
-			if u.Fid != 0 || u.Username != "" {
-				results <- farcastGalleryAcc{
-					GalleryUsername: username,
-					GalleryId:       userID,
-					GalleryAddress:  username,
-				}
-			}
-		})
-	}
-=======
 		logrus.Infof("Checking %s", address)
 		u, err := fc.Verifications.GetUserByVerification(address)
 		if err != nil {
 			logrus.Errorf("Error getting user by verification: %s", err)
 			continue
 		}
->>>>>>> 39bb847c
 
 		if u.Fid != 0 || u.Username != "" {
 			logrus.Infof("Found %s", username)
@@ -129,25 +103,12 @@
 			})
 		}
 
-<<<<<<< HEAD
-	allResults := make([]farcastGalleryAcc, 0, 25)
-	for result := range results {
-		logrus.Infof("Found %s-%s-%s", result.GalleryUsername, result.GalleryId, result.GalleryAddress)
-		allResults = append(allResults, result)
-	}
-
-	asJSON := map[string]interface{}{
-		"count":            len(allResults),
-		"out_of":           total,
-		"gallery_accounts": allResults,
-=======
 	}
 
 	asJSON := map[string]interface{}{
 		"count":            len(results),
 		"out_of":           total,
 		"gallery_accounts": results,
->>>>>>> 39bb847c
 	}
 
 	marshalled, err := json.MarshalIndent(asJSON, "", "  ")
