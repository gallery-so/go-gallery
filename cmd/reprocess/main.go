--- conflicted
+++ resolved
@@ -166,12 +166,8 @@
 			defer func() {
 				logger.For(ctx).Infof("finished processing %s", token.ID)
 			}()
-<<<<<<< HEAD
-			return tp.ProcessTokenPipeline(ctx, token, contract, persist.ProcessingCauseRefresh)
-=======
 			_, err = tp.ProcessTokenPipeline(ctx, token, contract, persist.ProcessingCauseRefresh)
 			return err
->>>>>>> f877b351
 		})
 	}
 	go func() {
