--- conflicted
+++ resolved
@@ -49,7 +49,6 @@
     image: ghcr.io/aertje/cloud-tasks-emulator:latest
     expose:
       - "8123"
-<<<<<<< HEAD
     command: [
       "-host", "0.0.0.0",
       "-port", "8123",
@@ -69,11 +68,8 @@
        sleep 3 && \
        curl -X PUT http://0.0.0.0:8085/v1/projects/gallery-local/topics/local-new-notifications && \
        curl -X PUT http://0.0.0.0:8085/v1/projects/gallery-local/topics/local-updated-notifications && \
-       while true; do sleep 100000; done"
+       while true; do sleep 1000000; done"
     ]
-=======
-    command: ["-host",  "0.0.0.0", "-port", "8123"]
->>>>>>> 22c1a24c
   # Uncomment if you want to run tokenprocessing locally as a container
   # tokenprocessing:
   #   build:
