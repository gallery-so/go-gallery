--- conflicted
+++ resolved
@@ -238,34 +238,20 @@
 	return result
 }
 
-<<<<<<< HEAD
-// DedupeByKey removes duplicate elements from a slice, preserving the order of the remaining elements.
-func DedupeByKey[T any, K comparable](src []T, filterInPlace bool, keyFunc func(T) K) []T {
-=======
 // DedupeWithTranslate can be used when T is not good for comparison or there should be some other value used for comparison as opposed to golang equality check
 func DedupeWithTranslate[T any, V comparable](src []T, filterInPlace bool, translate func(T) V) []T {
->>>>>>> 53beb042
 	var result []T
 	if filterInPlace {
 		result = src[:0]
 	} else {
 		result = make([]T, 0, len(src))
 	}
-<<<<<<< HEAD
-	seen := make(map[K]bool)
-	for _, x := range src {
-		key := keyFunc(x)
-		if !seen[key] {
-			result = append(result, x)
-			seen[key] = true
-=======
 	seen := make(map[V]bool)
 	for _, x := range src {
 		v := translate(x)
 		if !seen[v] {
 			result = append(result, x)
 			seen[v] = true
->>>>>>> 53beb042
 		}
 	}
 	return result
