package server

import (
	"context"
	"fmt"
	"log"
	"net/http"
	"strings"
	"testing"
	"time"

	"github.com/mikeydub/go-gallery/service/opensea"
	"github.com/mikeydub/go-gallery/service/persist"
	"github.com/sirupsen/logrus"
	"github.com/stretchr/testify/assert"
)

func TestOpenseaSync_Success(t *testing.T) {
	assert := setupTest(t, 1)
	ctx := context.Background()

	mike := persist.User{UsernameIdempotent: "mikey", Username: "mikey", Addresses: []persist.Address{persist.Address(strings.ToLower("0x27B0f73721DA882fAAe00B6e43512BD9eC74ECFA"))}}
	robin := persist.User{Username: "robin", UsernameIdempotent: "robin", Addresses: []persist.Address{persist.Address(strings.ToLower("0x70d04384b5c3a466ec4d8cfb8213efc31c6a9d15"))}}

	robinUserID, err := tc.repos.userRepository.Create(ctx, robin)
	assert.Nil(err)

	mikeUserID, err := tc.repos.userRepository.Create(ctx, mike)
	assert.Nil(err)

	nft1 := persist.NFT{
		OwnerAddress: "0x70d04384b5c3a466ec4d8cfb8213efc31c6a9d15",
		Name:         "poop",
		OpenseaID:    46062326,
	}
	nft2 := persist.NFT{
		OwnerAddress: "0x70d04384b5c3a466ec4d8cfb8213efc31c6a9d15",
		Name:         "baby",
		OpenseaID:    46062320,
	}

	nft3 := persist.NFT{
		OwnerAddress: persist.Address(strings.ToLower("0x27B0f73721DA882fAAe00B6e43512BD9eC74ECFA")),
		Name:         "wow",
		OpenseaID:    46062322,
	}

	ids, err := tc.repos.nftRepository.CreateBulk(ctx, []persist.NFT{nft1, nft2, nft3})
	assert.Nil(err)

	nft1DB, err := tc.repos.nftRepository.GetByID(ctx, ids[0])
	assert.Nil(err)
	nft2DB, err := tc.repos.nftRepository.GetByID(ctx, ids[1])
	assert.Nil(err)
	nft3DB, err := tc.repos.nftRepository.GetByID(ctx, ids[2])
	assert.Nil(err)

	logrus.Infof("nft1: %+v", nft1DB)
	logrus.Infof("nft2: %+v", nft2DB)
	logrus.Infof("nft3: %+v", nft3DB)

	coll := persist.CollectionDB{OwnerUserID: mikeUserID, Name: "mikey-coll", NFTs: []persist.DBID{nft3DB.ID, nft2DB.ID}}
	collID, err := tc.repos.collectionRepository.Create(ctx, coll)
	assert.Nil(err)

	robinOpenseaNFTs, err := opensea.PipelineAssetsForAcc(ctx, robinUserID, []persist.Address{"0x70d04384b5c3a466ec4d8cfb8213efc31c6a9d15"}, tc.repos.nftRepository, tc.repos.userRepository, tc.repos.collectionRepository, tc.repos.historyRepository)
	assert.Nil(err)

	mikeOpenseaNFTs, err := opensea.PipelineAssetsForAcc(ctx, mikeUserID, []persist.Address{persist.Address(strings.ToLower("0x27B0f73721DA882fAAe00B6e43512BD9eC74ECFA"))}, tc.repos.nftRepository, tc.repos.userRepository, tc.repos.collectionRepository, tc.repos.historyRepository)
	assert.Nil(err)

	time.Sleep(time.Second * 3)

	mikeColl, err := tc.repos.collectionRepository.GetByID(ctx, collID, true)
	assert.Nil(err)
	assert.Len(mikeColl.NFTs, 1)

	robinNFTs, err := tc.repos.nftRepository.GetByUserID(ctx, robinUserID)
	assert.Nil(err)

	mikeNFTs, err := tc.repos.nftRepository.GetByUserID(ctx, mikeUserID)
	assert.Nil(err)

	ids1 := make([]int, len(robinOpenseaNFTs))
	ids2 := make([]int, len(robinNFTs))
	for i, nft := range robinOpenseaNFTs {
<<<<<<< HEAD
		ids1[i] = int(nft.OpenseaID.Int64())
	}
	for i, nft := range robinNFTs {
		ids2[i] = int(nft.OpenseaID.Int64())
=======
		ids1[i] = nft.OpenseaID
	}
	for i, nft := range robinNFTs {
		ids2[i] = nft.OpenseaID
>>>>>>> a3a9d436
	}

	// a function that finds the difference between two arrays
	arrayDiff := func(a, b []int) []int {
		mb := map[int]bool{}
		for _, x := range b {
			mb[x] = true
		}
		ab := []int{}
		for _, x := range a {
			if _, ok := mb[x]; !ok {
				ab = append(ab, x)
			}
		}
		return ab
	}

	log.Println("DIF", arrayDiff(ids1, ids2))

	assert.Len(robinOpenseaNFTs, len(robinNFTs))

	assert.Len(mikeOpenseaNFTs, len(mikeNFTs))

	assert.Greater(len(mikeNFTs), 0)

}

func openseaSyncRequest(assert *assert.Assertions, address persist.Address, jwt string) *http.Response {
	req, err := http.NewRequest("POST",
		fmt.Sprintf("%s/nfts/opensea/refresh?addresses=%s", tc.serverURL, address),
		nil)
	assert.Nil(err)
	req.Header.Set("Authorization", fmt.Sprintf("Bearer %s", jwt))
	client := &http.Client{}
	resp, err := client.Do(req)
	assert.Nil(err)
	return resp
}<|MERGE_RESOLUTION|>--- conflicted
+++ resolved
@@ -84,17 +84,10 @@
 	ids1 := make([]int, len(robinOpenseaNFTs))
 	ids2 := make([]int, len(robinNFTs))
 	for i, nft := range robinOpenseaNFTs {
-<<<<<<< HEAD
 		ids1[i] = int(nft.OpenseaID.Int64())
 	}
 	for i, nft := range robinNFTs {
 		ids2[i] = int(nft.OpenseaID.Int64())
-=======
-		ids1[i] = nft.OpenseaID
-	}
-	for i, nft := range robinNFTs {
-		ids2[i] = nft.OpenseaID
->>>>>>> a3a9d436
 	}
 
 	// a function that finds the difference between two arrays
