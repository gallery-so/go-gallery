package server

import (
	"bytes"
	"context"
	"encoding/json"
	"fmt"
	"io"
	"net/http"
	"sort"
	"strings"
	"time"

	"github.com/mikeydub/go-gallery/persist"
	"github.com/mikeydub/go-gallery/runtime"
	"github.com/mikeydub/go-gallery/util"
	"go.mongodb.org/mongo-driver/bson/primitive"
)

// persist.GLRYnft struct tags reflect the json data of an open sea response and therefore
// can be unmarshalled from the api response
type openSeaAssets struct {
	Assets []*openseaAsset `json:"assets"`
}

type openseaAsset struct {
	Version int64 `json:"version"` // schema version for this model
	ID      int   `json:"id"`

	Name        string `json:"name"`
	Description string `json:"description"`

	ExternalURL      string           `json:"external_url"`
	TokenMetadataURL string           `json:"token_metadata_url"`
	Creator          openseaAccount   `json:"creator"`
	Contract         persist.Contract `json:"asset_contract"`

	// OPEN_SEA_TOKEN_ID
	// https://api.opensea.io/api/v1/asset/0xa7d8d9ef8d8ce8992df33d8b8cf4aebabd5bd270/26000331
	// (/asset/:contract_address/:token_id)
	TokenID string `json:"token_id"`

	// IMAGES - OPENSEA
	ImageURL             string `json:"image_url"`
	ImageThumbnailURL    string `json:"image_thumbnail_url"`
	ImagePreviewURL      string `json:"image_preview_url"`
	ImageOriginalURL     string `json:"image_original_url"`
	AnimationURL         string `json:"animation_url"`
	AnimationOriginalURL string `json:"animation_original_url"`

	AcquisitionDateStr string `json:"acquisition_date"`
}

type openseaEvents struct {
	Events []openseaEvent `json:"asset_events"`
}
type openseaEvent struct {
	ToAccount   openseaAccount `json:"to_account"`
	CreatedDate string         `json:"created_date"`
}

type openseaAccount struct {
	User    openseaUser `json:"user"`
	Address string      `json:"address"`
}

type openseaUser struct {
	Username string `json:"username"`
}

func openSeaPipelineAssetsForAcc(pCtx context.Context, pOwnerWalletAddress string, skipCache bool,
	pRuntime *runtime.Runtime) ([]*persist.Nft, error) {

	if !skipCache {
		nfts, err := persist.NftOpenseaCacheGet(pCtx, pOwnerWalletAddress, pRuntime)
		if err == nil && len(nfts) > 0 {
			return nfts, nil
		}
	}

	openSeaAssetsForAccLst, err := openSeaFetchAssetsForAcc(pOwnerWalletAddress)
	if err != nil {
		return nil, err
	}

	asGalleryNfts, err := openseaToGalleryNfts(pCtx, openSeaAssetsForAccLst, pOwnerWalletAddress, pRuntime)
	if err != nil {
		return nil, err
	}

	err = persist.NftBulkUpsert(pCtx, pOwnerWalletAddress, asGalleryNfts, pRuntime)
	if err != nil {
		return nil, err
	}

	err = persist.NftRemoveDifference(pCtx, asGalleryNfts, pOwnerWalletAddress, pRuntime)
	if err != nil {
		return nil, err
	}

	// if this is not necessary information to be returned, this could be made an async process
	for _, nft := range asGalleryNfts {
		history, err := openseaSyncHistory(pCtx, nft.ID, nft.OpenSeaTokenID, nft.Contract.ContractAddress, pRuntime)
		if err != nil {
			return nil, err
		}
		// will this modify the underlying NFT in the array, I sure hope so
		nft.OwnershipHistory = history
	}

	err = persist.NftOpenseaCacheSet(pCtx, pOwnerWalletAddress, asGalleryNfts, pRuntime)
	if err != nil {
		return nil, err
	}

	return asGalleryNfts, nil
}

func openseaSyncHistory(pCtx context.Context, pNFTID persist.DBID, pTokenID string, pTokenContractAddress string, pRuntime *runtime.Runtime) (*persist.OwnershipHistory, error) {
	getURL := fmt.Sprintf("https://api.opensea.io/api/v1/events?token_id=%s&asset_contract_address=%s&event_type=transfer&only_opensea=false&limit=50&offset=0", pTokenID, pTokenContractAddress)
	events := &persist.OwnershipHistory{}
	resp, err := http.Get(getURL)
	if err != nil {
		return nil, err
	}
	defer resp.Body.Close()
	buf := &bytes.Buffer{}
	if _, err := io.Copy(buf, resp.Body); err != nil {
		return nil, err
	}
	openseaEvents := &openseaEvents{}
	if err := json.Unmarshal(buf.Bytes(), openseaEvents); err != nil {
		return nil, err
	}
	events, err = openseaToGalleryEvents(pCtx, openseaEvents, pRuntime)
	if err != nil {
		return nil, err
	}

	err = persist.HistoryUpsert(pCtx, pNFTID, events, pRuntime)
	if err != nil {
		return nil, err
	}

	return events, nil
}

func openSeaFetchAssetsForAcc(pOwnerWalletAddressStr string) ([]*openseaAsset, error) {

	/*{
	*	"id": 21976544,
	*	"token_id": "1137",
	*	"num_sales": 0,
		"background_color": null,
	*	"image_url": "https://lh3.googleusercontent.com/8S2uhc_74_JijJwYnNOEQvlnHs6dI4lU86k8Zj2WcelVG9Gp4hx62UDzf2B_R4cTMdd_03SLOV_rFZFF8_5vwFSEz76OX61of4ZPaA",
	*	"image_preview_url": "https://lh3.googleusercontent.com/8S2uhc_74_JijJwYnNOEQvlnHs6dI4lU86k8Zj2WcelVG9Gp4hx62UDzf2B_R4cTMdd_03SLOV_rFZFF8_5vwFSEz76OX61of4ZPaA=s250",
	*	"image_thumbnail_url": "https://lh3.googleusercontent.com/8S2uhc_74_JijJwYnNOEQvlnHs6dI4lU86k8Zj2WcelVG9Gp4hx62UDzf2B_R4cTMdd_03SLOV_rFZFF8_5vwFSEz76OX61of4ZPaA=s128",
	*	"image_original_url": "https://coin-nfts.s3.us-east-2.amazonaws.com/coin-500px.gif",
	*	"animation_url": null,
		"animation_original_url": null,
	*	"name": "April 14 2021",
	*	"description": "A special thank you for all of the hard work you put in to usher in an open financial system and bring Coinbase public.",
	*	"external_link": "https://www.coinbase.com/",
		"asset_contract": {
	*		"address": "0x6966ac85200cadd8c66d14d6c1a5431353edc8c9",
			"asset_contract_type": "non-fungible",
	*		"created_date": "2021-04-14T19:18:41.926804",
	*		"name": "Coinbase Direct Public Offering",
			"nft_version": "3.0",
			"opensea_version": null,
	*		"owner": 833403,
			"schema_name": "ERC721",
	*		"symbol": "$COIN",
			"total_supply": "0",
	*		"description": "We did it! This commemorative NFT is a special thank you to all of the people who worked tirelessly to bring Coinbase public.",
			"external_link": "https://www.coinbase.com/",
			"image_url": "https://lh3.googleusercontent.com/cudWSCgwfsRLdmHrZ7wBx74pk5xBLDOcAvxYMgQicyZ1wG3VeASwL5WXoJbR1P70CjGTCE-wc6mPpvV-AMGVhVZ9QTPzzcHGpal1=s120",
			"default_to_fiat": false,
			"dev_buyer_fee_basis_points": 0,
			"dev_seller_fee_basis_points": 0,
			"only_proxied_transfers": false,
			"opensea_buyer_fee_basis_points": 0,
			"opensea_seller_fee_basis_points": 250,
			"buyer_fee_basis_points": 0,
			"seller_fee_basis_points": 250,
			"payout_address": null
		},
		"owner": {
			"user": null,
	*		"profile_img_url": "https://storage.googleapis.com/opensea-static/opensea-profile/25.png",
	*		"address": "0x70d04384b5c3a466ec4d8cfb8213efc31c6a9d15",
			"config": "",
			"discord_id": ""
		},
		"permalink": "https://opensea.io/assets/0x6966ac85200cadd8c66d14d6c1a5431353edc8c9/1137",
		"collection": {
			"banner_image_url": null,
			"chat_url": null,
	*		"created_date": "2021-04-14T19:22:29.035968",
			"default_to_fiat": false,
	*		"description": "We did it! This commemorative NFT is a special thank you to all of the people who worked tirelessly to bring Coinbase public.",
			"dev_buyer_fee_basis_points": "0",
			"dev_seller_fee_basis_points": "0",
			"discord_url": null,
			"display_data": {
				"card_display_style": "contain",
				"images": []
			},
	*		"external_url": "https://www.coinbase.com/",
			"featured": false,
			"featured_image_url": null,
			"hidden": true,
			"safelist_request_status": "not_requested",
	*		"image_url": "https://lh3.googleusercontent.com/cudWSCgwfsRLdmHrZ7wBx74pk5xBLDOcAvxYMgQicyZ1wG3VeASwL5WXoJbR1P70CjGTCE-wc6mPpvV-AMGVhVZ9QTPzzcHGpal1=s120",
			"is_subject_to_whitelist": false,
			"large_image_url": "https://lh3.googleusercontent.com/cudWSCgwfsRLdmHrZ7wBx74pk5xBLDOcAvxYMgQicyZ1wG3VeASwL5WXoJbR1P70CjGTCE-wc6mPpvV-AMGVhVZ9QTPzzcHGpal1",
			"medium_username": null,
	*		"name": "Coinbase Direct Public Offering",
			"only_proxied_transfers": false,
			"opensea_buyer_fee_basis_points": "0",
			"opensea_seller_fee_basis_points": "250",
	*		"payout_address": null,
			"require_email": false,
			"short_description": null,
			"slug": "coinbase-direct-public-offering",
			"telegram_url": null,
	*		"twitter_username": null,
	*		"instagram_username": null,
			"wiki_url": null
		},
		"decimals": 0,
		"sell_orders": null,
		"creator": {
	*		"user": null,
	*		"profile_img_url": "https://storage.googleapis.com/opensea-static/opensea-profile/25.png",
	*		"address": "0x70d04384b5c3a466ec4d8cfb8213efc31c6a9d15",
			"config": "",
			"discord_id": ""
		},
		"traits": [],
	*	"last_sale": null,
		"top_bid": null,
	*	"listing_date": null,
		"is_presale": false,
		"transfer_fee_payment_token": null,
		"transfer_fee": null
	}


	LAST_SALE:
	map[
		asset:map[
			decimals: <nil>
	*		token_id: 98168371784320387514732815439041609751844866237332060982262479279862392553473
		]
		asset_bundle:    <nil>
		auction_type:    <nil>
	*	created_date:    2021-03-18T17:22:56.965029
	*	event_timestamp: 2021-03-18T17:22:37
	*	event_type:      successful
		payment_token: map[
			address:   0x0000000000000000000000000000000000000000
			decimals:  18
	*		eth_price: 1.000000000000000
			id:        1
			image_url: https://lh3.googleusercontent.com/7hQyiGtBt8vmUTq4T0aIUhIhT00dPhnav87TuFQ5cLtjlk724JgXdjQjoH_CzYz-z37JpPuMFbRRQuyC7I9abyZRKA
			name:      Ether
	*		symbol:    ETH
	*		usd_price: 3446.929999999999836000
		]
	*	quantity:    1
		total_price: 250000000000000000
		transaction: map[
	*		block_hash:   0x16b63828a3ee23184949ed0ddbf6f24a1718cea610c59e83497d4db0a4ed6d50
	*		block_number: 12063985
	*		from_account: map[
	*			address: 0xbb3f043290841b97b9c92f6bc001a020d4b33255
				config:
				discord_id:
	*			profile_img_url: https://storage.googleapis.com/opensea-static/opensea-profile/8.png
				user: map[
	*				username:mikeybitcoin
				]
			]
	*		id:         9.1561879e+07
	*		timestamp:  2021-03-18T17:22:37
	*		to_account: map[
	*			address: 0x7be8076f4ea4a4ad08075c2508e481d6c946d12b
				config:  verified
				discord_id:
	*			profile_img_url: https://storage.googleapis.com/opensea-static/opensea-profile/22.png
				user: map[
	*				username:OpenSea-Orders
				]
			]
	*		transaction_hash:  0xb49f436bf95b22c6ddd35494e393d41eae728045045cf4cefbb2df599933adbd
	*		transaction_index: 68
		]
	]
	*/

	offsetInt := 0
	limitInt := 50
	qsArgsMap := map[string]string{
		"owner":           pOwnerWalletAddressStr,
		"order_direction": "desc",
		"offset":          fmt.Sprintf("%d", offsetInt),
		"limit":           fmt.Sprintf("%d", limitInt),
	}

	qsLst := []string{}
	for k, v := range qsArgsMap {
		qsLst = append(qsLst, fmt.Sprintf("%s=%s", k, v))
	}
	qsStr := strings.Join(qsLst, "&")
	urlStr := fmt.Sprintf("https://api.opensea.io/api/v1/assets?%s", qsStr)

	resp, err := http.Get(urlStr)
	if err != nil {
		return nil, err
	}
<<<<<<< HEAD
	defer resp.Body.Close()
	response := &openSeaAssets{}
	err = util.UnmarshallBody(response, resp.Body)
=======
>>>>>>> 837abc08

	return response.Assets, nil
}

func openseaToGalleryNfts(pCtx context.Context, openseaNfts []*openseaAsset, pWalletAddress string, pRuntime *runtime.Runtime) ([]*persist.Nft, error) {
	ownerUser, err := persist.UserGetByAddress(pCtx, pWalletAddress, pRuntime)
	if err != nil {
		return nil, err
	}
	nfts := make([]*persist.Nft, len(openseaNfts))
	for i, openseaNft := range openseaNfts {
		nfts[i] = openseaToGalleryNft(openseaNft, pWalletAddress, ownerUser.ID)
	}
	return nfts, nil
}

func openseaToGalleryNft(nft *openseaAsset, pWalletAddres string, ownerUserID persist.DBID) *persist.Nft {

	result := &persist.Nft{
		OwnerUserID:          ownerUserID,
		OwnerAddress:         pWalletAddres,
		Name:                 nft.Name,
		Description:          nft.Description,
		ExternalURL:          nft.ExternalURL,
		ImageURL:             nft.ImageURL,
		CreatorAddress:       nft.Creator.Address,
		AnimationURL:         nft.AnimationURL,
		OpenSeaTokenID:       nft.TokenID,
		OpenSeaID:            nft.ID,
		ImageThumbnailURL:    nft.ImageThumbnailURL,
		ImagePreviewURL:      nft.ImagePreviewURL,
		ImageOriginalURL:     nft.ImageOriginalURL,
		TokenMetadataURL:     nft.TokenMetadataURL,
		Contract:             nft.Contract,
		AcquisitionDateStr:   nft.AcquisitionDateStr,
		CreatorName:          nft.Creator.User.Username,
		AnimationOriginalURL: nft.AnimationOriginalURL,
	}

	return result

}

func openseaToGalleryEvents(pCtx context.Context, pEvents *openseaEvents, pRuntime *runtime.Runtime) (*persist.OwnershipHistory, error) {
	timeLayout := "2006-01-02T15:04:05"
	ownershipHistory := &persist.OwnershipHistory{Owners: []*persist.Owner{}}
	for _, event := range pEvents.Events {
		owner := &persist.Owner{}
		time, err := time.Parse(timeLayout, event.CreatedDate)
		if err != nil {
			return nil, err
		}
		owner.TimeObtained = primitive.NewDateTimeFromTime(time)
		owner.Address = event.ToAccount.Address
		user, err := persist.UserGetByAddress(pCtx, event.ToAccount.Address, pRuntime)
		if err == nil {
			owner.UserID = user.ID
			owner.Username = user.UserName
		}
		ownershipHistory.Owners = append(ownershipHistory.Owners, owner)
	}
	sort.Slice(ownershipHistory.Owners, func(i, j int) bool {
		return ownershipHistory.Owners[i].TimeObtained.Time().After(ownershipHistory.Owners[j].TimeObtained.Time())
	})
	return ownershipHistory, nil
}<|MERGE_RESOLUTION|>--- conflicted
+++ resolved
@@ -319,12 +319,9 @@
 	if err != nil {
 		return nil, err
 	}
-<<<<<<< HEAD
 	defer resp.Body.Close()
 	response := &openSeaAssets{}
 	err = util.UnmarshallBody(response, resp.Body)
-=======
->>>>>>> 837abc08
 
 	return response.Assets, nil
 }
