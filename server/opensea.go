package server

import (
	"context"
	"encoding/json"
	"fmt"
	"strings"

	gfcore "github.com/gloflow/gloflow/go/gf_core"
	"github.com/mikeydub/go-gallery/persist"
	"github.com/mikeydub/go-gallery/runtime"
	"github.com/parnurzeal/gorequest"
	log "github.com/sirupsen/logrus"
	// "github.com/davecgh/go-spew/spew"
)

// persist.GLRYnft struct tags reflect the json data of an open sea response and therefore
// can be unmarshalled from the api response
type openSeaApiResponse struct {
	Assets []*persist.Nft `json:"assets"`
}

//-------------------------------------------------------------
// OPEN_SEA_PIPELINE__ASSETS_FOR_ACC

// ADD!! - persist OpenSea fetched assets as well.

func OpenSeaPipelineAssetsForAcc(pOwnerWalletAddressStr string,
	pCtx context.Context,
	pRuntime *runtime.Runtime) ([]*persist.Nft, error) {

	//--------------------
	// OPENSEA_FETCH
	openSeaAssetsForAccLst, gErr := OpenSeaFetchAssetsForAcc(pOwnerWalletAddressStr,
		pCtx,
		pRuntime.RuntimeSys)
	if gErr != nil {
		return nil, gErr
	}

	//--------------------

	// DB_PERSIST
<<<<<<< HEAD
	// CREATE_OR_UPDATE_BULK
	err := persist.NftBulkUpsertOrRemove(pOwnerWalletAddressStr, openSeaAssetsForAccLst, pCtx, pRuntime)
=======
	// CREATE_BULK
	_, err := persist.NftCreateBulk(openSeaAssetsForAccLst, pCtx, pRuntime)
>>>>>>> 61baa408
	if err != nil {
		return nil, err
	}

	return openSeaAssetsForAccLst, nil
}

//-------------------------------------------------------------
func OpenSeaFetchAssetsForAcc(pOwnerWalletAddressStr string,
	pCtx context.Context,
	pRuntimeSys *gfcore.Runtime_sys) ([]*persist.Nft, error) {

	/*{
	*	"id": 21976544,
	*	"token_id": "1137",
	*	"num_sales": 0,
		"background_color": null,
	*	"image_url": "https://lh3.googleusercontent.com/8S2uhc_74_JijJwYnNOEQvlnHs6dI4lU86k8Zj2WcelVG9Gp4hx62UDzf2B_R4cTMdd_03SLOV_rFZFF8_5vwFSEz76OX61of4ZPaA",
	*	"image_preview_url": "https://lh3.googleusercontent.com/8S2uhc_74_JijJwYnNOEQvlnHs6dI4lU86k8Zj2WcelVG9Gp4hx62UDzf2B_R4cTMdd_03SLOV_rFZFF8_5vwFSEz76OX61of4ZPaA=s250",
	*	"image_thumbnail_url": "https://lh3.googleusercontent.com/8S2uhc_74_JijJwYnNOEQvlnHs6dI4lU86k8Zj2WcelVG9Gp4hx62UDzf2B_R4cTMdd_03SLOV_rFZFF8_5vwFSEz76OX61of4ZPaA=s128",
	*	"image_original_url": "https://coin-nfts.s3.us-east-2.amazonaws.com/coin-500px.gif",
	*	"animation_url": null,
		"animation_original_url": null,
	*	"name": "April 14 2021",
	*	"description": "A special thank you for all of the hard work you put in to usher in an open financial system and bring Coinbase public.",
	*	"external_link": "https://www.coinbase.com/",
		"asset_contract": {
	*		"address": "0x6966ac85200cadd8c66d14d6c1a5431353edc8c9",
			"asset_contract_type": "non-fungible",
	*		"created_date": "2021-04-14T19:18:41.926804",
	*		"name": "Coinbase Direct Public Offering",
			"nft_version": "3.0",
			"opensea_version": null,
	*		"owner": 833403,
			"schema_name": "ERC721",
	*		"symbol": "$COIN",
			"total_supply": "0",
	*		"description": "We did it! This commemorative NFT is a special thank you to all of the people who worked tirelessly to bring Coinbase public.",
			"external_link": "https://www.coinbase.com/",
			"image_url": "https://lh3.googleusercontent.com/cudWSCgwfsRLdmHrZ7wBx74pk5xBLDOcAvxYMgQicyZ1wG3VeASwL5WXoJbR1P70CjGTCE-wc6mPpvV-AMGVhVZ9QTPzzcHGpal1=s120",
			"default_to_fiat": false,
			"dev_buyer_fee_basis_points": 0,
			"dev_seller_fee_basis_points": 0,
			"only_proxied_transfers": false,
			"opensea_buyer_fee_basis_points": 0,
			"opensea_seller_fee_basis_points": 250,
			"buyer_fee_basis_points": 0,
			"seller_fee_basis_points": 250,
			"payout_address": null
		},
		"owner": {
			"user": null,
	*		"profile_img_url": "https://storage.googleapis.com/opensea-static/opensea-profile/25.png",
	*		"address": "0x70d04384b5c3a466ec4d8cfb8213efc31c6a9d15",
			"config": "",
			"discord_id": ""
		},
		"permalink": "https://opensea.io/assets/0x6966ac85200cadd8c66d14d6c1a5431353edc8c9/1137",
		"collection": {
			"banner_image_url": null,
			"chat_url": null,
	*		"created_date": "2021-04-14T19:22:29.035968",
			"default_to_fiat": false,
	*		"description": "We did it! This commemorative NFT is a special thank you to all of the people who worked tirelessly to bring Coinbase public.",
			"dev_buyer_fee_basis_points": "0",
			"dev_seller_fee_basis_points": "0",
			"discord_url": null,
			"display_data": {
				"card_display_style": "contain",
				"images": []
			},
	*		"external_url": "https://www.coinbase.com/",
			"featured": false,
			"featured_image_url": null,
			"hidden": true,
			"safelist_request_status": "not_requested",
	*		"image_url": "https://lh3.googleusercontent.com/cudWSCgwfsRLdmHrZ7wBx74pk5xBLDOcAvxYMgQicyZ1wG3VeASwL5WXoJbR1P70CjGTCE-wc6mPpvV-AMGVhVZ9QTPzzcHGpal1=s120",
			"is_subject_to_whitelist": false,
			"large_image_url": "https://lh3.googleusercontent.com/cudWSCgwfsRLdmHrZ7wBx74pk5xBLDOcAvxYMgQicyZ1wG3VeASwL5WXoJbR1P70CjGTCE-wc6mPpvV-AMGVhVZ9QTPzzcHGpal1",
			"medium_username": null,
	*		"name": "Coinbase Direct Public Offering",
			"only_proxied_transfers": false,
			"opensea_buyer_fee_basis_points": "0",
			"opensea_seller_fee_basis_points": "250",
	*		"payout_address": null,
			"require_email": false,
			"short_description": null,
			"slug": "coinbase-direct-public-offering",
			"telegram_url": null,
	*		"twitter_username": null,
	*		"instagram_username": null,
			"wiki_url": null
		},
		"decimals": 0,
		"sell_orders": null,
		"creator": {
	*		"user": null,
	*		"profile_img_url": "https://storage.googleapis.com/opensea-static/opensea-profile/25.png",
	*		"address": "0x70d04384b5c3a466ec4d8cfb8213efc31c6a9d15",
			"config": "",
			"discord_id": ""
		},
		"traits": [],
	*	"last_sale": null,
		"top_bid": null,
	*	"listing_date": null,
		"is_presale": false,
		"transfer_fee_payment_token": null,
		"transfer_fee": null
	}


	LAST_SALE:
	map[
		asset:map[
			decimals: <nil>
	*		token_id: 98168371784320387514732815439041609751844866237332060982262479279862392553473
		]
		asset_bundle:    <nil>
		auction_type:    <nil>
	*	created_date:    2021-03-18T17:22:56.965029
	*	event_timestamp: 2021-03-18T17:22:37
	*	event_type:      successful
		payment_token: map[
			address:   0x0000000000000000000000000000000000000000
			decimals:  18
	*		eth_price: 1.000000000000000
			id:        1
			image_url: https://lh3.googleusercontent.com/7hQyiGtBt8vmUTq4T0aIUhIhT00dPhnav87TuFQ5cLtjlk724JgXdjQjoH_CzYz-z37JpPuMFbRRQuyC7I9abyZRKA
			name:      Ether
	*		symbol:    ETH
	*		usd_price: 3446.929999999999836000
		]
	*	quantity:    1
		total_price: 250000000000000000
		transaction: map[
	*		block_hash:   0x16b63828a3ee23184949ed0ddbf6f24a1718cea610c59e83497d4db0a4ed6d50
	*		block_number: 12063985
	*		from_account: map[
	*			address: 0xbb3f043290841b97b9c92f6bc001a020d4b33255
				config:
				discord_id:
	*			profile_img_url: https://storage.googleapis.com/opensea-static/opensea-profile/8.png
				user: map[
	*				username:mikeybitcoin
				]
			]
	*		id:         9.1561879e+07
	*		timestamp:  2021-03-18T17:22:37
	*		to_account: map[
	*			address: 0x7be8076f4ea4a4ad08075c2508e481d6c946d12b
				config:  verified
				discord_id:
	*			profile_img_url: https://storage.googleapis.com/opensea-static/opensea-profile/22.png
				user: map[
	*				username:OpenSea-Orders
				]
			]
	*		transaction_hash:  0xb49f436bf95b22c6ddd35494e393d41eae728045045cf4cefbb2df599933adbd
	*		transaction_index: 68
		]
	]
	*/

	offsetInt := 0
	limitInt := 50
	qsArgsMap := map[string]string{
		"owner":           pOwnerWalletAddressStr,
		"order_direction": "desc",
		"offset":          fmt.Sprintf("%d", offsetInt),
		"limit":           fmt.Sprintf("%d", limitInt),
	}

	qsLst := []string{}
	for k, v := range qsArgsMap {
		qsLst = append(qsLst, fmt.Sprintf("%s=%s", k, v))
	}
	qsStr := strings.Join(qsLst, "&")
	urlStr := fmt.Sprintf("https://api.opensea.io/api/v1/assets?%s", qsStr)

	log.WithFields(log.Fields{
		"url":                  urlStr,
		"owner_wallet_address": pOwnerWalletAddressStr,
	}).Info("making HTTP request to OpenSea API")
	_, respBytes, errs := gorequest.New().Get(urlStr).EndBytes()
	if len(errs) > 0 {
		return nil, errs[0]
	}

	response := openSeaApiResponse{}
	err := json.Unmarshal(respBytes, &response)
	if err != nil {

		return nil, err
	}

	// spew.Dump(assetsForAccLst)

	return response.Assets, nil
}<|MERGE_RESOLUTION|>--- conflicted
+++ resolved
@@ -41,13 +41,8 @@
 	//--------------------
 
 	// DB_PERSIST
-<<<<<<< HEAD
 	// CREATE_OR_UPDATE_BULK
 	err := persist.NftBulkUpsertOrRemove(pOwnerWalletAddressStr, openSeaAssetsForAccLst, pCtx, pRuntime)
-=======
-	// CREATE_BULK
-	_, err := persist.NftCreateBulk(openSeaAssetsForAccLst, pCtx, pRuntime)
->>>>>>> 61baa408
 	if err != nil {
 		return nil, err
 	}
