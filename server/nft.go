package server

import (
	"fmt"
	"net/http"

	"github.com/gin-gonic/gin"
	"github.com/mikeydub/go-gallery/persist"
	"github.com/mikeydub/go-gallery/runtime"
)

func getNftById(pRuntime *runtime.Runtime) gin.HandlerFunc {
	return func(c *gin.Context) {
		nftIDstr := c.Query("id")
		if nftIDstr == "" {
			c.JSON(http.StatusBadRequest, gin.H{"error": "nft id not found in query values"})
			return
		}
		nfts, err := persist.NeftGetById(persist.DbId(nftIDstr), c, pRuntime)
		if len(nfts) == 0 || err != nil {
			c.JSON(http.StatusNoContent, gin.H{"error": fmt.Sprintf("no nfts found with id: %s", nftIDstr)})
			return
		}

		// TODO: this should just return a single NFT
		c.JSON(http.StatusOK, gin.H{
			"nfts": nfts,
		})
	}
}

// Must specify nft id in json input
func updateNftById(pRuntime *runtime.Runtime) gin.HandlerFunc {
	return func(c *gin.Context) {
		nft := &persist.Nft{}
		if err := c.ShouldBindJSON(nft); err != nil {
			c.JSON(http.StatusBadRequest, gin.H{"error": err.Error()})
			return
		}

		err := persist.NftUpdateById(nft.IDstr, nft, c, pRuntime)
		if err != nil {
			c.JSON(http.StatusInternalServerError, gin.H{"error": err.Error()})
			return
		}

		c.Status(http.StatusOK)
	}
}

type GetNftsForUserResponse struct {
	Nfts []*persist.Nft `json:"nfts"`
}

func getNftsForUser(pRuntime *runtime.Runtime) gin.HandlerFunc {
	return func(c *gin.Context) {
		userId := c.Query("user_id")
		if userId == "" {
			c.JSON(http.StatusOK, gin.H{"error": "user id not found in query values"})
			return
		}
		nfts, err := persist.NftGetByUserId(persist.DbId(userId), c, pRuntime)
		if len(nfts) == 0 || err != nil {
<<<<<<< HEAD
			nfts = []*persist.Nft{}
=======
			c.JSON(http.StatusNoContent, gin.H{"error": fmt.Sprintf("no nfts found with user_id: %s", userId)})
			return
>>>>>>> fa530fb9
		}

		c.JSON(http.StatusOK, GetNftsForUserResponse{Nfts: nfts})
	}
}

func getUnassignedNftsForUser(pRuntime *runtime.Runtime) gin.HandlerFunc {
	return func(c *gin.Context) {
		userId := c.Query("user_id")
		if userId == "" {
			c.JSON(http.StatusBadRequest, gin.H{"error": "user id not found in query values"})
			return
		}
		coll, err := persist.CollGetUnassigned(persist.DbId(userId), c, pRuntime)
<<<<<<< HEAD
		if coll == nil || err != nil {
			coll = &persist.Collection{NFTsLst: []*persist.Nft{}}
=======
		if len(coll.NFTsLst) == 0 || err != nil {
			c.JSON(http.StatusNoContent, gin.H{"error": fmt.Sprintf("no nfts found with user_id: %s", userId)})
			return
>>>>>>> fa530fb9
		}

		c.JSON(http.StatusOK, GetNftsForUserResponse{Nfts: coll.NFTsLst})
	}
}

func getNftsFromOpensea(pRuntime *runtime.Runtime) gin.HandlerFunc {
	return func(c *gin.Context) {
		ownerWalletAddr := c.Query("addr")
		if ownerWalletAddr == "" {
			c.JSON(http.StatusBadRequest, gin.H{"error": "owner wallet address not found in query values"})
			return
		}
		nfts, err := OpenSeaPipelineAssetsForAcc(ownerWalletAddr, c, pRuntime)
		if len(nfts) == 0 || err != nil {
<<<<<<< HEAD
			nfts = []*persist.Nft{}
=======
			c.JSON(http.StatusNoContent, gin.H{"error": fmt.Sprintf("no nfts found with wallet: %s", ownerWalletAddr)})
			return
>>>>>>> fa530fb9
		}

		c.JSON(http.StatusOK, gin.H{"nfts": nfts})
	}
}<|MERGE_RESOLUTION|>--- conflicted
+++ resolved
@@ -61,12 +61,7 @@
 		}
 		nfts, err := persist.NftGetByUserId(persist.DbId(userId), c, pRuntime)
 		if len(nfts) == 0 || err != nil {
-<<<<<<< HEAD
 			nfts = []*persist.Nft{}
-=======
-			c.JSON(http.StatusNoContent, gin.H{"error": fmt.Sprintf("no nfts found with user_id: %s", userId)})
-			return
->>>>>>> fa530fb9
 		}
 
 		c.JSON(http.StatusOK, GetNftsForUserResponse{Nfts: nfts})
@@ -81,14 +76,8 @@
 			return
 		}
 		coll, err := persist.CollGetUnassigned(persist.DbId(userId), c, pRuntime)
-<<<<<<< HEAD
 		if coll == nil || err != nil {
 			coll = &persist.Collection{NFTsLst: []*persist.Nft{}}
-=======
-		if len(coll.NFTsLst) == 0 || err != nil {
-			c.JSON(http.StatusNoContent, gin.H{"error": fmt.Sprintf("no nfts found with user_id: %s", userId)})
-			return
->>>>>>> fa530fb9
 		}
 
 		c.JSON(http.StatusOK, GetNftsForUserResponse{Nfts: coll.NFTsLst})
@@ -104,12 +93,7 @@
 		}
 		nfts, err := OpenSeaPipelineAssetsForAcc(ownerWalletAddr, c, pRuntime)
 		if len(nfts) == 0 || err != nil {
-<<<<<<< HEAD
 			nfts = []*persist.Nft{}
-=======
-			c.JSON(http.StatusNoContent, gin.H{"error": fmt.Sprintf("no nfts found with wallet: %s", ownerWalletAddr)})
-			return
->>>>>>> fa530fb9
 		}
 
 		c.JSON(http.StatusOK, gin.H{"nfts": nfts})
