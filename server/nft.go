package server

import (
	"fmt"
	"net/http"

	"github.com/gin-gonic/gin"
	"github.com/mikeydub/go-gallery/persist"
	"github.com/mikeydub/go-gallery/runtime"
)

type getNftsByIdInput struct {
	NftId persist.DbId `json:"id" form:"id" binding:"required"`
}

type getNftsByUserIdInput struct {
	UserId persist.DbId `json:"user_id" form:"user_id" binding:"required"`
}

type getNftsOutput struct {
	Nfts []*persist.Nft `json:"nfts"`
}

func getNftById(pRuntime *runtime.Runtime) gin.HandlerFunc {
	return func(c *gin.Context) {
		input := &getNftsByIdInput{}

		if err := c.ShouldBindQuery(input); err != nil {
			c.JSON(http.StatusOK, gin.H{"error": "nft id not found in query values"})
			return
		}

		nfts, err := persist.NftGetById(input.NftId, c, pRuntime)
		if len(nfts) == 0 || err != nil {
			c.JSON(http.StatusNoContent, gin.H{"error": fmt.Sprintf("no nfts found with id: %s", input.NftId)})
			return
		}

		if len(nfts) > 1 {
			nfts = nfts[:1]
			// TODO log that this should not be happening
		}
		c.JSON(http.StatusOK, getNftsOutput{Nfts: nfts})
	}
}

// Must specify nft id in json input
func updateNftById(pRuntime *runtime.Runtime) gin.HandlerFunc {
	return func(c *gin.Context) {
		nft := &persist.Nft{}
		if err := c.ShouldBindJSON(nft); err != nil {
			c.JSON(http.StatusBadRequest, gin.H{"error": err.Error()})
			return
		}

		err := persist.NftUpdateById(nft.IDstr, nft, c, pRuntime)
		if err != nil {
			c.JSON(http.StatusInternalServerError, gin.H{"error": err.Error()})
			return
		}

		c.Status(http.StatusOK)
	}
}

func getNftsForUser(pRuntime *runtime.Runtime) gin.HandlerFunc {
	return func(c *gin.Context) {
		input := &getNftsByUserIdInput{}
		if err := c.ShouldBindQuery(input); err != nil {
			c.JSON(http.StatusBadRequest, gin.H{"error": err.Error()})
			return
		}
		nfts, err := persist.NftGetByUserId(input.UserId, c, pRuntime)
		if len(nfts) == 0 || err != nil {
<<<<<<< HEAD
			c.JSON(http.StatusNoContent, gin.H{"error": fmt.Sprintf("no nfts found with user_id: %s", input.UserId)})
			return
=======
			nfts = []*persist.Nft{}
>>>>>>> f558ffcc
		}

		c.JSON(http.StatusOK, getNftsOutput{Nfts: nfts})
	}
}

func getUnassignedNftsForUser(pRuntime *runtime.Runtime) gin.HandlerFunc {
	return func(c *gin.Context) {
		input := &getNftsByUserIdInput{}
		if err := c.ShouldBindQuery(input); err != nil {
			c.JSON(http.StatusBadRequest, gin.H{"error": err.Error()})
			return
		}
<<<<<<< HEAD
		coll, err := persist.CollGetUnassigned(input.UserId, c, pRuntime)
		if len(coll.NFTsLst) == 0 || err != nil {
			c.JSON(http.StatusNoContent, gin.H{"error": fmt.Sprintf("no nfts found with user_id: %s", input.UserId)})
			return
=======
		coll, err := persist.CollGetUnassigned(persist.DbId(userId), c, pRuntime)
		if coll == nil || err != nil {
			coll = &persist.Collection{NFTsLst: []*persist.Nft{}}
>>>>>>> f558ffcc
		}

		c.JSON(http.StatusOK, getNftsOutput{Nfts: coll.NFTsLst})
	}
}

func getNftsFromOpensea(pRuntime *runtime.Runtime) gin.HandlerFunc {
	return func(c *gin.Context) {
		ownerWalletAddr := c.Query("addr")
		if ownerWalletAddr == "" {
			c.JSON(http.StatusBadRequest, gin.H{"error": "owner wallet address not found in query values"})
			return
		}
		nfts, err := OpenSeaPipelineAssetsForAcc(ownerWalletAddr, c, pRuntime)
		if len(nfts) == 0 || err != nil {
			nfts = []*persist.Nft{}
		}

		c.JSON(http.StatusOK, getNftsOutput{Nfts: nfts})
	}
}<|MERGE_RESOLUTION|>--- conflicted
+++ resolved
@@ -72,12 +72,7 @@
 		}
 		nfts, err := persist.NftGetByUserId(input.UserId, c, pRuntime)
 		if len(nfts) == 0 || err != nil {
-<<<<<<< HEAD
-			c.JSON(http.StatusNoContent, gin.H{"error": fmt.Sprintf("no nfts found with user_id: %s", input.UserId)})
-			return
-=======
 			nfts = []*persist.Nft{}
->>>>>>> f558ffcc
 		}
 
 		c.JSON(http.StatusOK, getNftsOutput{Nfts: nfts})
@@ -91,16 +86,9 @@
 			c.JSON(http.StatusBadRequest, gin.H{"error": err.Error()})
 			return
 		}
-<<<<<<< HEAD
-		coll, err := persist.CollGetUnassigned(input.UserId, c, pRuntime)
-		if len(coll.NFTsLst) == 0 || err != nil {
-			c.JSON(http.StatusNoContent, gin.H{"error": fmt.Sprintf("no nfts found with user_id: %s", input.UserId)})
-			return
-=======
 		coll, err := persist.CollGetUnassigned(persist.DbId(userId), c, pRuntime)
 		if coll == nil || err != nil {
 			coll = &persist.Collection{NFTsLst: []*persist.Nft{}}
->>>>>>> f558ffcc
 		}
 
 		c.JSON(http.StatusOK, getNftsOutput{Nfts: coll.NFTsLst})
