--- conflicted
+++ resolved
@@ -23,7 +23,6 @@
 
 func getNftsById(pRuntime *runtime.Runtime) gin.HandlerFunc {
 	return func(c *gin.Context) {
-<<<<<<< HEAD
 		input := &getNftsByIdInput{}
 
 		if err := c.ShouldBindQuery(input); err != nil {
@@ -32,23 +31,8 @@
 		}
 
 		nfts, err := persist.NeftGetById(input.NftId, c, pRuntime)
-		if err != nil {
-			c.JSON(http.StatusOK, gin.H{"error": fmt.Sprintf("no nfts found with id: %s", nftIDstr)})
-			return
-		}
-
-		if len(nfts) == 0 {
-			c.JSON(http.StatusNotFound, gin.H{"error": fmt.Sprintf("no nfts found with id: %s", input.NftId)})
-=======
-		nftIDstr := c.Query("id")
-		if nftIDstr == "" {
-			c.JSON(http.StatusBadRequest, gin.H{"error": "nft id not found in query values"})
-			return
-		}
-		nfts, err := persist.NeftGetById(persist.DbId(nftIDstr), c, pRuntime)
 		if len(nfts) == 0 || err != nil {
 			c.JSON(http.StatusNoContent, gin.H{"error": fmt.Sprintf("no nfts found with id: %s", nftIDstr)})
->>>>>>> fa530fb9
 			return
 		}
 
@@ -86,19 +70,9 @@
 			c.JSON(http.StatusBadRequest, gin.H{"error": err.Error()})
 			return
 		}
-<<<<<<< HEAD
 		nfts, err := persist.NftGetByUserId(input.UserId, c, pRuntime)
-		if err != nil {
-			c.JSON(http.StatusOK, gin.H{"error": fmt.Sprintf("no nfts found with user_id: %s", userId)})
-			return
-		}
-		if len(nfts) == 0 {
-			c.JSON(http.StatusOK, gin.H{"error": fmt.Sprintf("no nfts found with user_id: %s", userId)})
-=======
-		nfts, err := persist.NftGetByUserId(persist.DbId(userId), c, pRuntime)
 		if len(nfts) == 0 || err != nil {
 			c.JSON(http.StatusNoContent, gin.H{"error": fmt.Sprintf("no nfts found with user_id: %s", userId)})
->>>>>>> fa530fb9
 			return
 		}
 
@@ -108,29 +82,14 @@
 
 func getUnassignedNftsForUser(pRuntime *runtime.Runtime) gin.HandlerFunc {
 	return func(c *gin.Context) {
-<<<<<<< HEAD
 		input := &getNftsByUserIdInput{}
 		if err := c.ShouldBindQuery(input); err != nil {
 			c.JSON(http.StatusBadRequest, gin.H{"error": err.Error()})
 			return
 		}
 		coll, err := persist.CollGetUnassigned(input.UserId, c, pRuntime)
-		if err != nil {
-			c.JSON(http.StatusOK, gin.H{"error": fmt.Sprintf("no nfts found with user_id: %s", userId)})
-			return
-		}
-		if len(coll.NFTsLst) == 0 {
-			c.JSON(http.StatusOK, gin.H{"error": fmt.Sprintf("no nfts found with user_id: %s", userId)})
-=======
-		userId := c.Query("user_id")
-		if userId == "" {
-			c.JSON(http.StatusBadRequest, gin.H{"error": "user id not found in query values"})
-			return
-		}
-		coll, err := persist.CollGetUnassigned(persist.DbId(userId), c, pRuntime)
 		if len(coll.NFTsLst) == 0 || err != nil {
 			c.JSON(http.StatusNoContent, gin.H{"error": fmt.Sprintf("no nfts found with user_id: %s", userId)})
->>>>>>> fa530fb9
 			return
 		}
 
