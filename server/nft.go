package server

import (
	"github.com/mikeydub/go-gallery/service/nft"
	"net/http"
	"strings"

	"github.com/gin-gonic/gin"
	"github.com/mikeydub/go-gallery/service/auth"
	"github.com/mikeydub/go-gallery/service/opensea"
	"github.com/mikeydub/go-gallery/service/persist"
	"github.com/mikeydub/go-gallery/util"
	"github.com/mikeydub/go-gallery/validate"
)

type getNftsByIDInput struct {
	NftID persist.DBID `json:"id" form:"id" binding:"required"`
}

type getNftsByUserIDInput struct {
	UserID persist.DBID `json:"user_id" form:"user_id" binding:"required"`
}

type getOpenseaNftsInput struct {
	// Comma separated list of wallet addresses
	WalletAddresses string `json:"addresses" form:"addresses"`
}
type refreshOpenseaNftsInput struct {
	// Comma separated list of wallet addresses
	WalletAddresses string `json:"addresses" form:"addresses"`
}

type getNftsOutput struct {
	Nfts []persist.NFT `json:"nfts"`
}

type getNftByIDOutput struct {
	Nft persist.NFT `json:"nft"`
}

type getUnassignedNftsOutput struct {
	Nfts []persist.CollectionNFT `json:"nfts"`
}

type updateNftByIDInput struct {
	ID             persist.DBID `json:"id" binding:"required"`
	CollectorsNote string       `json:"collectors_note" binding:"collectors_note"`
}

func getNftByID(nftRepository persist.NFTRepository) gin.HandlerFunc {
	return func(c *gin.Context) {
		input := &getNftsByIDInput{}

		if err := c.ShouldBindQuery(input); err != nil {
			util.ErrResponse(c, http.StatusBadRequest, err)
			return
		}

		nft, err := nftRepository.GetByID(c, input.NftID)
		if err != nil {
			status := http.StatusInternalServerError
			if _, ok := err.(persist.ErrNFTNotFoundByID); ok {
				status = http.StatusNotFound
			}
			util.ErrResponse(c, status, err)
			return
		}

		c.JSON(http.StatusOK, getNftByIDOutput{Nft: nft})
	}
}

// Must specify nft id in json input
func updateNftByID(nftRepository persist.NFTRepository) gin.HandlerFunc {
	return func(c *gin.Context) {
		input := &updateNftByIDInput{}
		if err := c.ShouldBindJSON(input); err != nil {
			util.ErrResponse(c, http.StatusBadRequest, err)
			return
		}

		userID := auth.GetUserIDFromCtx(c)
		if userID == "" {
			util.ErrResponse(c, http.StatusBadRequest, errUserIDNotInCtx)
			return
		}

		update := persist.NFTUpdateInfoInput{CollectorsNote: persist.NullString(validate.SanitizationPolicy.Sanitize(input.CollectorsNote))}

		err := nftRepository.UpdateByID(c, input.ID, userID, update)
		if err != nil {
			util.ErrResponse(c, http.StatusInternalServerError, err)
			return
		}

		c.JSON(http.StatusOK, util.SuccessResponse{Success: true})
	}
}

func getNftsForUser(nftRepository persist.NFTRepository) gin.HandlerFunc {
	return func(c *gin.Context) {
		input := &getTokensByUserIDInput{}
		if err := c.ShouldBindQuery(input); err != nil {
			util.ErrResponse(c, http.StatusBadRequest, err)
			return
		}
		nfts, err := nftRepository.GetByUserID(c, input.UserID)
		if nfts == nil || err != nil {
			nfts = []persist.NFT{}
		}

		c.JSON(http.StatusOK, getNftsOutput{Nfts: nfts})
	}
}

func getUnassignedNftsForUser(collectionRepository persist.CollectionRepository) gin.HandlerFunc {
	return func(c *gin.Context) {

		userID := auth.GetUserIDFromCtx(c)
		if userID == "" {
			util.ErrResponse(c, http.StatusBadRequest, errUserIDNotInCtx)
			return
		}
		coll, err := collectionRepository.GetUnassigned(c, userID)
		if err != nil {
			coll = persist.Collection{NFTs: []persist.CollectionNFT{}}
		}

		c.JSON(http.StatusOK, getUnassignedNftsOutput{Nfts: coll.NFTs})
	}
}

func refreshUnassignedNftsForUser(collectionRepository persist.CollectionRepository) gin.HandlerFunc {
	return func(c *gin.Context) {

		userID := auth.GetUserIDFromCtx(c)
		if userID == "" {
			util.ErrResponse(c, http.StatusBadRequest, errUserIDNotInCtx)
			return
		}
		if err := collectionRepository.RefreshUnassigned(c, userID); err != nil {
			util.ErrResponse(c, http.StatusInternalServerError, err)
			return
		}

		c.JSON(http.StatusOK, util.SuccessResponse{Success: true})
	}
}

func getNftsFromOpensea(nftRepo persist.NFTRepository, userRepo persist.UserRepository, collRepo persist.CollectionRepository) gin.HandlerFunc {
	return func(c *gin.Context) {
		input := &getOpenseaNftsInput{}
		if err := c.ShouldBindQuery(input); err != nil {
			util.ErrResponse(c, http.StatusBadRequest, err)
			return
		}

		userID := auth.GetUserIDFromCtx(c)
		if userID == "" {
			util.ErrResponse(c, http.StatusBadRequest, errUserIDNotInCtx)
			return
		}

		addresses := []persist.Address{}
		if input.WalletAddresses != "" {
			addresses = []persist.Address{persist.Address(input.WalletAddresses)}
			if strings.Contains(input.WalletAddresses, ",") {
				addressesStrings := strings.Split(input.WalletAddresses, ",")
				for _, address := range addressesStrings {
					addresses = append(addresses, persist.Address(address))
				}
			}
			ownsWallet, err := nft.DoesUserOwnWallets(c, userID, addresses, userRepo)
			if err != nil {
				util.ErrResponse(c, http.StatusInternalServerError, err)
				return
			}
			if !ownsWallet {
				util.ErrResponse(c, http.StatusBadRequest, nft.ErrDoesNotOwnWallets{userID, addresses})
				return
			}
		}

		err := opensea.UpdateAssetsForAcc(c, userID, addresses, nftRepo, userRepo, collRepo)
		if err != nil {
			util.ErrResponse(c, http.StatusInternalServerError, err)
			return
		}

		c.JSON(http.StatusOK, util.SuccessResponse{Success: true})
	}
}

func refreshOpenseaNFTsREST(nftRepo persist.NFTRepository, userRepo persist.UserRepository) gin.HandlerFunc {
	return func(c *gin.Context) {
		input := &refreshOpenseaNftsInput{}
		if err := c.ShouldBindQuery(input); err != nil {
			util.ErrResponse(c, http.StatusBadRequest, err)
			return
		}

		userID := auth.GetUserIDFromCtx(c)
		if userID == "" {
			util.ErrResponse(c, http.StatusBadRequest, errUserIDNotInCtx)
			return
		}

		err := nft.RefreshOpenseaNFTs(c, userID, input.WalletAddresses, nftRepo, userRepo)
		if err != nil {
			if _, ok := err.(nft.ErrDoesNotOwnWallets); ok {
				util.ErrResponse(c, http.StatusBadRequest, err)
				return
			}

<<<<<<< HEAD
=======
			util.ErrResponse(c, http.StatusInternalServerError, err)
			return
		}

>>>>>>> 7f4fe22a
		c.JSON(http.StatusOK, util.SuccessResponse{Success: true})
	}
}<|MERGE_RESOLUTION|>--- conflicted
+++ resolved
@@ -211,14 +211,8 @@
 				util.ErrResponse(c, http.StatusBadRequest, err)
 				return
 			}
-
-<<<<<<< HEAD
-=======
-			util.ErrResponse(c, http.StatusInternalServerError, err)
-			return
-		}
-
->>>>>>> 7f4fe22a
+		}
+
 		c.JSON(http.StatusOK, util.SuccessResponse{Success: true})
 	}
 }