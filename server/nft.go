package server

import (
	"fmt"
	"net/http"

	"github.com/gin-gonic/gin"
	"github.com/mikeydub/go-gallery/persist"
	"github.com/mikeydub/go-gallery/runtime"
)

type getNftsByIdInput struct {
	NftId persist.DbId `json:"nft_id" binding:"required"`
}

type getNftsByUserIdInput struct {
	UserId persist.DbId `json:"user_id" binding:"required"`
}

type getNftsOutput struct {
	Nfts []*persist.Nft `json:"nfts"`
}

func getNftsById(pRuntime *runtime.Runtime) gin.HandlerFunc {
	return func(c *gin.Context) {
<<<<<<< HEAD
		input := &getNftsByIdInput{}

		if err := c.ShouldBindQuery(input); err != nil {
			c.JSON(http.StatusBadRequest, gin.H{"error": "nft id not found in query values"})
=======
		nftIDstr := c.Query("id")
		if nftIDstr == "" {
			c.JSON(http.StatusOK, gin.H{"error": "nft id not found in query values"})
>>>>>>> 61baa408
			return
		}

		nfts, err := persist.NeftGetById(input.NftId, c, pRuntime)
		if err != nil {
			c.JSON(http.StatusOK, gin.H{"error": fmt.Sprintf("no nfts found with id: %s", nftIDstr)})
			return
		}

		if len(nfts) == 0 {
<<<<<<< HEAD
			c.JSON(http.StatusNotFound, gin.H{"error": fmt.Sprintf("no nfts found with id: %s", input.NftId)})
=======
			c.JSON(http.StatusOK, gin.H{"error": fmt.Sprintf("no nfts found with id: %s", nftIDstr)})
>>>>>>> 61baa408
			return
		}

		if len(nfts) > 1 {
			c.JSON(http.StatusBadRequest, gin.H{"error": fmt.Sprintf("too many nfts found with id: %s", input.NftId)})
			return
		}
		c.JSON(http.StatusOK, getNftsOutput{Nfts: nfts})
	}
}

// Must specify nft id in json input
func updateNftById(pRuntime *runtime.Runtime) gin.HandlerFunc {
	return func(c *gin.Context) {
		nft := &persist.Nft{}
		if err := c.ShouldBindJSON(nft); err != nil {
			c.JSON(http.StatusOK, gin.H{"error": err.Error()})
			return
		}

		err := persist.NftUpdateById(nft.IDstr, nft, c, pRuntime)
		if err != nil {
			c.JSON(http.StatusOK, gin.H{"error": err.Error()})
			return
		}

		c.Status(http.StatusOK)
	}
}

func getNftsForUser(pRuntime *runtime.Runtime) gin.HandlerFunc {
	return func(c *gin.Context) {
<<<<<<< HEAD
		input := &getNftsByUserIdInput{}
		if err := c.ShouldBindQuery(input); err != nil {
			c.JSON(http.StatusBadRequest, gin.H{"error": err.Error()})
=======
		userId := c.Query("user_id")
		if userId == "" {
			c.JSON(http.StatusOK, gin.H{"error": "user id not found in query values"})
>>>>>>> 61baa408
			return
		}
		nfts, err := persist.NftGetByUserId(input.UserId, c, pRuntime)
		if err != nil {
			c.JSON(http.StatusOK, gin.H{"error": fmt.Sprintf("no nfts found with user_id: %s", userId)})
			return
		}
		if len(nfts) == 0 {
			c.JSON(http.StatusOK, gin.H{"error": fmt.Sprintf("no nfts found with user_id: %s", userId)})
			return
		}

		c.JSON(http.StatusOK, getNftsOutput{Nfts: nfts})
	}
}

func getUnassignedNftsForUser(pRuntime *runtime.Runtime) gin.HandlerFunc {
	return func(c *gin.Context) {
<<<<<<< HEAD
		input := &getNftsByUserIdInput{}
		if err := c.ShouldBindQuery(input); err != nil {
			c.JSON(http.StatusBadRequest, gin.H{"error": err.Error()})
=======
		userId := c.Query("user_id")
		if userId == "" {
			c.JSON(http.StatusOK, gin.H{"error": "user id not found in query values"})
>>>>>>> 61baa408
			return
		}
		coll, err := persist.CollGetUnassigned(input.UserId, c, pRuntime)
		if err != nil {
			c.JSON(http.StatusOK, gin.H{"error": fmt.Sprintf("no nfts found with user_id: %s", userId)})
			return
		}
		if len(coll.NFTsLst) == 0 {
			c.JSON(http.StatusOK, gin.H{"error": fmt.Sprintf("no nfts found with user_id: %s", userId)})
			return
		}

		c.JSON(http.StatusOK, getNftsOutput{Nfts: coll.NFTsLst})
	}
}

func getNftsFromOpensea(pRuntime *runtime.Runtime) gin.HandlerFunc {
	return func(c *gin.Context) {
		ownerWalletAddr := c.Query("addr")
		if ownerWalletAddr == "" {
			c.JSON(http.StatusOK, gin.H{"error": "owner wallet address not found in query values"})
			return
		}
		nfts, err := OpenSeaPipelineAssetsForAcc(ownerWalletAddr, c, pRuntime)
		if err != nil {
			c.JSON(http.StatusOK, gin.H{"error": fmt.Sprintf("no nfts found with wallet: %s", ownerWalletAddr)})
			return
		}
		if len(nfts) == 0 {
			c.JSON(http.StatusOK, gin.H{"error": fmt.Sprintf("no nfts found with wallet: %s", ownerWalletAddr)})
			return
		}

		c.JSON(http.StatusOK, getNftsOutput{Nfts: nfts})
	}
}<|MERGE_RESOLUTION|>--- conflicted
+++ resolved
@@ -23,16 +23,10 @@
 
 func getNftsById(pRuntime *runtime.Runtime) gin.HandlerFunc {
 	return func(c *gin.Context) {
-<<<<<<< HEAD
 		input := &getNftsByIdInput{}
 
 		if err := c.ShouldBindQuery(input); err != nil {
-			c.JSON(http.StatusBadRequest, gin.H{"error": "nft id not found in query values"})
-=======
-		nftIDstr := c.Query("id")
-		if nftIDstr == "" {
 			c.JSON(http.StatusOK, gin.H{"error": "nft id not found in query values"})
->>>>>>> 61baa408
 			return
 		}
 
@@ -43,11 +37,7 @@
 		}
 
 		if len(nfts) == 0 {
-<<<<<<< HEAD
 			c.JSON(http.StatusNotFound, gin.H{"error": fmt.Sprintf("no nfts found with id: %s", input.NftId)})
-=======
-			c.JSON(http.StatusOK, gin.H{"error": fmt.Sprintf("no nfts found with id: %s", nftIDstr)})
->>>>>>> 61baa408
 			return
 		}
 
@@ -80,15 +70,9 @@
 
 func getNftsForUser(pRuntime *runtime.Runtime) gin.HandlerFunc {
 	return func(c *gin.Context) {
-<<<<<<< HEAD
 		input := &getNftsByUserIdInput{}
 		if err := c.ShouldBindQuery(input); err != nil {
 			c.JSON(http.StatusBadRequest, gin.H{"error": err.Error()})
-=======
-		userId := c.Query("user_id")
-		if userId == "" {
-			c.JSON(http.StatusOK, gin.H{"error": "user id not found in query values"})
->>>>>>> 61baa408
 			return
 		}
 		nfts, err := persist.NftGetByUserId(input.UserId, c, pRuntime)
@@ -107,15 +91,9 @@
 
 func getUnassignedNftsForUser(pRuntime *runtime.Runtime) gin.HandlerFunc {
 	return func(c *gin.Context) {
-<<<<<<< HEAD
 		input := &getNftsByUserIdInput{}
 		if err := c.ShouldBindQuery(input); err != nil {
 			c.JSON(http.StatusBadRequest, gin.H{"error": err.Error()})
-=======
-		userId := c.Query("user_id")
-		if userId == "" {
-			c.JSON(http.StatusOK, gin.H{"error": "user id not found in query values"})
->>>>>>> 61baa408
 			return
 		}
 		coll, err := persist.CollGetUnassigned(input.UserId, c, pRuntime)
