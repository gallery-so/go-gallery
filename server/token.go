package server

import (
	"context"
	"fmt"
	"net/http"
	"time"

	"github.com/ethereum/go-ethereum/ethclient"
	"github.com/gin-gonic/gin"
	shell "github.com/ipfs/go-ipfs-api"
	"github.com/mikeydub/go-gallery/indexer"
	"github.com/mikeydub/go-gallery/middleware"
	"github.com/mikeydub/go-gallery/persist"
	"github.com/mikeydub/go-gallery/persist/mongodb"
	"github.com/mikeydub/go-gallery/util"
	"github.com/sirupsen/logrus"
	"google.golang.org/appengine"
)

type getTokensInput struct {
	ID              persist.DBID    `form:"id"`
	WalletAddress   persist.Address `form:"address"`
	ContractAddress persist.Address `form:"contract_address"`
	TokenID         persist.TokenID `form:"token_id"`
	Page            int64           `form:"page"`
	Limit           int64           `form:"limit"`
	SkipMedia       bool            `form:"skip_media"`
}

type getTokensByUserIDInput struct {
	UserID persist.DBID `json:"user_id" form:"user_id" binding:"required"`
	Page   int64        `json:"page" form:"page"`
	Limit  int64        `json:"limit" form:"limit"`
}

type getTokensOutput struct {
	Nfts []persist.Token `json:"nfts"`
}

type getTokenOutput struct {
	Nft persist.Token `json:"nft"`
}

type getUnassignedTokensOutput struct {
	Nfts []persist.TokenInCollection `json:"nfts"`
}

type updateTokenByIDInput struct {
	ID             persist.DBID `json:"id" binding:"required"`
	CollectorsNote string       `json:"collectors_note" binding:"required"`
}

type errCouldNotMakeMedia struct {
	tokenID         persist.TokenID
	contractAddress persist.Address
}

type errCouldNotUpdateMedia struct {
	id persist.DBID
}

type errInvalidInput struct {
	reason string
}

func getTokens(nftRepository persist.TokenRepository, ipfsClient *shell.Shell, ethClient *ethclient.Client) gin.HandlerFunc {
	return func(c *gin.Context) {
		input := &getTokensInput{}

		if err := c.ShouldBindQuery(input); err != nil {
			util.ErrResponse(c, http.StatusBadRequest, err)
			return
		}

		if input.ID == "" && input.WalletAddress == "" && input.ContractAddress == "" && input.TokenID == "" {
			util.ErrResponse(c, http.StatusBadRequest, errInvalidInput{reason: "must specify at least one of id, address, contract_address, token_id"})
			return
		}

		token, err := getTokenFromDB(c, input, nftRepository)
		if err != nil {
			status := http.StatusInternalServerError
			if _, ok := err.(persist.ErrTokenNotFoundByID); ok {
				status = http.StatusNotFound
			}
			util.ErrResponse(c, status, err)
			return
		}

		aeCtx := appengine.NewContext(c.Request)

		if token.ID != "" {
			if !input.SkipMedia {
				token = ensureTokenMedia(aeCtx, []persist.Token{token}, nftRepository, ipfsClient, ethClient)[0]
			}
			c.JSON(http.StatusOK, getTokenOutput{Nft: token})
			return
		}
		tokens, err := getTokensFromDB(c, input, nftRepository)
		if err != nil {
			status := http.StatusInternalServerError
			if _, ok := err.(persist.ErrTokenNotFoundByIdentifiers); ok {
				status = http.StatusNotFound
			}
			util.ErrResponse(c, status, err)
			return
		}
		if tokens != nil {
			if !input.SkipMedia {
				tokens = ensureTokenMedia(aeCtx, tokens, nftRepository, ipfsClient, ethClient)
			}
			c.JSON(http.StatusOK, getTokensOutput{Nfts: tokens})
			return
		}

		util.ErrResponse(c, http.StatusInternalServerError, fmt.Errorf("no tokens found"))
	}
}

// Must specify nft id in json input
func updateTokenByID(nftRepository persist.TokenRepository) gin.HandlerFunc {
	return func(c *gin.Context) {
		input := &updateTokenByIDInput{}
		if err := c.ShouldBindJSON(input); err != nil {
			util.ErrResponse(c, http.StatusBadRequest, err)
			return
		}

		userID := middleware.GetUserIDFromCtx(c)
		if userID == "" {
			util.ErrResponse(c, http.StatusBadRequest, errUserIDNotInCtx)
			return
		}

		update := &persist.TokenUpdateInfoInput{CollectorsNote: input.CollectorsNote}

		err := nftRepository.UpdateByID(c, input.ID, userID, update)
		if err != nil {
			if err == mongodb.ErrDocumentNotFound {
				c.JSON(http.StatusNotFound, util.ErrorResponse{Error: err.Error()})
				return
			}
			util.ErrResponse(c, http.StatusInternalServerError, err)
			return
		}

		c.JSON(http.StatusOK, util.SuccessResponse{Success: true})
	}
}

func getTokensForUser(nftRepository persist.TokenRepository, ipfsClient *shell.Shell, ethClient *ethclient.Client) gin.HandlerFunc {
	return func(c *gin.Context) {
		input := &getTokensByUserIDInput{}
		if err := c.ShouldBindQuery(input); err != nil {
			util.ErrResponse(c, http.StatusBadRequest, err)
			return
		}
		nfts, err := nftRepository.GetByUserID(c, input.UserID, input.Limit, input.Page)
		if nfts == nil || err != nil {
			nfts = []persist.Token{}
		}

		aeCtx := appengine.NewContext(c.Request)

		c.JSON(http.StatusOK, getTokensOutput{Nfts: ensureTokenMedia(aeCtx, nfts, nftRepository, ipfsClient, ethClient)})
	}
}

func getUnassignedTokensForUser(collectionRepository persist.CollectionTokenRepository, tokenRepository persist.TokenRepository, ipfsClient *shell.Shell, ethClient *ethclient.Client) gin.HandlerFunc {
	return func(c *gin.Context) {

		userID := middleware.GetUserIDFromCtx(c)
		if userID == "" {
			util.ErrResponse(c, http.StatusBadRequest, errUserIDNotInCtx)
			return
		}
		coll, err := collectionRepository.GetUnassigned(c, userID)
		if err != nil {
			coll.Nfts = []persist.TokenInCollection{}
		}

		aeCtx := appengine.NewContext(c.Request)

		c.JSON(http.StatusOK, getUnassignedTokensOutput{Nfts: ensureCollectionTokenMedia(aeCtx, coll.Nfts, tokenRepository, ipfsClient, ethClient)})
	}
}

func refreshUnassignedTokensForUser(collectionRepository persist.CollectionTokenRepository) gin.HandlerFunc {
	return func(c *gin.Context) {

		userID := middleware.GetUserIDFromCtx(c)
		if userID == "" {
			c.JSON(http.StatusBadRequest, util.ErrorResponse{Error: errUserIDNotInCtx.Error()})
			return
		}
		if err := collectionRepository.RefreshUnassigned(c, userID); err != nil {
			c.JSON(http.StatusInternalServerError, util.ErrorResponse{Error: err.Error()})
			return
		}

		c.JSON(http.StatusOK, util.SuccessResponse{Success: true})
	}
}

func doesUserOwnWallets(pCtx context.Context, userID persist.DBID, walletAddresses []persist.Address, userRepo persist.UserRepository) (bool, error) {
	user, err := userRepo.GetByID(pCtx, userID)
	if err != nil {
		return false, err
	}
	for _, walletAddress := range walletAddresses {
		if !containsWalletAddresses(user.Addresses, walletAddress) {
			return false, nil
		}
	}
	return true, nil
}

<<<<<<< HEAD
type tokenIndexTuple struct {
	token *persist.Token
	i     int
}

func ensureTokenMedia(aeCtx context.Context, nfts []*persist.Token, tokenRepo persist.TokenRepository, ipfsClient *shell.Shell, ethClient *ethclient.Client) []*persist.Token {
	nftChan := make(chan tokenIndexTuple)
	for i, nft := range nfts {
		go func(index int, n *persist.Token) {
=======
func ensureTokenMedia(aeCtx context.Context, nfts []persist.Token, tokenRepo persist.TokenRepository, ipfsClient *shell.Shell, ethClient *ethclient.Client) []persist.Token {
	nftChan := make(chan persist.Token)
	for _, nft := range nfts {
		go func(n persist.Token) {
>>>>>>> 25367e11
			newMedia, newMetadata, newURI := ensureMetadataRelatedFields(aeCtx, n.ID, n.TokenType, n.Media, n.TokenMetadata, n.TokenURI, n.TokenID, n.ContractAddress, tokenRepo, ipfsClient, ethClient)
			n.Media = newMedia
			n.TokenMetadata = newMetadata
			n.TokenURI = newURI
			nftChan <- tokenIndexTuple{n, index}
			go func(id persist.DBID) {
				ctx, cancel := context.WithTimeout(context.Background(), time.Second*5)
				defer cancel()
				err := tokenRepo.UpdateByIDUnsafe(ctx, id, persist.TokenUpdateMediaInput{Media: newMedia, Metadata: newMetadata})
				if err != nil {
					logrus.WithError(err).Error(errCouldNotUpdateMedia{id}.Error())
				}
			}(n.ID)
		}(i, nft)
	}
	for i := 0; i < len(nfts); i++ {
		nft := <-nftChan
		nfts[nft.i] = nft.token
	}
	return nfts
}

<<<<<<< HEAD
type tokenCollectionIndexTuple struct {
	token *persist.TokenInCollection
	i     int
}

func ensureCollectionTokenMedia(aeCtx context.Context, nfts []*persist.TokenInCollection, tokenRepo persist.TokenRepository, ipfsClient *shell.Shell, ethClient *ethclient.Client) []*persist.TokenInCollection {

	nftChan := make(chan tokenCollectionIndexTuple)
	for i, nft := range nfts {
		go func(index int, n *persist.TokenInCollection) {
=======
func ensureCollectionTokenMedia(aeCtx context.Context, nfts []persist.TokenInCollection, tokenRepo persist.TokenRepository, ipfsClient *shell.Shell, ethClient *ethclient.Client) []persist.TokenInCollection {
	nftChan := make(chan persist.TokenInCollection)
	for _, nft := range nfts {
		go func(n persist.TokenInCollection) {
>>>>>>> 25367e11
			newMedia, newMetadata, newURI := ensureMetadataRelatedFields(aeCtx, n.ID, n.TokenType, n.Media, n.TokenMetadata, n.TokenURI, n.TokenID, n.ContractAddress, tokenRepo, ipfsClient, ethClient)
			n.Media = newMedia
			n.TokenMetadata = newMetadata
			n.TokenURI = newURI
			nftChan <- tokenCollectionIndexTuple{n, index}
			go func(id persist.DBID) {
				ctx, cancel := context.WithTimeout(context.Background(), time.Second*5)
				defer cancel()
				err := tokenRepo.UpdateByIDUnsafe(ctx, id, persist.TokenUpdateMediaInput{Media: newMedia, Metadata: newMetadata})
				if err != nil {
					logrus.WithError(err).Error(errCouldNotUpdateMedia{id}.Error())
				}
			}(n.ID)
		}(i, nft)
	}
	for i := 0; i < len(nfts); i++ {
		nft := <-nftChan
		nfts[nft.i] = nft.token
	}
	return nfts
}

func ensureMetadataRelatedFields(ctx context.Context, id persist.DBID, tokenType persist.TokenType, media persist.Media, metadata persist.TokenMetadata, tokenURI persist.TokenURI, tokenID persist.TokenID, contractAddress persist.Address, tokenRepo persist.TokenRepository, ipfsClient *shell.Shell, ethClient *ethclient.Client) (persist.Media, persist.TokenMetadata, persist.TokenURI) {
	if tokenURI == "" {
		logrus.Infof("Token URI is empty for token %s-%s", contractAddress, id)
		uri, err := indexer.GetTokenURI(ctx, tokenType, contractAddress, tokenID, ethClient)
		if err != nil {
			logrus.WithError(err).WithFields(logrus.Fields{"contract": contractAddress, "tokenID": tokenID}).Error("could not get token URI for token")
			return media, metadata, tokenURI
		}
		tokenURI = uri

	}
	if metadata == nil || len(metadata) == 0 {
		logrus.Infof("Token metadata is empty for token %s-%s", contractAddress, id)
		m, err := indexer.GetMetadataFromURI(tokenURI, ipfsClient)
		if err != nil {
			logrus.WithError(err).WithFields(logrus.Fields{"uri": tokenURI}).Error("could not get metadata for token")
			return media, metadata, tokenURI
		}
		metadata = m
	}
	if media.MediaType == "" {
		logrus.Infof("Token media type is empty for token %s-%s", contractAddress, id)
		newMedia, err := makePreviewsForMetadata(ctx, metadata, contractAddress, tokenID, tokenURI, ipfsClient)
		if err != nil {
			logrus.WithError(err).WithFields(logrus.Fields{"contract": contractAddress, "tokenID": tokenID}).Error("could not make previews for token")
			return media, metadata, tokenURI
		}
		media = *newMedia
	}
	return media, metadata, tokenURI
}

func getTokenFromDB(pCtx context.Context, input *getTokensInput, tokenRepo persist.TokenRepository) (persist.Token, error) {
	switch {
	case input.ID != "":
		return tokenRepo.GetByID(pCtx, input.ID)
	}
	return persist.Token{}, nil
}
func getTokensFromDB(pCtx context.Context, input *getTokensInput, tokenRepo persist.TokenRepository) ([]persist.Token, error) {
	switch {
	case input.ID != "":
		token, err := tokenRepo.GetByID(pCtx, input.ID)
		if err != nil {
			return nil, err
		}
		return []persist.Token{token}, nil
	case input.WalletAddress != "":
		return tokenRepo.GetByWallet(pCtx, input.WalletAddress, input.Limit, input.Page)
	case input.TokenID != "" && input.ContractAddress != "":
		return tokenRepo.GetByTokenIdentifiers(pCtx, input.TokenID, input.ContractAddress, input.Limit, input.Page)
	case input.ContractAddress != "":
		return tokenRepo.GetByContract(pCtx, input.ContractAddress, input.Limit, input.Page)
	}
	return nil, nil

}

func (e errCouldNotMakeMedia) Error() string {
	return fmt.Sprintf("could not make media for token with address: %s at TokenID: %s", e.contractAddress, e.tokenID)
}

func (e errCouldNotUpdateMedia) Error() string {
	return fmt.Sprintf("could not update media for token with ID: %s", e.id)
}

func (e errInvalidInput) Error() string {
	return fmt.Sprintf("invalid input: %s", e.reason)
}

func containsWalletAddresses(a []persist.Address, b persist.Address) bool {
	for _, v := range a {
		if v == b {
			return true
		}
	}

	return false
}<|MERGE_RESOLUTION|>--- conflicted
+++ resolved
@@ -216,22 +216,15 @@
 	return true, nil
 }
 
-<<<<<<< HEAD
 type tokenIndexTuple struct {
-	token *persist.Token
+	token persist.Token
 	i     int
 }
 
-func ensureTokenMedia(aeCtx context.Context, nfts []*persist.Token, tokenRepo persist.TokenRepository, ipfsClient *shell.Shell, ethClient *ethclient.Client) []*persist.Token {
+func ensureTokenMedia(aeCtx context.Context, nfts []persist.Token, tokenRepo persist.TokenRepository, ipfsClient *shell.Shell, ethClient *ethclient.Client) []persist.Token {
 	nftChan := make(chan tokenIndexTuple)
 	for i, nft := range nfts {
-		go func(index int, n *persist.Token) {
-=======
-func ensureTokenMedia(aeCtx context.Context, nfts []persist.Token, tokenRepo persist.TokenRepository, ipfsClient *shell.Shell, ethClient *ethclient.Client) []persist.Token {
-	nftChan := make(chan persist.Token)
-	for _, nft := range nfts {
-		go func(n persist.Token) {
->>>>>>> 25367e11
+		go func(index int, n persist.Token) {
 			newMedia, newMetadata, newURI := ensureMetadataRelatedFields(aeCtx, n.ID, n.TokenType, n.Media, n.TokenMetadata, n.TokenURI, n.TokenID, n.ContractAddress, tokenRepo, ipfsClient, ethClient)
 			n.Media = newMedia
 			n.TokenMetadata = newMetadata
@@ -254,23 +247,16 @@
 	return nfts
 }
 
-<<<<<<< HEAD
 type tokenCollectionIndexTuple struct {
-	token *persist.TokenInCollection
+	token persist.TokenInCollection
 	i     int
 }
 
-func ensureCollectionTokenMedia(aeCtx context.Context, nfts []*persist.TokenInCollection, tokenRepo persist.TokenRepository, ipfsClient *shell.Shell, ethClient *ethclient.Client) []*persist.TokenInCollection {
+func ensureCollectionTokenMedia(aeCtx context.Context, nfts []persist.TokenInCollection, tokenRepo persist.TokenRepository, ipfsClient *shell.Shell, ethClient *ethclient.Client) []persist.TokenInCollection {
 
 	nftChan := make(chan tokenCollectionIndexTuple)
 	for i, nft := range nfts {
-		go func(index int, n *persist.TokenInCollection) {
-=======
-func ensureCollectionTokenMedia(aeCtx context.Context, nfts []persist.TokenInCollection, tokenRepo persist.TokenRepository, ipfsClient *shell.Shell, ethClient *ethclient.Client) []persist.TokenInCollection {
-	nftChan := make(chan persist.TokenInCollection)
-	for _, nft := range nfts {
-		go func(n persist.TokenInCollection) {
->>>>>>> 25367e11
+		go func(index int, n persist.TokenInCollection) {
 			newMedia, newMetadata, newURI := ensureMetadataRelatedFields(aeCtx, n.ID, n.TokenType, n.Media, n.TokenMetadata, n.TokenURI, n.TokenID, n.ContractAddress, tokenRepo, ipfsClient, ethClient)
 			n.Media = newMedia
 			n.TokenMetadata = newMetadata
