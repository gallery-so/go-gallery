--- conflicted
+++ resolved
@@ -338,7 +338,6 @@
 
 }
 
-<<<<<<< HEAD
 func TestGetUserPreviews_Success(t *testing.T) {
 	assert := setupTest(t, 1)
 
@@ -400,7 +399,6 @@
 	var body previews
 	util.UnmarshallBody(&body, resp.Body)
 	assert.Len(body.Previews, 3)
-=======
 func TestMergeUsers_Success(t *testing.T) {
 	assert := setupTest(t, 1)
 
@@ -542,7 +540,6 @@
 	galleryID, err := tc.repos.galleryRepository.Create(context.Background(), gallery)
 	assert.Nil(err)
 	return galleryID
->>>>>>> b067f727
 }
 
 func updateUserInfoRequest(assert *assert.Assertions, input user.UpdateUserInput, tu *TestUser) *http.Response {
