--- conflicted
+++ resolved
@@ -178,40 +178,40 @@
 	}
 }
 
-<<<<<<< HEAD
 func getNFTPreviewsToken(galleryRepository persist.GalleryTokenRepository, userRepository persist.UserRepository) gin.HandlerFunc {
 	return func(c *gin.Context) {
 
 		input := nft.GetPreviewsForUserInput{}
 
 		if err := c.ShouldBindQuery(&input); err != nil {
-=======
+			util.ErrResponse(c, http.StatusBadRequest, err)
+			return
+		}
+
+		output, err := nft.GetPreviewsForUserToken(c, galleryRepository, userRepository, input)
+		if err != nil {
+			util.ErrResponse(c, http.StatusInternalServerError, err)
+			return
+		}
+
+
+		c.JSON(http.StatusOK, getPreviewsForUserOutput{Previews: output})
+
+	}
+}
 func mergeUsers(userRepository persist.UserRepository, nonceRepository persist.NonceRepository, ethClient *ethclient.Client) gin.HandlerFunc {
 	return func(c *gin.Context) {
-		var input user.MergeUsersInput
-		if err := c.ShouldBindJSON(&input); err != nil {
->>>>>>> b067f727
-			util.ErrResponse(c, http.StatusBadRequest, err)
-			return
-		}
-
-<<<<<<< HEAD
-		output, err := nft.GetPreviewsForUserToken(c, galleryRepository, userRepository, input)
-		if err != nil {
-=======
-		userID := auth.GetUserIDFromCtx(c)
-
-		if err := user.MergeUsers(c, userRepository, nonceRepository, userID, input, ethClient); err != nil {
->>>>>>> b067f727
-			util.ErrResponse(c, http.StatusInternalServerError, err)
-			return
-		}
-
-<<<<<<< HEAD
-		c.JSON(http.StatusOK, getPreviewsForUserOutput{Previews: output})
-
-=======
-		c.JSON(http.StatusOK, util.SuccessResponse{Success: true})
->>>>>>> b067f727
-	}
+		  var input user.MergeUsersInput
+		  if err := c.ShouldBindJSON(&input); err != nil {
+  	    util.ErrResponse(c, http.StatusBadRequest, err)
+		  	return
+		  }
+      userID := auth.GetUserIDFromCtx(c)
+
+		  if err := user.MergeUsers(c, userRepository, nonceRepository, userID, input, ethClient); err != nil {
+  	    util.ErrResponse(c, http.StatusInternalServerError, err)
+			  return
+		  }
+  	  c.JSON(http.StatusOK, util.SuccessResponse{Success: true})
+  	}
 }