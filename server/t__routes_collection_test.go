package server

import (
	"bytes"
	"context"
	"encoding/json"
	"fmt"
	"net/http"
	"testing"

	"github.com/mikeydub/go-gallery/persist"
	"github.com/mikeydub/go-gallery/util"
	"github.com/stretchr/testify/assert"
)

func TestUpdateCollectionNameByID_Success(t *testing.T) {
	setupTest(t)
	assert := assert.New(t)

	// seed DB with collection
	collID, err := persist.CollCreate(context.Background(), &persist.CollectionDB{
		Name:        "very cool collection",
		OwnerUserID: tc.user1.id,
	}, tc.r)
	assert.Nil(err)

	// build update request body
	update := collectionUpdateInfoByIDInput{Name: "new coll name", ID: collID}
	resp := updateCollectionInfoRequest(assert, update, tc.user1.jwt)
	assertValidResponse(assert, resp)

	// retrieve updated nft
	resp, err = http.Get(fmt.Sprintf("%s/collections/get?id=%s", tc.serverURL, collID))
	assert.Nil(err)
	assertValidJSONResponse(assert, resp)

	type CollectionGetResponse struct {
		Collection *persist.Collection `json:"collection"`
		Error      string              `json:"error"`
	}
	// ensure nft was updated
	body := CollectionGetResponse{}
	util.UnmarshallBody(&body, resp.Body)
	assert.NotNil(body.Collection)
	assert.Empty(body.Error)
	assert.Equal(update.Name, body.Collection.Name)
}

func TestCreateCollection_Success(t *testing.T) {
	setupTest(t)
	assert := assert.New(t)

<<<<<<< HEAD
	nftIDs := seedTokens(assert)

=======
	nfts := []*persist.NftDB{
		{Description: "asd", OwnerUserID: tc.user1.id, CollectorsNote: "asd", OwnerAddress: tc.user1.address},
		{Description: "bbb", OwnerUserID: tc.user1.id, CollectorsNote: "bbb", OwnerAddress: tc.user1.address},
		{Description: "wowowowow", OwnerUserID: tc.user1.id, CollectorsNote: "wowowowow", OwnerAddress: tc.user1.address},
	}
	nftIDs, err := persist.NftCreateBulk(context.Background(), nfts, tc.r)
	assert.Nil(err)
>>>>>>> 49f33cb8
	gid, err := persist.GalleryCreate(context.Background(), &persist.GalleryDB{OwnerUserID: tc.user1.id}, tc.r)
	assert.Nil(err)

	input := collectionCreateInput{GalleryID: gid, Nfts: nftIDs}
	resp := createCollectionRequest(assert, input, tc.user1.jwt)
	assertValidResponse(assert, resp)

	type CreateResp struct {
		ID    persist.DBID `json:"collection_id"`
		Error string       `json:"error"`
	}

	createResp := &CreateResp{}
	err = util.UnmarshallBody(createResp, resp.Body)
	assert.Nil(err)
	assert.Empty(createResp.Error)

	// retrieve updated nft
	resp, err = http.Get(fmt.Sprintf("%s/collections/get?id=%s", tc.serverURL, createResp.ID))
	assert.Nil(err)
	assertValidJSONResponse(assert, resp)

	type CollectionGetResponse struct {
		Collection *persist.Collection `json:"collection"`
		Error      string              `json:"error"`
	}
	// ensure nft was updated
	body := CollectionGetResponse{}
	util.UnmarshallBody(&body, resp.Body)
	assert.NotNil(body.Collection)
	assert.Len(body.Collection.Nfts, 3)
	assert.Empty(body.Error)

	gallery, err := persist.GalleryGetByID(context.Background(), gid, true, tc.r)
	fmt.Println(gallery[0])
	assert.Nil(err)
	assert.Len(gallery[0].Collections, 1)
}

func TestGetUnassignedCollection_Success(t *testing.T) {
	setupTest(t)
	assert := assert.New(t)

<<<<<<< HEAD
	nftIDs := seedTokens(assert)
=======
	nfts := []*persist.NftDB{
		{Description: "asd", OwnerUserID: tc.user1.id, CollectorsNote: "asd", OwnerAddress: tc.user1.address},
		{Description: "bbb", OwnerUserID: tc.user1.id, CollectorsNote: "bbb", OwnerAddress: tc.user1.address},
		{Description: "wowowowow", OwnerUserID: tc.user1.id, CollectorsNote: "wowowowow", OwnerAddress: tc.user1.address},
	}
	nftIDs, err := persist.NftCreateBulk(context.Background(), nfts, tc.r)
>>>>>>> 49f33cb8
	// seed DB with collection
	_, err := persist.CollCreate(context.Background(), &persist.CollectionDB{
		Name:        "very cool collection",
		OwnerUserID: tc.user1.id,
		Nfts:        nftIDs[:2],
	}, tc.r)
	assert.Nil(err)

	resp := getUnassignedNFTsRequest(assert, tc.user1.id)
	assertValidResponse(assert, resp)

	type NftsResponse struct {
<<<<<<< HEAD
		Nfts  []*persist.Token `json:"nfts"`
=======
		Nfts  []*persist.NftDB `json:"nfts"`
>>>>>>> 49f33cb8
		Error string           `json:"error"`
	}
	// ensure nft was updated
	body := NftsResponse{}
	util.UnmarshallBody(&body, resp.Body)
	assert.Len(body.Nfts, 1)
	assert.Empty(body.Error)
}

func TestDeleteCollection_Success(t *testing.T) {
	setupTest(t)
	assert := assert.New(t)

	collID := createCollectionInDbForUserID(assert, "COLLECTION NAME", tc.user1.id)
	verifyCollectionExistsInDbForID(assert, collID)

	resp := sendDeleteRequest(assert, collectionDeleteInput{ID: collID}, tc.user1)

	assertValidResponse(assert, resp)

	// Assert that the collection was deleted
	collectionsAfterDelete, err := persist.CollGetByID(context.Background(), collID, false, tc.r)
	assert.Nil(err)

	assert.True(len(collectionsAfterDelete) == 0)
}

func TestDeleteCollection_Failure_Unauthenticated(t *testing.T) {
	setupTest(t)
	assert := assert.New(t)

	collID := createCollectionInDbForUserID(assert, "COLLECTION NAME", tc.user1.id)
	verifyCollectionExistsInDbForID(assert, collID)

	resp := sendDeleteRequest(assert, collectionDeleteInput{ID: collID}, nil)

	assert.Equal(401, resp.StatusCode)
}

func TestDeleteCollection_Failure_DifferentUsersCollection(t *testing.T) {
	setupTest(t)
	assert := assert.New(t)

	collID := createCollectionInDbForUserID(assert, "COLLECTION NAME", tc.user1.id)
	verifyCollectionExistsInDbForID(assert, collID)

	resp := sendDeleteRequest(assert, collectionDeleteInput{ID: collID}, tc.user2)
	assert.Equal(404, resp.StatusCode)
}

func TestGetHiddenCollections_Success(t *testing.T) {
	setupTest(t)
	assert := assert.New(t)

<<<<<<< HEAD
	nftIDs := seedTokens(assert)
=======
	nfts := []*persist.NftDB{
		{Description: "asd", OwnerUserID: tc.user1.id, CollectorsNote: "asd", OwnerAddress: tc.user1.address},
		{Description: "bbb", OwnerUserID: tc.user1.id, CollectorsNote: "bbb", OwnerAddress: tc.user1.address},
		{Description: "wowowowow", OwnerUserID: tc.user1.id, CollectorsNote: "wowowowow", OwnerAddress: tc.user1.address},
	}
	nftIDs, err := persist.NftCreateBulk(context.Background(), nfts, tc.r)
>>>>>>> 49f33cb8

	_, err := persist.CollCreate(context.Background(), &persist.CollectionDB{
		Name:        "very cool collection",
		OwnerUserID: tc.user1.id,
		Nfts:        nftIDs,
		Hidden:      true,
	}, tc.r)
	assert.Nil(err)

	resp := sendUserGetRequest(assert, string(tc.user1.id), tc.user1)

	type CollectionsResponse struct {
		Collections []*persist.Collection `json:"collections"`
		Error       string                `json:"error"`
	}

	body := CollectionsResponse{}
	util.UnmarshallBody(&body, resp.Body)
	assert.Len(body.Collections, 1)
	assert.Empty(body.Error)
}

func TestGetNoHiddenCollections_Success(t *testing.T) {
	setupTest(t)
	assert := assert.New(t)

<<<<<<< HEAD
	nftIDs := seedTokens(assert)
=======
	nfts := []*persist.NftDB{
		{Description: "asd", OwnerUserID: tc.user1.id, CollectorsNote: "asd", OwnerAddress: tc.user1.address},
		{Description: "bbb", OwnerUserID: tc.user1.id, CollectorsNote: "bbb", OwnerAddress: tc.user1.address},
		{Description: "wowowowow", OwnerUserID: tc.user1.id, CollectorsNote: "wowowowow", OwnerAddress: tc.user1.address},
	}
	nftIDs, err := persist.NftCreateBulk(context.Background(), nfts, tc.r)
>>>>>>> 49f33cb8

	_, err := persist.CollCreate(context.Background(), &persist.CollectionDB{
		Name:        "very cool collection",
		OwnerUserID: tc.user1.id,
		Nfts:        nftIDs[0:1],
		Hidden:      false,
	}, tc.r)
	_, err = persist.CollCreate(context.Background(), &persist.CollectionDB{
		Name:        "very cool collection",
		OwnerUserID: tc.user1.id,
		Nfts:        nftIDs[1:],
		Hidden:      true,
	}, tc.r)
	assert.Nil(err)

	resp := sendUserGetRequest(assert, string(tc.user1.id), tc.user2)

	type CollectionsResponse struct {
		Collections []*persist.Collection `json:"collections"`
		Error       string                `json:"error"`
	}

	body := CollectionsResponse{}
	util.UnmarshallBody(&body, resp.Body)
	assert.Len(body.Collections, 2)
	assert.Empty(body.Error)
}

func TestCreateCollectionWithUsedNFT_Success(t *testing.T) {
	setupTest(t)
	assert := assert.New(t)

<<<<<<< HEAD
	nftIDs := seedTokens(assert)
=======
	nfts := []*persist.NftDB{
		{Description: "asd", OwnerUserID: tc.user1.id, CollectorsNote: "asd", OwnerAddress: tc.user1.address},
		{Description: "bbb", OwnerUserID: tc.user1.id, CollectorsNote: "bbb", OwnerAddress: tc.user1.address},
		{Description: "wowowowow", OwnerUserID: tc.user1.id, CollectorsNote: "wowowowow", OwnerAddress: tc.user1.address},
	}
	nftIDs, err := persist.NftCreateBulk(context.Background(), nfts, tc.r)
>>>>>>> 49f33cb8

	preCollID, err := persist.CollCreate(context.Background(), &persist.CollectionDB{Name: "test", Nfts: nftIDs, OwnerUserID: tc.user1.id}, tc.r)
	gid, err := persist.GalleryCreate(context.Background(), &persist.GalleryDB{OwnerUserID: tc.user1.id, Collections: []persist.DBID{preCollID}}, tc.r)

	input := collectionCreateInput{GalleryID: gid, Nfts: nftIDs[0:2]}
	resp := createCollectionRequest(assert, input, tc.user1.jwt)
	assertValidResponse(assert, resp)

	resp, err = http.Get(fmt.Sprintf("%s/collections/get?id=%s", tc.serverURL, preCollID))
	assert.Nil(err)
	assertValidJSONResponse(assert, resp)

	type CollectionGetResponse struct {
		Collection *persist.Collection `json:"collection"`
		Error      string              `json:"error"`
	}
	// ensure collection was updated
	body := CollectionGetResponse{}
	util.UnmarshallBody(&body, resp.Body)
	assert.NotNil(body.Collection)
	assert.Len(body.Collection.Nfts, 1)
	assert.Empty(body.Error)

}

func TestUpdateCollectionNftsOrder_Success(t *testing.T) {
	setupTest(t)
	assert := assert.New(t)

<<<<<<< HEAD
	nftIDs := seedTokens(assert)
=======
	nfts := []*persist.NftDB{
		{Description: "asd", OwnerUserID: tc.user1.id, CollectorsNote: "asd", OwnerAddress: tc.user1.address},
		{Description: "bbb", OwnerUserID: tc.user1.id, CollectorsNote: "bbb", OwnerAddress: tc.user1.address},
		{Description: "wowowowow", OwnerUserID: tc.user1.id, CollectorsNote: "wowowowow", OwnerAddress: tc.user1.address},
	}
	nftIDs, err := persist.NftCreateBulk(context.Background(), nfts, tc.r)
	assert.Nil(err)
>>>>>>> 49f33cb8

	collID, err := persist.CollCreate(context.Background(), &persist.CollectionDB{
		Name:        "very cool collection",
		OwnerUserID: tc.user1.id,
		Nfts:        nftIDs,
	}, tc.r)
	assert.Nil(err)

	temp := nftIDs[1]
	nftIDs[1] = nftIDs[2]
	nftIDs[2] = temp

	update := collectionUpdateNftsByIDinput{ID: collID, Nfts: nftIDs}
	resp := updateCollectionNftsRequest(assert, update, tc.user1.jwt)
	assertValidResponse(assert, resp)

	// retrieve updated nft
	resp, err = http.Get(fmt.Sprintf("%s/collections/get?id=%s", tc.serverURL, collID))
	assert.Nil(err)
	assertValidJSONResponse(assert, resp)

	type CollectionGetResponse struct {
		Collection *persist.Collection `json:"collection"`
		Error      string              `json:"error"`
	}
	// ensure nft was updated
	body := CollectionGetResponse{}
	util.UnmarshallBody(&body, resp.Body)
	assert.NotNil(body.Collection)
	assert.Empty(body.Error)
	assert.Equal(update.Nfts[1], body.Collection.Nfts[1].ID)
}

func verifyCollectionExistsInDbForID(assert *assert.Assertions, collID persist.DBID) {
	collectionsBeforeDelete, err := persist.CollGetByID(context.Background(), collID, false, tc.r)
	assert.Nil(err)
	assert.Equal(collectionsBeforeDelete[0].ID, collID)
}

func sendDeleteRequest(assert *assert.Assertions, requestBody interface{}, authenticatedUser *TestUser) *http.Response {
	data, err := json.Marshal(requestBody)
	assert.Nil(err)

	req, err := http.NewRequest("POST",
		fmt.Sprintf("%s/collections/delete", tc.serverURL),
		bytes.NewBuffer(data))
	assert.Nil(err)

	if authenticatedUser != nil {
		req.Header.Set("Authorization", fmt.Sprintf("Bearer %s", authenticatedUser.jwt))
	}

	client := &http.Client{}
	resp, err := client.Do(req)
	assert.Nil(err)

	return resp
}

func getUnassignedNFTsRequest(assert *assert.Assertions, userID persist.DBID) *http.Response {
	req, err := http.NewRequest("GET",
		fmt.Sprintf("%s/nfts/get_unassigned?user_id=%s&skip_cache=false", tc.serverURL, userID),
		nil)
	assert.Nil(err)
	req.Header.Set("Authorization", fmt.Sprintf("Bearer %s", tc.user1.jwt))
	client := &http.Client{}
	resp, err := client.Do(req)
	assert.Nil(err)
	return resp
}

func sendUserGetRequest(assert *assert.Assertions, forUserID string, authenticatedUser *TestUser) *http.Response {

	req, err := http.NewRequest("GET",
		fmt.Sprintf("%s/collections/user_get?user_id=%s", tc.serverURL, forUserID),
		nil)
	assert.Nil(err)

	if authenticatedUser != nil {
		req.Header.Set("Authorization", fmt.Sprintf("Bearer %s", authenticatedUser.jwt))
	}

	client := &http.Client{}
	resp, err := client.Do(req)
	assert.Nil(err)
	assertValidResponse(assert, resp)

	return resp
}

func createCollectionRequest(assert *assert.Assertions, input collectionCreateInput, jwt string) *http.Response {
	data, err := json.Marshal(input)
	assert.Nil(err)

	// send update request
	req, err := http.NewRequest("POST",
		fmt.Sprintf("%s/collections/create", tc.serverURL),
		bytes.NewBuffer(data))
	assert.Nil(err)
	req.Header.Set("Authorization", fmt.Sprintf("Bearer %s", jwt))
	client := &http.Client{}
	resp, err := client.Do(req)
	assert.Nil(err)
	return resp
}

func updateCollectionInfoRequest(assert *assert.Assertions, input collectionUpdateInfoByIDInput, jwt string) *http.Response {
	data, err := json.Marshal(input)
	assert.Nil(err)

	// send update request
	req, err := http.NewRequest("POST",
		fmt.Sprintf("%s/collections/update/info", tc.serverURL),
		bytes.NewBuffer(data))
	assert.Nil(err)
	req.Header.Set("Authorization", fmt.Sprintf("Bearer %s", jwt))
	client := &http.Client{}
	resp, err := client.Do(req)
	assert.Nil(err)
	return resp
}
func updateCollectionNftsRequest(assert *assert.Assertions, input collectionUpdateNftsByIDinput, jwt string) *http.Response {
	data, err := json.Marshal(input)
	assert.Nil(err)

	// send update request
	req, err := http.NewRequest("POST",
		fmt.Sprintf("%s/collections/update/nfts", tc.serverURL),
		bytes.NewBuffer(data))
	assert.Nil(err)
	req.Header.Set("Authorization", fmt.Sprintf("Bearer %s", jwt))
	client := &http.Client{}
	resp, err := client.Do(req)
	assert.Nil(err)
	return resp
}

func createCollectionInDbForUserID(assert *assert.Assertions, collectionName string, userID persist.DBID) persist.DBID {
	collID, err := persist.CollCreate(context.Background(), &persist.CollectionDB{
		Name:        collectionName,
		OwnerUserID: userID,
	}, tc.r)
	assert.Nil(err)

	return collID
}

func seedTokens(assert *assert.Assertions) []persist.DBID {
	nfts := []*persist.Token{
		{OwnerUserID: tc.user1.id, CollectorsNote: "asd", OwnerAddress: tc.user1.address},
		{OwnerUserID: tc.user1.id, CollectorsNote: "bbb", OwnerAddress: tc.user1.address},
		{OwnerUserID: tc.user1.id, CollectorsNote: "wowowowow", OwnerAddress: tc.user1.address},
	}
	nftIDs, err := persist.TokenCreateBulk(context.Background(), nfts, tc.r)
	assert.Nil(err)
	return nftIDs
}<|MERGE_RESOLUTION|>--- conflicted
+++ resolved
@@ -50,18 +50,8 @@
 	setupTest(t)
 	assert := assert.New(t)
 
-<<<<<<< HEAD
-	nftIDs := seedTokens(assert)
-
-=======
-	nfts := []*persist.NftDB{
-		{Description: "asd", OwnerUserID: tc.user1.id, CollectorsNote: "asd", OwnerAddress: tc.user1.address},
-		{Description: "bbb", OwnerUserID: tc.user1.id, CollectorsNote: "bbb", OwnerAddress: tc.user1.address},
-		{Description: "wowowowow", OwnerUserID: tc.user1.id, CollectorsNote: "wowowowow", OwnerAddress: tc.user1.address},
-	}
-	nftIDs, err := persist.NftCreateBulk(context.Background(), nfts, tc.r)
-	assert.Nil(err)
->>>>>>> 49f33cb8
+	nftIDs := seedTokens(assert)
+
 	gid, err := persist.GalleryCreate(context.Background(), &persist.GalleryDB{OwnerUserID: tc.user1.id}, tc.r)
 	assert.Nil(err)
 
@@ -105,16 +95,7 @@
 	setupTest(t)
 	assert := assert.New(t)
 
-<<<<<<< HEAD
-	nftIDs := seedTokens(assert)
-=======
-	nfts := []*persist.NftDB{
-		{Description: "asd", OwnerUserID: tc.user1.id, CollectorsNote: "asd", OwnerAddress: tc.user1.address},
-		{Description: "bbb", OwnerUserID: tc.user1.id, CollectorsNote: "bbb", OwnerAddress: tc.user1.address},
-		{Description: "wowowowow", OwnerUserID: tc.user1.id, CollectorsNote: "wowowowow", OwnerAddress: tc.user1.address},
-	}
-	nftIDs, err := persist.NftCreateBulk(context.Background(), nfts, tc.r)
->>>>>>> 49f33cb8
+	nftIDs := seedTokens(assert)
 	// seed DB with collection
 	_, err := persist.CollCreate(context.Background(), &persist.CollectionDB{
 		Name:        "very cool collection",
@@ -127,11 +108,7 @@
 	assertValidResponse(assert, resp)
 
 	type NftsResponse struct {
-<<<<<<< HEAD
 		Nfts  []*persist.Token `json:"nfts"`
-=======
-		Nfts  []*persist.NftDB `json:"nfts"`
->>>>>>> 49f33cb8
 		Error string           `json:"error"`
 	}
 	// ensure nft was updated
@@ -186,16 +163,7 @@
 	setupTest(t)
 	assert := assert.New(t)
 
-<<<<<<< HEAD
-	nftIDs := seedTokens(assert)
-=======
-	nfts := []*persist.NftDB{
-		{Description: "asd", OwnerUserID: tc.user1.id, CollectorsNote: "asd", OwnerAddress: tc.user1.address},
-		{Description: "bbb", OwnerUserID: tc.user1.id, CollectorsNote: "bbb", OwnerAddress: tc.user1.address},
-		{Description: "wowowowow", OwnerUserID: tc.user1.id, CollectorsNote: "wowowowow", OwnerAddress: tc.user1.address},
-	}
-	nftIDs, err := persist.NftCreateBulk(context.Background(), nfts, tc.r)
->>>>>>> 49f33cb8
+	nftIDs := seedTokens(assert)
 
 	_, err := persist.CollCreate(context.Background(), &persist.CollectionDB{
 		Name:        "very cool collection",
@@ -222,16 +190,7 @@
 	setupTest(t)
 	assert := assert.New(t)
 
-<<<<<<< HEAD
-	nftIDs := seedTokens(assert)
-=======
-	nfts := []*persist.NftDB{
-		{Description: "asd", OwnerUserID: tc.user1.id, CollectorsNote: "asd", OwnerAddress: tc.user1.address},
-		{Description: "bbb", OwnerUserID: tc.user1.id, CollectorsNote: "bbb", OwnerAddress: tc.user1.address},
-		{Description: "wowowowow", OwnerUserID: tc.user1.id, CollectorsNote: "wowowowow", OwnerAddress: tc.user1.address},
-	}
-	nftIDs, err := persist.NftCreateBulk(context.Background(), nfts, tc.r)
->>>>>>> 49f33cb8
+	nftIDs := seedTokens(assert)
 
 	_, err := persist.CollCreate(context.Background(), &persist.CollectionDB{
 		Name:        "very cool collection",
@@ -264,16 +223,7 @@
 	setupTest(t)
 	assert := assert.New(t)
 
-<<<<<<< HEAD
-	nftIDs := seedTokens(assert)
-=======
-	nfts := []*persist.NftDB{
-		{Description: "asd", OwnerUserID: tc.user1.id, CollectorsNote: "asd", OwnerAddress: tc.user1.address},
-		{Description: "bbb", OwnerUserID: tc.user1.id, CollectorsNote: "bbb", OwnerAddress: tc.user1.address},
-		{Description: "wowowowow", OwnerUserID: tc.user1.id, CollectorsNote: "wowowowow", OwnerAddress: tc.user1.address},
-	}
-	nftIDs, err := persist.NftCreateBulk(context.Background(), nfts, tc.r)
->>>>>>> 49f33cb8
+	nftIDs := seedTokens(assert)
 
 	preCollID, err := persist.CollCreate(context.Background(), &persist.CollectionDB{Name: "test", Nfts: nftIDs, OwnerUserID: tc.user1.id}, tc.r)
 	gid, err := persist.GalleryCreate(context.Background(), &persist.GalleryDB{OwnerUserID: tc.user1.id, Collections: []persist.DBID{preCollID}}, tc.r)
@@ -303,17 +253,7 @@
 	setupTest(t)
 	assert := assert.New(t)
 
-<<<<<<< HEAD
-	nftIDs := seedTokens(assert)
-=======
-	nfts := []*persist.NftDB{
-		{Description: "asd", OwnerUserID: tc.user1.id, CollectorsNote: "asd", OwnerAddress: tc.user1.address},
-		{Description: "bbb", OwnerUserID: tc.user1.id, CollectorsNote: "bbb", OwnerAddress: tc.user1.address},
-		{Description: "wowowowow", OwnerUserID: tc.user1.id, CollectorsNote: "wowowowow", OwnerAddress: tc.user1.address},
-	}
-	nftIDs, err := persist.NftCreateBulk(context.Background(), nfts, tc.r)
-	assert.Nil(err)
->>>>>>> 49f33cb8
+	nftIDs := seedTokens(assert)
 
 	collID, err := persist.CollCreate(context.Background(), &persist.CollectionDB{
 		Name:        "very cool collection",
