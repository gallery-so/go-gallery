--- conflicted
+++ resolved
@@ -264,20 +264,15 @@
 	assert.Empty(body.Error)
 }
 
-<<<<<<< HEAD
 func TestCreateCollectionWithUsedNFT_Success(t *testing.T) {
-=======
-func TestUpdateCollectionNftsOrder_Success(t *testing.T) {
->>>>>>> bfb60996
-	assert := assert.New(t)
-
-	nfts := []*persist.Nft{
-		{Description: "asd", OwnerUserID: tc.user1.id, CollectorsNote: "asd", OwnerAddress: tc.user1.address},
-		{Description: "bbb", OwnerUserID: tc.user1.id, CollectorsNote: "bbb", OwnerAddress: tc.user1.address},
-		{Description: "wowowowow", OwnerUserID: tc.user1.id, CollectorsNote: "wowowowow", OwnerAddress: tc.user1.address},
-	}
-	nftIDs, err := persist.NftCreateBulk(context.Background(), nfts, tc.r)
-<<<<<<< HEAD
+	assert := assert.New(t)
+
+	nfts := []*persist.Nft{
+		{Description: "asd", OwnerUserID: tc.user1.id, CollectorsNote: "asd", OwnerAddress: tc.user1.address},
+		{Description: "bbb", OwnerUserID: tc.user1.id, CollectorsNote: "bbb", OwnerAddress: tc.user1.address},
+		{Description: "wowowowow", OwnerUserID: tc.user1.id, CollectorsNote: "wowowowow", OwnerAddress: tc.user1.address},
+	}
+	nftIDs, err := persist.NftCreateBulk(context.Background(), nfts, tc.r)
 
 	preCollID, err := persist.CollCreate(context.Background(), &persist.CollectionDB{Name: "test", Nfts: nftIDs, OwnerUserID: tc.user1.id}, tc.r)
 	gid, err := persist.GalleryCreate(context.Background(), &persist.GalleryDB{OwnerUserID: tc.user1.id, Collections: []persist.DBID{preCollID}}, tc.r)
@@ -288,7 +283,40 @@
 
 	req, err := http.NewRequest("POST",
 		fmt.Sprintf("%s/collections/create", tc.serverURL),
-=======
+		bytes.NewBuffer(data))
+	assert.Nil(err)
+	req.Header.Set("Authorization", fmt.Sprintf("Bearer %s", tc.user1.jwt))
+	client := &http.Client{}
+	resp, err := client.Do(req)
+	assert.Nil(err)
+	assertValidResponse(assert, resp)
+
+	resp, err = http.Get(fmt.Sprintf("%s/collections/get?id=%s", tc.serverURL, preCollID))
+	assert.Nil(err)
+	assertValidJSONResponse(assert, resp)
+
+	type CollectionGetResponse struct {
+		Collections []*persist.Collection `json:"collections"`
+		Error       string                `json:"error"`
+	}
+	// ensure collection was updated
+	body := CollectionGetResponse{}
+	runtime.UnmarshallBody(&body, resp.Body, tc.r)
+	assert.Len(body.Collections, 1)
+	assert.Len(body.Collections[0].Nfts, 1)
+	assert.Empty(body.Error)
+
+}
+
+func TestUpdateCollectionNftsOrder_Success(t *testing.T) {
+	assert := assert.New(t)
+
+	nfts := []*persist.Nft{
+		{Description: "asd", OwnerUserID: tc.user1.id, CollectorsNote: "asd", OwnerAddress: tc.user1.address},
+		{Description: "bbb", OwnerUserID: tc.user1.id, CollectorsNote: "bbb", OwnerAddress: tc.user1.address},
+		{Description: "wowowowow", OwnerUserID: tc.user1.id, CollectorsNote: "wowowowow", OwnerAddress: tc.user1.address},
+	}
+	nftIDs, err := persist.NftCreateBulk(context.Background(), nfts, tc.r)
 	assert.Nil(err)
 
 	collID, err := persist.CollCreate(context.Background(), &persist.CollectionDB{
@@ -315,7 +343,6 @@
 	// send update request
 	req, err := http.NewRequest("POST",
 		fmt.Sprintf("%s/collections/update/nfts", tc.serverURL),
->>>>>>> bfb60996
 		bytes.NewBuffer(data))
 	assert.Nil(err)
 	req.Header.Set("Authorization", fmt.Sprintf("Bearer %s", tc.user1.jwt))
@@ -324,12 +351,8 @@
 	assert.Nil(err)
 	assertValidResponse(assert, resp)
 
-<<<<<<< HEAD
-	resp, err = http.Get(fmt.Sprintf("%s/collections/get?id=%s", tc.serverURL, preCollID))
-=======
 	// retrieve updated nft
 	resp, err = http.Get(fmt.Sprintf("%s/collections/get?id=%s", tc.serverURL, collID))
->>>>>>> bfb60996
 	assert.Nil(err)
 	assertValidJSONResponse(assert, resp)
 
@@ -337,22 +360,12 @@
 		Collections []*persist.Collection `json:"collections"`
 		Error       string                `json:"error"`
 	}
-<<<<<<< HEAD
-	// ensure collection was updated
-	body := CollectionGetResponse{}
-	runtime.UnmarshallBody(&body, resp.Body, tc.r)
-	assert.Len(body.Collections, 1)
-	assert.Len(body.Collections[0].Nfts, 1)
-	assert.Empty(body.Error)
-
-=======
 	// ensure nft was updated
 	body := CollectionGetResponse{}
 	runtime.UnmarshallBody(&body, resp.Body, tc.r)
 	assert.Len(body.Collections, 1)
 	assert.Empty(body.Error)
 	assert.Equal(update.Nfts[1], body.Collections[0].Nfts[1].ID)
->>>>>>> bfb60996
 }
 
 func verifyCollectionExistsInDbForID(assert *assert.Assertions, collID persist.DBID) {
