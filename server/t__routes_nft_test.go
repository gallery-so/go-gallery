--- conflicted
+++ resolved
@@ -30,7 +30,6 @@
 	assert.Nil(err)
 	assertValidJSONResponse(assert, resp)
 
-<<<<<<< HEAD
 	type NftGetByIDResponse struct {
 		Nft   persist.Nft `json:"nft"`
 		Error string      `json:"error"`
@@ -39,12 +38,6 @@
 	util.UnmarshallBody(body, resp.Body)
 	assert.Empty(body.Error)
 	assert.Equal(name, body.Nft.Name)
-=======
-	body := persist.Nft{}
-	util.UnmarshallBody(&body, resp.Body)
-	assert.Equal(name, body.Name)
-	assert.NotEmpty(body.OwnerUsername)
->>>>>>> d074711e
 }
 
 func TestGetNftByID_NoParamError(t *testing.T) {
