package server

import (
	"bytes"
	"context"
	"encoding/json"
	"fmt"
	"net/http"
	"strings"
	"testing"

	"github.com/mikeydub/go-gallery/copy"
	"github.com/mikeydub/go-gallery/persist"
	"github.com/mikeydub/go-gallery/util"
	"github.com/stretchr/testify/assert"
)

func TestGetNftByID_Success(t *testing.T) {
	assert := setupTest(t)

	// seed DB with nft
<<<<<<< HEAD
	note := "very cool nft"
	nftID, err := persist.TokenCreate(context.Background(), &persist.Token{
		CollectorsNote: note,
	}, tc.r)
=======
	name := "very cool nft"
	nftID, err := tc.repos.nftRepository.Create(context.Background(), &persist.NFTDB{
		Name:         name,
		OwnerAddress: strings.ToLower(tc.user1.address),
	})
>>>>>>> 4a0ac1e9
	assert.Nil(err)

	resp, err := http.Get(fmt.Sprintf("%s/nfts/get?id=%s", tc.serverURL, nftID))
	assert.Nil(err)
	assertValidJSONResponse(assert, resp)

	type NftGetByIDResponse struct {
<<<<<<< HEAD
		Nft   persist.Token `json:"nft"`
		Error string        `json:"error"`
=======
		Nft   persist.NFT `json:"nft"`
		Error string      `json:"error"`
>>>>>>> 4a0ac1e9
	}
	body := &NftGetByIDResponse{}
	util.UnmarshallBody(body, resp.Body)
	assert.Empty(body.Error)
	assert.Equal(note, body.Nft.CollectorsNote)
}

func TestGetNftByID_NoParamError(t *testing.T) {
	assert := setupTest(t)

	resp, err := http.Get(fmt.Sprintf("%s/nfts/get", tc.serverURL))
	assert.Nil(err)
	assertErrorResponse(assert, resp)

	body := util.ErrorResponse{}
	util.UnmarshallBody(&body, resp.Body)
	assert.Equal(copy.NftIDQueryNotProvided, body.Error)
}

func TestGetNftByID_NotFoundError(t *testing.T) {
	assert := setupTest(t)

	nonexistentNftID := "12345"

	resp, err := http.Get(fmt.Sprintf("%s/nfts/get?id=%s", tc.serverURL, nonexistentNftID))
	assert.Nil(err)
	assertErrorResponse(assert, resp)

	body := util.ErrorResponse{}
	util.UnmarshallBody(&body, resp.Body)
	assert.Equal(fmt.Sprintf("no nfts found with id: %s", nonexistentNftID), body.Error)
}

func TestUpdateNftByID_Success(t *testing.T) {
	assert := setupTest(t)

	// seed DB with nft
<<<<<<< HEAD
	nftID, err := persist.TokenCreate(context.Background(), &persist.Token{
=======
	nftID, err := tc.repos.nftRepository.Create(context.Background(), &persist.NFTDB{
		Name:           "very cool nft",
>>>>>>> 4a0ac1e9
		CollectorsNote: "silly note",
		OwnerAddress:   strings.ToLower(tc.user1.address),
	})
	assert.Nil(err)

	resp := updateNFTRequest(assert, nftID, "new nft note", tc.user1.jwt)
	assertValidResponse(assert, resp)

	// retrieve updated nft
	resp, err = http.Get(fmt.Sprintf("%s/nfts/get?id=%s", tc.serverURL, nftID))
	assert.Nil(err)
	assertValidJSONResponse(assert, resp)

	// ensure nft was updated
<<<<<<< HEAD
	body := &getNftByIDOutput{}
=======
	type NftGetByIDResponse struct {
		Nft   persist.NFT `json:"nft"`
		Error string      `json:"error"`
	}
	body := &NftGetByIDResponse{}
	util.UnmarshallBody(body, resp.Body)
	assert.Empty(body.Error)
>>>>>>> 4a0ac1e9
	util.UnmarshallBody(&body, resp.Body)
	assert.Equal("new nft note", body.Nft.CollectorsNote)
}

func TestUpdateNftByID_UnauthedError(t *testing.T) {
	assert := setupTest(t)

	// seed DB with nft
<<<<<<< HEAD
	nftID, err := persist.TokenCreate(context.Background(), &persist.Token{
=======
	nftID, err := tc.repos.nftRepository.Create(context.Background(), &persist.NFTDB{
		Name:           "very cool nft",
>>>>>>> 4a0ac1e9
		CollectorsNote: "this is a bad note",
		OwnerAddress:   strings.ToLower(tc.user1.address),
	})
	assert.Nil(err)

	update := updateNftByIDInput{CollectorsNote: "new nft note thats much better", ID: nftID}
	resp := updateNFTUnauthedRequest(assert, update)
	assertErrorResponse(assert, resp)

	body := util.ErrorResponse{}
	util.UnmarshallBody(&body, resp.Body)
	assert.Equal(copy.InvalidAuthHeader, body.Error)
}

func TestUpdateNftByID_NoIDFieldError(t *testing.T) {
	assert := setupTest(t)

	resp := updateNFTRequest(assert, "", "new nft note", tc.user1.jwt)
	assertErrorResponse(assert, resp)

	body := util.ErrorResponse{}
	util.UnmarshallBody(&body, resp.Body)
	assert.NotEmpty(body.Error)
}

func TestUpdateNftByID_NotFoundError(t *testing.T) {
	assert := setupTest(t)

	nftID := persist.DBID("no exist :(")

	resp := updateNFTRequest(assert, nftID, "new nft note", tc.user1.jwt)
	assertErrorResponse(assert, resp)

	body := util.ErrorResponse{}
	util.UnmarshallBody(&body, resp.Body)
	assert.Equal(copy.CouldNotFindDocument, body.Error)
}

func TestUpdateNftByID_UpdatingAsUserWithoutToken_CantDo(t *testing.T) {
	assert := setupTest(t)

	// seed DB with nft
<<<<<<< HEAD
	nftID, err := persist.TokenCreate(context.Background(), &persist.Token{
		OwnerAddress: tc.user1.address,
	}, tc.r)
=======
	nftID, err := tc.repos.nftRepository.Create(context.Background(), &persist.NFTDB{
		Name: "very cool nft",
	})
>>>>>>> 4a0ac1e9
	assert.Nil(err)

	resp := updateNFTRequest(assert, nftID, "new nft name", tc.user2.jwt)
	assertErrorResponse(assert, resp)

}

func updateNFTUnauthedRequest(assert *assert.Assertions, update updateNftByIDInput) *http.Response {
	data, err := json.Marshal(update)
	assert.Nil(err)

	resp, err := http.Post(fmt.Sprintf("%s/nfts/update", tc.serverURL),
		"application/json",
		bytes.NewBuffer(data))
	assert.Nil(err)
	return resp
}

func updateNFTRequest(assert *assert.Assertions, id persist.DBID, collectorsNote string, jwt string) *http.Response {
	update := map[string]interface{}{
		"id":              id,
		"collectors_note": collectorsNote,
	}
	data, err := json.Marshal(update)
	assert.Nil(err)

	// send update request
	req, err := http.NewRequest("POST",
		fmt.Sprintf("%s/nfts/update", tc.serverURL),
		bytes.NewBuffer(data))
	assert.Nil(err)
	req.Header.Set("Authorization", fmt.Sprintf("Bearer %s", jwt))
	client := &http.Client{}
	resp, err := client.Do(req)
	assert.Nil(err)
	return resp
}<|MERGE_RESOLUTION|>--- conflicted
+++ resolved
@@ -19,18 +19,11 @@
 	assert := setupTest(t)
 
 	// seed DB with nft
-<<<<<<< HEAD
-	note := "very cool nft"
-	nftID, err := persist.TokenCreate(context.Background(), &persist.Token{
-		CollectorsNote: note,
-	}, tc.r)
-=======
 	name := "very cool nft"
 	nftID, err := tc.repos.nftRepository.Create(context.Background(), &persist.NFTDB{
 		Name:         name,
 		OwnerAddress: strings.ToLower(tc.user1.address),
 	})
->>>>>>> 4a0ac1e9
 	assert.Nil(err)
 
 	resp, err := http.Get(fmt.Sprintf("%s/nfts/get?id=%s", tc.serverURL, nftID))
@@ -38,13 +31,8 @@
 	assertValidJSONResponse(assert, resp)
 
 	type NftGetByIDResponse struct {
-<<<<<<< HEAD
 		Nft   persist.Token `json:"nft"`
 		Error string        `json:"error"`
-=======
-		Nft   persist.NFT `json:"nft"`
-		Error string      `json:"error"`
->>>>>>> 4a0ac1e9
 	}
 	body := &NftGetByIDResponse{}
 	util.UnmarshallBody(body, resp.Body)
@@ -82,12 +70,8 @@
 	assert := setupTest(t)
 
 	// seed DB with nft
-<<<<<<< HEAD
-	nftID, err := persist.TokenCreate(context.Background(), &persist.Token{
-=======
 	nftID, err := tc.repos.nftRepository.Create(context.Background(), &persist.NFTDB{
 		Name:           "very cool nft",
->>>>>>> 4a0ac1e9
 		CollectorsNote: "silly note",
 		OwnerAddress:   strings.ToLower(tc.user1.address),
 	})
@@ -102,17 +86,7 @@
 	assertValidJSONResponse(assert, resp)
 
 	// ensure nft was updated
-<<<<<<< HEAD
 	body := &getNftByIDOutput{}
-=======
-	type NftGetByIDResponse struct {
-		Nft   persist.NFT `json:"nft"`
-		Error string      `json:"error"`
-	}
-	body := &NftGetByIDResponse{}
-	util.UnmarshallBody(body, resp.Body)
-	assert.Empty(body.Error)
->>>>>>> 4a0ac1e9
 	util.UnmarshallBody(&body, resp.Body)
 	assert.Equal("new nft note", body.Nft.CollectorsNote)
 }
@@ -121,12 +95,8 @@
 	assert := setupTest(t)
 
 	// seed DB with nft
-<<<<<<< HEAD
-	nftID, err := persist.TokenCreate(context.Background(), &persist.Token{
-=======
 	nftID, err := tc.repos.nftRepository.Create(context.Background(), &persist.NFTDB{
 		Name:           "very cool nft",
->>>>>>> 4a0ac1e9
 		CollectorsNote: "this is a bad note",
 		OwnerAddress:   strings.ToLower(tc.user1.address),
 	})
@@ -169,15 +139,9 @@
 	assert := setupTest(t)
 
 	// seed DB with nft
-<<<<<<< HEAD
-	nftID, err := persist.TokenCreate(context.Background(), &persist.Token{
-		OwnerAddress: tc.user1.address,
-	}, tc.r)
-=======
 	nftID, err := tc.repos.nftRepository.Create(context.Background(), &persist.NFTDB{
 		Name: "very cool nft",
 	})
->>>>>>> 4a0ac1e9
 	assert.Nil(err)
 
 	resp := updateNFTRequest(assert, nftID, "new nft name", tc.user2.jwt)
