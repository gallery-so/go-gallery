package server

import (
	"bytes"
	"context"
	"encoding/json"
	"fmt"
	"net/http"
	"strings"
	"testing"

	"github.com/mikeydub/go-gallery/copy"
	"github.com/mikeydub/go-gallery/persist"
	"github.com/mikeydub/go-gallery/util"
	"github.com/stretchr/testify/assert"
)

func TestGetNftByID_Success(t *testing.T) {
	assert := setupTest(t)

	// seed DB with nft
<<<<<<< HEAD
	note := "very cool nft"
	nftID, err := persist.TokenCreate(context.Background(), &persist.Token{
		CollectorsNote: note,
=======
	name := "very cool nft"
	nftID, err := persist.NftCreate(context.Background(), &persist.NftDB{
		Name:         name,
		OwnerAddress: strings.ToLower(tc.user1.address),
>>>>>>> b2249153
	}, tc.r)
	assert.Nil(err)

	resp, err := http.Get(fmt.Sprintf("%s/nfts/get?id=%s", tc.serverURL, nftID))
	assert.Nil(err)
	assertValidJSONResponse(assert, resp)

	type NftGetByIDResponse struct {
		Nft   persist.Token `json:"nft"`
		Error string        `json:"error"`
	}
	body := &NftGetByIDResponse{}
	util.UnmarshallBody(body, resp.Body)
	assert.Empty(body.Error)
	assert.Equal(note, body.Nft.CollectorsNote)
}

func TestGetNftByID_NoParamError(t *testing.T) {
	assert := setupTest(t)

	resp, err := http.Get(fmt.Sprintf("%s/nfts/get", tc.serverURL))
	assert.Nil(err)
	assertErrorResponse(assert, resp)

	body := util.ErrorResponse{}
	util.UnmarshallBody(&body, resp.Body)
	assert.Equal(copy.NftIDQueryNotProvided, body.Error)
}

func TestGetNftByID_NotFoundError(t *testing.T) {
	assert := setupTest(t)

	nonexistentNftID := "12345"

	resp, err := http.Get(fmt.Sprintf("%s/nfts/get?id=%s", tc.serverURL, nonexistentNftID))
	assert.Nil(err)
	assertErrorResponse(assert, resp)

	body := util.ErrorResponse{}
	util.UnmarshallBody(&body, resp.Body)
	assert.Equal(fmt.Sprintf("no nfts found with id: %s", nonexistentNftID), body.Error)
}

func TestUpdateNftByID_Success(t *testing.T) {
	assert := setupTest(t)

	// seed DB with nft
	nftID, err := persist.TokenCreate(context.Background(), &persist.Token{
		CollectorsNote: "silly note",
		OwnerAddress:   strings.ToLower(tc.user1.address),
	}, tc.r)
	assert.Nil(err)

	resp := updateNFTRequest(assert, nftID, "new nft note", tc.user1.jwt)
	assertValidResponse(assert, resp)

	// retrieve updated nft
	resp, err = http.Get(fmt.Sprintf("%s/nfts/get?id=%s", tc.serverURL, nftID))
	assert.Nil(err)
	assertValidJSONResponse(assert, resp)

	// ensure nft was updated
	body := &getNftByIDOutput{}
	util.UnmarshallBody(&body, resp.Body)
	assert.Equal("new nft note", body.Nft.CollectorsNote)
}

func TestUpdateNftByID_UnauthedError(t *testing.T) {
	assert := setupTest(t)

	// seed DB with nft
	nftID, err := persist.TokenCreate(context.Background(), &persist.Token{
		CollectorsNote: "this is a bad note",
		OwnerAddress:   strings.ToLower(tc.user1.address),
	}, tc.r)
	assert.Nil(err)

	update := updateNftByIDInput{CollectorsNote: "new nft note thats much better", ID: nftID}
	resp := updateNFTUnauthedRequest(assert, update)
	assertErrorResponse(assert, resp)

	body := util.ErrorResponse{}
	util.UnmarshallBody(&body, resp.Body)
	assert.Equal(copy.InvalidAuthHeader, body.Error)
}

func TestUpdateNftByID_NoIDFieldError(t *testing.T) {
	assert := setupTest(t)

<<<<<<< HEAD
	resp := updateNFTRequest(assert, "", "new nft note", tc.user1.jwt)
	assertGalleryErrorResponse(assert, resp)
=======
	update := updateNftByIDInput{CollectorsNote: "new nft note"}
	resp := updateNFTRequest(assert, update, tc.user1.jwt)
	assertErrorResponse(assert, resp)
>>>>>>> b2249153

	body := util.ErrorResponse{}
	util.UnmarshallBody(&body, resp.Body)
	assert.NotEmpty(body.Error)
}

func TestUpdateNftByID_NotFoundError(t *testing.T) {
	assert := setupTest(t)

	nftID := persist.DBID("no exist :(")
<<<<<<< HEAD

	resp := updateNFTRequest(assert, nftID, "new nft note", tc.user1.jwt)
	assertGalleryErrorResponse(assert, resp)
=======
	update := updateNftByIDInput{CollectorsNote: "new nft note", ID: nftID}
	resp := updateNFTRequest(assert, update, tc.user1.jwt)
	assertErrorResponse(assert, resp)
>>>>>>> b2249153

	body := util.ErrorResponse{}
	util.UnmarshallBody(&body, resp.Body)
	assert.Equal(copy.CouldNotFindDocument, body.Error)
}

func TestUpdateNftByID_UpdatingAsUserWithoutToken_CantDo(t *testing.T) {
	assert := setupTest(t)

	// seed DB with nft
<<<<<<< HEAD
	nftID, err := persist.TokenCreate(context.Background(), &persist.Token{
		OwnerUserID: tc.user1.id,
	}, tc.r)
	assert.Nil(err)

	resp := updateNFTRequest(assert, nftID, "new nft name", tc.user2.jwt)
	assertGalleryErrorResponse(assert, resp)
=======
	nftID, err := persist.NftCreate(context.Background(), &persist.NftDB{
		Name: "very cool nft",
	}, tc.r)
	assert.Nil(err)

	update := updateNftByIDInput{CollectorsNote: "new nft name", ID: nftID}
	resp := updateNFTRequest(assert, update, tc.user2.jwt)
	assertErrorResponse(assert, resp)
>>>>>>> b2249153

}

func updateNFTUnauthedRequest(assert *assert.Assertions, update updateNftByIDInput) *http.Response {
	data, err := json.Marshal(update)
	assert.Nil(err)

	resp, err := http.Post(fmt.Sprintf("%s/nfts/update", tc.serverURL),
		"application/json",
		bytes.NewBuffer(data))
	assert.Nil(err)
	return resp
}

func updateNFTRequest(assert *assert.Assertions, id persist.DBID, collectorsNote string, jwt string) *http.Response {
	update := map[string]interface{}{
		"id":              id,
		"collectors_note": collectorsNote,
	}
	data, err := json.Marshal(update)
	assert.Nil(err)

	// send update request
	req, err := http.NewRequest("POST",
		fmt.Sprintf("%s/nfts/update", tc.serverURL),
		bytes.NewBuffer(data))
	assert.Nil(err)
	req.Header.Set("Authorization", fmt.Sprintf("Bearer %s", jwt))
	client := &http.Client{}
	resp, err := client.Do(req)
	assert.Nil(err)
	return resp
}<|MERGE_RESOLUTION|>--- conflicted
+++ resolved
@@ -19,16 +19,9 @@
 	assert := setupTest(t)
 
 	// seed DB with nft
-<<<<<<< HEAD
 	note := "very cool nft"
 	nftID, err := persist.TokenCreate(context.Background(), &persist.Token{
 		CollectorsNote: note,
-=======
-	name := "very cool nft"
-	nftID, err := persist.NftCreate(context.Background(), &persist.NftDB{
-		Name:         name,
-		OwnerAddress: strings.ToLower(tc.user1.address),
->>>>>>> b2249153
 	}, tc.r)
 	assert.Nil(err)
 
@@ -118,14 +111,8 @@
 func TestUpdateNftByID_NoIDFieldError(t *testing.T) {
 	assert := setupTest(t)
 
-<<<<<<< HEAD
 	resp := updateNFTRequest(assert, "", "new nft note", tc.user1.jwt)
-	assertGalleryErrorResponse(assert, resp)
-=======
-	update := updateNftByIDInput{CollectorsNote: "new nft note"}
-	resp := updateNFTRequest(assert, update, tc.user1.jwt)
 	assertErrorResponse(assert, resp)
->>>>>>> b2249153
 
 	body := util.ErrorResponse{}
 	util.UnmarshallBody(&body, resp.Body)
@@ -136,15 +123,9 @@
 	assert := setupTest(t)
 
 	nftID := persist.DBID("no exist :(")
-<<<<<<< HEAD
 
 	resp := updateNFTRequest(assert, nftID, "new nft note", tc.user1.jwt)
-	assertGalleryErrorResponse(assert, resp)
-=======
-	update := updateNftByIDInput{CollectorsNote: "new nft note", ID: nftID}
-	resp := updateNFTRequest(assert, update, tc.user1.jwt)
 	assertErrorResponse(assert, resp)
->>>>>>> b2249153
 
 	body := util.ErrorResponse{}
 	util.UnmarshallBody(&body, resp.Body)
@@ -155,24 +136,13 @@
 	assert := setupTest(t)
 
 	// seed DB with nft
-<<<<<<< HEAD
 	nftID, err := persist.TokenCreate(context.Background(), &persist.Token{
 		OwnerUserID: tc.user1.id,
 	}, tc.r)
 	assert.Nil(err)
 
 	resp := updateNFTRequest(assert, nftID, "new nft name", tc.user2.jwt)
-	assertGalleryErrorResponse(assert, resp)
-=======
-	nftID, err := persist.NftCreate(context.Background(), &persist.NftDB{
-		Name: "very cool nft",
-	}, tc.r)
-	assert.Nil(err)
-
-	update := updateNftByIDInput{CollectorsNote: "new nft name", ID: nftID}
-	resp := updateNFTRequest(assert, update, tc.user2.jwt)
 	assertErrorResponse(assert, resp)
->>>>>>> b2249153
 
 }
 
