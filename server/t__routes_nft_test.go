package server

import (
	"bytes"
	"context"
	"encoding/json"
	"fmt"
	"net/http"
	"testing"

	"github.com/mikeydub/go-gallery/copy"
	"github.com/mikeydub/go-gallery/persist"
	"github.com/mikeydub/go-gallery/util"
	"github.com/stretchr/testify/assert"
)

func TestGetNftByID_Success(t *testing.T) {
	setupTest(t)
	assert := assert.New(t)

	// seed DB with nft
	name := "very cool nft"
<<<<<<< HEAD
	nftID, err := persist.TokenCreate(context.Background(), &persist.Token{
		CollectorsNote: name,
=======
	nftID, err := persist.NftCreate(context.Background(), &persist.NftDB{
		Name:        name,
		OwnerUserID: tc.user1.id,
>>>>>>> 49f33cb8
	}, tc.r)
	assert.Nil(err)

	resp, err := http.Get(fmt.Sprintf("%s/nfts/get?id=%s", tc.serverURL, nftID))
	assert.Nil(err)
	assertValidJSONResponse(assert, resp)

<<<<<<< HEAD
	body := persist.Token{}
	util.UnmarshallBody(&body, resp.Body)
	assert.Equal(name, body.CollectorsNote)
=======
	type NftGetByIDResponse struct {
		Nft   persist.Nft `json:"nft"`
		Error string      `json:"error"`
	}
	body := &NftGetByIDResponse{}
	util.UnmarshallBody(body, resp.Body)
	assert.Empty(body.Error)
	assert.Equal(name, body.Nft.Name)
>>>>>>> 49f33cb8
}

func TestGetNftByID_NoParamError(t *testing.T) {
	setupTest(t)
	assert := assert.New(t)

	resp, err := http.Get(fmt.Sprintf("%s/nfts/get", tc.serverURL))
	assert.Nil(err)
	assertGalleryErrorResponse(assert, resp)

	body := util.ErrorResponse{}
	util.UnmarshallBody(&body, resp.Body)
	assert.Equal(copy.NftIDQueryNotProvided, body.Error)
}

func TestGetNftByID_NotFoundError(t *testing.T) {
	setupTest(t)
	assert := assert.New(t)

	nonexistentNftID := "12345"

	resp, err := http.Get(fmt.Sprintf("%s/nfts/get?id=%s", tc.serverURL, nonexistentNftID))
	assert.Nil(err)
	assertGalleryErrorResponse(assert, resp)

	body := util.ErrorResponse{}
	util.UnmarshallBody(&body, resp.Body)
	assert.Equal(fmt.Sprintf("no nfts found with id: %s", nonexistentNftID), body.Error)
}

func TestUpdateNftByID_Success(t *testing.T) {
	setupTest(t)
	assert := assert.New(t)

	// seed DB with nft
<<<<<<< HEAD
	nftID, err := persist.TokenCreate(context.Background(), &persist.Token{
=======
	nftID, err := persist.NftCreate(context.Background(), &persist.NftDB{
		Name:           "very cool nft",
>>>>>>> 49f33cb8
		CollectorsNote: "silly note",
		OwnerUserID:    tc.user1.id,
	}, tc.r)
	assert.Nil(err)

	resp := updateNFTRequest(assert, nftID, "new nft note", tc.user1.jwt)
	assertValidResponse(assert, resp)

	// retrieve updated nft
	resp, err = http.Get(fmt.Sprintf("%s/nfts/get?id=%s", tc.serverURL, nftID))
	assert.Nil(err)
	assertValidJSONResponse(assert, resp)

	// ensure nft was updated
<<<<<<< HEAD
	body := persist.Token{}
	util.UnmarshallBody(&body, resp.Body)
	assert.Equal("new nft note", body.CollectorsNote)
=======
	type NftGetByIDResponse struct {
		Nft   persist.Nft `json:"nft"`
		Error string      `json:"error"`
	}
	body := &NftGetByIDResponse{}
	util.UnmarshallBody(body, resp.Body)
	assert.Empty(body.Error)
	util.UnmarshallBody(&body, resp.Body)
	assert.Equal(update.CollectorsNote, body.Nft.CollectorsNote)
>>>>>>> 49f33cb8
}

func TestUpdateNftByID_UnauthedError(t *testing.T) {
	setupTest(t)
	assert := assert.New(t)

	// seed DB with nft
<<<<<<< HEAD
	nftID, err := persist.TokenCreate(context.Background(), &persist.Token{
=======
	nftID, err := persist.NftCreate(context.Background(), &persist.NftDB{
		Name:           "very cool nft",
>>>>>>> 49f33cb8
		CollectorsNote: "this is a bad note",
		OwnerUserID:    tc.user1.id,
	}, tc.r)
	assert.Nil(err)

	update := updateNftByIDInput{CollectorsNote: "new nft note thats much better", ID: nftID}
	resp := updateNFTUnauthedRequest(assert, update)
	assertGalleryErrorResponse(assert, resp)

	body := util.ErrorResponse{}
	util.UnmarshallBody(&body, resp.Body)
	assert.Equal(copy.InvalidAuthHeader, body.Error)
}

func TestUpdateNftByID_NoIDFieldError(t *testing.T) {
	setupTest(t)
	assert := assert.New(t)

	resp := updateNFTRequest(assert, "", "new nft note", tc.user1.jwt)
	assertGalleryErrorResponse(assert, resp)

	body := util.ErrorResponse{}
	util.UnmarshallBody(&body, resp.Body)
	assert.NotEmpty(body.Error)
}

func TestUpdateNftByID_NotFoundError(t *testing.T) {
	setupTest(t)
	assert := assert.New(t)

	nftID := persist.DBID("no exist :(")

	resp := updateNFTRequest(assert, nftID, "new nft note", tc.user1.jwt)
	assertGalleryErrorResponse(assert, resp)

	body := util.ErrorResponse{}
	util.UnmarshallBody(&body, resp.Body)
	assert.Equal(copy.CouldNotFindDocument, body.Error)
}

func TestUpdateNftByID_UpdatingAsUserWithoutToken_CantDo(t *testing.T) {
	setupTest(t)
	assert := assert.New(t)

	// seed DB with nft
<<<<<<< HEAD
	nftID, err := persist.TokenCreate(context.Background(), &persist.Token{
=======
	nftID, err := persist.NftCreate(context.Background(), &persist.NftDB{
		Name:        "very cool nft",
>>>>>>> 49f33cb8
		OwnerUserID: tc.user1.id,
	}, tc.r)
	assert.Nil(err)

	resp := updateNFTRequest(assert, nftID, "new nft name", tc.user2.jwt)
	assertGalleryErrorResponse(assert, resp)

}

func updateNFTUnauthedRequest(assert *assert.Assertions, update updateNftByIDInput) *http.Response {
	data, err := json.Marshal(update)
	assert.Nil(err)

	resp, err := http.Post(fmt.Sprintf("%s/nfts/update", tc.serverURL),
		"application/json",
		bytes.NewBuffer(data))
	assert.Nil(err)
	return resp
}

func updateNFTRequest(assert *assert.Assertions, id persist.DBID, collectorsNote string, jwt string) *http.Response {
	update := map[string]interface{}{
		"id":              id,
		"collectors_note": collectorsNote,
	}
	data, err := json.Marshal(update)
	assert.Nil(err)

	// send update request
	req, err := http.NewRequest("POST",
		fmt.Sprintf("%s/nfts/update", tc.serverURL),
		bytes.NewBuffer(data))
	assert.Nil(err)
	req.Header.Set("Authorization", fmt.Sprintf("Bearer %s", jwt))
	client := &http.Client{}
	resp, err := client.Do(req)
	assert.Nil(err)
	return resp
}<|MERGE_RESOLUTION|>--- conflicted
+++ resolved
@@ -19,15 +19,9 @@
 	assert := assert.New(t)
 
 	// seed DB with nft
-	name := "very cool nft"
-<<<<<<< HEAD
+	note := "very cool nft"
 	nftID, err := persist.TokenCreate(context.Background(), &persist.Token{
-		CollectorsNote: name,
-=======
-	nftID, err := persist.NftCreate(context.Background(), &persist.NftDB{
-		Name:        name,
-		OwnerUserID: tc.user1.id,
->>>>>>> 49f33cb8
+		CollectorsNote: note,
 	}, tc.r)
 	assert.Nil(err)
 
@@ -35,20 +29,14 @@
 	assert.Nil(err)
 	assertValidJSONResponse(assert, resp)
 
-<<<<<<< HEAD
-	body := persist.Token{}
-	util.UnmarshallBody(&body, resp.Body)
-	assert.Equal(name, body.CollectorsNote)
-=======
 	type NftGetByIDResponse struct {
-		Nft   persist.Nft `json:"nft"`
-		Error string      `json:"error"`
+		Nft   persist.Token `json:"nft"`
+		Error string        `json:"error"`
 	}
 	body := &NftGetByIDResponse{}
 	util.UnmarshallBody(body, resp.Body)
 	assert.Empty(body.Error)
-	assert.Equal(name, body.Nft.Name)
->>>>>>> 49f33cb8
+	assert.Equal(note, body.Nft.CollectorsNote)
 }
 
 func TestGetNftByID_NoParamError(t *testing.T) {
@@ -84,12 +72,7 @@
 	assert := assert.New(t)
 
 	// seed DB with nft
-<<<<<<< HEAD
 	nftID, err := persist.TokenCreate(context.Background(), &persist.Token{
-=======
-	nftID, err := persist.NftCreate(context.Background(), &persist.NftDB{
-		Name:           "very cool nft",
->>>>>>> 49f33cb8
 		CollectorsNote: "silly note",
 		OwnerUserID:    tc.user1.id,
 	}, tc.r)
@@ -104,21 +87,9 @@
 	assertValidJSONResponse(assert, resp)
 
 	// ensure nft was updated
-<<<<<<< HEAD
-	body := persist.Token{}
+	body := &getNftByIDOutput{}
 	util.UnmarshallBody(&body, resp.Body)
-	assert.Equal("new nft note", body.CollectorsNote)
-=======
-	type NftGetByIDResponse struct {
-		Nft   persist.Nft `json:"nft"`
-		Error string      `json:"error"`
-	}
-	body := &NftGetByIDResponse{}
-	util.UnmarshallBody(body, resp.Body)
-	assert.Empty(body.Error)
-	util.UnmarshallBody(&body, resp.Body)
-	assert.Equal(update.CollectorsNote, body.Nft.CollectorsNote)
->>>>>>> 49f33cb8
+	assert.Equal("new nft note", body.Nft.CollectorsNote)
 }
 
 func TestUpdateNftByID_UnauthedError(t *testing.T) {
@@ -126,12 +97,7 @@
 	assert := assert.New(t)
 
 	// seed DB with nft
-<<<<<<< HEAD
 	nftID, err := persist.TokenCreate(context.Background(), &persist.Token{
-=======
-	nftID, err := persist.NftCreate(context.Background(), &persist.NftDB{
-		Name:           "very cool nft",
->>>>>>> 49f33cb8
 		CollectorsNote: "this is a bad note",
 		OwnerUserID:    tc.user1.id,
 	}, tc.r)
@@ -177,12 +143,7 @@
 	assert := assert.New(t)
 
 	// seed DB with nft
-<<<<<<< HEAD
 	nftID, err := persist.TokenCreate(context.Background(), &persist.Token{
-=======
-	nftID, err := persist.NftCreate(context.Background(), &persist.NftDB{
-		Name:        "very cool nft",
->>>>>>> 49f33cb8
 		OwnerUserID: tc.user1.id,
 	}, tc.r)
 	assert.Nil(err)
