package server

import (
	"context"
	"errors"
	"fmt"
	"math/rand"
	"net/http"
	"strings"
	"time"

	// log "github.com/sirupsen/logrus"

	"github.com/ethereum/go-ethereum/common/hexutil"
	"github.com/ethereum/go-ethereum/crypto"
	"github.com/gin-gonic/gin"
	"github.com/mikeydub/go-gallery/persist"
	"github.com/mikeydub/go-gallery/runtime"
	// "github.com/davecgh/go-spew/spew"
)

const noncePrepend = "Gallery uses this cryptographic signature in place of a password, verifying that you are the owner of this Ethereum address: "

// INPUT - USER_LOGIN
type authUserLoginInput struct {
	Signature string `json:"signature" binding:"required,medium_string"`
	Address   string `json:"address"   binding:"required,eth_addr"` // len=42"` // standard ETH "0x"-prefixed address
}

// OUTPUT - USER_LOGIN
type authUserLoginOutput struct {
	SignatureValid bool         `json:"signature_valid"`
	JWTtoken       string       `json:"jwt_token"`
	UserID         persist.DBID `json:"user_id"`
	Address        string       `json:"address"`
}

// INPUT - USER_GET_PREFLIGHT
type authUserGetPreflightInput struct {
	Address string `json:"address" form:"address" binding:"required,eth_addr"` // len=42"` // standard ETH "0x"-prefixed address
}

// OUTPUT - USER_GET_PREFLIGHT
type authUserGetPreflightOutput struct {
	Nonce      string `json:"nonce"`
	UserExists bool   `json:"user_exists"`
}

// HANDLERS

func getAuthPreflight(pRuntime *runtime.Runtime) gin.HandlerFunc {
	return func(c *gin.Context) {

		input := &authUserGetPreflightInput{}

		if err := c.ShouldBindQuery(input); err != nil {
			c.JSON(http.StatusBadRequest, errorResponse{Error: err.Error()})
			return
		}

		authed := c.GetBool(authContextKey)

		// GET_PUBLIC_INFO
		output, err := authUserGetPreflightDb(c, input, authed, pRuntime)
		if err != nil {
			// TODO: log specific error and return user friendly error message instead
			c.JSON(http.StatusInternalServerError, errorResponse{Error: err.Error()})

			return
		}

		c.JSON(http.StatusOK, output)
	}
}

func login(pRuntime *runtime.Runtime) gin.HandlerFunc {
	return func(c *gin.Context) {
		input := &authUserLoginInput{}
		if err := c.ShouldBindJSON(input); err != nil {
			// TODO this should be Bad Request I think
			c.JSON(http.StatusInternalServerError, errorResponse{Error: err.Error()})
			return
		}

		//------------------

		// USER_LOGIN__PIPELINE
		output, err := authUserLoginAndMemorizeAttemptDb(
			c,
			input,
			c.Request,
			pRuntime,
		)
		if err != nil {
			c.JSON(http.StatusInternalServerError, errorResponse{Error: err.Error()})
			return
		}

		/*
			// ADD!! - going forward we should follow this approach, after v1
			// SET_JWT_COOKIE
			expirationTime := time.Now().Add(time.Duration(pRuntime.Config.JWTtokenTTLsecInt/60) * time.Minute)
			http.SetCookie(pResp, &http.Cookie{
				Name:    "glry_token",
				Value:   userJWTtokenStr,
				Expires: expirationTime,
			})*/

		c.JSON(http.StatusOK, output)
	}
}

// NONCE

// NONCE_GENERATE
func generateNonce() string {
	seededRand := rand.New(rand.NewSource(time.Now().UnixNano()))
	nonceInt := seededRand.Int()
	nonceStr := fmt.Sprintf("%d", nonceInt)
	return nonceStr
}

// LOGIN_AND_MEMORIZE_ATTEMPT__PIPELINE
func authUserLoginAndMemorizeAttemptDb(pCtx context.Context, pInput *authUserLoginInput,
	pReq *http.Request,
	pRuntime *runtime.Runtime) (*authUserLoginOutput, error) {

	//------------------
	// LOGIN
	output, err := authUserLoginPipeline(pCtx, pInput, pRuntime)
	if err != nil {
		return nil, err
	}

	//------------------
	// LOGIN_ATTEMPT

	loginAttempt := &persist.UserLoginAttempt{

		Address:        pInput.Address,
		Signature:      pInput.Signature,
		SignatureValid: output.SignatureValid,

		ReqHostAddr: pReq.RemoteAddr,
		ReqHeaders:  map[string][]string(pReq.Header),
	}

	// DB
	_, err = persist.AuthUserLoginAttemptCreate(pCtx, loginAttempt, pRuntime)
	if err != nil {
		return nil, err
	}

	//------------------
	return output, err
}

// USER_LOGIN__PIPELINE
func authUserLoginPipeline(pCtx context.Context, pInput *authUserLoginInput,
	pRuntime *runtime.Runtime) (*authUserLoginOutput, error) {

	//------------------
	// OUTPUT
	output := &authUserLoginOutput{}

	//------------------
	// USER_CHECK
	nonceValueStr, userIDstr, err := getUserWithNonce(pCtx, pInput.Address, pRuntime)
	if err != nil {
		return nil, err
	}

	output.UserID = userIDstr

	//------------------
	// VERIFY_SIGNATURE

	sigValidBool, err := authVerifySignatureAllMethods(pInput.Signature,
		nonceValueStr,
		pInput.Address,
		pRuntime)
	if err != nil {
		return nil, err
	}

	output.SignatureValid = sigValidBool
	if !sigValidBool {
		return output, nil
	}

	//------------------
	// JWT_GENERATION - signature is valid, so generate JWT key
	jwtTokenStr, err := jwtGeneratePipeline(
		pCtx,
		userIDstr,
		pRuntime,
	)
	if err != nil {
		return nil, err
	}

	output.JWTtoken = jwtTokenStr

	//------------------
	// NONCE ROTATE

	err = authNonceRotateDb(pCtx, pInput.Address, userIDstr, pRuntime)
	if err != nil {
		return nil, err
	}

	return output, nil
}

func authVerifySignatureAllMethods(pSignatureStr string,
	pNonce string,
	pAddressStr string,
	pRuntime *runtime.Runtime) (bool, error) {

	// personal_sign
	validBool, err := authVerifySignature(pSignatureStr,
		pNonce,
		pAddressStr,
		true,
		pRuntime)
	if err != nil {
		return false, err
	}

	if !validBool {
		// eth_sign
		validBool, err = authVerifySignature(pSignatureStr,
			pNonce,
			pAddressStr,
			false,
			pRuntime)
		if err != nil {
			return false, err
		}
	}

	return validBool, nil
}

// VERIFY_SIGNATURE

func authVerifySignature(pSignatureStr string,
	pDataStr string,
	pAddress string,
	pUseDataHeaderBool bool,
	pRuntime *runtime.Runtime) (bool, error) {

	// eth_sign:
	// - https://goethereumbook.org/signature-verify/
	// - http://man.hubwiz.com/docset/Ethereum.docset/Contents/Resources/Documents/eth_sign.html
	// - sign(keccak256("\x19Ethereum Signed Message:\n" + len(message) + message)))

	nonceWithPrepend := noncePrepend + pDataStr
	var dataStr string
	if pUseDataHeaderBool {
		dataStr = fmt.Sprintf("\x19Ethereum Signed Message:\n%d%s", len(nonceWithPrepend), nonceWithPrepend)
	} else {
		dataStr = nonceWithPrepend
	}

	dataBytesLst := []byte(dataStr)
	dataHash := crypto.Keccak256Hash(dataBytesLst)

	sig, err := hexutil.Decode(pSignatureStr)
	if err != nil {
		return false, err
	}
	// Ledger-produced signatures have v = 0 or 1
	if sig[64] == 0 || sig[64] == 1 {
		sig[64] += 27
	}
	v := sig[64]
	if v != 27 && v != 28 {
		return false, errors.New("invalid signature (V is not 27 or 28)")
	}
	sig[64] -= 27

	sigPublicKeyECDSA, err := crypto.SigToPub(dataHash.Bytes(), sig)
	if err != nil {
		return false, err
	}

	pubkeyAddressHexStr := crypto.PubkeyToAddress(*sigPublicKeyECDSA).Hex()
	if !strings.EqualFold(pubkeyAddressHexStr, pAddress) {
		return false, errors.New("address does not match signature")
	}

	publicKeyBytes := crypto.CompressPubkey(sigPublicKeyECDSA)

	signatureNoRecoverID := sig[:len(sig)-1]

	return crypto.VerifySignature(publicKeyBytes, dataHash.Bytes(), signatureNoRecoverID), nil

}

func authUserGetPreflightDb(pCtx context.Context, pInput *authUserGetPreflightInput, pPreAuthed bool,
	pRuntime *runtime.Runtime) (*authUserGetPreflightOutput, error) {

	user, err := persist.UserGetByAddress(pCtx, pInput.Address, pRuntime)

	userExistsBool := user != nil && err == nil

	output := &authUserGetPreflightOutput{
		UserExists: userExistsBool,
	}
	var nonce *persist.UserNonce
	if !userExistsBool {

<<<<<<< HEAD
		if !pPreAuthed {
			// TODO enable this when we are checking for nfts
			// hasNFT, err := hasAnyNFT(pCtx, "0x0", pInput.Address, pRuntime)
			// if err != nil {
			// 	return nil, err
			// }
			// if !hasNFT {
			// 	return nil, errors.New("user does not own required nft to signup")
			// }
		}
=======
		// TODO enable this when we want to disable signups
		// hasNFT, err := hasAnyNFT(pCtx, "0x0", pInput.Address, pRuntime)
		// if err != nil {
		// 	return nil, err
		// }
		// if !hasNFT {
		// 	return nil, errors.New("user does not own required nft to signup")
		// }
>>>>>>> 6948a38e

		nonce = &persist.UserNonce{
			Address: strings.ToLower(pInput.Address),
			Value:   generateNonce(),
		}

		_, err = persist.AuthNonceCreate(pCtx, nonce, pRuntime)
		if err != nil {
			return nil, err
		}

	} else {
		nonce, err = persist.AuthNonceGet(pCtx, pInput.Address, pRuntime)
		if err != nil {
			return nil, err
		}
	}
	output.Nonce = noncePrepend + nonce.Value

	return output, nil
}

func authNonceRotateDb(pCtx context.Context, pAddress string, pUserID persist.DBID, pRuntime *runtime.Runtime) error {

	newNonce := &persist.UserNonce{
		Value:   generateNonce(),
		Address: strings.ToLower(pAddress),
		UserID:  pUserID,
	}

	_, err := persist.AuthNonceCreate(pCtx, newNonce, pRuntime)
	if err != nil {
		return err
	}
	return nil
}<|MERGE_RESOLUTION|>--- conflicted
+++ resolved
@@ -311,7 +311,6 @@
 	var nonce *persist.UserNonce
 	if !userExistsBool {
 
-<<<<<<< HEAD
 		if !pPreAuthed {
 			// TODO enable this when we are checking for nfts
 			// hasNFT, err := hasAnyNFT(pCtx, "0x0", pInput.Address, pRuntime)
@@ -322,16 +321,6 @@
 			// 	return nil, errors.New("user does not own required nft to signup")
 			// }
 		}
-=======
-		// TODO enable this when we want to disable signups
-		// hasNFT, err := hasAnyNFT(pCtx, "0x0", pInput.Address, pRuntime)
-		// if err != nil {
-		// 	return nil, err
-		// }
-		// if !hasNFT {
-		// 	return nil, errors.New("user does not own required nft to signup")
-		// }
->>>>>>> 6948a38e
 
 		nonce = &persist.UserNonce{
 			Address: strings.ToLower(pInput.Address),
