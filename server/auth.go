--- conflicted
+++ resolved
@@ -78,12 +78,7 @@
 	return func(c *gin.Context) {
 		input := &authUserLoginInput{}
 		if err := c.ShouldBindJSON(input); err != nil {
-<<<<<<< HEAD
-			// TODO this should be Bad Request I think
-			c.JSON(http.StatusInternalServerError, util.ErrorResponse{Error: err.Error()})
-=======
-			c.JSON(http.StatusBadRequest, errorResponse{Error: err.Error()})
->>>>>>> b2249153
+			c.JSON(http.StatusBadRequest, util.ErrorResponse{Error: err.Error()})
 			return
 		}
 
