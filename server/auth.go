package server

import (
	"context"
	"errors"
	"fmt"
	"math/rand"
	"net/http"
	"time"

	// log "github.com/sirupsen/logrus"
	"github.com/ethereum/go-ethereum/common/hexutil"
	"github.com/ethereum/go-ethereum/crypto"
	"github.com/gin-gonic/gin"
	"github.com/mikeydub/go-gallery/persist"
	"github.com/mikeydub/go-gallery/runtime"
	log "github.com/sirupsen/logrus"
	// "github.com/davecgh/go-spew/spew"
)

// INPUT - USER_LOGIN
type authUserLoginInput struct {
	SignatureStr string `json:"signature" binding:"required,short_string"`
	Address      string `json:"address"   binding:"required,eth_addr"` // len=42"` // standard ETH "0x"-prefixed address
}

// OUTPUT - USER_LOGIN
type authUserLoginOutput struct {
	SignatureValidBool bool         `json:"signature_valid"`
	JWTtokenStr        string       `json:"jwt_token"`
	UserIDstr          persist.DbId `json:"user_id"`
	AddressStr         string       `json:"address"`
}

// INPUT - USER_GET_PREFLIGHT
type authUserGetPreflightInput struct {
	AddressStr string `json:"address" form:"address" binding:"required,eth_addr"` // len=42"` // standard ETH "0x"-prefixed address
}

// OUTPUT - USER_GET_PREFLIGHT
type authUserGetPreflightOutput struct {
	NonceStr       string `json:"nonce"`
	UserExistsBool bool   `json:"user_exists"`
}

//-------------------------------------------------------------
// HANDLERS

func getAuthPreflight(pRuntime *runtime.Runtime) gin.HandlerFunc {
	return func(c *gin.Context) {

		input := &authUserGetPreflightInput{}

		if err := c.ShouldBindQuery(input); err != nil {
			c.JSON(http.StatusBadRequest, gin.H{"error": err.Error()})
			return
		}

		// GET_PUBLIC_INFO
<<<<<<< HEAD
		output, err := authUserGetPreflightDb(input, c, pRuntime)
		if err != nil {
			c.JSON(http.StatusInternalServerError, gin.H{"error": err.Error()})
=======
		output, gErr := authUserGetPreflightDb(input, c, pRuntime)
		if gErr != nil {
			c.JSON(http.StatusOK, gin.H{"error": gErr})
>>>>>>> 61baa408
			return
		}

		//------------------
		// OUTPUT
		c.JSON(http.StatusOK, output)
	}
}

func login(pRuntime *runtime.Runtime) gin.HandlerFunc {
	return func(c *gin.Context) {
		input := &authUserLoginInput{}
		if err := c.ShouldBindJSON(input); err != nil {
			c.JSON(http.StatusOK, gin.H{"error": err.Error()})
			return
		}

		//------------------

		// USER_LOGIN__PIPELINE
		output, err := authUserLoginAndMemorizeAttemptDb(input,
			c.Request,
			c,
			pRuntime)
<<<<<<< HEAD
		if err != nil {
			c.JSON(http.StatusInternalServerError, gin.H{"error": err.Error()})
=======
		if gErr != nil {
			c.JSON(http.StatusOK, gin.H{"error": gErr})
>>>>>>> 61baa408
			return
		}

		/*
			// ADD!! - going forward we should follow this approach, after v1
			// SET_JWT_COOKIE
			expirationTime := time.Now().Add(time.Duration(pRuntime.Config.JWTtokenTTLsecInt/60) * time.Minute)
			http.SetCookie(pResp, &http.Cookie{
				Name:    "glry_token",
				Value:   userJWTtokenStr,
				Expires: expirationTime,
			})*/

		//------------------
		// OUTPUT
		c.JSON(http.StatusOK, output)
	}
}

//-------------------------------------------------------------
// NONCE
//-------------------------------------------------------------
// NONCE_CREATE__PIPELINE
func authNonceCreateDb(pNonce *persist.UserNonce,
	pCtx context.Context,
	pRuntime *runtime.Runtime) (persist.DbId, error) {

	return persist.AuthNonceCreate(pNonce, pCtx, pRuntime)
}

//-------------------------------------------------------------
// NONCE_GENERATE
func authGenerateRandomString() string {
	seededRand := rand.New(rand.NewSource(time.Now().UnixNano()))
	nonceInt := seededRand.Int()
	nonceStr := fmt.Sprintf("%d", nonceInt)
	return nonceStr
}

//-------------------------------------------------------------
// LOGIN_AND_MEMORIZE_ATTEMPT__PIPELINE
func authUserLoginAndMemorizeAttemptDb(pInput *authUserLoginInput,
	pReq *http.Request,
	pCtx context.Context,
	pRuntime *runtime.Runtime) (*authUserLoginOutput, error) {

	//------------------
	// LOGIN
	output, err := authUserLoginPipeline(pInput, pCtx, pRuntime)
	if err != nil {
		return nil, err
	}

	//------------------
	// LOGIN_ATTEMPT

	loginAttempt := &persist.UserLoginAttempt{

		AddressStr:         pInput.Address,
		SignatureStr:       pInput.SignatureStr,
		SignatureValidBool: output.SignatureValidBool,

		ReqHostAddrStr: pReq.RemoteAddr,
		ReqHeaders:     map[string][]string(pReq.Header),
	}

	// DB
	_, err = persist.AuthUserLoginAttemptCreate(loginAttempt, pCtx, pRuntime)
	if err != nil {
		return nil, err
	}

	//------------------
	return output, err
}

//-------------------------------------------------------------
// USER_LOGIN__PIPELINE
func authUserLoginPipeline(pInput *authUserLoginInput,
	pCtx context.Context,
	pRuntime *runtime.Runtime) (*authUserLoginOutput, error) {

	//------------------
	// VALIDATE
	err := runtime.Validate(pInput, pRuntime)
	if err != nil {
		return nil, err
	}

	//------------------
	// OUTPUT
	output := &authUserLoginOutput{}

	//------------------
	// USER_CHECK
	_, nonceValueStr, userIDstr, gErr := userIsValid(pInput.Address, pCtx, pRuntime)
	if gErr != nil {
		return nil, gErr
	}

	output.UserIDstr = userIDstr

	//------------------
	// VERIFY_SIGNATURE

	dataStr := nonceValueStr
	sigValidBool, gErr := authVerifySignatureAllMethods(pInput.SignatureStr,
		dataStr,
		pInput.Address,
		pRuntime)
	if gErr != nil {
		return nil, gErr
	}

	output.SignatureValidBool = sigValidBool
	if !sigValidBool {
		return output, nil
	}

	//------------------
	// JWT_GENERATION - signature is valid, so generate JWT key
	jwtTokenStr, err := jwtGeneratePipeline(userIDstr,
		pCtx,
		pRuntime)
	if err != nil {
		return nil, err
	}

	output.JWTtokenStr = jwtTokenStr

	//------------------

	return output, nil
}

//-------------------------------------------------------------
// VERIFY_SIGNATURE_ALL_METHODS

func authVerifySignatureAllMethods(pSignatureStr string,
	pDataStr string,
	pAddressStr string,
	pRuntime *runtime.Runtime) (bool, error) {

	// DATA_HEADER - TRUE
	validBool, gErr := authVerifySignature(pSignatureStr,
		pDataStr,
		pAddressStr,
		true, // pUseDataHeaderBool
		pRuntime)
	if gErr != nil {
		return false, gErr
	}

	// DATA_HEADER - FALSE
	if !validBool {
		validBool, gErr = authVerifySignature(pSignatureStr,
			pDataStr,
			pAddressStr,
			false, // pUseDataHeaderBool
			pRuntime)
		if gErr != nil {
			return false, gErr
		}
	}

	return validBool, nil
}

//-------------------------------------------------------------
// VERIFY_SIGNATURE

// FINISH!! - also return the reason why the signature verification failed.
//            for persistance in the LoginAttempt.

func authVerifySignature(pSignatureStr string,
	pDataStr string,
	pAddress string,
	pUseDataHeaderBool bool,
	pRuntime *runtime.Runtime) (bool, error) {

	// eth_sign:
	// - https://goethereumbook.org/signature-verify/
	// - http://man.hubwiz.com/docset/Ethereum.docset/Contents/Resources/Documents/eth_sign.html
	// - sign(keccak256("\x19Ethereum Signed Message:\n" + len(message) + message)))

	// DATA

	var dataStr string
	if pUseDataHeaderBool {
		dataStr = fmt.Sprintf("\x19Ethereum Signed Message:\n%d%s", len(fmt.Sprintf(pDataStr)), pDataStr)
	} else {
		dataStr = pDataStr
	}

	dataBytesLst := []byte(dataStr)
	dataHash := crypto.Keccak256Hash(dataBytesLst)

	// SIGNATURE
	log.WithFields(log.Fields{"signature": pSignatureStr}).Debug("signature to verify")
	log.WithFields(log.Fields{"header": pUseDataHeaderBool}).Debug("use 'Ethereum Signed Message' header in verifying")
	log.WithFields(log.Fields{"data": pDataStr}).Debug("data that was signed")

	signature, err := hexutil.Decode(pSignatureStr)
	if err != nil {
		return false, err
	}

	//------------------
	// SIGNATURE_V_NORMALIZE

	// IMPORTANT!! - 27 - "v" is the last byte of the signature, and is either 27 or 28.
	//                    its important because with eliptic curves multiple points on the curve
	//                    can be calculated from "r" and "s" alone. this would result in 2 different pubkeys.
	//                    "v" indicates which of those 2 points to use.
	//
	// https://github.com/ethereum/go-ethereum/issues/19751
	// @karalabe commented on Jun 24, 2019:
	// Originally Ethereum used 27 / 28 (which internally is just 0 / 1, just some weird bitcoin legacy to add 27).
	// Later when we needed to support chain IDs in the signatures, the V as changed to ID*2 + 35 / ID*2 + 35.
	// However, both V's are still supported on mainnet (Homestead vs. EIP155).
	// The code was messy to pass V's around from low level crypto primitives in 27/28 notation,
	// and then later for EIP155 to subtract 27, then do the whole x2+35 magic.
	// The current logic is that the low level crypto operations returns 0/1 (because that is the canonical V value),
	// and the higher level signers (Frontier, Homestead, EIP155) convert that V to whatever Ethereum specs on top of secp256k1.
	// Use the high level signers, don't use the secp256k1 library directly. If you use the low level crypto library directly,
	// you need to be aware of how generic ECC relates to Ethereum signatures.

	log.WithFields(log.Fields{"id": signature[len(signature)-1]}).Debug("signature last byte (recovery ID)")
	if signature[64] == 27 || signature[64] == 28 {
		signature[64] -= 27
	}

	signatureNoRecoverIDbytesLst := []byte(signature[:len(signature)-1]) // remove recovery id

	//------------------
	// PUBLIC_KEY

	// EC_RECOVER - returns the address for the account that was used to create the signature.
	//              compatible with eth_sign and personal_sign.
	//
	// It is important to know that the ECDSA signature scheme allows the public key to be
	// recovered from the signed message together with the signature.
	// The recovery process is based on some mathematical computations
	// (described in the SECG: SEC 1 standard).
	// The public key recovery from the ECDSA signature is very useful in bandwidth
	// constrained or storage constrained environments (such as blockchain systems),
	// when transmission or storage of the public keys cannot be afforded.
	//

	publicKey, err := crypto.SigToPub(dataHash.Bytes(), signature)

	// publicKey, err := crypto.Ecrecover(dataHash.Bytes(), signature)
	if err != nil {
		return false, err
	}

	publicKeyBytesLst := crypto.CompressPubkey(publicKey) // []byte(publicKey)

	//------------------

	//------------------
	// ADDRESSES_COMPARE - compare the address derived from the pubkey (which was derived from signature/data)
	//                     with the address supplied to this function as the one thats expected to be the address
	//                     sending the signature.
	//                     malicious actor could send a different address from the address derived from the pubkey
	//                     correlating to the private key used to generate the signature.
	pubkeyAddressHexStr := crypto.PubkeyToAddress(*publicKey).Hex()

	log.WithFields(log.Fields{"address": pubkeyAddressHexStr}).Debug("derived address from sig pubkey")
	log.WithFields(log.Fields{"address": pAddress}).Debug("registered address with the msg/nonce")

	var validBool bool
	if pubkeyAddressHexStr == string(pAddress) {
		validBool = true
	}
	if !validBool {
		return false, errors.New("address does not match signature")
	}
	//------------------
	// VERIFY
	validBool = crypto.VerifySignature(publicKeyBytesLst, dataHash.Bytes(), signatureNoRecoverIDbytesLst)

	//------------------

	return validBool, nil
}

//-------------------------------------------------------------
// USER_GET_PREFLIGHT__PIPELINE
func authUserGetPreflightDb(pInput *authUserGetPreflightInput,
	pCtx context.Context,
	pRuntime *runtime.Runtime) (*authUserGetPreflightOutput, error) {

	//------------------
	// VALIDATE
	err := runtime.Validate(pInput, pRuntime)
	if err != nil {
		return nil, err
	}

	//------------------

	var nonce *persist.UserNonce
	var userExistsBool bool

	// DB_GET_USER_BY_ADDRESS
	user, err := persist.UserGetByAddress(pInput.AddressStr, pCtx, pRuntime)
	if err != nil {
		return nil, err
	}

	// NO_USER_FOUND - user doesnt exist in the system, and so return an empty response
	//                 to the front-end. subsequently the client has to create a new user.
	if user == nil {

		nonce := &persist.UserNonce{}

		// NONCE_CREATE
		_, err = authNonceCreateDb(nonce, pCtx, pRuntime)
		if err != nil {
			return nil, err
		}

		userExistsBool = false
		return nil, errors.New("user does not exist")
	} else {
		userExistsBool = true
	}

	// NONCE_GET
	nonce, err = persist.AuthNonceGet(pInput.AddressStr, pCtx, pRuntime)
	if err != nil {
		return nil, err
	}

	//-------------------------------------------------------------

	output := &authUserGetPreflightOutput{
		NonceStr:       nonce.ValueStr,
		UserExistsBool: userExistsBool,
	}
	return output, nil
}<|MERGE_RESOLUTION|>--- conflicted
+++ resolved
@@ -57,15 +57,10 @@
 		}
 
 		// GET_PUBLIC_INFO
-<<<<<<< HEAD
 		output, err := authUserGetPreflightDb(input, c, pRuntime)
 		if err != nil {
 			c.JSON(http.StatusInternalServerError, gin.H{"error": err.Error()})
-=======
-		output, gErr := authUserGetPreflightDb(input, c, pRuntime)
-		if gErr != nil {
-			c.JSON(http.StatusOK, gin.H{"error": gErr})
->>>>>>> 61baa408
+
 			return
 		}
 
@@ -90,13 +85,8 @@
 			c.Request,
 			c,
 			pRuntime)
-<<<<<<< HEAD
 		if err != nil {
 			c.JSON(http.StatusInternalServerError, gin.H{"error": err.Error()})
-=======
-		if gErr != nil {
-			c.JSON(http.StatusOK, gin.H{"error": gErr})
->>>>>>> 61baa408
 			return
 		}
 
