package server

import (
	"context"
	"errors"
	"fmt"
	"math/rand"
	"net/http"
	"strings"
	"time"

	// log "github.com/sirupsen/logrus"

	"github.com/ethereum/go-ethereum/common/hexutil"
	"github.com/ethereum/go-ethereum/crypto"
	"github.com/gin-gonic/gin"
	"github.com/mikeydub/go-gallery/eth"
	"github.com/mikeydub/go-gallery/persist"
<<<<<<< HEAD
=======
	"github.com/mikeydub/go-gallery/runtime"
	"github.com/sirupsen/logrus"
>>>>>>> 12ca9eec
	// "github.com/davecgh/go-spew/spew"
)

const noncePrepend = "Gallery uses this cryptographic signature in place of a password, verifying that you are the owner of this Ethereum address: "

// INPUT - USER_LOGIN
type authUserLoginInput struct {
	Signature string `json:"signature" binding:"required,medium_string"`
	Address   string `json:"address"   binding:"required,eth_addr"` // len=42"` // standard ETH "0x"-prefixed address
}

// OUTPUT - USER_LOGIN
type authUserLoginOutput struct {
	SignatureValid bool         `json:"signature_valid"`
	JWTtoken       string       `json:"jwt_token"`
	UserID         persist.DBID `json:"user_id"`
	Address        string       `json:"address"`
}

// INPUT - USER_GET_PREFLIGHT
type authUserGetPreflightInput struct {
	Address string `json:"address" form:"address" binding:"required,eth_addr"` // len=42"` // standard ETH "0x"-prefixed address
}

// OUTPUT - USER_GET_PREFLIGHT
type authUserGetPreflightOutput struct {
	Nonce      string `json:"nonce"`
	UserExists bool   `json:"user_exists"`
}

// HANDLERS

func getAuthPreflight(userRepository persist.UserRepository, authNonceRepository persist.NonceRepository, ethClient *eth.Client) gin.HandlerFunc {
	return func(c *gin.Context) {

		input := &authUserGetPreflightInput{}

		if err := c.ShouldBindQuery(input); err != nil {
			c.JSON(http.StatusBadRequest, errorResponse{Error: err.Error()})
			return
		}

		authed := c.GetBool(authContextKey)

		output, err := authUserGetPreflightDb(c, input, authed, userRepository, authNonceRepository, ethClient)
		if err != nil {
			// TODO log specific error and return user friendly error message instead
			c.JSON(http.StatusInternalServerError, errorResponse{Error: err.Error()})
			return
		}

		c.JSON(http.StatusOK, output)
	}
}

func login(userRepository persist.UserRepository, authNonceRepository persist.NonceRepository, authLoginRepository persist.LoginAttemptRepository) gin.HandlerFunc {
	return func(c *gin.Context) {
		input := &authUserLoginInput{}
		if err := c.ShouldBindJSON(input); err != nil {
			c.JSON(http.StatusBadRequest, errorResponse{Error: err.Error()})
			return
		}

		output, err := authUserLoginAndMemorizeAttemptDb(
			c,
			input,
			c.Request,
			userRepository,
			authNonceRepository,
			authLoginRepository,
		)
		if err != nil {
			c.JSON(http.StatusInternalServerError, errorResponse{Error: err.Error()})
			return
		}

		c.JSON(http.StatusOK, output)
	}
}

// NONCE

// NONCE_GENERATE
func generateNonce() string {
	seededRand := rand.New(rand.NewSource(time.Now().UnixNano()))
	nonceInt := seededRand.Int()
	nonceStr := fmt.Sprintf("%d", nonceInt)
	return nonceStr
}

// LOGIN_AND_MEMORIZE_ATTEMPT__PIPELINE
func authUserLoginAndMemorizeAttemptDb(pCtx context.Context, pInput *authUserLoginInput,
	pReq *http.Request, userRepo persist.UserRepository, nonceRepo persist.NonceRepository,
	loginRepo persist.LoginAttemptRepository) (*authUserLoginOutput, error) {

	//------------------
	// LOGIN
	output, err := authUserLoginPipeline(pCtx, pInput, userRepo, nonceRepo)
	if err != nil {
		return nil, err
	}

	loginAttempt := &persist.UserLoginAttempt{

		Address:        pInput.Address,
		Signature:      pInput.Signature,
		SignatureValid: output.SignatureValid,

		ReqHostAddr: pReq.RemoteAddr,
		ReqHeaders:  map[string][]string(pReq.Header),
	}

	_, err = loginRepo.Create(pCtx, loginAttempt)
	if err != nil {
		return nil, err
	}

	return output, err
}

func authUserLoginPipeline(pCtx context.Context, pInput *authUserLoginInput, userRepo persist.UserRepository,
	nonceRepo persist.NonceRepository) (*authUserLoginOutput, error) {

	output := &authUserLoginOutput{}

	nonceValueStr, userIDstr, err := getUserWithNonce(pCtx, pInput.Address, userRepo, nonceRepo)
	if err != nil {
		return nil, err
	}

	output.UserID = userIDstr

	sigValidBool, err := authVerifySignatureAllMethods(pInput.Signature,
		nonceValueStr,
		pInput.Address)
	if err != nil {
		return nil, err
	}

	output.SignatureValid = sigValidBool
	if !sigValidBool {
		return output, nil
	}

	jwtTokenStr, err := jwtGeneratePipeline(pCtx, userIDstr)
	if err != nil {
		return nil, err
	}

	output.JWTtoken = jwtTokenStr

	err = authNonceRotateDb(pCtx, pInput.Address, userIDstr, nonceRepo)
	if err != nil {
		return nil, err
	}

	return output, nil
}

func authVerifySignatureAllMethods(pSignatureStr string,
	pNonce string,
	pAddressStr string) (bool, error) {

	// personal_sign
	validBool, err := authVerifySignature(pSignatureStr,
		pNonce,
		pAddressStr,
		true)
	if err != nil {
		return false, err
	}

	if !validBool {
		// eth_sign
		validBool, err = authVerifySignature(pSignatureStr,
			pNonce,
			pAddressStr,
			false)
		if err != nil {
			return false, err
		}
	}

	return validBool, nil
}

// VERIFY_SIGNATURE

func authVerifySignature(pSignatureStr string,
	pDataStr string,
	pAddress string,
	pUseDataHeaderBool bool) (bool, error) {

	// eth_sign:
	// - https://goethereumbook.org/signature-verify/
	// - http://man.hubwiz.com/docset/Ethereum.docset/Contents/Resources/Documents/eth_sign.html
	// - sign(keccak256("\x19Ethereum Signed Message:\n" + len(message) + message)))

	nonceWithPrepend := noncePrepend + pDataStr
	var dataStr string
	if pUseDataHeaderBool {
		dataStr = fmt.Sprintf("\x19Ethereum Signed Message:\n%d%s", len(nonceWithPrepend), nonceWithPrepend)
	} else {
		dataStr = nonceWithPrepend
	}

	dataBytesLst := []byte(dataStr)
	dataHash := crypto.Keccak256Hash(dataBytesLst)

	sig, err := hexutil.Decode(pSignatureStr)
	if err != nil {
		return false, err
	}
	// Ledger-produced signatures have v = 0 or 1
	if sig[64] == 0 || sig[64] == 1 {
		sig[64] += 27
	}
	v := sig[64]
	if v != 27 && v != 28 {
		return false, errors.New("invalid signature (V is not 27 or 28)")
	}
	sig[64] -= 27

	sigPublicKeyECDSA, err := crypto.SigToPub(dataHash.Bytes(), sig)
	if err != nil {
		return false, err
	}

	pubkeyAddressHexStr := crypto.PubkeyToAddress(*sigPublicKeyECDSA).Hex()
	if !strings.EqualFold(pubkeyAddressHexStr, pAddress) {
		return false, errors.New("address does not match signature")
	}

	publicKeyBytes := crypto.CompressPubkey(sigPublicKeyECDSA)

	signatureNoRecoverID := sig[:len(sig)-1]

	return crypto.VerifySignature(publicKeyBytes, dataHash.Bytes(), signatureNoRecoverID), nil

}

func authUserGetPreflightDb(pCtx context.Context, pInput *authUserGetPreflightInput, pPreAuthed bool,
	userRepo persist.UserRepository, nonceRepo persist.NonceRepository, ethClient *eth.Client) (*authUserGetPreflightOutput, error) {

<<<<<<< HEAD
	user, _ := userRepo.GetByAddress(pCtx, pInput.Address)
=======
	user, err := persist.UserGetByAddress(pCtx, pInput.Address, pRuntime)

	logrus.WithError(err).Error("error retrieving user by address for auth preflight")
>>>>>>> 12ca9eec

	userExistsBool := user != nil

	output := &authUserGetPreflightOutput{
		UserExists: userExistsBool,
	}
	if !userExistsBool {

		if !pPreAuthed {
			// TODO magic number
			hasNFT, err := ethClient.HasNFT(pCtx, "0", pInput.Address)
			if err != nil {
				return nil, err
			}
			if !hasNFT {
				return nil, errors.New("user does not own required NFT to signup")
			}
		}

		nonce := &persist.UserNonce{
			Address: strings.ToLower(pInput.Address),
			Value:   generateNonce(),
		}

		err := nonceRepo.Create(pCtx, nonce)
		if err != nil {
			return nil, err
		}
		output.Nonce = noncePrepend + nonce.Value

	} else {
		nonce, err := nonceRepo.Get(pCtx, pInput.Address)
		if err != nil {
			return nil, err
		}
		output.Nonce = noncePrepend + nonce.Value
	}

	return output, nil
}

func authNonceRotateDb(pCtx context.Context, pAddress string, pUserID persist.DBID, nonceRepo persist.NonceRepository) error {

	newNonce := &persist.UserNonce{
		Value:   generateNonce(),
		Address: strings.ToLower(pAddress),
	}

	err := nonceRepo.Create(pCtx, newNonce)
	if err != nil {
		return err
	}
	return nil
}<|MERGE_RESOLUTION|>--- conflicted
+++ resolved
@@ -9,19 +9,11 @@
 	"strings"
 	"time"
 
-	// log "github.com/sirupsen/logrus"
-
 	"github.com/ethereum/go-ethereum/common/hexutil"
 	"github.com/ethereum/go-ethereum/crypto"
 	"github.com/gin-gonic/gin"
 	"github.com/mikeydub/go-gallery/eth"
 	"github.com/mikeydub/go-gallery/persist"
-<<<<<<< HEAD
-=======
-	"github.com/mikeydub/go-gallery/runtime"
-	"github.com/sirupsen/logrus"
->>>>>>> 12ca9eec
-	// "github.com/davecgh/go-spew/spew"
 )
 
 const noncePrepend = "Gallery uses this cryptographic signature in place of a password, verifying that you are the owner of this Ethereum address: "
@@ -265,14 +257,10 @@
 func authUserGetPreflightDb(pCtx context.Context, pInput *authUserGetPreflightInput, pPreAuthed bool,
 	userRepo persist.UserRepository, nonceRepo persist.NonceRepository, ethClient *eth.Client) (*authUserGetPreflightOutput, error) {
 
-<<<<<<< HEAD
-	user, _ := userRepo.GetByAddress(pCtx, pInput.Address)
-=======
-	user, err := persist.UserGetByAddress(pCtx, pInput.Address, pRuntime)
-
+	user, err := userRepo.GetByAddress(pCtx, pInput.Address)
+  
 	logrus.WithError(err).Error("error retrieving user by address for auth preflight")
->>>>>>> 12ca9eec
-
+  
 	userExistsBool := user != nil
 
 	output := &authUserGetPreflightOutput{
