--- conflicted
+++ resolved
@@ -11,18 +11,12 @@
 )
 
 type collectionCreateInput struct {
-<<<<<<< HEAD
 	NameStr           string         `json:"name"        binding:"required,short_string"`
 	CollectorsNoteStr string         `json:"collectors_note" binding:"required,medium_string"`
 	Nfts              []persist.DbId `json:"nfts" binding:"required"`
 }
 type collectionCreateOutput struct {
 	Id persist.DbId `json:"collection_id"`
-=======
-	OwnerUserIdStr    persist.DbId `json:"user_id" validate:"required"`
-	NameStr           string       `json:"name"        validate:"required,min=4,max=50"`
-	CollectorsNoteStr string       `json:"collectors_note" validate:"required,min=0,max=500"`
->>>>>>> 1b93030b
 }
 
 type collectionDeleteInput struct {
@@ -68,7 +62,7 @@
 		//------------------
 		// CREATE
 
-		id, err := collectionCreateDb(input, ownerId, c, pRuntime)
+		id, err := collectionCreateDb(input, persist.DbId(ownerId), c, pRuntime)
 		if err != nil {
 			c.JSON(http.StatusInternalServerError, gin.H{"error": err})
 			return
