--- conflicted
+++ resolved
@@ -25,13 +25,6 @@
 	Nfts []persist.DbId `json:"nfts" binding:"required"`
 }
 
-<<<<<<< HEAD
-type collectionUpdateByIdInput struct {
-	Id     persist.DbId   `json:"id" binding:"required"`
-	Name   string         `json:"name,omitempty"`
-	Nfts   []*persist.Nft `json:"nfts,omitempty"`
-	Hidden bool           `json:"hidden,omitempty"`
-=======
 type collectionUpdateNameByIdInput struct {
 	Id   persist.DbId `json:"id" binding:"required"`
 	Name string       `json:"name" binding:"required"`
@@ -44,7 +37,6 @@
 type collectionUpdateNftsByIdInput struct {
 	Id   persist.DbId   `json:"id" binding:"required"`
 	Nfts []*persist.Nft `json:"nfts" binding:"required"`
->>>>>>> 7515223a
 }
 
 type collectionCreateOutput struct {
