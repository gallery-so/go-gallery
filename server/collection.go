--- conflicted
+++ resolved
@@ -8,12 +8,8 @@
 	"github.com/gin-gonic/gin"
 
 	"github.com/mikeydub/go-gallery/persist"
-<<<<<<< HEAD
 	"github.com/mikeydub/go-gallery/runtime"
 	"github.com/mikeydub/go-gallery/util"
-=======
-	"github.com/mikeydub/go-gallery/persist/mongodb"
->>>>>>> 4a0ac1e9
 )
 
 type collectionGetByUserIDInput struct {
@@ -132,15 +128,9 @@
 			return
 		}
 
-<<<<<<< HEAD
-		userID, ok := getUserIDfromCtx(c)
-		if !ok {
-			c.JSON(http.StatusBadRequest, util.ErrorResponse{Error: "user id not found in context"})
-=======
-		userID := getUserIDfromCtx(c)
-		if userID == "" {
-			c.JSON(http.StatusBadRequest, errorResponse{Error: "user id not found in context"})
->>>>>>> 4a0ac1e9
+		userID := getUserIDfromCtx(c)
+		if userID == "" {
+			c.JSON(http.StatusBadRequest, errorResponse{Error: "user id not found in context"})
 			return
 		}
 
@@ -167,15 +157,9 @@
 			return
 		}
 
-<<<<<<< HEAD
-		userID, ok := getUserIDfromCtx(c)
-		if !ok {
-			c.JSON(http.StatusBadRequest, util.ErrorResponse{Error: "user id not found in context"})
-=======
-		userID := getUserIDfromCtx(c)
-		if userID == "" {
-			c.JSON(http.StatusBadRequest, errorResponse{Error: "user id not found in context"})
->>>>>>> 4a0ac1e9
+		userID := getUserIDfromCtx(c)
+		if userID == "" {
+			c.JSON(http.StatusBadRequest, errorResponse{Error: "user id not found in context"})
 			return
 		}
 
@@ -199,15 +183,9 @@
 			return
 		}
 
-<<<<<<< HEAD
-		userID, ok := getUserIDfromCtx(c)
-		if !ok {
-			c.JSON(http.StatusBadRequest, util.ErrorResponse{Error: "user id not found in context"})
-=======
-		userID := getUserIDfromCtx(c)
-		if userID == "" {
-			c.JSON(http.StatusBadRequest, errorResponse{Error: "user id not found in context"})
->>>>>>> 4a0ac1e9
+		userID := getUserIDfromCtx(c)
+		if userID == "" {
+			c.JSON(http.StatusBadRequest, errorResponse{Error: "user id not found in context"})
 			return
 		}
 
@@ -237,15 +215,9 @@
 			return
 		}
 
-<<<<<<< HEAD
-		userID, ok := getUserIDfromCtx(c)
-		if !ok {
-			c.JSON(http.StatusBadRequest, util.ErrorResponse{Error: "user id not found in context"})
-=======
-		userID := getUserIDfromCtx(c)
-		if userID == "" {
-			c.JSON(http.StatusBadRequest, errorResponse{Error: "user id not found in context"})
->>>>>>> 4a0ac1e9
+		userID := getUserIDfromCtx(c)
+		if userID == "" {
+			c.JSON(http.StatusBadRequest, errorResponse{Error: "user id not found in context"})
 			return
 		}
 
@@ -274,28 +246,17 @@
 			return
 		}
 
-<<<<<<< HEAD
-		userID, ok := getUserIDfromCtx(c)
-		if !ok {
-			c.JSON(http.StatusBadRequest, util.ErrorResponse{Error: "user id not found in context"})
-=======
-		userID := getUserIDfromCtx(c)
-		if userID == "" {
-			c.JSON(http.StatusBadRequest, errorResponse{Error: "user id not found in context"})
->>>>>>> 4a0ac1e9
+		userID := getUserIDfromCtx(c)
+		if userID == "" {
+			c.JSON(http.StatusBadRequest, errorResponse{Error: "user id not found in context"})
 			return
 		}
 
 		err := collectionsRepository.Delete(c, input.ID, userID)
 		if err != nil {
 			switch err.(type) {
-<<<<<<< HEAD
-			case *persist.DocumentNotFoundError:
-				c.JSON(http.StatusNotFound, util.ErrorResponse{
-=======
 			case *mongodb.DocumentNotFoundError:
 				c.JSON(http.StatusNotFound, errorResponse{
->>>>>>> 4a0ac1e9
 					Error: err.Error(),
 				})
 				return
