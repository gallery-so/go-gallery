//go:build wireinject
// +build wireinject

package server

import (
	"context"
	"database/sql"
	"fmt"
	"net/http"

	cloudtasks "cloud.google.com/go/cloudtasks/apiv2"
	"github.com/ethereum/go-ethereum/ethclient"
	"github.com/google/wire"
	"github.com/jackc/pgx/v4/pgxpool"

	db "github.com/mikeydub/go-gallery/db/gen/coredb"
	"github.com/mikeydub/go-gallery/env"
	"github.com/mikeydub/go-gallery/service/multichain"
	"github.com/mikeydub/go-gallery/service/multichain/alchemy"
	"github.com/mikeydub/go-gallery/service/multichain/eth"
	"github.com/mikeydub/go-gallery/service/multichain/infura"
	"github.com/mikeydub/go-gallery/service/multichain/opensea"
	"github.com/mikeydub/go-gallery/service/multichain/poap"
	"github.com/mikeydub/go-gallery/service/multichain/reservoir"
	"github.com/mikeydub/go-gallery/service/multichain/tezos"
	"github.com/mikeydub/go-gallery/service/multichain/zora"
	"github.com/mikeydub/go-gallery/service/persist"
	"github.com/mikeydub/go-gallery/service/persist/postgres"
	"github.com/mikeydub/go-gallery/service/redis"
	"github.com/mikeydub/go-gallery/service/rpc"
	"github.com/mikeydub/go-gallery/service/task"
	"github.com/mikeydub/go-gallery/service/tokenmanage"
	"github.com/mikeydub/go-gallery/util"
)

// envInit is a type returned after setting up the environment
// Adding envInit as a dependency to a provider will ensure that the environment is set up prior
// to calling the provider
type envInit struct{}

type ethProviderList []any
type tezosProviderList []any
type optimismProviderList []any
type poapProviderList []any
type zoraProviderList []any
type baseProviderList []any
type polygonProviderList []any
type arbitrumProviderList []any
type optimismProvider struct{ *alchemy.Provider }
type polygonProvider struct{ *alchemy.Provider }
type arbitrumProvider struct{ *alchemy.Provider }

// NewMultichainProvider is a wire injector that sets up a multichain provider instance
func NewMultichainProvider(ctx context.Context, envFunc func()) (*multichain.Provider, func()) {
	wire.Build(
		setEnv,
		wire.Value(&http.Client{Timeout: 0}), // HTTP client shared between providers
		defaultWalletOverrides,
		task.NewClient,
		newCommunitiesCache,
		postgres.NewRepositories,
		dbConnSet,
		tokenmanage.New,
		newManagedTokens,
		wire.Struct(new(multichain.Provider), "*"),
		// Add additional chains here
		newMultichainSet,
		ethProviderSet,
		tezosProviderSet,
		optimismProviderSet,
		poapProviderSet,
		zoraProviderSet,
		baseProviderSet,
		polygonProviderSet,
		arbitrumProviderSet,
	)
	return nil, nil
}

// dbConnSet is a wire provider set for initializing a postgres connection
var dbConnSet = wire.NewSet(
	newPqClient,
	newPgxClient,
	newQueries,
)

func setEnv(f func()) envInit {
	f()
	return envInit{}
}

func newPqClient(e envInit) (*sql.DB, func()) {
	pq := postgres.MustCreateClient()
	return pq, func() { pq.Close() }
}

func newPgxClient(envInit) (*pgxpool.Pool, func()) {
	pgx := postgres.NewPgxClient()
	return pgx, func() { pgx.Close() }
}

func newQueries(p *pgxpool.Pool) *db.Queries {
	return db.New(p)
}

// ethProviderSet is a wire injector that creates the set of Ethereum providers
func ethProviderSet(envInit, *cloudtasks.Client, *http.Client) ethProviderList {
	wire.Build(
		rpc.NewEthClient,
		ethProvidersConfig,
		newTokenProcessingCache,
		wire.Value(persist.ChainETH),
		// Add providers for Ethereum here
		newIndexerProvider,
		ethFallbackProvider,
		opensea.NewProvider,
		alchemy.NewProvider,
	)
	return ethProviderList{}
}

// ethProvidersConfig is a wire injector that binds multichain interfaces to their concrete Ethereum implementations
func ethProvidersConfig(indexerProvider *eth.Provider, openseaProvider *opensea.Provider, fallbackProvider multichain.SyncFailureFallbackProvider, alchemyProvider *alchemy.Provider) ethProviderList {
	wire.Build(
		wire.Bind(new(multichain.NameResolver), util.ToPointer(indexerProvider)),
		wire.Bind(new(multichain.Verifier), util.ToPointer(indexerProvider)),
		wire.Bind(new(multichain.TokensOwnerFetcher), util.ToPointer(fallbackProvider)),
		wire.Bind(new(multichain.TokensContractFetcher), util.ToPointer(alchemyProvider)),
		wire.Bind(new(multichain.TokensIncrementalOwnerFetcher), util.ToPointer(fallbackProvider)),
		wire.Bind(new(multichain.ContractsFetcher), util.ToPointer(fallbackProvider)),
		wire.Bind(new(multichain.ContractRefresher), util.ToPointer(indexerProvider)),
		wire.Bind(new(multichain.TokenMetadataFetcher), util.ToPointer(indexerProvider)),
		wire.Bind(new(multichain.ContractsOwnerFetcher), util.ToPointer(indexerProvider)),
		wire.Bind(new(multichain.TokenDescriptorsFetcher), util.ToPointer(indexerProvider)),
		wire.Bind(new(multichain.OpenSeaChildContractFetcher), util.ToPointer(openseaProvider)),
		ethRequirements,
	)
	return nil
}

// ethRequirements is the set of provider interfaces required for Ethereum
func ethRequirements(
	nr multichain.NameResolver,
	v multichain.Verifier,
	tof multichain.TokensOwnerFetcher,
	toc multichain.TokensContractFetcher,
	tiof multichain.TokensIncrementalOwnerFetcher,
	cf multichain.ContractsFetcher,
	cr multichain.ContractRefresher,
	tmf multichain.TokenMetadataFetcher,
	tcof multichain.ContractsOwnerFetcher,
	tdf multichain.TokenDescriptorsFetcher,
	osccf multichain.OpenSeaChildContractFetcher,
) ethProviderList {
	return ethProviderList{nr, v, tof, toc, tiof, cf, cr, tmf, tcof, tdf, osccf}
}

// tezosProviderSet is a wire injector that creates the set of Tezos providers
func tezosProviderSet(envInit, *http.Client) tezosProviderList {
	wire.Build(
		tezosProvidersConfig,
		// Add providers for Tezos here
		newTzktProvider,
		newObjktProvider,
		tezosFallbackProvider,
	)
	return tezosProviderList{}
}

// tezosProvidersConfig is a wire injector that binds multichain interfaces to their concrete Tezos implementations
func tezosProvidersConfig(tezosProvider multichain.SyncWithContractEvalFallbackProvider) tezosProviderList {
	wire.Build(
		wire.Bind(new(multichain.TokensOwnerFetcher), util.ToPointer(tezosProvider)),
		wire.Bind(new(multichain.TokensIncrementalOwnerFetcher), util.ToPointer(tezosProvider)),
		wire.Bind(new(multichain.TokensContractFetcher), util.ToPointer(tezosProvider)),
		wire.Bind(new(multichain.TokenMetadataFetcher), util.ToPointer(tezosProvider)),
		tezosRequirements,
	)
	return nil
}

// tezosRequirements is the set of provider interfaces required for Tezos
func tezosRequirements(
	tof multichain.TokensOwnerFetcher,
	tiof multichain.TokensIncrementalOwnerFetcher,
	toc multichain.TokensContractFetcher,
	tmf multichain.TokenMetadataFetcher,
) tezosProviderList {
	return tezosProviderList{tof, tiof, toc, tmf}
}

// optimismProviderSet is a wire injector that creates the set of Optimism providers
func optimismProviderSet(*http.Client) optimismProviderList {
	wire.Build(
		rpc.NewEthClient,
		optimismProvidersConfig,
		newTokenProcessingCache,
		wire.Value(persist.ChainOptimism),
		// Add providers for Optimism here
		newOptimismProvider,
		opensea.NewProvider,
	)
	return optimismProviderList{}
}

// optimismProvidersConfig is a wire injector that binds multichain interfaces to their concrete Optimism implementations
func optimismProvidersConfig(optimismProvider *optimismProvider, openseaProvier *opensea.Provider) optimismProviderList {
	wire.Build(
		wire.Bind(new(multichain.TokensOwnerFetcher), util.ToPointer(optimismProvider)),
		wire.Bind(new(multichain.TokensIncrementalOwnerFetcher), util.ToPointer(optimismProvider)),
		wire.Bind(new(multichain.TokensContractFetcher), util.ToPointer(optimismProvider)),
		wire.Bind(new(multichain.TokenMetadataFetcher), util.ToPointer(optimismProvider)),
		wire.Bind(new(multichain.OpenSeaChildContractFetcher), util.ToPointer(openseaProvier)),
		optimismRequirements,
	)
	return nil
}

// optimismRequirements is the set of provider interfaces required for Optimism
func optimismRequirements(
	tof multichain.TokensOwnerFetcher,
	tiof multichain.TokensIncrementalOwnerFetcher,
	toc multichain.TokensContractFetcher,
	tmf multichain.TokenMetadataFetcher,
	opensea multichain.OpenSeaChildContractFetcher,
) optimismProviderList {
	return optimismProviderList{tof, toc, tiof, tmf, opensea}
}

// arbitrumProviderSet is a wire injector that creates the set of Arbitrum providers
func arbitrumProviderSet(*http.Client) arbitrumProviderList {
	wire.Build(
		rpc.NewEthClient,
		arbitrumProvidersConfig,
		newTokenProcessingCache,
		wire.Value(persist.ChainArbitrum),
		// Add providers for Optimism here
		newArbitrumProvider,
		opensea.NewProvider,
	)
	return arbitrumProviderList{}
}

// arbitrumProvidersConfig is a wire injector that binds multichain interfaces to their concrete Arbitrum implementations
func arbitrumProvidersConfig(arbitrumProvider *arbitrumProvider, openseaProvider *opensea.Provider) arbitrumProviderList {
	wire.Build(
		wire.Bind(new(multichain.TokensOwnerFetcher), util.ToPointer(arbitrumProvider)),
		wire.Bind(new(multichain.TokensIncrementalOwnerFetcher), util.ToPointer(arbitrumProvider)),
		wire.Bind(new(multichain.TokensContractFetcher), util.ToPointer(arbitrumProvider)),
		wire.Bind(new(multichain.TokenMetadataFetcher), util.ToPointer(arbitrumProvider)),
		wire.Bind(new(multichain.OpenSeaChildContractFetcher), util.ToPointer(openseaProvider)),
		wire.Bind(new(multichain.TokenDescriptorsFetcher), util.ToPointer(arbitrumProvider)),
		arbitrumRequirements,
	)
	return nil
}

// arbitrumRequirements is the set of provider interfaces required for Arbitrum
func arbitrumRequirements(
	tof multichain.TokensOwnerFetcher,
	tiof multichain.TokensIncrementalOwnerFetcher,
	toc multichain.TokensContractFetcher,
	tmf multichain.TokenMetadataFetcher,
	opensea multichain.OpenSeaChildContractFetcher,
	tdf multichain.TokenDescriptorsFetcher,
) arbitrumProviderList {
<<<<<<< HEAD
	return arbitrumProviderList{tof, toc, tiof, tmf, opensea}
=======
	return arbitrumProviderList{tof, toc, tmf, opensea, tdf}
>>>>>>> dce3bda3
}

// poapProviderSet is a wire injector that creates the set of POAP providers
func poapProviderSet(envInit, *http.Client) poapProviderList {
	wire.Build(
		poapProvidersConfig,
		// Add providers for POAP here
		newPoapProvider,
	)
	return poapProviderList{}
}

// poapProvidersConfig is a wire injector that binds multichain interfaces to their concrete POAP implementations
func poapProvidersConfig(poapProvider *poap.Provider) poapProviderList {
	wire.Build(
		wire.Bind(new(multichain.NameResolver), util.ToPointer(poapProvider)),
		wire.Bind(new(multichain.TokensOwnerFetcher), util.ToPointer(poapProvider)),
		wire.Bind(new(multichain.TokensIncrementalOwnerFetcher), util.ToPointer(poapProvider)),
		wire.Bind(new(multichain.TokensContractFetcher), util.ToPointer(poapProvider)),
		wire.Bind(new(multichain.TokenMetadataFetcher), util.ToPointer(poapProvider)),
		poapRequirements,
	)
	return nil
}

// poapRequirements is the set of provider interfaces required for POAP
func poapRequirements(
	nr multichain.NameResolver,
	tof multichain.TokensOwnerFetcher,
	tiof multichain.TokensIncrementalOwnerFetcher,
	toc multichain.TokensContractFetcher,
	tmf multichain.TokenMetadataFetcher,
) poapProviderList {
	return poapProviderList{nr, tof, tiof, toc, tmf}
}

// zoraProviderSet is a wire injector that creates the set of zora providers
func zoraProviderSet(envInit, *http.Client) zoraProviderList {
	wire.Build(
		zoraProvidersConfig,
		// Add providers for POAP here
		newZoraProvider,
	)
	return zoraProviderList{}
}

// zoraProvidersConfig is a wire injector that binds multichain interfaces to their concrete zora implementations
func zoraProvidersConfig(zoraProvider *zora.Provider) zoraProviderList {
	wire.Build(
		wire.Bind(new(multichain.ContractsFetcher), util.ToPointer(zoraProvider)),
		wire.Bind(new(multichain.TokensOwnerFetcher), util.ToPointer(zoraProvider)),
		wire.Bind(new(multichain.TokensIncrementalOwnerFetcher), util.ToPointer(zoraProvider)),
		wire.Bind(new(multichain.TokensContractFetcher), util.ToPointer(zoraProvider)),
		wire.Bind(new(multichain.ContractsOwnerFetcher), util.ToPointer(zoraProvider)),
		wire.Bind(new(multichain.TokenMetadataFetcher), util.ToPointer(zoraProvider)),
		zoraRequirements,
	)
	return nil
}

// zoraRequirements is the set of provider interfaces required for zora
func zoraRequirements(
	nr multichain.ContractsFetcher,
	tof multichain.TokensOwnerFetcher,
	tiof multichain.TokensIncrementalOwnerFetcher,
	toc multichain.TokensContractFetcher,
	tcof multichain.ContractsOwnerFetcher,
	tmf multichain.TokenMetadataFetcher,
) zoraProviderList {
	return zoraProviderList{nr, tof, tiof, toc, tcof, tmf}
}

func baseProviderSet(*http.Client) baseProviderList {
	wire.Build(
		baseProvidersConfig,
		wire.Value(persist.ChainBase),
		// Add providers for Base here
		reservoir.NewProvider,
	)
	return baseProviderList{}
}

// baseProvidersConfig is a wire injector that binds multichain interfaces to their concrete base implementations
func baseProvidersConfig(baseProvider *reservoir.Provider) baseProviderList {
	wire.Build(
		wire.Bind(new(multichain.TokensOwnerFetcher), util.ToPointer(baseProvider)),
		wire.Bind(new(multichain.TokensIncrementalOwnerFetcher), util.ToPointer(baseProvider)),
		wire.Bind(new(multichain.TokenDescriptorsFetcher), util.ToPointer(baseProvider)),
		baseRequirements,
	)
	return nil
}

// zoraRequirements is the set of provider interfaces required for zora
func baseRequirements(
	tof multichain.TokensOwnerFetcher,
	tiof multichain.TokensIncrementalOwnerFetcher,
	tdf multichain.TokenDescriptorsFetcher,
) baseProviderList {
	return baseProviderList{tof, tiof, tdf}
}

// polygonProviderSet is a wire injector that creates the set of polygon providers
func polygonProviderSet(*http.Client) polygonProviderList {
	wire.Build(
		rpc.NewEthClient,
		polygonProvidersConfig,
		wire.Value(persist.ChainPolygon),
		newTokenProcessingCache,
		// Add providers for Polygon here
		newPolygonProvider,
		opensea.NewProvider,
	)
	return polygonProviderList{}
}

// polygonProvidersConfig is a wire injector that binds multichain interfaces to their concrete Polygon implementations
func polygonProvidersConfig(polygonProvider *polygonProvider, openseaProvider *opensea.Provider) polygonProviderList {
	wire.Build(
		wire.Bind(new(multichain.TokensOwnerFetcher), util.ToPointer(polygonProvider)),
		wire.Bind(new(multichain.TokensIncrementalOwnerFetcher), util.ToPointer(polygonProvider)),
		wire.Bind(new(multichain.TokensContractFetcher), util.ToPointer(polygonProvider)),
		wire.Bind(new(multichain.OpenSeaChildContractFetcher), util.ToPointer(openseaProvider)),
		polygonRequirements,
	)
	return nil
}

// polygonRequirements is the set of provider interfaces required for Polygon
func polygonRequirements(
	tof multichain.TokensOwnerFetcher,
	tiof multichain.TokensIncrementalOwnerFetcher,
	toc multichain.TokensContractFetcher,
	opensea multichain.OpenSeaChildContractFetcher,
) polygonProviderList {
	return polygonProviderList{tof, tiof, toc, opensea}
}

// newMultichain is a wire provider that creates a multichain provider
func newMultichainSet(
	ethProviders ethProviderList,
	optimismProviders optimismProviderList,
	tezosProviders tezosProviderList,
	poapProviders poapProviderList,
	zoraProviders zoraProviderList,
	baseProviders baseProviderList,
	polygonProviders polygonProviderList,
	arbitrumProviders arbitrumProviderList,
) map[persist.Chain][]any {
	// Dedupes providers by pointer address because
	// providers may not be hashable
	dedupe := func(providers []any) []any {
		seen := map[string]bool{}
		deduped := []any{}
		for _, p := range providers {
			if addr := fmt.Sprintf("%p", p); !seen[addr] {
				seen[addr] = true
				deduped = append(deduped, p)
			}
		}
		return deduped
	}

	chainToProviders := map[persist.Chain][]any{}
	chainToProviders[persist.ChainETH] = dedupe(ethProviders)
	chainToProviders[persist.ChainOptimism] = dedupe(optimismProviders)
	chainToProviders[persist.ChainTezos] = dedupe(tezosProviders)
	chainToProviders[persist.ChainPOAP] = dedupe(poapProviders)
	chainToProviders[persist.ChainZora] = dedupe(zoraProviders)
	chainToProviders[persist.ChainBase] = dedupe(baseProviders)
	chainToProviders[persist.ChainPolygon] = dedupe(polygonProviders)
	chainToProviders[persist.ChainArbitrum] = dedupe(arbitrumProviders)
	return chainToProviders
}

// defaultWalletOverrides is a wire provider for wallet overrides
func defaultWalletOverrides() multichain.WalletOverrideMap {
	return multichain.WalletOverrideMap{
		persist.ChainPOAP:     persist.EvmChains,
		persist.ChainOptimism: persist.EvmChains,
		persist.ChainPolygon:  persist.EvmChains,
		persist.ChainArbitrum: persist.EvmChains,
		persist.ChainETH:      persist.EvmChains,
		persist.ChainZora:     persist.EvmChains,
		persist.ChainBase:     persist.EvmChains,
	}
}

func ethFallbackProvider(httpClient *http.Client, r *redis.Cache) multichain.SyncFailureFallbackProvider {
	wire.Build(
		alchemy.NewProvider,
		infura.NewProvider,
		wire.Value(persist.ChainETH),
		wire.Bind(new(multichain.SyncFailurePrimary), util.ToPointer(alchemy.NewProvider(persist.ChainETH, httpClient, r))),
		wire.Bind(new(multichain.SyncFailureSecondary), util.ToPointer(infura.NewProvider(httpClient))),
		wire.Struct(new(multichain.SyncFailureFallbackProvider), "*"),
	)
	return multichain.SyncFailureFallbackProvider{}
}

func tezosFallbackProvider(httpClient *http.Client, tzktProvider *tezos.Provider, objktProvider *tezos.TezosObjktProvider) multichain.SyncWithContractEvalFallbackProvider {
	wire.Build(
		tezosTokenEvalFunc,
		wire.Bind(new(multichain.SyncWithContractEvalPrimary), util.ToPointer(tzktProvider)),
		wire.Bind(new(multichain.SyncWithContractEvalSecondary), util.ToPointer(objktProvider)),
		wire.Struct(new(multichain.SyncWithContractEvalFallbackProvider), "*"),
	)
	return multichain.SyncWithContractEvalFallbackProvider{}
}

func newIndexerProvider(e envInit, httpClient *http.Client, ethClient *ethclient.Client, taskClient *cloudtasks.Client) *eth.Provider {
	return eth.NewProvider(env.GetString("INDEXER_HOST"), httpClient, ethClient, taskClient)
}

func newTzktProvider(e envInit, httpClient *http.Client) *tezos.Provider {
	return tezos.NewProvider(env.GetString("TEZOS_API_URL"), httpClient)
}

func newObjktProvider(e envInit) *tezos.TezosObjktProvider {
	return tezos.NewObjktProvider(env.GetString("IPFS_URL"))
}

func tezosTokenEvalFunc() func(context.Context, multichain.ChainAgnosticToken) bool {
	return func(ctx context.Context, token multichain.ChainAgnosticToken) bool {
		return tezos.IsSigned(ctx, token) && tezos.ContainsTezosKeywords(ctx, token)
	}
}

func newPoapProvider(e envInit, c *http.Client) *poap.Provider {
	return poap.NewProvider(c, env.GetString("POAP_API_KEY"), env.GetString("POAP_AUTH_TOKEN"))
}

func newZoraProvider(e envInit, c *http.Client) *zora.Provider {
	return zora.NewProvider(c)
}

func newOptimismProvider(c *http.Client, r *redis.Cache) *optimismProvider {
	return &optimismProvider{alchemy.NewProvider(persist.ChainOptimism, c, r)}
}

func newPolygonProvider(c *http.Client, r *redis.Cache) *polygonProvider {
	return &polygonProvider{alchemy.NewProvider(persist.ChainPolygon, c, r)}
}

func newArbitrumProvider(c *http.Client, r *redis.Cache) *arbitrumProvider {
	return &arbitrumProvider{alchemy.NewProvider(persist.ChainArbitrum, c, r)}
}

func newCommunitiesCache() *redis.Cache {
	return redis.NewCache(redis.CommunitiesCache)
}

func newTokenProcessingCache() *redis.Cache {
	return redis.NewCache(redis.TokenProcessingMetadataCache)
}

func newManagedTokens(ctx context.Context, tm *tokenmanage.Manager) multichain.SubmitUserTokensF {
	return func(ctx context.Context, userID persist.DBID, tokenIDs []persist.DBID, tokens []persist.TokenIdentifiers) error {
		if len(tokenIDs) == 0 {
			return nil
		}
		return tm.SubmitUser(ctx, userID, tokenIDs, tokens)
	}
}<|MERGE_RESOLUTION|>--- conflicted
+++ resolved
@@ -265,11 +265,7 @@
 	opensea multichain.OpenSeaChildContractFetcher,
 	tdf multichain.TokenDescriptorsFetcher,
 ) arbitrumProviderList {
-<<<<<<< HEAD
-	return arbitrumProviderList{tof, toc, tiof, tmf, opensea}
-=======
-	return arbitrumProviderList{tof, toc, tmf, opensea, tdf}
->>>>>>> dce3bda3
+	return arbitrumProviderList{tof, toc, tiof, tmf, opensea, tdf}
 }
 
 // poapProviderSet is a wire injector that creates the set of POAP providers
