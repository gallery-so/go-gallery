//go:build wireinject
// +build wireinject

package server

import (
	"context"
	"database/sql"
	"net/http"

	"github.com/google/wire"
	"github.com/jackc/pgx/v4/pgxpool"

	db "github.com/mikeydub/go-gallery/db/gen/coredb"
	"github.com/mikeydub/go-gallery/service/multichain"
	"github.com/mikeydub/go-gallery/service/multichain/alchemy"
	"github.com/mikeydub/go-gallery/service/multichain/eth"
	"github.com/mikeydub/go-gallery/service/multichain/infura"
	"github.com/mikeydub/go-gallery/service/multichain/opensea"
	"github.com/mikeydub/go-gallery/service/multichain/poap"
	"github.com/mikeydub/go-gallery/service/multichain/reservoir"
	"github.com/mikeydub/go-gallery/service/multichain/tezos"
	"github.com/mikeydub/go-gallery/service/multichain/zora"
	"github.com/mikeydub/go-gallery/service/persist"
	"github.com/mikeydub/go-gallery/service/persist/postgres"
	"github.com/mikeydub/go-gallery/service/redis"
	"github.com/mikeydub/go-gallery/service/rpc"
	"github.com/mikeydub/go-gallery/service/task"
	"github.com/mikeydub/go-gallery/service/tokenmanage"
	"github.com/mikeydub/go-gallery/util"
)

// envInit is a type returned after setting up the environment
// Adding envInit as a dependency to a provider will ensure that the environment is set up prior
// to calling the provider
type envInit struct{}

type ethProviderList []any
type tezosProviderList []any
type optimismProviderList []any
type poapProviderList []any
type zoraProviderList []any
type baseProviderList []any
type polygonProviderList []any
type arbitrumProviderList []any
type tokenMetadataCache redis.Cache

// NewMultichainProvider is a wire injector that sets up a multichain provider instance
func NewMultichainProvider(ctx context.Context, envFunc func()) (*multichain.Provider, func()) {
	wire.Build(
		setEnv,
		wire.Value(&http.Client{Timeout: 0}), // HTTP client shared between providers
		task.NewClient,
		newCommunitiesCache,
		newTokenMetadataCache,
		postgres.NewRepositories,
		dbConnSet,
		tokenmanage.New,
		newSubmitBatch,
		wire.Struct(new(multichain.Provider), "*"),
		// Add additional chains here
		newMultichainSet,
		ethProviderSet,
		tezosProviderSet,
		optimismProviderSet,
		poapProviderSet,
		zoraProviderSet,
		baseProviderSet,
		polygonProviderSet,
		arbitrumProviderSet,
	)
	return nil, nil
}

// dbConnSet is a wire provider set for initializing a postgres connection
var dbConnSet = wire.NewSet(
	newPqClient,
	newPgxClient,
	newQueries,
)

func setEnv(f func()) envInit {
	f()
	return envInit{}
}

func newPqClient(e envInit) (*sql.DB, func()) {
	pq := postgres.MustCreateClient()
	return pq, func() { pq.Close() }
}

func newPgxClient(envInit) (*pgxpool.Pool, func()) {
	pgx := postgres.NewPgxClient()
	return pgx, func() { pgx.Close() }
}

func newQueries(p *pgxpool.Pool) *db.Queries {
	return db.New(p)
}

// ethProviderSet is a wire injector that creates the set of Ethereum providers
func ethProviderSet(envInit, *task.Client, *http.Client, *tokenMetadataCache) ethProviderList {
	wire.Build(
		rpc.NewEthClient,
		ethProvidersConfig,
		wire.Value(persist.ChainETH),
		// Add providers for Ethereum here
		eth.NewProvider,
		ethFallbackProvider,
		opensea.NewProvider,
	)
	return ethProviderList{}
}

// ethProvidersConfig is a wire injector that binds multichain interfaces to their concrete Ethereum implementations
func ethProvidersConfig(indexerProvider *eth.Provider, openseaProvider *opensea.Provider, fallbackProvider multichain.SyncFailureFallbackProvider) ethProviderList {
	wire.Build(
		wire.Bind(new(multichain.NameResolver), util.ToPointer(indexerProvider)),
		wire.Bind(new(multichain.Verifier), util.ToPointer(indexerProvider)),
		wire.Bind(new(multichain.TokensOwnerFetcher), util.ToPointer(fallbackProvider)),
		wire.Bind(new(multichain.TokensContractFetcher), util.ToPointer(fallbackProvider)),
		wire.Bind(new(multichain.TokensIncrementalOwnerFetcher), util.ToPointer(fallbackProvider)),
		wire.Bind(new(multichain.TokensIncrementalContractFetcher), util.ToPointer(fallbackProvider)),
		wire.Bind(new(multichain.ContractsFetcher), util.ToPointer(fallbackProvider)),
		wire.Bind(new(multichain.ContractRefresher), util.ToPointer(indexerProvider)),
		wire.Bind(new(multichain.TokenMetadataFetcher), util.ToPointer(indexerProvider)),
		wire.Bind(new(multichain.ContractsOwnerFetcher), util.ToPointer(indexerProvider)),
		wire.Bind(new(multichain.TokenDescriptorsFetcher), util.ToPointer(indexerProvider)),
		ethRequirements,
	)
	return nil
}

// ethRequirements is the set of provider interfaces required for Ethereum
func ethRequirements(
	nr multichain.NameResolver,
	v multichain.Verifier,
	tof multichain.TokensOwnerFetcher,
	toc multichain.TokensContractFetcher,
	tiof multichain.TokensIncrementalOwnerFetcher,
	ticf multichain.TokensIncrementalContractFetcher,
	cf multichain.ContractsFetcher,
	cr multichain.ContractRefresher,
	tmf multichain.TokenMetadataFetcher,
	tcof multichain.ContractsOwnerFetcher,
	tdf multichain.TokenDescriptorsFetcher,
) ethProviderList {
<<<<<<< HEAD
	return ethProviderList{nr, v, tof, toc, tiof, ticf, cf, cr, tmf, tcof, tdf, osccf}
=======
	return ethProviderList{nr, v, tof, toc, tiof, cf, cr, tmf, tcof, tdf}
>>>>>>> 2f6e67e2
}

// tezosProviderSet is a wire injector that creates the set of Tezos providers
func tezosProviderSet(envInit, *http.Client) tezosProviderList {
	wire.Build(
		tezosProvidersConfig,
		// Add providers for Tezos here
		tezosFallbackProvider,
	)
	return tezosProviderList{}
}

// tezosProvidersConfig is a wire injector that binds multichain interfaces to their concrete Tezos implementations
func tezosProvidersConfig(tezosProvider multichain.SyncWithContractEvalFallbackProvider) tezosProviderList {
	wire.Build(
		wire.Bind(new(multichain.TokensOwnerFetcher), util.ToPointer(tezosProvider)),
		wire.Bind(new(multichain.TokensIncrementalOwnerFetcher), util.ToPointer(tezosProvider)),
		wire.Bind(new(multichain.TokensIncrementalContractFetcher), util.ToPointer(tezosProvider)),
		wire.Bind(new(multichain.TokensContractFetcher), util.ToPointer(tezosProvider)),
		wire.Bind(new(multichain.TokenMetadataFetcher), util.ToPointer(tezosProvider)),
		wire.Bind(new(multichain.ContractsOwnerFetcher), util.ToPointer(tezosProvider)),
		tezosRequirements,
	)
	return nil
}

// tezosRequirements is the set of provider interfaces required for Tezos
func tezosRequirements(
	tof multichain.TokensOwnerFetcher,
	tiof multichain.TokensIncrementalOwnerFetcher,
	ticf multichain.TokensIncrementalContractFetcher,
	toc multichain.TokensContractFetcher,
	tmf multichain.TokenMetadataFetcher,
	tcof multichain.ContractsOwnerFetcher,
) tezosProviderList {
<<<<<<< HEAD
	return tezosProviderList{tof, tiof, ticf, toc, tmf}
=======
	return tezosProviderList{tof, tiof, toc, tmf, tcof}
>>>>>>> 2f6e67e2
}

// optimismProviderSet is a wire injector that creates the set of Optimism providers
func optimismProviderSet(*http.Client, *tokenMetadataCache) optimismProviderList {
	wire.Build(
		optimismProvidersConfig,
		wire.Value(persist.ChainOptimism),
		// Add providers for Optimism here
		newAlchemyProvider,
		opensea.NewProvider,
	)
	return optimismProviderList{}
}

// optimismProvidersConfig is a wire injector that binds multichain interfaces to their concrete Optimism implementations
func optimismProvidersConfig(alchemyProvider *alchemy.Provider, openseaProvider *opensea.Provider) optimismProviderList {
	wire.Build(
		wire.Bind(new(multichain.TokensOwnerFetcher), util.ToPointer(alchemyProvider)),
		wire.Bind(new(multichain.TokensIncrementalOwnerFetcher), util.ToPointer(alchemyProvider)),
		wire.Bind(new(multichain.TokensContractFetcher), util.ToPointer(alchemyProvider)),
		wire.Bind(new(multichain.TokenMetadataFetcher), util.ToPointer(alchemyProvider)),
		optimismRequirements,
	)
	return nil
}

// optimismRequirements is the set of provider interfaces required for Optimism
func optimismRequirements(
	tof multichain.TokensOwnerFetcher,
	tiof multichain.TokensIncrementalOwnerFetcher,
	toc multichain.TokensContractFetcher,
	tmf multichain.TokenMetadataFetcher,
) optimismProviderList {
	return optimismProviderList{tof, toc, tiof, tmf}
}

// arbitrumProviderSet is a wire injector that creates the set of Arbitrum providers
func arbitrumProviderSet(*http.Client, *tokenMetadataCache) arbitrumProviderList {
	wire.Build(
		arbitrumProvidersConfig,
		wire.Value(persist.ChainArbitrum),
		// Add providers for Optimism here
		newAlchemyProvider,
		opensea.NewProvider,
	)
	return arbitrumProviderList{}
}

// arbitrumProvidersConfig is a wire injector that binds multichain interfaces to their concrete Arbitrum implementations
func arbitrumProvidersConfig(alchemyProvider *alchemy.Provider, openseaProvider *opensea.Provider) arbitrumProviderList {
	wire.Build(
		wire.Bind(new(multichain.TokensOwnerFetcher), util.ToPointer(alchemyProvider)),
		wire.Bind(new(multichain.TokensIncrementalOwnerFetcher), util.ToPointer(alchemyProvider)),
		wire.Bind(new(multichain.TokensContractFetcher), util.ToPointer(alchemyProvider)),
		wire.Bind(new(multichain.TokenMetadataFetcher), util.ToPointer(alchemyProvider)),
		wire.Bind(new(multichain.TokenDescriptorsFetcher), util.ToPointer(alchemyProvider)),
		arbitrumRequirements,
	)
	return nil
}

// arbitrumRequirements is the set of provider interfaces required for Arbitrum
func arbitrumRequirements(
	tof multichain.TokensOwnerFetcher,
	tiof multichain.TokensIncrementalOwnerFetcher,
	toc multichain.TokensContractFetcher,
	tmf multichain.TokenMetadataFetcher,
	tdf multichain.TokenDescriptorsFetcher,
) arbitrumProviderList {
	return arbitrumProviderList{tof, toc, tiof, tmf, tdf}
}

// poapProviderSet is a wire injector that creates the set of POAP providers
func poapProviderSet(envInit, *http.Client) poapProviderList {
	wire.Build(
		poapProvidersConfig,
		// Add providers for POAP here
		poap.NewProvider,
	)
	return poapProviderList{}
}

// poapProvidersConfig is a wire injector that binds multichain interfaces to their concrete POAP implementations
func poapProvidersConfig(poapProvider *poap.Provider) poapProviderList {
	wire.Build(
		wire.Bind(new(multichain.NameResolver), util.ToPointer(poapProvider)),
		wire.Bind(new(multichain.TokensOwnerFetcher), util.ToPointer(poapProvider)),
		wire.Bind(new(multichain.TokensIncrementalOwnerFetcher), util.ToPointer(poapProvider)),
		wire.Bind(new(multichain.TokensContractFetcher), util.ToPointer(poapProvider)),
		wire.Bind(new(multichain.TokenMetadataFetcher), util.ToPointer(poapProvider)),
		poapRequirements,
	)
	return nil
}

// poapRequirements is the set of provider interfaces required for POAP
func poapRequirements(
	nr multichain.NameResolver,
	tof multichain.TokensOwnerFetcher,
	tiof multichain.TokensIncrementalOwnerFetcher,
	toc multichain.TokensContractFetcher,
	tmf multichain.TokenMetadataFetcher,
) poapProviderList {
	return poapProviderList{nr, tof, tiof, toc, tmf}
}

// zoraProviderSet is a wire injector that creates the set of zora providers
func zoraProviderSet(envInit, *http.Client) zoraProviderList {
	wire.Build(
		zoraProvidersConfig,
		// Add providers for Zora here
		zora.NewProvider,
	)
	return zoraProviderList{}
}

// zoraProvidersConfig is a wire injector that binds multichain interfaces to their concrete zora implementations
func zoraProvidersConfig(zoraProvider *zora.Provider) zoraProviderList {
	wire.Build(
		wire.Bind(new(multichain.ContractsFetcher), util.ToPointer(zoraProvider)),
		wire.Bind(new(multichain.TokensOwnerFetcher), util.ToPointer(zoraProvider)),
		wire.Bind(new(multichain.TokensIncrementalOwnerFetcher), util.ToPointer(zoraProvider)),
		wire.Bind(new(multichain.TokensIncrementalContractFetcher), util.ToPointer(zoraProvider)),
		wire.Bind(new(multichain.TokensContractFetcher), util.ToPointer(zoraProvider)),
		wire.Bind(new(multichain.ContractsOwnerFetcher), util.ToPointer(zoraProvider)),
		wire.Bind(new(multichain.TokenMetadataFetcher), util.ToPointer(zoraProvider)),
		wire.Bind(new(multichain.TokenDescriptorsFetcher), util.ToPointer(zoraProvider)),
		zoraRequirements,
	)
	return nil
}

// zoraRequirements is the set of provider interfaces required for zora
func zoraRequirements(
	nr multichain.ContractsFetcher,
	tof multichain.TokensOwnerFetcher,
	tiof multichain.TokensIncrementalOwnerFetcher,
	ticf multichain.TokensIncrementalContractFetcher,
	toc multichain.TokensContractFetcher,
	tcof multichain.ContractsOwnerFetcher,
	tmf multichain.TokenMetadataFetcher,
	tdf multichain.TokenDescriptorsFetcher,
) zoraProviderList {
	return zoraProviderList{nr, tof, tiof, ticf, toc, tcof, tmf, tdf}
}

func baseProviderSet(*http.Client) baseProviderList {
	wire.Build(
		baseProvidersConfig,
		wire.Value(persist.ChainBase),
		// Add providers for Base here
		reservoir.NewProvider,
	)
	return baseProviderList{}
}

// baseProvidersConfig is a wire injector that binds multichain interfaces to their concrete base implementations
func baseProvidersConfig(baseProvider *reservoir.Provider) baseProviderList {
	wire.Build(
		wire.Bind(new(multichain.TokensOwnerFetcher), util.ToPointer(baseProvider)),
		wire.Bind(new(multichain.TokensIncrementalOwnerFetcher), util.ToPointer(baseProvider)),
		wire.Bind(new(multichain.TokenDescriptorsFetcher), util.ToPointer(baseProvider)),
		baseRequirements,
	)
	return nil
}

// zoraRequirements is the set of provider interfaces required for zora
func baseRequirements(
	tof multichain.TokensOwnerFetcher,
	tiof multichain.TokensIncrementalOwnerFetcher,
	tdf multichain.TokenDescriptorsFetcher,
) baseProviderList {
	return baseProviderList{tof, tiof, tdf}
}

// polygonProviderSet is a wire injector that creates the set of polygon providers
func polygonProviderSet(*http.Client, *tokenMetadataCache) polygonProviderList {
	wire.Build(
		polygonProvidersConfig,
		wire.Value(persist.ChainPolygon),
		// Add providers for Polygon here
		newAlchemyProvider,
		reservoir.NewProvider,
	)
	return polygonProviderList{}
}

// polygonProvidersConfig is a wire injector that binds multichain interfaces to their concrete Polygon implementations
func polygonProvidersConfig(alchemyProvider *alchemy.Provider, reservoirProvider *reservoir.Provider) polygonProviderList {
	wire.Build(
		wire.Bind(new(multichain.TokensOwnerFetcher), util.ToPointer(alchemyProvider)),
		wire.Bind(new(multichain.TokensIncrementalOwnerFetcher), util.ToPointer(alchemyProvider)),
		wire.Bind(new(multichain.TokensContractFetcher), util.ToPointer(alchemyProvider)),
		wire.Bind(new(multichain.TokenMetadataFetcher), util.ToPointer(reservoirProvider)),
		polygonRequirements,
	)
	return nil
}

// polygonRequirements is the set of provider interfaces required for Polygon
func polygonRequirements(
	tof multichain.TokensOwnerFetcher,
	tiof multichain.TokensIncrementalOwnerFetcher,
	toc multichain.TokensContractFetcher,
	tmf multichain.TokenMetadataFetcher,
) polygonProviderList {
	return polygonProviderList{tof, tiof, toc, tmf}
}

// dedupe removes duplicate providers based on provider ID
func dedupe(providers []any) []any {
	seen := map[string]bool{}
	deduped := []any{}
	for _, p := range providers {
		if id := p.(multichain.Configurer).GetBlockchainInfo().ProviderID; !seen[id] {
			seen[id] = true
			deduped = append(deduped, p)
		}
	}
	return deduped
}

// newMultichain is a wire provider that creates a multichain provider
func newMultichainSet(
	ethProviders ethProviderList,
	optimismProviders optimismProviderList,
	tezosProviders tezosProviderList,
	poapProviders poapProviderList,
	zoraProviders zoraProviderList,
	baseProviders baseProviderList,
	polygonProviders polygonProviderList,
	arbitrumProviders arbitrumProviderList,
) map[persist.Chain][]any {
	chainToProviders := map[persist.Chain][]any{}
	chainToProviders[persist.ChainETH] = dedupe(ethProviders)
	chainToProviders[persist.ChainOptimism] = dedupe(optimismProviders)
	chainToProviders[persist.ChainTezos] = dedupe(tezosProviders)
	chainToProviders[persist.ChainPOAP] = dedupe(poapProviders)
	chainToProviders[persist.ChainZora] = dedupe(zoraProviders)
	chainToProviders[persist.ChainBase] = dedupe(baseProviders)
	chainToProviders[persist.ChainPolygon] = dedupe(polygonProviders)
	chainToProviders[persist.ChainArbitrum] = dedupe(arbitrumProviders)
	return chainToProviders
}

func ethFallbackProvider(httpClient *http.Client, cache *tokenMetadataCache) multichain.SyncFailureFallbackProvider {
	wire.Build(
		wire.Value(persist.ChainETH),
		infura.NewProvider,
		newAlchemyProvider,
		wire.Bind(new(multichain.SyncFailurePrimary), new(*alchemy.Provider)),
		wire.Bind(new(multichain.SyncFailureSecondary), new(*infura.Provider)),
		wire.Struct(new(multichain.SyncFailureFallbackProvider), "*"),
	)
	return multichain.SyncFailureFallbackProvider{}
}

func tezosFallbackProvider(e envInit, httpClient *http.Client) multichain.SyncWithContractEvalFallbackProvider {
	wire.Build(
		tezos.NewProvider,
		tezos.NewObjktProvider,
		tezosTokenEvalFunc,
		wire.Bind(new(multichain.SyncWithContractEvalPrimary), new(*tezos.Provider)),
		wire.Bind(new(multichain.SyncWithContractEvalSecondary), new(*tezos.TezosObjktProvider)),
		wire.Struct(new(multichain.SyncWithContractEvalFallbackProvider), "*"),
	)
	return multichain.SyncWithContractEvalFallbackProvider{}
}

func tezosTokenEvalFunc() func(context.Context, multichain.ChainAgnosticToken) bool {
	return func(ctx context.Context, token multichain.ChainAgnosticToken) bool {
		return tezos.IsSigned(ctx, token) && tezos.ContainsTezosKeywords(ctx, token)
	}
}

func newAlchemyProvider(httpClient *http.Client, chain persist.Chain, cache *tokenMetadataCache) *alchemy.Provider {
	c := redis.Cache(*cache)
	return alchemy.NewProvider(chain, httpClient, util.ToPointer(c))
}

func newCommunitiesCache() *redis.Cache {
	return redis.NewCache(redis.CommunitiesCache)
}

func newTokenMetadataCache() *tokenMetadataCache {
	cache := redis.NewCache(redis.TokenProcessingMetadataCache)
	return util.ToPointer(tokenMetadataCache(*cache))
}

func newSubmitBatch(tm *tokenmanage.Manager) multichain.SubmitTokensF {
	return tm.SubmitBatch
}<|MERGE_RESOLUTION|>--- conflicted
+++ resolved
@@ -145,11 +145,7 @@
 	tcof multichain.ContractsOwnerFetcher,
 	tdf multichain.TokenDescriptorsFetcher,
 ) ethProviderList {
-<<<<<<< HEAD
-	return ethProviderList{nr, v, tof, toc, tiof, ticf, cf, cr, tmf, tcof, tdf, osccf}
-=======
-	return ethProviderList{nr, v, tof, toc, tiof, cf, cr, tmf, tcof, tdf}
->>>>>>> 2f6e67e2
+	return ethProviderList{nr, v, tof, toc, tiof, ticf, cf, cr, tmf, tcof, tdf}
 }
 
 // tezosProviderSet is a wire injector that creates the set of Tezos providers
@@ -185,11 +181,7 @@
 	tmf multichain.TokenMetadataFetcher,
 	tcof multichain.ContractsOwnerFetcher,
 ) tezosProviderList {
-<<<<<<< HEAD
-	return tezosProviderList{tof, tiof, ticf, toc, tmf}
-=======
-	return tezosProviderList{tof, tiof, toc, tmf, tcof}
->>>>>>> 2f6e67e2
+	return tezosProviderList{tof, tiof, ticf, toc, tmf, tcof}
 }
 
 // optimismProviderSet is a wire injector that creates the set of Optimism providers
