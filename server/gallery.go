--- conflicted
+++ resolved
@@ -17,13 +17,7 @@
 	ID persist.DBID `form:"id" json:"id" binding:"required"`
 }
 
-<<<<<<< HEAD
-=======
-type galleryCreateInput struct {
-	Collections []persist.DBID `form:"collections" json:"collections" binding:"required"`
-}
 
->>>>>>> 36778e87
 type galleryUpdateInput struct {
 	ID          persist.DBID   `form:"id" json:"id" binding:"required"`
 	Collections []persist.DBID `json:"collections" binding:"required"`
