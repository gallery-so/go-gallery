package server

import (
	"fmt"
	"net/http"

	"github.com/gin-gonic/gin"

	"github.com/mikeydub/go-gallery/persist"
	"github.com/mikeydub/go-gallery/runtime"
	"github.com/mikeydub/go-gallery/util"
)

type galleryGetByUserIDInput struct {
	UserID persist.DBID `form:"user_id" json:"user_id" binding:"required"`
}
type galleryGetByIDInput struct {
	ID persist.DBID `form:"id" json:"id" binding:"required"`
}

<<<<<<< HEAD
=======
type galleryGetByIDOutput struct {
	Gallery *persist.Gallery `json:"gallery"`
}

>>>>>>> 49f33cb8
type galleryUpdateInput struct {
	ID          persist.DBID   `form:"id" json:"id" binding:"required"`
	Collections []persist.DBID `json:"collections" binding:"required"`
}

type galleryGetOutput struct {
	Galleries []*persist.Gallery `json:"galleries"`
}

// HANDLERS

func getGalleriesByUserID(pRuntime *runtime.Runtime) gin.HandlerFunc {
	return func(c *gin.Context) {
		//------------------
		// INPUT

		input := &galleryGetByUserIDInput{}
		if err := c.ShouldBindQuery(input); err != nil {
			c.JSON(http.StatusBadRequest, util.ErrorResponse{
				Error: err.Error(),
			})
			return
		}

		auth := c.GetBool(authContextKey)
		galleries, err := persist.GalleryGetByUserID(c, input.UserID, auth, pRuntime)
		if len(galleries) == 0 || err != nil {
			galleries = []*persist.Gallery{}
		}

		c.JSON(http.StatusOK, galleryGetOutput{Galleries: galleries})

	}
}

func getGalleryByID(pRuntime *runtime.Runtime) gin.HandlerFunc {
	return func(c *gin.Context) {
		//------------------
		// INPUT

		input := &galleryGetByIDInput{}
		if err := c.ShouldBindQuery(input); err != nil {
			c.JSON(http.StatusBadRequest, util.ErrorResponse{
				Error: err.Error(),
			})
			return
		}

		auth := c.GetBool(authContextKey)
		galleries, err := persist.GalleryGetByID(c, input.ID, auth, pRuntime)
		if len(galleries) == 0 || err != nil {
			c.JSON(http.StatusNotFound, util.ErrorResponse{
				Error: fmt.Sprintf("no galleries found with id: %s", input.ID),
			})
			return
		}
		if len(galleries) > 1 {
			galleries = galleries[:1]
			// TODO log that this should not be happening
		}

		c.JSON(http.StatusOK, galleryGetByIDOutput{Gallery: galleries[0]})
		return

	}
}

func updateGallery(pRuntime *runtime.Runtime) gin.HandlerFunc {
	return func(c *gin.Context) {
		input := &galleryUpdateInput{}
		if err := c.ShouldBindJSON(input); err != nil {
			c.JSON(http.StatusBadRequest, util.ErrorResponse{Error: err.Error()})
			return
		}

		userID, ok := getUserIDfromCtx(c)
		if !ok {
			c.JSON(http.StatusBadRequest, util.ErrorResponse{Error: "user id not found in context"})
			return
		}

		update := &persist.GalleryUpdateInput{Collections: input.Collections}

		err := persist.GalleryUpdate(c, input.ID, userID, update, pRuntime)
		if err != nil {
			c.JSON(http.StatusInternalServerError, util.ErrorResponse{Error: err.Error()})
			return
		}

		c.JSON(http.StatusOK, util.SuccessResponse{Success: true})
	}
}<|MERGE_RESOLUTION|>--- conflicted
+++ resolved
@@ -18,13 +18,10 @@
 	ID persist.DBID `form:"id" json:"id" binding:"required"`
 }
 
-<<<<<<< HEAD
-=======
 type galleryGetByIDOutput struct {
 	Gallery *persist.Gallery `json:"gallery"`
 }
 
->>>>>>> 49f33cb8
 type galleryUpdateInput struct {
 	ID          persist.DBID   `form:"id" json:"id" binding:"required"`
 	Collections []persist.DBID `json:"collections" binding:"required"`
