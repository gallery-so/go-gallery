--- conflicted
+++ resolved
@@ -58,7 +58,6 @@
 
 	http.Handle("/", router)
 }
-<<<<<<< HEAD
 
 type Clients struct {
 	Repos         *postgres.Repositories
@@ -73,22 +72,6 @@
 	PubSubClient  *pubsub.Client
 }
 
-=======
-
-type Clients struct {
-	Repos         *postgres.Repositories
-	Queries       *coredb.Queries
-	HTTPClient    *http.Client
-	EthClient     *ethclient.Client
-	IPFSClient    *shell.Shell
-	ArweaveClient *goar.Client
-	StorageClient *storage.Client
-	TaskClient    *cloudtasks.Client
-	SecretClient  *secretmanager.Client
-	PubSubClient  *pubsub.Client
-}
-
->>>>>>> 22c1a24c
 func ClientInit(ctx context.Context) *Clients {
 	pq := postgres.NewClient()
 	pgx := postgres.NewPgxClient()
@@ -137,11 +120,11 @@
 
 func newPubSubClient() *pubsub.Client {
 	options := []option.ClientOption{}
-<<<<<<< HEAD
 	projectID := viper.GetString("GOOGLE_CLOUD_PROJECT")
 
 	if viper.GetString("ENV") == "local" {
 		if host := viper.GetString("PUBSUB_EMULATOR_HOST"); host != "" {
+			projectID = "gallery-local"
 			options = append(
 				options,
 				option.WithEndpoint(host),
@@ -151,10 +134,6 @@
 		} else {
 			options = append(options, option.WithCredentialsFile(util.MustFindFile("./_deploy/service-key-dev.json")))
 		}
-		// Override the project ID to use the dummy emulator project ID
-		if emulatorProjectID := viper.GetString("PUBSUB_PROJECT_ID"); emulatorProjectID != "" {
-			projectID = emulatorProjectID
-		}
 	}
 
 	pub, err := pubsub.NewClient(context.Background(), projectID, options...)
@@ -162,19 +141,6 @@
 		panic(err)
 	}
 
-=======
-
-	if viper.GetString("ENV") == "local" {
-		keyPath := util.MustFindFile("./_deploy/service-key-dev.json")
-		options = append(options, option.WithCredentialsFile(keyPath))
-	}
-
-	pub, err := pubsub.NewClient(context.Background(), viper.GetString("GOOGLE_CLOUD_PROJECT"), options...)
-	if err != nil {
-		panic(err)
-	}
-
->>>>>>> 22c1a24c
 	return pub
 }
 
