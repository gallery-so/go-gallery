--- conflicted
+++ resolved
@@ -4,11 +4,8 @@
 	"context"
 	"database/sql"
 	"net/http"
-<<<<<<< HEAD
 	"strings"
 	"time"
-=======
->>>>>>> 84af1376
 
 	"cloud.google.com/go/storage"
 	"github.com/ethereum/go-ethereum/ethclient"
