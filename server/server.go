--- conflicted
+++ resolved
@@ -126,16 +126,12 @@
 	options := []option.ClientOption{}
 
 	if viper.GetString("ENV") == "local" {
-<<<<<<< HEAD
-		keyPath, err := util.MustFindFileOrError("./_deploy/service-key-dev.json")
+		fi, err := util.LoadEncryptedServiceKeyOrError("./secrets/dev/service-key-dev.json")
 		if err != nil {
 			logger.For(nil).WithError(err).Error("error finding service key, running without secrets client")
 			return nil
 		}
-		options = append(options, option.WithCredentialsFile(keyPath))
-=======
-		options = append(options, option.WithCredentialsJSON(util.LoadEncryptedServiceKey("./secrets/dev/service-key-dev.json")))
->>>>>>> cb4846c9
+		options = append(options, option.WithCredentialsJSON(fi))
 	}
 
 	c, err := secretmanager.NewClient(context.Background(), options...)
