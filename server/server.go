package server

import (
	"context"
	"database/sql"
	"fmt"
	"net/http"
	"os"
	"time"

	"github.com/everFinance/goar"
	sentry "github.com/getsentry/sentry-go"
	shell "github.com/ipfs/go-ipfs-api"
	"github.com/mikeydub/go-gallery/util"
	"github.com/mikeydub/go-gallery/validate"
	"github.com/sirupsen/logrus"
	"google.golang.org/api/option"

	cloudtasks "cloud.google.com/go/cloudtasks/apiv2"
	"cloud.google.com/go/pubsub"
	secretmanager "cloud.google.com/go/secretmanager/apiv1"
	"cloud.google.com/go/storage"
	"github.com/ethereum/go-ethereum/ethclient"
	"github.com/gin-gonic/gin"
	"github.com/gin-gonic/gin/binding"
	"github.com/go-playground/validator/v10"
	"github.com/jackc/pgx/v4/pgxpool"
	"github.com/mikeydub/go-gallery/db/gen/coredb"
	db "github.com/mikeydub/go-gallery/db/gen/coredb"
	"github.com/mikeydub/go-gallery/middleware"
	"github.com/mikeydub/go-gallery/service/logger"
	"github.com/mikeydub/go-gallery/service/media"
	"github.com/mikeydub/go-gallery/service/multichain"
	"github.com/mikeydub/go-gallery/service/multichain/eth"
	"github.com/mikeydub/go-gallery/service/multichain/opensea"
	"github.com/mikeydub/go-gallery/service/multichain/poap"
	"github.com/mikeydub/go-gallery/service/multichain/tezos"
	"github.com/mikeydub/go-gallery/service/persist"
	"github.com/mikeydub/go-gallery/service/persist/postgres"
	"github.com/mikeydub/go-gallery/service/redis"
	"github.com/mikeydub/go-gallery/service/rpc"
	sentryutil "github.com/mikeydub/go-gallery/service/sentry"
	"github.com/mikeydub/go-gallery/service/task"
	"github.com/mikeydub/go-gallery/service/throttle"
	"github.com/spf13/viper"
)

// Init initializes the server
func Init() {
	SetDefaults()

	logger.InitWithGCPDefaults()
	initSentry()

	c := ClientInit(context.Background())
	provider := NewMultichainProvider(c)
	router := CoreInit(c, provider)

	http.Handle("/", router)
}

type Clients struct {
	Repos         *postgres.Repositories
	Queries       *coredb.Queries
	HTTPClient    *http.Client
	EthClient     *ethclient.Client
	IPFSClient    *shell.Shell
	ArweaveClient *goar.Client
	StorageClient *storage.Client
	TaskClient    *cloudtasks.Client
	SecretClient  *secretmanager.Client
	PubSubClient  *pubsub.Client
}

func ClientInit(ctx context.Context) *Clients {
	pq := postgres.NewClient()
	pgx := postgres.NewPgxClient()
	return &Clients{
		Repos:         newRepos(pq, pgx),
		Queries:       db.New(pgx),
		HTTPClient:    &http.Client{Timeout: 10 * time.Minute},
		EthClient:     newEthClient(),
		IPFSClient:    rpc.NewIPFSShell(),
		ArweaveClient: rpc.NewArweaveClient(),
		StorageClient: media.NewStorageClient(ctx),
		TaskClient:    task.NewClient(ctx),
		SecretClient:  newSecretsClient(),
		PubSubClient:  newPubSubClient(),
	}
}

// CoreInit initializes core server functionality. This is abstracted
// so the test server can also utilize it
func CoreInit(c *Clients, provider *multichain.Provider) *gin.Engine {
	logger.For(nil).Info("initializing server...")

	if viper.GetString("ENV") != "production" {
		gin.SetMode(gin.DebugMode)
		logrus.SetLevel(logrus.DebugLevel)
	}

	router := gin.Default()
	router.Use(middleware.Sentry(true), middleware.Tracing(), middleware.HandleCORS(), middleware.GinContextToContext(), middleware.ErrLogger())

	if v, ok := binding.Validator.Engine().(*validator.Validate); ok {
		logger.For(nil).Info("registering validation")
		validate.RegisterCustomValidators(v)
	}

	err := redis.ClearCache(redis.GalleriesDB)
	if err != nil {
		panic(err)
	}

<<<<<<< HEAD
=======
	repos := postgres.NewRepositories(pqClient, pgx)
	ethClient := newEthClient()
	httpClient := &http.Client{Timeout: 10 * time.Minute}
	ipfsClient := rpc.NewIPFSShell()
	arweaveClient := rpc.NewArweaveClient()
	var storage *storage.Client
	var pub *pubsub.Client
	if viper.GetString("ENV") == "local" {
		storage = media.NewLocalStorageClient(context.Background(), "./_deploy/service-key-dev.json")
		pub, err = pubsub.NewClient(context.Background(), viper.GetString("GOOGLE_CLOUD_PROJECT"), option.WithCredentialsFile("./_deploy/service-key-dev.json"))
		if err != nil {
			panic(err)
		}
	} else {
		storage = media.NewStorageClient(context.Background())
		pub, err = pubsub.NewClient(context.Background(), viper.GetString("GOOGLE_CLOUD_PROJECT"))
		if err != nil {
			panic(err)
		}
	}
	taskClient := task.NewClient(context.Background())
	secretClient := newSecretsClient()

>>>>>>> a69c5b79
	lock := redis.NewLockClient(redis.NotificationLockDB)
	graphqlAPQCache := redis.NewCache(redis.GraphQLAPQ)

	return handlersInit(router, c.Repos, c.Queries, c.EthClient, c.IPFSClient, c.ArweaveClient, c.StorageClient, provider, newThrottler(), c.TaskClient, c.PubSubClient, lock, c.SecretClient, graphqlAPQCache)
}

func newPubSubClient() *pubsub.Client {
	options := []option.ClientOption{}

	if viper.GetString("ENV") == "local" {
		keyPath := util.MustFindFile("./_deploy/service-key-dev.json")
		options = append(options, option.WithCredentialsFile(keyPath))
	}

	pub, err := pubsub.NewClient(context.Background(), viper.GetString("GOOGLE_CLOUD_PROJECT"), options...)
	if err != nil {
		panic(err)
	}

	return pub
}

func newSecretsClient() *secretmanager.Client {
	options := []option.ClientOption{}

	if viper.GetString("ENV") == "local" {
		keyPath := util.MustFindFile("./_deploy/service-key-dev.json")
		options = append(options, option.WithCredentialsFile(keyPath))
	}

	c, err := secretmanager.NewClient(context.Background(), options...)
	if err != nil {
		panic(fmt.Sprintf("error creating secrets client: %v", err))
	}

	return c
}

func SetDefaults() {
	viper.SetDefault("ENV", "local")
	viper.SetDefault("ALLOWED_ORIGINS", "http://localhost:3000")
	viper.SetDefault("JWT_SECRET", "Test-Secret")
	viper.SetDefault("JWT_TTL", 60*60*24*14)
	viper.SetDefault("PORT", 4000)
	viper.SetDefault("POSTGRES_HOST", "0.0.0.0")
	viper.SetDefault("POSTGRES_PORT", 5432)
	viper.SetDefault("POSTGRES_USER", "postgres")
	viper.SetDefault("POSTGRES_PASSWORD", "")
	viper.SetDefault("POSTGRES_DB", "postgres")
	viper.SetDefault("IPFS_URL", "https://gallery.infura-ipfs.io")
	viper.SetDefault("IPFS_API_URL", "https://ipfs.infura.io:5001")
	viper.SetDefault("IPFS_PROJECT_ID", "")
	viper.SetDefault("IPFS_PROJECT_SECRET", "")
	viper.SetDefault("GCLOUD_TOKEN_CONTENT_BUCKET", "dev-token-content")
	viper.SetDefault("REDIS_URL", "localhost:6379")
	viper.SetDefault("GOOGLE_APPLICATION_CREDENTIALS", "_deploy/service-key.json")
	viper.SetDefault("PREMIUM_CONTRACT_ADDRESS", "0x93eC9b03a9C14a530F582aef24a21d7FC88aaC46=[0,1,2,3,4,5,6,7,8]")
	viper.SetDefault("CONTRACT_INTERACTION_URL", "https://eth-goerli.g.alchemy.com/v2/_2u--i79yarLYdOT4Bgydqa0dBceVRLD")
	viper.SetDefault("ADMIN_PASS", "TEST_ADMIN_PASS")
	viper.SetDefault("MIXPANEL_TOKEN", "")
	viper.SetDefault("MIXPANEL_API_URL", "https://api.mixpanel.com/track")
	viper.SetDefault("SIGNUPS_TOPIC", "user-signup")
	viper.SetDefault("ADD_ADDRESS_TOPIC", "user-add-address")
	viper.SetDefault("OPENSEA_API_KEY", "")
	viper.SetDefault("GCLOUD_SERVICE_KEY", "")
	viper.SetDefault("INDEXER_HOST", "http://localhost:6000")
	viper.SetDefault("SNAPSHOT_BUCKET", "gallery-dev-322005.appspot.com")
	viper.SetDefault("TASK_QUEUE_HOST", "")
	viper.SetDefault("SENTRY_DSN", "")
	viper.SetDefault("GCLOUD_FEED_QUEUE", "projects/gallery-dev-322005/locations/us-west2/queues/feed-event")
	viper.SetDefault("GCLOUD_FEED_BUFFER_SECS", 5)
	viper.SetDefault("FEED_SECRET", "feed-secret")
	viper.SetDefault("TOKEN_PROCESSING_URL", "http://localhost:6500")
	viper.SetDefault("TEZOS_API_URL", "https://api.tzkt.io")
	viper.SetDefault("POAP_API_KEY", "")
	viper.SetDefault("POAP_AUTH_TOKEN", "")
	viper.SetDefault("GAE_VERSION", "")
	viper.SetDefault("TOKEN_PROCESSING_QUEUE", "projects/gallery-dev-322005/locations/us-west2/queues/dev-token-processing")
	viper.SetDefault("GOOGLE_CLOUD_PROJECT", "gallery-dev-322005")
	viper.SetDefault("PUBSUB_TOPIC_NEW_NOTIFICATIONS", "dev-new-notifications")
	viper.SetDefault("PUBSUB_TOPIC_UPDATED_NOTIFICATIONS", "dev-updated-notifications")
	viper.SetDefault("PUBSUB_SUB_NEW_NOTIFICATIONS", "dev-new-notifications-sub")
	viper.SetDefault("PUBSUB_SUB_UPDATED_NOTIFICATIONS", "dev-updated-notifications-sub")
	viper.SetDefault("EMAILS_HOST", "http://localhost:5500")
	viper.SetDefault("RETOOL_AUTH_TOKEN", "TEST_TOKEN")
	viper.SetDefault("BACKEND_SECRET", "BACKEND_SECRET")
	viper.SetDefault("MERCH_CONTRACT_ADDRESS", "0x01f55be815fbd10b1770b008b8960931a30e7f65")
	viper.SetDefault("ETH_PRIVATE_KEY", "")

	viper.AutomaticEnv()

	if viper.GetString("ENV") != "local" {
		logger.For(nil).Info("running in non-local environment, skipping environment configuration")
	} else {
		fi := "local"
		if len(os.Args) > 1 {
			fi = os.Args[1]
		}
		envFile := util.ResolveEnvFile("backend", fi)
		util.LoadEnvFile(envFile)
	}

	util.VarNotSetTo("IMGIX_SECRET", "")
	if viper.GetString("ENV") != "local" {
		util.VarNotSetTo("ADMIN_PASS", "TEST_ADMIN_PASS")
		util.VarNotSetTo("SENTRY_DSN", "")
		util.VarNotSetTo("GAE_VERSION", "")
		util.VarNotSetTo("ETH_PRIVATE_KEY", "")
		util.VarNotSetTo("RETOOL_AUTH_TOKEN", "TEST_TOKEN")
		util.VarNotSetTo("BACKEND_SECRET", "BACKEND_SECRET")
	}
}

func newEthClient() *ethclient.Client {
	client, err := ethclient.Dial(viper.GetString("CONTRACT_INTERACTION_URL"))
	if err != nil {
		panic(err)
	}
	return client
}

func initSentry() {
	if viper.GetString("ENV") == "local" {
		logger.For(nil).Info("skipping sentry init")
		return
	}

	logger.For(nil).Info("initializing sentry...")

	err := sentry.Init(sentry.ClientOptions{
		MaxSpans:         100000,
		Dsn:              viper.GetString("SENTRY_DSN"),
		Environment:      viper.GetString("ENV"),
		TracesSampleRate: viper.GetFloat64("SENTRY_TRACES_SAMPLE_RATE"),
		Release:          viper.GetString("GAE_VERSION"),
		AttachStacktrace: true,
		BeforeSend: func(event *sentry.Event, hint *sentry.EventHint) *sentry.Event {
			event = sentryutil.ScrubEventCookies(event, hint)
			event = sentryutil.UpdateErrorFingerprints(event, hint)
			return event
		},
	})

	if err != nil {
		logger.For(nil).Fatalf("failed to start sentry: %s", err)
	}
}

func NewMultichainProvider(c *Clients) *multichain.Provider {
	indexerHost := viper.GetString("INDEXER_HOST")
	tezosAPI := viper.GetString("TEZOS_API_URL")
	tokenProcessingURL := viper.GetString("TOKEN_PROCESSING_URL")
	ipfsURL := viper.GetString("IPFS_URL")
	poapAPIKey := viper.GetString("POAP_API_KEY")
	poapAuthToken := viper.GetString("POAP_AUTH_TOKEN")
	tokenBucket := viper.GetString("GCLOUD_TOKEN_CONTENT_BUCKET")

	ethChain := persist.ChainETH
	overrides := multichain.ChainOverrideMap{persist.ChainPOAP: &ethChain}
	ethProvider := eth.NewProvider(indexerHost, c.HTTPClient, c.EthClient, c.TaskClient)
	openseaProvider := opensea.NewProvider(c.EthClient, c.HTTPClient)
	tezosPrimary := tezos.NewProvider(tezosAPI, tokenProcessingURL, ipfsURL, c.HTTPClient, c.IPFSClient, c.ArweaveClient, c.StorageClient, tokenBucket)
	tezosFallback := tezos.NewObjktProvider(ipfsURL)
	tezosProvider := multichain.FallbackProvider{
		Primary:  tezosPrimary,
		Fallback: tezosFallback,
		Eval: func(ctx context.Context, token multichain.ChainAgnosticToken) bool {
			return tezos.IsSigned(ctx, token) && tezos.ContainsTezosKeywords(ctx, token)
		},
	}
	poapProvider := poap.NewProvider(c.HTTPClient, poapAPIKey, poapAuthToken)
	communityCache := redis.NewCache(redis.CommunitiesDB)
	return multichain.NewProvider(context.Background(), c.Repos, c.Queries, communityCache, c.TaskClient,
		overrides,
		ethProvider,
		openseaProvider,
		tezosProvider,
		poapProvider,
	)
}

func newThrottler() *throttle.Locker {
	return throttle.NewThrottleLocker(redis.NewCache(redis.RefreshNFTsThrottleDB), time.Minute*5)
}<|MERGE_RESOLUTION|>--- conflicted
+++ resolved
@@ -11,6 +11,7 @@
 	"github.com/everFinance/goar"
 	sentry "github.com/getsentry/sentry-go"
 	shell "github.com/ipfs/go-ipfs-api"
+	"github.com/jackc/pgx/v4/pgxpool"
 	"github.com/mikeydub/go-gallery/util"
 	"github.com/mikeydub/go-gallery/validate"
 	"github.com/sirupsen/logrus"
@@ -24,7 +25,6 @@
 	"github.com/gin-gonic/gin"
 	"github.com/gin-gonic/gin/binding"
 	"github.com/go-playground/validator/v10"
-	"github.com/jackc/pgx/v4/pgxpool"
 	"github.com/mikeydub/go-gallery/db/gen/coredb"
 	db "github.com/mikeydub/go-gallery/db/gen/coredb"
 	"github.com/mikeydub/go-gallery/middleware"
@@ -112,32 +112,6 @@
 		panic(err)
 	}
 
-<<<<<<< HEAD
-=======
-	repos := postgres.NewRepositories(pqClient, pgx)
-	ethClient := newEthClient()
-	httpClient := &http.Client{Timeout: 10 * time.Minute}
-	ipfsClient := rpc.NewIPFSShell()
-	arweaveClient := rpc.NewArweaveClient()
-	var storage *storage.Client
-	var pub *pubsub.Client
-	if viper.GetString("ENV") == "local" {
-		storage = media.NewLocalStorageClient(context.Background(), "./_deploy/service-key-dev.json")
-		pub, err = pubsub.NewClient(context.Background(), viper.GetString("GOOGLE_CLOUD_PROJECT"), option.WithCredentialsFile("./_deploy/service-key-dev.json"))
-		if err != nil {
-			panic(err)
-		}
-	} else {
-		storage = media.NewStorageClient(context.Background())
-		pub, err = pubsub.NewClient(context.Background(), viper.GetString("GOOGLE_CLOUD_PROJECT"))
-		if err != nil {
-			panic(err)
-		}
-	}
-	taskClient := task.NewClient(context.Background())
-	secretClient := newSecretsClient()
-
->>>>>>> a69c5b79
 	lock := redis.NewLockClient(redis.NotificationLockDB)
 	graphqlAPQCache := redis.NewCache(redis.GraphQLAPQ)
 
@@ -251,6 +225,24 @@
 	}
 }
 
+func newRepos(pq *sql.DB, pgx *pgxpool.Pool) *postgres.Repositories {
+	queries := db.New(pgx)
+
+	return &postgres.Repositories{
+		UserRepository:        postgres.NewUserRepository(pq, queries),
+		NonceRepository:       postgres.NewNonceRepository(pq, queries),
+		TokenRepository:       postgres.NewTokenGalleryRepository(pq, queries),
+		CollectionRepository:  postgres.NewCollectionTokenRepository(pq, queries),
+		GalleryRepository:     postgres.NewGalleryRepository(queries),
+		ContractRepository:    postgres.NewContractGalleryRepository(pq, queries),
+		MembershipRepository:  postgres.NewMembershipRepository(pq, queries),
+		EarlyAccessRepository: postgres.NewEarlyAccessRepository(pq, queries),
+		WalletRepository:      postgres.NewWalletRepository(pq, queries),
+		AdmireRepository:      postgres.NewAdmireRepository(queries),
+		CommentRepository:     postgres.NewCommentRepository(pq, queries),
+	}
+}
+
 func newEthClient() *ethclient.Client {
 	client, err := ethclient.Dial(viper.GetString("CONTRACT_INTERACTION_URL"))
 	if err != nil {
