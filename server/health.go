package server

import (
	"net/http"

	"github.com/gin-gonic/gin"
<<<<<<< HEAD
	"github.com/mikeydub/go-gallery/runtime"
	"github.com/mikeydub/go-gallery/util"
=======
	"github.com/spf13/viper"
>>>>>>> 4a0ac1e9
)

type healthcheckResponse struct {
	Message string `json:"msg"`
	Env     string `json:"env"`
}

func healthcheck() gin.HandlerFunc {
	return func(c *gin.Context) {
		c.JSON(http.StatusOK, healthcheckResponse{
			Message: "gallery operational",
<<<<<<< HEAD
			Env:     pRuntime.Config.Env,
		})
	}
}

func nuke(pRuntime *runtime.Runtime) gin.HandlerFunc {
	return func(c *gin.Context) {
		err := pRuntime.DB.MongoClient.Database(runtime.GalleryDBName).Drop(context.Background())
		if err != nil {
			c.JSON(http.StatusInternalServerError, util.ErrorResponse{
				Error: err.Error(),
			})
			return
		}
		c.JSON(http.StatusOK, util.SuccessResponse{
			Success: true,
=======
			Env:     viper.GetString("ENV"),
>>>>>>> 4a0ac1e9
		})
	}
}<|MERGE_RESOLUTION|>--- conflicted
+++ resolved
@@ -4,12 +4,7 @@
 	"net/http"
 
 	"github.com/gin-gonic/gin"
-<<<<<<< HEAD
-	"github.com/mikeydub/go-gallery/runtime"
-	"github.com/mikeydub/go-gallery/util"
-=======
 	"github.com/spf13/viper"
->>>>>>> 4a0ac1e9
 )
 
 type healthcheckResponse struct {
@@ -21,26 +16,7 @@
 	return func(c *gin.Context) {
 		c.JSON(http.StatusOK, healthcheckResponse{
 			Message: "gallery operational",
-<<<<<<< HEAD
-			Env:     pRuntime.Config.Env,
-		})
-	}
-}
-
-func nuke(pRuntime *runtime.Runtime) gin.HandlerFunc {
-	return func(c *gin.Context) {
-		err := pRuntime.DB.MongoClient.Database(runtime.GalleryDBName).Drop(context.Background())
-		if err != nil {
-			c.JSON(http.StatusInternalServerError, util.ErrorResponse{
-				Error: err.Error(),
-			})
-			return
-		}
-		c.JSON(http.StatusOK, util.SuccessResponse{
-			Success: true,
-=======
 			Env:     viper.GetString("ENV"),
->>>>>>> 4a0ac1e9
 		})
 	}
 }