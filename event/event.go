package event

import (
	"context"
	"fmt"
	"time"

	cloudtasks "cloud.google.com/go/cloudtasks/apiv2"
	"github.com/gin-gonic/gin"
	db "github.com/mikeydub/go-gallery/db/gen/coredb"
<<<<<<< HEAD
	"github.com/mikeydub/go-gallery/feed"
=======
	"github.com/mikeydub/go-gallery/graphql/dataloader"
>>>>>>> 603338d0
	"github.com/mikeydub/go-gallery/service/logger"
	"github.com/mikeydub/go-gallery/service/notifications"
	"github.com/mikeydub/go-gallery/service/persist"
	"github.com/mikeydub/go-gallery/service/persist/postgres"
	"github.com/mikeydub/go-gallery/service/task"
	"github.com/mikeydub/go-gallery/util"
	"github.com/spf13/viper"
	"golang.org/x/sync/errgroup"
)

const EventHandlerContextKey = "event.eventHandlers"

type EventHandlers struct {
	EventDispatcher      *eventDispatcher
	notificationHandlers *notifications.NotificationHandlers
}

// Register specific event handlers
<<<<<<< HEAD
func AddTo(ctx *gin.Context, queries *db.Queries, taskClient *cloudtasks.Client) {
	eventDispatcher := newEventDispatcher()
	feedHandler := newFeedHandler(queries, taskClient)

	eventDispatcher.AddDelayedHandler(persist.ActionUserCreated, feedHandler)
	eventDispatcher.AddDelayedHandler(persist.ActionUserFollowedUsers, feedHandler)
	eventDispatcher.AddDelayedHandler(persist.ActionCollectorsNoteAddedToToken, feedHandler)
	eventDispatcher.AddDelayedHandler(persist.ActionCollectionCreated, feedHandler)
	eventDispatcher.AddDelayedHandler(persist.ActionCollectorsNoteAddedToCollection, feedHandler)
	eventDispatcher.AddDelayedHandler(persist.ActionTokensAddedToCollection, feedHandler)

	eventDispatcher.AddImmediateHandler(persist.ActionCollectionCreated, feedHandler)
	eventDispatcher.AddImmediateHandler(persist.ActionTokensAddedToCollection, feedHandler)
=======
func AddTo(ctx *gin.Context, disableDataloaderCaching bool, notif *notifications.NotificationHandlers, queries *db.Queries, taskClient *cloudtasks.Client) {
	eventRepo := postgres.EventRepository{Queries: queries}
	eventDispatcher := eventDispatcher{eventRepo: eventRepo, handlers: map[persist.Action][]eventHandler{}}
	feedHandler := feedHandler{tc: taskClient}
	notificationHandler := notificationHandler{notificationHandlers: notif, dataloaders: dataloader.NewLoaders(context.Background(), queries, disableDataloaderCaching)}

	eventDispatcher.AddHandler(persist.ActionUserCreated, feedHandler)
	eventDispatcher.AddHandler(persist.ActionUserFollowedUsers, feedHandler, notificationHandler)
	eventDispatcher.AddHandler(persist.ActionCollectorsNoteAddedToToken, feedHandler)
	eventDispatcher.AddHandler(persist.ActionCollectionCreated, feedHandler)
	eventDispatcher.AddHandler(persist.ActionCollectorsNoteAddedToCollection, feedHandler)
	eventDispatcher.AddHandler(persist.ActionTokensAddedToCollection, feedHandler)
	eventDispatcher.AddHandler(persist.ActionAdmiredFeedEvent, notificationHandler)
	eventDispatcher.AddHandler(persist.ActionViewedGallery, notificationHandler)
	eventDispatcher.AddHandler(persist.ActionCommentedOnFeedEvent, notificationHandler)
>>>>>>> 603338d0

	eventHandlers := &EventHandlers{EventDispatcher: &eventDispatcher, notificationHandlers: notif}
	ctx.Set(EventHandlerContextKey, eventHandlers)
}

func DispatchEvent(ctx context.Context, event db.Event) error {
	gc := util.GinContextFromContext(ctx)
	return For(gc).EventDispatcher.Dispatch(ctx, event)
}

func HandleFeedImmediate(ctx context.Context, event db.Event) (*db.FeedEvent, error) {
	gc := util.GinContextFromContext(ctx)
	result, err := For(gc).Feed.InvokeHandler(ctx, event)
	if err != nil {
		return nil, err
	}
	return result.(*db.FeedEvent), nil
}

func For(ctx context.Context) *EventHandlers {
	gc := util.GinContextFromContext(ctx)
	return gc.Value(EventHandlerContextKey).(*EventHandlers)
}

type eventDispatcher struct {
	delayedHandlers   map[persist.Action]delayedHandler
	immediateHandlers map[persist.Action]immediateHandler
}

func newEventDispatcher() eventDispatcher {
	return eventDispatcher{
		delayedHandlers:   map[persist.Action]delayedHandler{},
		immediateHandlers: map[persist.Action]immediateHandler{},
	}
}

<<<<<<< HEAD
func (d *eventDispatcher) AddDelayedHandler(action persist.Action, handler delayedHandler) {
	d.delayedHandlers[action] = handler
}

func (d *eventDispatcher) AddImmediateHandler(action persist.Action, handler immediateHandler) {
	d.immediateHandlers[action] = handler
}

func (d *eventDispatcher) Dispatch(ctx context.Context, event db.Event) error {
	if handler, ok := d.delayedHandlers[event.Action]; ok {
		return handler.HandleDelayed(ctx, event)
=======
type eventDispatcher struct {
	eventRepo postgres.EventRepository
	handlers  map[persist.Action][]eventHandler
}

func (d *eventDispatcher) AddHandler(action persist.Action, handlers ...eventHandler) {
	d.handlers[action] = append(d.handlers[action], handlers...)
}

func (d *eventDispatcher) Dispatch(ctx context.Context, event db.Event) error {
	if handlers, ok := d.handlers[event.Action]; ok {
		eg, newCtx := errgroup.WithContext(ctx)
		persisted, err := d.eventRepo.Add(newCtx, event)
		if err != nil {
			return err
		}
		for _, handler := range handlers {
			h := handler
			eg.Go(func() error {
				return h.Handle(newCtx, *persisted)
			})
		}
		return eg.Wait()
>>>>>>> 603338d0
	}
	logger.For(ctx).Warnf("no handler registered for action: %s", event.Action)
	return nil
}

func (d *eventDispatcher) InvokeHandler(ctx context.Context, event db.Event) (interface{}, error) {
	if handler, ok := d.immediateHandlers[event.Action]; ok {
		return handler.HandleImmediate(ctx, event)
	}
	logger.For(ctx).Warnf("no handler registered for action: %s", event.Action)
	return nil, nil
}

type delayedHandler interface {
	HandleDelayed(context.Context, db.Event) error
}

type immediateHandler interface {
	HandleImmediate(context.Context, db.Event) (interface{}, error)
}

type feedHandler struct {
<<<<<<< HEAD
	eventRepo    postgres.EventRepository
	eventBuilder *feed.EventBuilder
	tc           *cloudtasks.Client
}

func newFeedHandler(queries *db.Queries, taskClient *cloudtasks.Client) feedHandler {
	return feedHandler{
		eventRepo:    postgres.EventRepository{Queries: queries},
		eventBuilder: feed.NewEventBuilder(queries, true),
		tc:           taskClient,
	}
}

// HandledDelayed creates a delayed task for the Feed service to handle later.
func (h feedHandler) HandleDelayed(ctx context.Context, event db.Event) error {
	persisted, err := h.eventRepo.Add(ctx, event)
=======
	tc *cloudtasks.Client
}

func (h feedHandler) Handle(ctx context.Context, persistedEvent db.Event) error {
	scheduleOn := persistedEvent.CreatedAt.Add(time.Duration(viper.GetInt("GCLOUD_FEED_BUFFER_SECS")) * time.Second)
	return task.CreateTaskForFeed(ctx, scheduleOn, task.FeedMessage{ID: persistedEvent.ID}, h.tc)
}

type notificationHandler struct {
	queries              *db.Queries
	dataloaders          *dataloader.Loaders
	notificationHandlers *notifications.NotificationHandlers
}

func (h notificationHandler) Handle(ctx context.Context, persistedEvent db.Event) error {

	owner, err := h.findOwnerForNotificationFromEvent(persistedEvent)
>>>>>>> 603338d0
	if err != nil {
		return err
	}

<<<<<<< HEAD
	scheduleOn := persisted.CreatedAt.Add(time.Duration(viper.GetInt("GCLOUD_FEED_BUFFER_SECS")) * time.Second)
	return task.CreateTaskForFeed(ctx, scheduleOn, task.FeedMessage{ID: persisted.ID}, h.tc)
}

// HandleDelayed sidesteps the Feed service so that an event is immediately available as a feed event.
func (h feedHandler) HandleImmediate(ctx context.Context, event db.Event) (interface{}, error) {
	savedEventID, err := h.eventRepo.Add(ctx, event)
	if err != nil {
		return nil, err
	}
	return h.eventBuilder.NewEvent(ctx, *savedEventID)
=======
	return h.notificationHandlers.Notifications.Dispatch(ctx, db.Notification{
		OwnerID:     owner,
		Action:      persistedEvent.Action,
		Data:        h.createNotificationDataForEvent(persistedEvent),
		EventIds:    persist.DBIDList{persistedEvent.ID},
		GalleryID:   persistedEvent.GalleryID,
		FeedEventID: persistedEvent.FeedEventID,
		CommentID:   persistedEvent.CommentID,
	})
}

func (h notificationHandler) createNotificationDataForEvent(event db.Event) (data persist.NotificationData) {
	switch event.Action {
	case persist.ActionViewedGallery:
		if event.ActorID != "" {
			data.AuthedViewerIDs = []persist.DBID{event.ActorID}
		}
		if event.ExternalID != "" {
			data.UnauthedViewerIDs = []persist.NullString{event.ExternalID}
		}
	case persist.ActionAdmiredFeedEvent:
		if event.ActorID != "" {
			data.AdmirerIDs = []persist.DBID{event.ActorID}
		}
	case persist.ActionUserFollowedUsers:
		if event.ActorID != "" {
			data.FollowerIDs = []persist.DBID{event.ActorID}
		}
		data.FollowedBack = persist.NullBool(event.Data.UserFollowedBack)
		data.Refollowed = persist.NullBool(event.Data.UserRefollowed)
	}
	return
}

func (h notificationHandler) findOwnerForNotificationFromEvent(event db.Event) (persist.DBID, error) {
	switch event.ResourceTypeID {
	case persist.ResourceTypeGallery:
		gallery, err := h.dataloaders.GalleryByGalleryID.Load(event.GalleryID)
		if err != nil {
			return "", err
		}
		return gallery.OwnerUserID, nil
	case persist.ResourceTypeFeedEvent:
		feedEvent, err := h.dataloaders.FeedEventByFeedEventID.Load(event.FeedEventID)
		if err != nil {
			return "", err
		}
		return feedEvent.OwnerID, nil
	case persist.ResourceTypeUser:
		return event.UserID, nil
	}

	return "", fmt.Errorf("no owner found for event: %s", event.Action)
>>>>>>> 603338d0
}<|MERGE_RESOLUTION|>--- conflicted
+++ resolved
@@ -8,11 +8,8 @@
 	cloudtasks "cloud.google.com/go/cloudtasks/apiv2"
 	"github.com/gin-gonic/gin"
 	db "github.com/mikeydub/go-gallery/db/gen/coredb"
-<<<<<<< HEAD
 	"github.com/mikeydub/go-gallery/feed"
-=======
 	"github.com/mikeydub/go-gallery/graphql/dataloader"
->>>>>>> 603338d0
 	"github.com/mikeydub/go-gallery/service/logger"
 	"github.com/mikeydub/go-gallery/service/notifications"
 	"github.com/mikeydub/go-gallery/service/persist"
@@ -23,67 +20,130 @@
 	"golang.org/x/sync/errgroup"
 )
 
-const EventHandlerContextKey = "event.eventHandlers"
-
-type EventHandlers struct {
-	EventDispatcher      *eventDispatcher
-	notificationHandlers *notifications.NotificationHandlers
-}
+type sendType int
+
+const (
+	eventSenderContextKey          = "event.eventSender"
+	delayedKey            sendType = iota
+	immediateKey
+)
 
 // Register specific event handlers
-<<<<<<< HEAD
-func AddTo(ctx *gin.Context, queries *db.Queries, taskClient *cloudtasks.Client) {
-	eventDispatcher := newEventDispatcher()
+func AddTo(ctx *gin.Context, disableDataloaderCaching bool, notif *notifications.NotificationHandlers, queries *db.Queries, taskClient *cloudtasks.Client) {
+	sender := eventSender{
+		registry:  map[sendType]registedActions{delayedKey: {}, immediateKey: {}},
+		eventRepo: postgres.EventRepository{Queries: queries},
+	}
+
+	feed := newEventDispatcher()
 	feedHandler := newFeedHandler(queries, taskClient)
-
-	eventDispatcher.AddDelayedHandler(persist.ActionUserCreated, feedHandler)
-	eventDispatcher.AddDelayedHandler(persist.ActionUserFollowedUsers, feedHandler)
-	eventDispatcher.AddDelayedHandler(persist.ActionCollectorsNoteAddedToToken, feedHandler)
-	eventDispatcher.AddDelayedHandler(persist.ActionCollectionCreated, feedHandler)
-	eventDispatcher.AddDelayedHandler(persist.ActionCollectorsNoteAddedToCollection, feedHandler)
-	eventDispatcher.AddDelayedHandler(persist.ActionTokensAddedToCollection, feedHandler)
-
-	eventDispatcher.AddImmediateHandler(persist.ActionCollectionCreated, feedHandler)
-	eventDispatcher.AddImmediateHandler(persist.ActionTokensAddedToCollection, feedHandler)
-=======
-func AddTo(ctx *gin.Context, disableDataloaderCaching bool, notif *notifications.NotificationHandlers, queries *db.Queries, taskClient *cloudtasks.Client) {
-	eventRepo := postgres.EventRepository{Queries: queries}
-	eventDispatcher := eventDispatcher{eventRepo: eventRepo, handlers: map[persist.Action][]eventHandler{}}
-	feedHandler := feedHandler{tc: taskClient}
-	notificationHandler := notificationHandler{notificationHandlers: notif, dataloaders: dataloader.NewLoaders(context.Background(), queries, disableDataloaderCaching)}
-
-	eventDispatcher.AddHandler(persist.ActionUserCreated, feedHandler)
-	eventDispatcher.AddHandler(persist.ActionUserFollowedUsers, feedHandler, notificationHandler)
-	eventDispatcher.AddHandler(persist.ActionCollectorsNoteAddedToToken, feedHandler)
-	eventDispatcher.AddHandler(persist.ActionCollectionCreated, feedHandler)
-	eventDispatcher.AddHandler(persist.ActionCollectorsNoteAddedToCollection, feedHandler)
-	eventDispatcher.AddHandler(persist.ActionTokensAddedToCollection, feedHandler)
-	eventDispatcher.AddHandler(persist.ActionAdmiredFeedEvent, notificationHandler)
-	eventDispatcher.AddHandler(persist.ActionViewedGallery, notificationHandler)
-	eventDispatcher.AddHandler(persist.ActionCommentedOnFeedEvent, notificationHandler)
->>>>>>> 603338d0
-
-	eventHandlers := &EventHandlers{EventDispatcher: &eventDispatcher, notificationHandlers: notif}
-	ctx.Set(EventHandlerContextKey, eventHandlers)
-}
-
-func DispatchEvent(ctx context.Context, event db.Event) error {
-	gc := util.GinContextFromContext(ctx)
-	return For(gc).EventDispatcher.Dispatch(ctx, event)
-}
-
-func HandleFeedImmediate(ctx context.Context, event db.Event) (*db.FeedEvent, error) {
-	gc := util.GinContextFromContext(ctx)
-	result, err := For(gc).Feed.InvokeHandler(ctx, event)
+	sender.addDelayedHandler(feed, persist.ActionUserCreated, feedHandler)
+	sender.addDelayedHandler(feed, persist.ActionUserFollowedUsers, feedHandler)
+	sender.addDelayedHandler(feed, persist.ActionCollectorsNoteAddedToToken, feedHandler)
+	sender.addDelayedHandler(feed, persist.ActionCollectionCreated, feedHandler)
+	sender.addDelayedHandler(feed, persist.ActionCollectorsNoteAddedToToken, feedHandler)
+	sender.addDelayedHandler(feed, persist.ActionTokensAddedToCollection, feedHandler)
+	sender.addImmediateHandler(feed, persist.ActionCollectionCreated, feedHandler)
+	sender.addImmediateHandler(feed, persist.ActionTokensAddedToCollection, feedHandler)
+
+	notifications := newEventDispatcher()
+	notificationHandler := newNotificationHandler(notif, disableDataloaderCaching, queries)
+	sender.addDelayedHandler(notifications, persist.ActionUserFollowedUsers, notificationHandler)
+	sender.addDelayedHandler(notifications, persist.ActionAdmiredFeedEvent, notificationHandler)
+	sender.addDelayedHandler(notifications, persist.ActionViewedGallery, notificationHandler)
+	sender.addDelayedHandler(notifications, persist.ActionCommentedOnFeedEvent, notificationHandler)
+
+	sender.feed = feed
+	sender.notifications = notifications
+	ctx.Set(eventSenderContextKey, &sender)
+}
+
+// DispatchEvent sends the event to all of its registered handlers.
+func DispatchDelayed(ctx context.Context, event db.Event) error {
+	gc := util.GinContextFromContext(ctx)
+	handlers := For(gc)
+
+	if _, handable := handlers.registry[delayedKey][event.Action]; !handable {
+		logger.For(ctx).Warnf("no handler configured for action: %s", event.Action)
+		return nil
+	}
+
+	persistedEvent, err := handlers.eventRepo.Add(ctx, event)
+	if err != nil {
+		return err
+	}
+
+	eg, ctx := errgroup.WithContext(ctx)
+	eg.Go(func() error { return handlers.feed.dispatchDelayed(ctx, *persistedEvent) })
+	eg.Go(func() error { return handlers.notifications.dispatchDelayed(ctx, *persistedEvent) })
+	return eg.Wait()
+}
+
+func DispatchImmediate(ctx context.Context, event db.Event) error {
+	gc := util.GinContextFromContext(ctx)
+	handlers := For(gc)
+
+	if _, handable := handlers.registry[delayedKey][event.Action]; !handable {
+		logger.For(ctx).Warnf("no handler configured for action: %s", event.Action)
+		return nil
+	}
+
+	persistedEvent, err := handlers.eventRepo.Add(ctx, event)
+	if err != nil {
+		return err
+	}
+
+	eg, ctx := errgroup.WithContext(ctx)
+	eg.Go(func() error { return handlers.feed.dispatchImmediate(ctx, *persistedEvent) })
+	eg.Go(func() error { return handlers.notifications.dispatchImmediate(ctx, *persistedEvent) })
+	return eg.Wait()
+}
+
+// DispatchFeedImmediate stores an event immediately as a feed event.
+func DispatchFeedImmediate(ctx context.Context, event db.Event) (*db.FeedEvent, error) {
+	gc := util.GinContextFromContext(ctx)
+	handlers := For(gc)
+
+	if _, handable := handlers.registry[immediateKey][event.Action]; !handable {
+		logger.For(ctx).Warnf("no handler configured for action: %s", event.Action)
+		return nil, nil
+	}
+
+	persistedEvent, err := handlers.eventRepo.Add(ctx, event)
 	if err != nil {
 		return nil, err
 	}
+
+	result, err := For(gc).feed.dispatchImmediate(ctx, *persistedEvent)
+	if err != nil {
+		return nil, err
+	}
+
 	return result.(*db.FeedEvent), nil
 }
 
-func For(ctx context.Context) *EventHandlers {
-	gc := util.GinContextFromContext(ctx)
-	return gc.Value(EventHandlerContextKey).(*EventHandlers)
+func For(ctx context.Context) *eventSender {
+	gc := util.GinContextFromContext(ctx)
+	return gc.Value(eventSenderContextKey).(*eventSender)
+}
+
+type registedActions map[persist.Action]struct{}
+
+type eventSender struct {
+	feed          *eventDispatcher
+	notifications *eventDispatcher
+	registry      map[sendType]registedActions
+	eventRepo     postgres.EventRepository
+}
+
+func (e *eventSender) addDelayedHandler(dispatcher *eventDispatcher, action persist.Action, handler delayedHandler) {
+	dispatcher.addDelayed(action, handler)
+	e.registry[delayedKey][action] = struct{}{}
+}
+
+func (e *eventSender) addImmediateHandler(dispatcher *eventDispatcher, action persist.Action, handler immediateHandler) {
+	dispatcher.addImmediate(action, handler)
+	e.registry[immediateKey][action] = struct{}{}
 }
 
 type eventDispatcher struct {
@@ -91,125 +151,87 @@
 	immediateHandlers map[persist.Action]immediateHandler
 }
 
-func newEventDispatcher() eventDispatcher {
-	return eventDispatcher{
+func newEventDispatcher() *eventDispatcher {
+	return &eventDispatcher{
 		delayedHandlers:   map[persist.Action]delayedHandler{},
 		immediateHandlers: map[persist.Action]immediateHandler{},
 	}
 }
 
-<<<<<<< HEAD
-func (d *eventDispatcher) AddDelayedHandler(action persist.Action, handler delayedHandler) {
+func (d *eventDispatcher) addDelayed(action persist.Action, handler delayedHandler) {
 	d.delayedHandlers[action] = handler
 }
 
-func (d *eventDispatcher) AddImmediateHandler(action persist.Action, handler immediateHandler) {
+func (d *eventDispatcher) addImmediate(action persist.Action, handler immediateHandler) {
 	d.immediateHandlers[action] = handler
 }
 
-func (d *eventDispatcher) Dispatch(ctx context.Context, event db.Event) error {
+func (d *eventDispatcher) dispatchDelayed(ctx context.Context, event db.Event) error {
 	if handler, ok := d.delayedHandlers[event.Action]; ok {
-		return handler.HandleDelayed(ctx, event)
-=======
-type eventDispatcher struct {
-	eventRepo postgres.EventRepository
-	handlers  map[persist.Action][]eventHandler
-}
-
-func (d *eventDispatcher) AddHandler(action persist.Action, handlers ...eventHandler) {
-	d.handlers[action] = append(d.handlers[action], handlers...)
-}
-
-func (d *eventDispatcher) Dispatch(ctx context.Context, event db.Event) error {
-	if handlers, ok := d.handlers[event.Action]; ok {
-		eg, newCtx := errgroup.WithContext(ctx)
-		persisted, err := d.eventRepo.Add(newCtx, event)
-		if err != nil {
-			return err
-		}
-		for _, handler := range handlers {
-			h := handler
-			eg.Go(func() error {
-				return h.Handle(newCtx, *persisted)
-			})
-		}
-		return eg.Wait()
->>>>>>> 603338d0
+		return handler.handleDelayed(ctx, event)
 	}
 	logger.For(ctx).Warnf("no handler registered for action: %s", event.Action)
 	return nil
 }
 
-func (d *eventDispatcher) InvokeHandler(ctx context.Context, event db.Event) (interface{}, error) {
+func (d *eventDispatcher) dispatchImmediate(ctx context.Context, event db.Event) (interface{}, error) {
 	if handler, ok := d.immediateHandlers[event.Action]; ok {
-		return handler.HandleImmediate(ctx, event)
+		return handler.handleImmediate(ctx, event)
 	}
 	logger.For(ctx).Warnf("no handler registered for action: %s", event.Action)
 	return nil, nil
 }
 
 type delayedHandler interface {
-	HandleDelayed(context.Context, db.Event) error
+	handleDelayed(context.Context, db.Event) error
 }
 
 type immediateHandler interface {
-	HandleImmediate(context.Context, db.Event) (interface{}, error)
-}
-
+	handleImmediate(context.Context, db.Event) (interface{}, error)
+}
+
+// feedHandler handles events for consumption as feed events.
 type feedHandler struct {
-<<<<<<< HEAD
-	eventRepo    postgres.EventRepository
 	eventBuilder *feed.EventBuilder
 	tc           *cloudtasks.Client
 }
 
 func newFeedHandler(queries *db.Queries, taskClient *cloudtasks.Client) feedHandler {
 	return feedHandler{
-		eventRepo:    postgres.EventRepository{Queries: queries},
 		eventBuilder: feed.NewEventBuilder(queries, true),
 		tc:           taskClient,
 	}
 }
 
-// HandledDelayed creates a delayed task for the Feed service to handle later.
-func (h feedHandler) HandleDelayed(ctx context.Context, event db.Event) error {
-	persisted, err := h.eventRepo.Add(ctx, event)
-=======
-	tc *cloudtasks.Client
-}
-
-func (h feedHandler) Handle(ctx context.Context, persistedEvent db.Event) error {
+// handleDelayed creates a delayed task for the Feed service to handle later.
+func (h feedHandler) handleDelayed(ctx context.Context, persistedEvent db.Event) error {
 	scheduleOn := persistedEvent.CreatedAt.Add(time.Duration(viper.GetInt("GCLOUD_FEED_BUFFER_SECS")) * time.Second)
 	return task.CreateTaskForFeed(ctx, scheduleOn, task.FeedMessage{ID: persistedEvent.ID}, h.tc)
 }
 
+// handledImmediate sidesteps the Feed service so that an event is immediately available as a feed event.
+func (h feedHandler) handleImmediate(ctx context.Context, persistedEvent db.Event) (interface{}, error) {
+	return h.eventBuilder.NewEvent(ctx, persistedEvent)
+}
+
+// notificationHandlers handles events for consumption as notifications.
 type notificationHandler struct {
-	queries              *db.Queries
 	dataloaders          *dataloader.Loaders
 	notificationHandlers *notifications.NotificationHandlers
 }
 
-func (h notificationHandler) Handle(ctx context.Context, persistedEvent db.Event) error {
-
+func newNotificationHandler(notifiers *notifications.NotificationHandlers, disableDataloaderCaching bool, queries *db.Queries) *notificationHandler {
+	return &notificationHandler{
+		notificationHandlers: notifiers,
+		dataloaders:          dataloader.NewLoaders(context.Background(), queries, disableDataloaderCaching),
+	}
+}
+
+func (h notificationHandler) handleDelayed(ctx context.Context, persistedEvent db.Event) error {
 	owner, err := h.findOwnerForNotificationFromEvent(persistedEvent)
->>>>>>> 603338d0
 	if err != nil {
 		return err
 	}
-
-<<<<<<< HEAD
-	scheduleOn := persisted.CreatedAt.Add(time.Duration(viper.GetInt("GCLOUD_FEED_BUFFER_SECS")) * time.Second)
-	return task.CreateTaskForFeed(ctx, scheduleOn, task.FeedMessage{ID: persisted.ID}, h.tc)
-}
-
-// HandleDelayed sidesteps the Feed service so that an event is immediately available as a feed event.
-func (h feedHandler) HandleImmediate(ctx context.Context, event db.Event) (interface{}, error) {
-	savedEventID, err := h.eventRepo.Add(ctx, event)
-	if err != nil {
-		return nil, err
-	}
-	return h.eventBuilder.NewEvent(ctx, *savedEventID)
-=======
 	return h.notificationHandlers.Notifications.Dispatch(ctx, db.Notification{
 		OwnerID:     owner,
 		Action:      persistedEvent.Action,
@@ -263,5 +285,4 @@
 	}
 
 	return "", fmt.Errorf("no owner found for event: %s", event.Action)
->>>>>>> 603338d0
 }