//go:generate go run github.com/Khan/genqlient
package graphql_test

import (
	"bytes"
	"context"
	"crypto/ecdsa"
	"encoding/hex"
	"encoding/json"
	"fmt"
	"io"
	"net/http"
	"net/http/httptest"
	"strings"
	"testing"

	"github.com/Khan/genqlient/graphql"
	genql "github.com/Khan/genqlient/graphql"

	"github.com/ethereum/go-ethereum/crypto"
	"github.com/mikeydub/go-gallery/server"
	"github.com/mikeydub/go-gallery/service/auth"
	"github.com/mikeydub/go-gallery/service/multichain"
	"github.com/mikeydub/go-gallery/service/persist"
	"github.com/mikeydub/go-gallery/util"
	"github.com/stretchr/testify/assert"
	"github.com/stretchr/testify/require"
)

type testCase struct {
	title    string
	run      func(t *testing.T)
	fixtures []fixture
}

func TestMain(t *testing.T) {
	tests := []testCase{
		{
			title:    "test GraphQL",
			run:      testGraphQL,
			fixtures: []fixture{useDefaultEnv, usePostgres, useRedis, useTokenQueue, useNotificationTopics},
		},
	}
	for _, test := range tests {
		t.Run(test.title, testWithFixtures(test.run, test.fixtures...))
	}
}

func testGraphQL(t *testing.T) {
	tests := []testCase{
		{title: "should create a user", run: testCreateUser},
		{title: "should be able to login", run: testLogin},
		{title: "should be able to logout", run: testLogout},
		{title: "should get user by ID", run: testUserByID},
		{title: "should get user by username", run: testUserByUsername},
		{title: "should get user by address", run: testUserByAddress},
		{title: "should get viewer", run: testViewer},
		{title: "should add a wallet", run: testAddWallet},
		{title: "should remove a wallet", run: testRemoveWallet},
		{title: "should sync tokens", run: testSyncTokens},
		{title: "should create a collection", run: testCreateCollection},
		{title: "views from multiple users are rolled up", run: testViewsAreRolledUp},
<<<<<<< HEAD
		{title: "update gallery and create a feed event with a caption", run: testUpdateGalleryWithCaption},
		{title: "update gallery and ensure name still gets set when not sent in update", run: testUpdateGalleryWithNoNameChange},
		{title: "update gallery with a new collection", run: testUpdateGalleryWithNewCollection},
=======
		{title: "should get trending users", run: testTrendingUsers, fixtures: []fixture{usePostgres, useRedis}},
>>>>>>> a58713a2
	}
	for _, test := range tests {
		t.Run(test.title, testWithFixtures(test.run, test.fixtures...))
	}
}

func testCreateUser(t *testing.T) {
	nonceF := newNonceFixture(t)
	c := defaultHandlerClient(t)
	username := "user" + persist.GenerateID().String()

	response, err := createUserMutation(context.Background(), c, authMechanismInput(nonceF.wallet, nonceF.nonce),
		CreateUserInput{
			Username: username,
		},
	)

	require.NoError(t, err)
	payload, _ := (*response.CreateUser).(*createUserMutationCreateUserCreateUserPayload)
	assert.Equal(t, username, *payload.Viewer.User.Username)
}

func testUserByUsername(t *testing.T) {
	userF := newUserFixture(t)
	response, err := userByUsernameQuery(context.Background(), defaultHandlerClient(t), userF.username)

	require.NoError(t, err)
	payload, _ := (*response.UserByUsername).(*userByUsernameQueryUserByUsernameGalleryUser)
	assert.Equal(t, userF.username, *payload.Username)
	assert.Equal(t, userF.id, payload.Dbid)
}

func testUserByAddress(t *testing.T) {
	userF := newUserFixture(t)
	c := authedHandlerClient(t, userF.id)

	response, err := userByAddressQuery(context.Background(), c, chainAddressInput(userF.wallet.address))

	require.NoError(t, err)
	payload, _ := (*response.UserByAddress).(*userByAddressQueryUserByAddressGalleryUser)
	assert.Equal(t, userF.username, *payload.Username)
	assert.Equal(t, userF.id, payload.Dbid)
}

func testUserByID(t *testing.T) {
	userF := newUserFixture(t)
	response, err := userByIdQuery(context.Background(), defaultHandlerClient(t), userF.id)

	require.NoError(t, err)
	payload, _ := (*response.UserById).(*userByIdQueryUserByIdGalleryUser)
	assert.Equal(t, userF.username, *payload.Username)
	assert.Equal(t, userF.id, payload.Dbid)
}

func testViewer(t *testing.T) {
	userF := newUserFixture(t)
	c := authedHandlerClient(t, userF.id)

	response, err := viewerQuery(context.Background(), c)

	require.NoError(t, err)
	payload, _ := (*response.Viewer).(*viewerQueryViewer)
	assert.Equal(t, userF.username, *payload.User.Username)
}

func testAddWallet(t *testing.T) {
	userF := newUserFixture(t)
	walletToAdd := newWallet(t)
	c := authedHandlerClient(t, userF.id)
	nonce := newNonce(t, c, walletToAdd)

	response, err := addUserWalletMutation(context.Background(), c, chainAddressInput(walletToAdd.address), authMechanismInput(walletToAdd, nonce))

	require.NoError(t, err)
	payload, _ := (*response.AddUserWallet).(*addUserWalletMutationAddUserWalletAddUserWalletPayload)
	wallets := payload.Viewer.User.Wallets
	assert.Equal(t, walletToAdd.address, *wallets[len(wallets)-1].ChainAddress.Address)
	assert.Equal(t, Chain("Ethereum"), *wallets[len(wallets)-1].ChainAddress.Chain)
	assert.Len(t, wallets, 2)
}

func testRemoveWallet(t *testing.T) {
	userF := newUserFixture(t)
	walletToRemove := newWallet(t)
	c := authedHandlerClient(t, userF.id)
	nonce := newNonce(t, c, walletToRemove)
	addResponse, err := addUserWalletMutation(context.Background(), c, chainAddressInput(walletToRemove.address), authMechanismInput(walletToRemove, nonce))
	require.NoError(t, err)
	wallets := (*addResponse.AddUserWallet).(*addUserWalletMutationAddUserWalletAddUserWalletPayload).Viewer.User.Wallets
	lastWallet := wallets[len(wallets)-1]
	assert.Len(t, wallets, 2)

	removeResponse, err := removeUserWalletsMutation(context.Background(), c, []persist.DBID{lastWallet.Dbid})

	require.NoError(t, err)
	payload, _ := (*removeResponse.RemoveUserWallets).(*removeUserWalletsMutationRemoveUserWalletsRemoveUserWalletsPayload)
	assert.Len(t, payload.Viewer.User.Wallets, 1)
	assert.NotEqual(t, lastWallet.Dbid, payload.Viewer.User.Wallets[0].Dbid)
}

func testLogin(t *testing.T) {
	userF := newUserFixture(t)
	c := defaultHandlerClient(t)
	nonce := newNonce(t, c, userF.wallet)

	response, err := loginMutation(context.Background(), c, authMechanismInput(userF.wallet, nonce))

	require.NoError(t, err)
	payload, _ := (*response.Login).(*loginMutationLoginLoginPayload)
	assert.NotEmpty(t, readCookie(t, c.response, auth.JWTCookieKey))
	assert.Equal(t, userF.username, *payload.Viewer.User.Username)
	assert.Equal(t, userF.id, payload.Viewer.User.Dbid)
}

func testLogout(t *testing.T) {
	userF := newUserFixture(t)
	c := authedHandlerClient(t, userF.id)

	response, err := logoutMutation(context.Background(), c)

	require.NoError(t, err)
	assert.Empty(t, readCookie(t, c.response, auth.JWTCookieKey))
	assert.Nil(t, response.Logout.Viewer)
}

func testSyncTokens(t *testing.T) {
	userF := newUserFixture(t)
	clients := server.ClientInit(context.Background())
	p := multichain.Provider{
		Repos:       clients.Repos,
		TasksClient: clients.TaskClient,
		Queries:     clients.Queries,
		Chains:      map[persist.Chain][]interface{}{persist.ChainETH: {&stubProvider{}}},
	}
	h := server.CoreInit(clients, &p)
	c := customHandlerClient(t, h, withJWTOpt(t, userF.id))

	response, err := syncTokensMutation(context.Background(), c, []Chain{ChainEthereum})

	require.NoError(t, err)
	payload := (*response.SyncTokens).(*syncTokensMutationSyncTokensSyncTokensPayload)
	assert.NotEmpty(t, payload.Viewer.User.Tokens)
}

func testCreateCollection(t *testing.T) {
	userF := newUserWithTokensFixture(t)
	c := authedHandlerClient(t, userF.id)

	response, err := createCollectionMutation(context.Background(), c, CreateCollectionInput{
		GalleryId:      userF.galleryID,
		Name:           "newCollection",
		CollectorsNote: "this is a note",
		Tokens:         userF.tokenIDs[:1],
		Layout: CollectionLayoutInput{
			Sections: []int{0},
			SectionLayout: []CollectionSectionLayoutInput{
				{
					Columns:    0,
					Whitespace: []int{},
				},
			},
		},
		TokenSettings: []CollectionTokenSettingsInput{
			{
				TokenId:    userF.tokenIDs[0],
				RenderLive: false,
			},
		},
		Caption: nil,
	})

	require.NoError(t, err)
	payload := (*response.CreateCollection).(*createCollectionMutationCreateCollectionCreateCollectionPayload)
	assert.NotEmpty(t, payload.Collection.Dbid)
	assert.Len(t, payload.Collection.Tokens, 1)
}

func testUpdateGalleryWithCaption(t *testing.T) {
	userF := newUserWithTokensFixture(t)
	c := authedHandlerClient(t, userF.id)

	response, err := updateGalleryMutation(context.Background(), c, UpdateGalleryInput{
		GalleryId: userF.galleryID,
		Name:      util.StringToPointer("newName"),
		Caption:   util.StringToPointer("newCaption"),
	})

	require.NoError(t, err)
	payload, ok := (*response.UpdateGallery).(*updateGalleryMutationUpdateGalleryUpdateGalleryPayload)
	if !ok {
		err := (*response.UpdateGallery).(*updateGalleryMutationUpdateGalleryErrInvalidInput)
		t.Fatal(err)
	}
	assert.NotEmpty(t, payload.Gallery.Name)
	vResp, err := viewerQuery(context.Background(), c)
	require.NoError(t, err)

	vPayload := (*vResp.Viewer).(*viewerQueryViewer)
	node := vPayload.User.Feed.Edges[0].Node
	assert.NotNil(t, node)
	feedEvent := (*node).(*viewerQueryViewerUserGalleryUserFeedFeedConnectionEdgesFeedEdgeNodeFeedEvent)
	assert.Equal(t, "newCaption", *feedEvent.Caption)
	assert.EqualValues(t, persist.ActionGalleryUpdated, *(*feedEvent.EventData).(*viewerQueryViewerUserGalleryUserFeedFeedConnectionEdgesFeedEdgeNodeFeedEventEventDataGalleryUpdatedFeedEventData).Action)
}

func testUpdateGalleryWithNoNameChange(t *testing.T) {
	userF := newUserWithTokensFixture(t)
	c := authedHandlerClient(t, userF.id)

	response, err := updateGalleryMutation(context.Background(), c, UpdateGalleryInput{
		GalleryId: userF.galleryID,
		Name:      util.StringToPointer("newName"),
	})

	require.NoError(t, err)
	payload, ok := (*response.UpdateGallery).(*updateGalleryMutationUpdateGalleryUpdateGalleryPayload)
	if !ok {
		err := (*response.UpdateGallery).(*updateGalleryMutationUpdateGalleryErrInvalidInput)
		t.Fatal(err)
	}
	assert.NotEmpty(t, payload.Gallery.Name)

	response, err = updateGalleryMutation(context.Background(), c, UpdateGalleryInput{
		GalleryId: userF.galleryID,
	})

	require.NoError(t, err)
	payload, ok = (*response.UpdateGallery).(*updateGalleryMutationUpdateGalleryUpdateGalleryPayload)
	if !ok {
		err := (*response.UpdateGallery).(*updateGalleryMutationUpdateGalleryErrInvalidInput)
		t.Fatal(err)
	}
	assert.NotEmpty(t, payload.Gallery.Name)
}

func testUpdateGalleryWithNewCollection(t *testing.T) {
	userF := newUserWithTokensFixture(t)
	c := authedHandlerClient(t, userF.id)

	response, err := updateGalleryMutation(context.Background(), c, UpdateGalleryInput{
		GalleryId: userF.galleryID,

		CreatedCollections: []*CreateCollectionInGalleryInput{
			{
				Name:           "yay",
				CollectorsNote: "this is a note",
				Tokens:         userF.tokenIDs[:1],
				Hidden:         false,
				Layout: CollectionLayoutInput{
					Sections: []int{0},
					SectionLayout: []CollectionSectionLayoutInput{
						{
							Columns:    1,
							Whitespace: []int{},
						},
					},
				},
				TokenSettings: []CollectionTokenSettingsInput{},
				GivenID:       "wow",
			},
		},
		Order: []persist.DBID{"wow"},
	})

	require.NoError(t, err)
	payload, ok := (*response.UpdateGallery).(*updateGalleryMutationUpdateGalleryUpdateGalleryPayload)
	if !ok {
		err := (*response.UpdateGallery).(*updateGalleryMutationUpdateGalleryErrInvalidInput)
		t.Fatal(err)
	}
	assert.Len(t, payload.Gallery.Collections, 1)
	assert.Len(t, payload.Gallery.Collections[0].Tokens, 1)
}

func testViewsAreRolledUp(t *testing.T) {
	serverF := newServerFixture(t)
	userF := newUserFixture(t)
	viewerA := newUserFixture(t)
	viewerB := newUserFixture(t)
	// viewerA views gallery
	clientA := authedServerClient(t, serverF.server.URL, viewerA.id)
	viewGallery(t, clientA, userF.galleryID)
	// // viewerB views gallery
	clientB := authedServerClient(t, serverF.server.URL, viewerB.id)
	viewGallery(t, clientB, userF.galleryID)

	// TODO: Actually verify that the views get rolled up
}

func testTrendingUsers(t *testing.T) {
	serverF := newServerFixture(t)
	userA := newUserFixture(t)
	userB := newUserFixture(t)
	userC := newUserFixture(t)
	ctx := context.Background()
	c := defaultServerClient(t, serverF.server.URL)
	// view userA a few times
	for i := 0; i < 5; i++ {
		viewGallery(t, c, userA.galleryID)
	}
	// view userB a few times
	for i := 0; i < 3; i++ {
		viewGallery(t, c, userB.galleryID)
	}
	// view userC a few times
	for i := 0; i < 1; i++ {
		viewGallery(t, c, userC.galleryID)
	}
	expected := []persist.DBID{userA.id, userB.id, userC.id}
	getTrending := func(t *testing.T, report ReportWindow) []persist.DBID {
		resp, err := trendingUsersQuery(ctx, c, TrendingUsersInput{Report: report})
		require.NoError(t, err)
		users := (*resp.GetTrendingUsers()).(*trendingUsersQueryTrendingUsersTrendingUsersPayload).GetUsers()
		actual := make([]persist.DBID, len(users))
		for i, u := range users {
			actual[i] = u.Dbid
		}
		return actual
	}

	t.Run("should pull the last 7 days", func(t *testing.T) {
		actual := getTrending(t, "LAST_7_DAYS")
		assert.EqualValues(t, expected, actual)
	})

	t.Run("should pull all time", func(t *testing.T) {
		actual := getTrending(t, "ALL_TIME")
		assert.EqualValues(t, expected, actual)
	})
}

// authMechanismInput signs a nonce with an ethereum wallet
func authMechanismInput(w wallet, nonce string) AuthMechanism {
	return AuthMechanism{
		Eoa: &EoaAuth{
			Nonce:     nonce,
			Signature: w.Sign(nonce),
			ChainPubKey: ChainPubKeyInput{
				PubKey: w.address,
				Chain:  "Ethereum",
			},
		},
	}
}

func chainAddressInput(address string) ChainAddressInput {
	return ChainAddressInput{Address: address, Chain: "Ethereum"}
}

type wallet struct {
	pKey    *ecdsa.PrivateKey
	pubKey  *ecdsa.PublicKey
	address string
}

func (w *wallet) Sign(msg string) string {
	sig, err := crypto.Sign(crypto.Keccak256([]byte(msg)), w.pKey)
	if err != nil {
		panic(err)
	}
	return "0x" + hex.EncodeToString(sig)
}

// newWallet generates a new wallet for testing purposes
func newWallet(t *testing.T) wallet {
	t.Helper()
	pk, err := crypto.GenerateKey()
	require.NoError(t, err)

	pubKey := pk.Public().(*ecdsa.PublicKey)
	address := strings.ToLower(crypto.PubkeyToAddress(*pubKey).Hex())

	return wallet{
		pKey:    pk,
		pubKey:  pubKey,
		address: address,
	}
}

func newNonce(t *testing.T, c *handlerClient, w wallet) string {
	t.Helper()
	response, err := getAuthNonceMutation(context.Background(), c, chainAddressInput(w.address))
	require.NoError(t, err)
	payload := (*response.GetAuthNonce).(*getAuthNonceMutationGetAuthNonce)
	return *payload.Nonce
}

// newUser makes a GraphQL request to generate a new user
func newUser(t *testing.T, c *handlerClient, w wallet) (userID persist.DBID, username string, galleryID persist.DBID) {
	t.Helper()
	nonce := newNonce(t, c, w)
	username = "user" + persist.GenerateID().String()

	response, err := createUserMutation(context.Background(), c, authMechanismInput(w, nonce),
		CreateUserInput{Username: username},
	)

	require.NoError(t, err)
	payload := (*response.CreateUser).(*createUserMutationCreateUserCreateUserPayload)
	return payload.Viewer.User.Dbid, username, payload.Viewer.User.Galleries[0].Dbid
}

// newJWT generates a JWT
func newJWT(t *testing.T, userID persist.DBID) string {
	jwt, err := auth.JWTGeneratePipeline(context.Background(), userID)
	require.NoError(t, err)
	return jwt
}

// syncTokens makes a GraphQL request to sync a user's wallet
func syncTokens(t *testing.T, handler http.Handler, userID persist.DBID) []persist.DBID {
	t.Helper()
	c := customHandlerClient(t, handler, withJWTOpt(t, userID))

	response, err := syncTokensMutation(context.Background(), c, []Chain{"Ethereum"})

	require.NoError(t, err)
	payload := (*response.SyncTokens).(*syncTokensMutationSyncTokensSyncTokensPayload)
	tokens := make([]persist.DBID, len(payload.Viewer.User.Tokens))
	for i, token := range payload.Viewer.User.Tokens {
		tokens[i] = token.Dbid
	}
	return tokens
}

// viewGallery makes a GraphQL request to view a gallery
func viewGallery(t *testing.T, c graphql.Client, galleryID persist.DBID) {
	resp, err := viewGalleryMutation(context.Background(), c, galleryID)
	_ = (*resp.ViewGallery).(*viewGalleryMutationViewGalleryViewGalleryPayload)
	require.NoError(t, err)
}

// defaultHandler returns a backend GraphQL http.Handler
func defaultHandler() http.Handler {
	c := server.ClientInit(context.Background())
	p := server.NewMultichainProvider(c)
	handler := server.CoreInit(c, p)
	return handler
}

// defaultHandlerClient returns a GraphQL client attached to a backend GraphQL handler
func defaultHandlerClient(t *testing.T) *handlerClient {
	return customHandlerClient(t, defaultHandler())
}

// authedHandlerClient returns a GraphQL client with an authenticated JWT
func authedHandlerClient(t *testing.T, userID persist.DBID) *handlerClient {
	return customHandlerClient(t, defaultHandler(), withJWTOpt(t, userID))
}

// customHandlerClient configures the client with the provided HTTP handler and client options
func customHandlerClient(t *testing.T, handler http.Handler, opts ...func(*http.Request)) *handlerClient {
	return &handlerClient{handler: handler, opts: opts, endpoint: "/glry/graphql/query"}
}

// defaultServerClient provides a client to a live server
func defaultServerClient(t *testing.T, host string) *serverClient {
	return &serverClient{url: host + "/glry/graphql/query"}
}

// authedServerClient provides an authenticated client to a live server
func authedServerClient(t *testing.T, host string, userID persist.DBID) *serverClient {
	return &serverClient{url: host + "/glry/graphql/query", opts: []func(*http.Request){withJWTOpt(t, userID)}}
}

// withJWTOpt ddds a JWT cookie to the request headers
func withJWTOpt(t *testing.T, userID persist.DBID) func(*http.Request) {
	jwt, err := auth.JWTGeneratePipeline(context.Background(), userID)
	require.NoError(t, err)
	return func(r *http.Request) {
		r.AddCookie(&http.Cookie{Name: auth.JWTCookieKey, Value: jwt})
	}
}

// handlerClient records the server response for testing purposes
type handlerClient struct {
	handler  http.Handler
	endpoint string
	opts     []func(r *http.Request)
	response *http.Response
}

func (c *handlerClient) MakeRequest(ctx context.Context, req *genql.Request, resp *genql.Response) error {
	body, err := json.Marshal(map[string]any{
		"query":     req.Query,
		"variables": req.Variables,
	})
	if err != nil {
		return err
	}

	r := httptest.NewRequest(http.MethodPost, c.endpoint, io.NopCloser(bytes.NewBuffer(body)))
	r.Header.Set("Content-Type", "application/json")
	r.URL.Path = c.endpoint
	for _, opt := range c.opts {
		opt(r)
	}

	w := httptest.NewRecorder()
	c.handler.ServeHTTP(w, r)

	res := w.Result()
	c.response = res
	defer res.Body.Close()

	return json.Unmarshal(w.Body.Bytes(), resp)
}

// serverClient makes a request to a running server
type serverClient struct {
	url      string
	opts     []func(r *http.Request)
	response *http.Response
}

func (c *serverClient) MakeRequest(ctx context.Context, req *genql.Request, resp *genql.Response) error {
	body, err := json.Marshal(map[string]any{
		"query":     req.Query,
		"variables": req.Variables,
	})
	if err != nil {
		return err
	}

	r := httptest.NewRequest(http.MethodPost, c.url, io.NopCloser(bytes.NewBuffer(body)))
	r.Header.Set("Content-Type", "application/json")
	r.RequestURI = ""
	for _, opt := range c.opts {
		opt(r)
	}

	res, err := http.DefaultClient.Do(r)
	if err != nil {
		return err
	}
	c.response = res
	defer res.Body.Close()

	return json.NewDecoder(res.Body).Decode(resp)
}

// readCookie finds a cookie set in the response
func readCookie(t *testing.T, r *http.Response, name string) string {
	t.Helper()
	for _, c := range r.Cookies() {
		if c.Name == name {
			return c.Value
		}
	}
	require.NoError(t, fmt.Errorf("%s not set as a cookie", name))
	return ""
}<|MERGE_RESOLUTION|>--- conflicted
+++ resolved
@@ -60,13 +60,10 @@
 		{title: "should sync tokens", run: testSyncTokens},
 		{title: "should create a collection", run: testCreateCollection},
 		{title: "views from multiple users are rolled up", run: testViewsAreRolledUp},
-<<<<<<< HEAD
 		{title: "update gallery and create a feed event with a caption", run: testUpdateGalleryWithCaption},
 		{title: "update gallery and ensure name still gets set when not sent in update", run: testUpdateGalleryWithNoNameChange},
 		{title: "update gallery with a new collection", run: testUpdateGalleryWithNewCollection},
-=======
 		{title: "should get trending users", run: testTrendingUsers, fixtures: []fixture{usePostgres, useRedis}},
->>>>>>> a58713a2
 	}
 	for _, test := range tests {
 		t.Run(test.title, testWithFixtures(test.run, test.fixtures...))
