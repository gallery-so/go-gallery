--- conflicted
+++ resolved
@@ -61,7 +61,6 @@
 // a single request, nor should they be shared between requests (since the data returned is
 // relative to the current request context, including the user and their auth status).
 type Loaders struct {
-<<<<<<< HEAD
 	UserByUserID                     *UserLoaderByID
 	UserByUsername                   *UserLoaderByString
 	UsersWithTrait                   *UsersLoaderByString
@@ -78,10 +77,10 @@
 	TokensByCollectionID             *TokensLoaderByID
 	TokensByWalletID                 *TokensLoaderByID
 	TokensByUserID                   *TokensLoaderByID
+	TokensByUserIDAndChain           *TokensLoaderByIDAndChain
 	TokensByContractID               *TokensLoaderByID
 	TokensByContractIDWithPagination *TokensLoaderByIDWithPagination
 	TokensByUserIDAndContractID      *TokensLoaderByIDTuple
-	TokensByUserIDAndChain           *TokensLoaderByIDAndChain
 	NewTokensByFeedEventID           *TokensLoaderByID
 	ContractByContractID             *ContractLoaderByID
 	ContractsByUserID                *ContractsLoaderByID
@@ -92,46 +91,14 @@
 	FeedByUserID                     *UserFeedLoader
 	EventByEventID                   *EventLoaderByID
 	AdmireByAdmireID                 *AdmireLoaderByID
-	AdmiresByFeedEventID             *AdmiresLoaderByID
+	AdmireCountByFeedEventID         *IntLoaderByID
+	AdmiresByFeedEventID             *FeedEventAdmiresLoader
 	CommentByCommentID               *CommentLoaderByID
-	CommentsByFeedEventID            *CommentsLoaderByID
-=======
-	UserByUserID                  *UserLoaderByID
-	UserByUsername                *UserLoaderByString
-	UsersWithTrait                *UsersLoaderByString
-	GalleryByGalleryID            *GalleryLoaderByID
-	GalleryByCollectionID         *GalleryLoaderByID
-	GalleriesByUserID             *GalleriesLoaderByID
-	CollectionByCollectionID      *CollectionLoaderByID
-	CollectionsByGalleryID        *CollectionsLoaderByID
-	MembershipByMembershipID      *MembershipLoaderById
-	WalletByWalletID              *WalletLoaderById
-	WalletsByUserID               *WalletsLoaderByID
-	WalletByChainAddress          *WalletLoaderByChainAddress
-	TokenByTokenID                *TokenLoaderByID
-	TokensByCollectionID          *TokensLoaderByID
-	TokensByWalletID              *TokensLoaderByID
-	TokensByUserID                *TokensLoaderByID
-	TokensByUserIDAndChain        *TokensLoaderByIDAndChain
-	NewTokensByFeedEventID        *TokensLoaderByID
-	ContractByContractID          *ContractLoaderByID
-	ContractsByUserID             *ContractsLoaderByID
-	ContractByChainAddress        *ContractLoaderByChainAddress
-	FollowersByUserID             *UsersLoaderByID
-	FollowingByUserID             *UsersLoaderByID
-	GlobalFeed                    *GlobalFeedLoader
-	FeedByUserID                  *UserFeedLoader
-	EventByEventID                *EventLoaderByID
-	AdmireByAdmireID              *AdmireLoaderByID
-	AdmireCountByFeedEventID      *IntLoaderByID
-	AdmiresByFeedEventID          *FeedEventAdmiresLoader
-	CommentByCommentID            *CommentLoaderByID
-	CommentCountByFeedEventID     *IntLoaderByID
-	CommentsByFeedEventID         *FeedEventCommentsLoader
-	InteractionCountByFeedEventID *FeedEventInteractionCountLoader
-	InteractionsByFeedEventID     *FeedEventInteractionsLoader
-	UserAdmiredFeedEvent          *UserAdmiredFeedEventLoader
->>>>>>> 07630906
+	CommentCountByFeedEventID        *IntLoaderByID
+	CommentsByFeedEventID            *FeedEventCommentsLoader
+	InteractionCountByFeedEventID    *FeedEventInteractionCountLoader
+	InteractionsByFeedEventID        *FeedEventInteractionsLoader
+	UserAdmiredFeedEvent             *UserAdmiredFeedEventLoader
 }
 
 func NewLoaders(ctx context.Context, q *db.Queries, disableCaching bool) *Loaders {
