//go:generate go run github.com/gallery-so/dataloaden UserLoaderByID github.com/mikeydub/go-gallery/service/persist.DBID github.com/mikeydub/go-gallery/db/gen/coredb.User
//go:generate go run github.com/gallery-so/dataloaden UsersLoaderByID github.com/mikeydub/go-gallery/service/persist.DBID []github.com/mikeydub/go-gallery/db/gen/coredb.User
//go:generate go run github.com/gallery-so/dataloaden UserLoaderByAddress github.com/mikeydub/go-gallery/db/gen/coredb.GetUserByAddressBatchParams github.com/mikeydub/go-gallery/db/gen/coredb.User
//go:generate go run github.com/gallery-so/dataloaden UserLoaderByString string github.com/mikeydub/go-gallery/db/gen/coredb.User
//go:generate go run github.com/gallery-so/dataloaden UsersLoaderByString string []github.com/mikeydub/go-gallery/db/gen/coredb.User
//go:generate go run github.com/gallery-so/dataloaden UsersLoaderByContractID github.com/mikeydub/go-gallery/db/gen/coredb.GetOwnersByContractIdBatchPaginateParams []github.com/mikeydub/go-gallery/db/gen/coredb.User
//go:generate go run github.com/gallery-so/dataloaden GalleryLoaderByID github.com/mikeydub/go-gallery/service/persist.DBID github.com/mikeydub/go-gallery/db/gen/coredb.Gallery
//go:generate go run github.com/gallery-so/dataloaden GalleriesLoaderByID github.com/mikeydub/go-gallery/service/persist.DBID []github.com/mikeydub/go-gallery/db/gen/coredb.Gallery
//go:generate go run github.com/gallery-so/dataloaden CollectionLoaderByID github.com/mikeydub/go-gallery/service/persist.DBID github.com/mikeydub/go-gallery/db/gen/coredb.Collection
//go:generate go run github.com/gallery-so/dataloaden CollectionsLoaderByID github.com/mikeydub/go-gallery/service/persist.DBID []github.com/mikeydub/go-gallery/db/gen/coredb.Collection
//go:generate go run github.com/gallery-so/dataloaden MembershipLoaderById github.com/mikeydub/go-gallery/service/persist.DBID github.com/mikeydub/go-gallery/db/gen/coredb.Membership
//go:generate go run github.com/gallery-so/dataloaden WalletLoaderById github.com/mikeydub/go-gallery/service/persist.DBID github.com/mikeydub/go-gallery/db/gen/coredb.Wallet
//go:generate go run github.com/gallery-so/dataloaden WalletLoaderByChainAddress github.com/mikeydub/go-gallery/service/persist.ChainAddress github.com/mikeydub/go-gallery/db/gen/coredb.Wallet
//go:generate go run github.com/gallery-so/dataloaden WalletsLoaderByID github.com/mikeydub/go-gallery/service/persist.DBID []github.com/mikeydub/go-gallery/db/gen/coredb.Wallet
//go:generate go run github.com/gallery-so/dataloaden TokenLoaderByID github.com/mikeydub/go-gallery/service/persist.DBID github.com/mikeydub/go-gallery/db/gen/coredb.Token
//go:generate go run github.com/gallery-so/dataloaden TokensLoaderByID github.com/mikeydub/go-gallery/service/persist.DBID []github.com/mikeydub/go-gallery/db/gen/coredb.Token
//go:generate go run github.com/gallery-so/dataloaden TokensLoaderByIDAndLimit github.com/mikeydub/go-gallery/graphql/dataloader.IDAndLimit []github.com/mikeydub/go-gallery/db/gen/coredb.Token
//go:generate go run github.com/gallery-so/dataloaden TokensLoaderByIDAndChain github.com/mikeydub/go-gallery/graphql/dataloader.IDAndChain []github.com/mikeydub/go-gallery/db/gen/coredb.Token
//go:generate go run github.com/gallery-so/dataloaden ContractLoaderByID github.com/mikeydub/go-gallery/service/persist.DBID github.com/mikeydub/go-gallery/db/gen/coredb.Contract
//go:generate go run github.com/gallery-so/dataloaden ContractsLoaderByID github.com/mikeydub/go-gallery/service/persist.DBID []github.com/mikeydub/go-gallery/db/gen/coredb.Contract
//go:generate go run github.com/gallery-so/dataloaden ContractsLoaderByCreatorID github.com/mikeydub/go-gallery/db/gen/coredb.GetCreatedContractsBatchPaginateParams []github.com/mikeydub/go-gallery/db/gen/coredb.Contract
//go:generate go run github.com/gallery-so/dataloaden ContractsLoaderByParentID github.com/mikeydub/go-gallery/db/gen/coredb.GetChildContractsByParentIDBatchPaginateParams []github.com/mikeydub/go-gallery/db/gen/coredb.Contract
//go:generate go run github.com/gallery-so/dataloaden ContractLoaderByChainAddress github.com/mikeydub/go-gallery/service/persist.ChainAddress github.com/mikeydub/go-gallery/db/gen/coredb.Contract
//go:generate go run github.com/gallery-so/dataloaden GlobalFeedLoader github.com/mikeydub/go-gallery/db/gen/coredb.PaginateGlobalFeedParams []github.com/mikeydub/go-gallery/db/gen/coredb.FeedEvent
//go:generate go run github.com/gallery-so/dataloaden PersonalFeedLoader github.com/mikeydub/go-gallery/db/gen/coredb.PaginatePersonalFeedByUserIDParams []github.com/mikeydub/go-gallery/db/gen/coredb.FeedEvent
//go:generate go run github.com/gallery-so/dataloaden UserFeedLoader github.com/mikeydub/go-gallery/db/gen/coredb.PaginateUserFeedByUserIDParams []github.com/mikeydub/go-gallery/db/gen/coredb.FeedEvent
//go:generate go run github.com/gallery-so/dataloaden EventLoaderByID github.com/mikeydub/go-gallery/service/persist.DBID github.com/mikeydub/go-gallery/db/gen/coredb.FeedEvent
//go:generate go run github.com/gallery-so/dataloaden AdmireLoaderByID github.com/mikeydub/go-gallery/service/persist.DBID github.com/mikeydub/go-gallery/db/gen/coredb.Admire
//go:generate go run github.com/gallery-so/dataloaden AdmiresLoaderByID github.com/mikeydub/go-gallery/service/persist.DBID []github.com/mikeydub/go-gallery/db/gen/coredb.Admire
//go:generate go run github.com/gallery-so/dataloaden CommentLoaderByID github.com/mikeydub/go-gallery/service/persist.DBID github.com/mikeydub/go-gallery/db/gen/coredb.Comment
//go:generate go run github.com/gallery-so/dataloaden CommentsLoaderByID github.com/mikeydub/go-gallery/service/persist.DBID []github.com/mikeydub/go-gallery/db/gen/coredb.Comment
//go:generate go run github.com/gallery-so/dataloaden NotificationLoaderByID github.com/mikeydub/go-gallery/service/persist.DBID github.com/mikeydub/go-gallery/db/gen/coredb.Notification
//go:generate go run github.com/gallery-so/dataloaden NotificationsLoaderByUserID github.com/mikeydub/go-gallery/db/gen/coredb.GetUserNotificationsBatchParams []github.com/mikeydub/go-gallery/db/gen/coredb.Notification
//go:generate go run github.com/gallery-so/dataloaden FeedEventCommentsLoader github.com/mikeydub/go-gallery/db/gen/coredb.PaginateCommentsByFeedEventIDBatchParams []github.com/mikeydub/go-gallery/db/gen/coredb.Comment
//go:generate go run github.com/gallery-so/dataloaden FeedEventAdmiresLoader github.com/mikeydub/go-gallery/db/gen/coredb.PaginateAdmiresByFeedEventIDBatchParams []github.com/mikeydub/go-gallery/db/gen/coredb.Admire
//go:generate go run github.com/gallery-so/dataloaden FeedEventInteractionsLoader github.com/mikeydub/go-gallery/db/gen/coredb.PaginateInteractionsByFeedEventIDBatchParams []github.com/mikeydub/go-gallery/db/gen/coredb.PaginateInteractionsByFeedEventIDBatchRow
//go:generate go run github.com/gallery-so/dataloaden FeedEventInteractionCountLoader github.com/mikeydub/go-gallery/db/gen/coredb.CountInteractionsByFeedEventIDBatchParams []github.com/mikeydub/go-gallery/db/gen/coredb.CountInteractionsByFeedEventIDBatchRow
//go:generate go run github.com/gallery-so/dataloaden IntLoaderByID github.com/mikeydub/go-gallery/service/persist.DBID int
//go:generate go run github.com/gallery-so/dataloaden AdmireLoaderByActorAndFeedEvent github.com/mikeydub/go-gallery/db/gen/coredb.GetAdmireByActorIDAndFeedEventIDParams github.com/mikeydub/go-gallery/db/gen/coredb.Admire
//go:generate go run github.com/gallery-so/dataloaden SharedFollowersLoaderByIDs github.com/mikeydub/go-gallery/db/gen/coredb.GetSharedFollowersBatchPaginateParams []github.com/mikeydub/go-gallery/db/gen/coredb.GetSharedFollowersBatchPaginateRow
//go:generate go run github.com/gallery-so/dataloaden SharedContractsLoaderByIDs github.com/mikeydub/go-gallery/db/gen/coredb.GetSharedContractsBatchPaginateParams []github.com/mikeydub/go-gallery/db/gen/coredb.GetSharedContractsBatchPaginateRow
//go:generate go run github.com/gallery-so/dataloaden MediaLoaderByTokenID github.com/mikeydub/go-gallery/service/persist.DBID github.com/mikeydub/go-gallery/db/gen/coredb.TokenMedia

package dataloader

import (
	"context"
	"database/sql"
	"sync"
	"time"

	"github.com/mikeydub/go-gallery/service/tracing"

	"github.com/jackc/pgx/v4"
	db "github.com/mikeydub/go-gallery/db/gen/coredb"
	"github.com/mikeydub/go-gallery/service/persist"
)

type IDAndChain struct {
	ID    persist.DBID
	Chain persist.Chain
}

type IDAndLimit struct {
	ID    persist.DBID
	Limit *int
}

// Loaders will cache and batch lookups. They are short-lived and should never persist beyond
// a single request, nor should they be shared between requests (since the data returned is
// relative to the current request context, including the user and their auth status).
type Loaders struct {
<<<<<<< HEAD
	UserByUserID                  *UserLoaderByID
	UserByUsername                *UserLoaderByString
	UserByAddress                 *UserLoaderByAddress
	UsersWithTrait                *UsersLoaderByString
	GalleryByGalleryID            *GalleryLoaderByID
	GalleryByCollectionID         *GalleryLoaderByID
	GalleriesByUserID             *GalleriesLoaderByID
	CollectionByCollectionID      *CollectionLoaderByID
	CollectionsByGalleryID        *CollectionsLoaderByID
	MembershipByMembershipID      *MembershipLoaderById
	WalletByWalletID              *WalletLoaderById
	WalletsByUserID               *WalletsLoaderByID
	WalletByChainAddress          *WalletLoaderByChainAddress
	TokenByTokenID                *TokenLoaderByID
	TokensByCollectionID          *TokensLoaderByIDAndLimit
	TokensByWalletID              *TokensLoaderByID
	TokensByUserID                *TokensLoaderByID
	TokensByUserIDAndChain        *TokensLoaderByIDAndChain
	NewTokensByFeedEventID        *TokensLoaderByID
	OwnerByTokenID                *UserLoaderByID
	ContractByContractID          *ContractLoaderByID
	ContractsLoaderByCreatorID    *ContractsLoaderByCreatorID
	ContractsLoaderByParentID     *ContractsLoaderByParentID
	ContractByChainAddress        *ContractLoaderByChainAddress
	FollowersByUserID             *UsersLoaderByID
	FollowingByUserID             *UsersLoaderByID
	SharedFollowersByUserIDs      *SharedFollowersLoaderByIDs
	SharedContractsByUserIDs      *SharedContractsLoaderByIDs
	GlobalFeed                    *GlobalFeedLoader
	PersonalFeedByUserID          *PersonalFeedLoader
	UserFeedByUserID              *UserFeedLoader
	FeedEventByFeedEventID        *EventLoaderByID
	AdmireByAdmireID              *AdmireLoaderByID
	AdmireCountByFeedEventID      *IntLoaderByID
	AdmiresByFeedEventID          *FeedEventAdmiresLoader
	CommentByCommentID            *CommentLoaderByID
	CommentCountByFeedEventID     *IntLoaderByID
	EventByEventID                *EventLoaderByID
	NotificationByID              *NotificationLoaderByID
	NotificationsByUserID         *NotificationsLoaderByUserID
	ContractsDisplayedByUserID    *ContractsLoaderByID
	OwnersByContractID            *UsersLoaderByContractID
	CommentsByFeedEventID         *FeedEventCommentsLoader
	InteractionCountByFeedEventID *FeedEventInteractionCountLoader
	InteractionsByFeedEventID     *FeedEventInteractionsLoader
	AdmireByActorIDAndFeedEventID *AdmireLoaderByActorAndFeedEvent
=======
	UserByUserID                     *UserLoaderByID
	UserByUsername                   *UserLoaderByString
	UserByAddress                    *UserLoaderByAddress
	UsersWithTrait                   *UsersLoaderByString
	GalleryByGalleryID               *GalleryLoaderByID
	GalleryByCollectionID            *GalleryLoaderByID
	GalleriesByUserID                *GalleriesLoaderByID
	CollectionByCollectionID         *CollectionLoaderByID
	CollectionsByGalleryID           *CollectionsLoaderByID
	MembershipByMembershipID         *MembershipLoaderById
	WalletByWalletID                 *WalletLoaderById
	WalletsByUserID                  *WalletsLoaderByID
	WalletByChainAddress             *WalletLoaderByChainAddress
	TokenByTokenID                   *TokenLoaderByID
	TokensByContractID               *TokensLoaderByID
	TokensByCollectionID             *TokensLoaderByIDAndLimit
	TokensByWalletID                 *TokensLoaderByID
	TokensByUserID                   *TokensLoaderByID
	TokensByUserIDAndContractID      *TokensLoaderByIDTuple
	TokensByContractIDWithPagination *TokensLoaderByContractID
	TokensByUserIDAndChain           *TokensLoaderByIDAndChain
	NewTokensByFeedEventID           *TokensLoaderByID
	OwnerByTokenID                   *UserLoaderByID
	ContractByContractID             *ContractLoaderByID
	ContractsByUserID                *ContractsLoaderByID
	ContractByChainAddress           *ContractLoaderByChainAddress
	FollowersByUserID                *UsersLoaderByID
	FollowingByUserID                *UsersLoaderByID
	SharedFollowersByUserIDs         *SharedFollowersLoaderByIDs
	SharedContractsByUserIDs         *SharedContractsLoaderByIDs
	GlobalFeed                       *GlobalFeedLoader
	PersonalFeedByUserID             *PersonalFeedLoader
	UserFeedByUserID                 *UserFeedLoader
	FeedEventByFeedEventID           *EventLoaderByID
	AdmireByAdmireID                 *AdmireLoaderByID
	AdmireCountByFeedEventID         *IntLoaderByID
	AdmiresByFeedEventID             *FeedEventAdmiresLoader
	CommentByCommentID               *CommentLoaderByID
	CommentCountByFeedEventID        *IntLoaderByID
	EventByEventID                   *EventLoaderByID
	NotificationByID                 *NotificationLoaderByID
	NotificationsByUserID            *NotificationsLoaderByUserID
	ContractsDisplayedByUserID       *ContractsLoaderByID
	OwnersByContractID               *UsersLoaderByContractID
	CommentsByFeedEventID            *FeedEventCommentsLoader
	InteractionCountByFeedEventID    *FeedEventInteractionCountLoader
	InteractionsByFeedEventID        *FeedEventInteractionsLoader
	AdmireByActorIDAndFeedEventID    *AdmireLoaderByActorAndFeedEvent
	MediaByTokenID                   *MediaLoaderByTokenID
>>>>>>> b9b0bdcf
}

func NewLoaders(ctx context.Context, q *db.Queries, disableCaching bool) *Loaders {
	subscriptionRegistry := make([]interface{}, 0)
	mutexRegistry := make([]*sync.Mutex, 0)

	defaults := settings{
		ctx:                  ctx,
		maxBatchOne:          100,
		maxBatchMany:         10,
		waitTime:             2 * time.Millisecond,
		disableCaching:       disableCaching,
		publishResults:       true,
		preFetchHook:         tracing.DataloaderPreFetchHook,
		postFetchHook:        tracing.DataloaderPostFetchHook,
		subscriptionRegistry: &subscriptionRegistry,
		mutexRegistry:        &mutexRegistry,
	}

	//---------------------------------------------------------------------------------------------------
	// HOW TO ADD A NEW DATALOADER
	//---------------------------------------------------------------------------------------------------
	// 1) If you need a new loader type, add it to the top of the file and use the "go generate" command
	//    to generate it. The convention is to name your loader <ValueType>LoaderBy<KeyType>, where
	//    <ValueType> should be plural if your loader returns a slice. Note that a loader type can be
	//    used by multiple dataloaders: UserLoaderByID is the correct generated type for both a
	//    "UserByUserID" dataloader and a "UserByGalleryID" dataloader.
	//
	// 2) Add your dataloader to the Loaders struct above
	//
	// 3) Initialize your loader below. Dataloaders that don't return slices can subscribe to automatic
	//    cache priming by specifying an AutoCacheWithKey function (which should return the key to use
	//    when caching). If your dataloader needs to cache a single value with multiple keys (e.g. a
	//    GalleryByCollectionID wants to cache a single Gallery by many collection IDs), you can use
	//    AutoCacheWithKeys instead. When other dataloaders return the type you've subscribed to, your
	//    dataloader will automatically cache those results.
	//
	//    Note: dataloaders that return slices can't subscribe to automatic caching, because it's
	//          unlikely that the grouping of results returned by one dataloader will make sense for
	//          another. E.g. the results of TokensByWalletID have little to do with the results
	//			of TokensByCollectionID, even though they both return slices of Tokens.
	//
	// 4) The "defaults" struct has sufficient settings for most use cases, but if you need to override
	//	  any default settings, all NewLoader methods accept these option args:
	//		- withMaxBatch(batchSize int)		<-- set the max batch size for a loader
	//		- withMaxWait(wait time.Duration)	<-- set the max wait time for a loader
	//		- withPublishResults(publish bool)  <-- whether this loader should publish its results for
	//  											other loaders to subscribe to and cache
	//---------------------------------------------------------------------------------------------------

	loaders := &Loaders{}

	loaders.UserByUserID = NewUserLoaderByID(defaults, loadUserByUserId(q), UserLoaderByIDCacheSubscriptions{
		AutoCacheWithKey: func(user db.User) persist.DBID { return user.ID },
	})

	loaders.UserByUsername = NewUserLoaderByString(defaults, loadUserByUsername(q), UserLoaderByStringCacheSubscriptions{
		AutoCacheWithKey: func(user db.User) string { return user.Username.String },
	})

	loaders.UserByAddress = NewUserLoaderByAddress(defaults, loadUserByAddress(q), UserLoaderByAddressCacheSubscriptions{})

	loaders.UsersWithTrait = NewUsersLoaderByString(defaults, loadUsersWithTrait(q))

	loaders.OwnersByContractID = NewUsersLoaderByContractID(defaults, loadOwnersByContractIDs(q))

	loaders.GalleryByGalleryID = NewGalleryLoaderByID(defaults, loadGalleryByGalleryId(q), GalleryLoaderByIDCacheSubscriptions{
		AutoCacheWithKey: func(gallery db.Gallery) persist.DBID { return gallery.ID },
	})

	loaders.GalleryByCollectionID = NewGalleryLoaderByID(defaults, loadGalleryByCollectionId(q), GalleryLoaderByIDCacheSubscriptions{
		AutoCacheWithKeys: func(gallery db.Gallery) []persist.DBID { return gallery.Collections },
	})

	loaders.GalleriesByUserID = NewGalleriesLoaderByID(defaults, loadGalleriesByUserId(q))

	loaders.CollectionByCollectionID = NewCollectionLoaderByID(defaults, loadCollectionByCollectionId(q), CollectionLoaderByIDCacheSubscriptions{
		AutoCacheWithKey: func(collection db.Collection) persist.DBID { return collection.ID },
	})

	loaders.CollectionsByGalleryID = NewCollectionsLoaderByID(defaults, loadCollectionsByGalleryId(q))

	loaders.MembershipByMembershipID = NewMembershipLoaderById(defaults, loadMembershipByMembershipId(q), MembershipLoaderByIdCacheSubscriptions{
		AutoCacheWithKey: func(membership db.Membership) persist.DBID { return membership.ID },
	})

	loaders.WalletByWalletID = NewWalletLoaderById(defaults, loadWalletByWalletId(q), WalletLoaderByIdCacheSubscriptions{
		AutoCacheWithKey: func(wallet db.Wallet) persist.DBID { return wallet.ID },
	})

	loaders.WalletsByUserID = NewWalletsLoaderByID(defaults, loadWalletsByUserId(q))

	loaders.WalletByChainAddress = NewWalletLoaderByChainAddress(defaults, loadWalletByChainAddress(q), WalletLoaderByChainAddressCacheSubscriptions{
		AutoCacheWithKey: func(wallet db.Wallet) persist.ChainAddress {
			return persist.NewChainAddress(wallet.Address, wallet.Chain)
		},
	})

	loaders.FollowersByUserID = NewUsersLoaderByID(defaults, loadFollowersByUserId(q))

	loaders.FollowingByUserID = NewUsersLoaderByID(defaults, loadFollowingByUserId(q))

	loaders.SharedFollowersByUserIDs = NewSharedFollowersLoaderByIDs(defaults, loadSharedFollowersByIDs(q))

	loaders.SharedContractsByUserIDs = NewSharedContractsLoaderByIDs(defaults, loadSharedContractsByIDs(q))

	loaders.TokenByTokenID = NewTokenLoaderByID(defaults, loadTokenByTokenID(q), TokenLoaderByIDCacheSubscriptions{
		AutoCacheWithKey: func(token db.Token) persist.DBID { return token.ID },
	})

	loaders.TokensByCollectionID = NewTokensLoaderByIDAndLimit(defaults, loadTokensByCollectionID(q))

	loaders.TokensByWalletID = NewTokensLoaderByID(defaults, loadTokensByWalletID(q))

	loaders.TokensByUserID = NewTokensLoaderByID(defaults, loadTokensByUserID(q))

	loaders.TokensByUserIDAndChain = NewTokensLoaderByIDAndChain(defaults, loadTokensByUserIDAndChain(q))

	loaders.TokensByUserIDAndChain = NewTokensLoaderByIDAndChain(defaults, loadTokensByUserIDAndChain(q))

	loaders.OwnerByTokenID = NewUserLoaderByID(defaults, loadOwnerByTokenID(q), UserLoaderByIDCacheSubscriptions{
		AutoCacheWithKey: func(user db.User) persist.DBID { return user.ID },
	})

	loaders.NewTokensByFeedEventID = NewTokensLoaderByID(defaults, loadNewTokensByFeedEventID(q))

	loaders.ContractByContractID = NewContractLoaderByID(defaults, loadContractByContractID(q), ContractLoaderByIDCacheSubscriptions{
		AutoCacheWithKey: func(contract db.Contract) persist.DBID { return contract.ID },
	})

	loaders.ContractByChainAddress = NewContractLoaderByChainAddress(defaults, loadContractByChainAddress(q), ContractLoaderByChainAddressCacheSubscriptions{
		AutoCacheWithKey: func(contract db.Contract) persist.ChainAddress {
			return persist.NewChainAddress(contract.Address, contract.Chain)
		},
	})

	loaders.ContractsLoaderByCreatorID = NewContractsLoaderByCreatorID(defaults, loadContractsByCreatorID(q))

	loaders.ContractsLoaderByParentID = NewContractsLoaderByParentID(defaults, loadContractsByParentID(q))

	loaders.FeedEventByFeedEventID = NewEventLoaderByID(defaults, loadEventById(q), EventLoaderByIDCacheSubscriptions{
		AutoCacheWithKey: func(event db.FeedEvent) persist.DBID { return event.ID },
	})

	loaders.ContractsDisplayedByUserID = NewContractsLoaderByID(defaults, loadContractsDisplayedByUserID(q))

	loaders.EventByEventID = NewEventLoaderByID(defaults, loadEventById(q), EventLoaderByIDCacheSubscriptions{
		AutoCacheWithKey: func(event db.FeedEvent) persist.DBID { return event.ID },
	})

	loaders.PersonalFeedByUserID = NewPersonalFeedLoader(defaults, loadPersonalFeed(q))

	loaders.UserFeedByUserID = NewUserFeedLoader(defaults, loadUserFeed(q))

	loaders.GlobalFeed = NewGlobalFeedLoader(defaults, loadGlobalFeed(q))

	loaders.NotificationsByUserID = NewNotificationsLoaderByUserID(defaults, loadUserNotifications(q))

	loaders.AdmireByAdmireID = NewAdmireLoaderByID(defaults, loadAdmireById(q), AdmireLoaderByIDCacheSubscriptions{
		AutoCacheWithKey: func(admire db.Admire) persist.DBID { return admire.ID },
	})

	loaders.AdmireCountByFeedEventID = NewIntLoaderByID(defaults, loadAdmireCountByFeedEventID(q), IntLoaderByIDCacheSubscriptions{})

	loaders.AdmiresByFeedEventID = NewFeedEventAdmiresLoader(defaults, loadAdmiresByFeedEventID(q))

	loaders.CommentByCommentID = NewCommentLoaderByID(defaults, loadCommentById(q), CommentLoaderByIDCacheSubscriptions{
		AutoCacheWithKey: func(comment db.Comment) persist.DBID { return comment.ID },
	})

	loaders.CommentCountByFeedEventID = NewIntLoaderByID(defaults, loadCommentCountByFeedEventID(q), IntLoaderByIDCacheSubscriptions{})

	loaders.CommentsByFeedEventID = NewFeedEventCommentsLoader(defaults, loadCommentsByFeedEventID(q))

	loaders.InteractionCountByFeedEventID = NewFeedEventInteractionCountLoader(defaults, loadInteractionCountByFeedEventID(q))

	loaders.InteractionsByFeedEventID = NewFeedEventInteractionsLoader(defaults, loadInteractionsByFeedEventID(q))

	loaders.AdmireByActorIDAndFeedEventID = NewAdmireLoaderByActorAndFeedEvent(defaults, loadAdmireByActorIDAndFeedEventID(q), AdmireLoaderByActorAndFeedEventCacheSubscriptions{})

	loaders.NotificationByID = NewNotificationLoaderByID(defaults, loadNotificationById(q), NotificationLoaderByIDCacheSubscriptions{
		AutoCacheWithKey: func(notification db.Notification) persist.DBID { return notification.ID },
	})

	loaders.MediaByTokenID = NewMediaLoaderByTokenID(defaults, loadMediaByTokenID(q), MediaLoaderByTokenIDCacheSubscriptions{
		AutoCacheWithKey: func(media db.TokenMedia) persist.DBID { return media.ID },
	})

	return loaders
}

func loadUserByUserId(q *db.Queries) func(context.Context, []persist.DBID) ([]db.User, []error) {
	return func(ctx context.Context, userIds []persist.DBID) ([]db.User, []error) {
		users := make([]db.User, len(userIds))
		errors := make([]error, len(userIds))

		b := q.GetUserByIdBatch(ctx, userIds)
		defer b.Close()

		b.QueryRow(func(i int, user db.User, err error) {
			if err == pgx.ErrNoRows {
				err = persist.ErrUserNotFound{UserID: userIds[i]}
			}

			users[i], errors[i] = user, err
		})

		return users, errors
	}
}

func loadUserByUsername(q *db.Queries) func(context.Context, []string) ([]db.User, []error) {
	return func(ctx context.Context, usernames []string) ([]db.User, []error) {
		users := make([]db.User, len(usernames))
		errors := make([]error, len(usernames))

		b := q.GetUserByUsernameBatch(ctx, usernames)
		defer b.Close()

		b.QueryRow(func(i int, user db.User, err error) {
			if err == pgx.ErrNoRows {
				err = persist.ErrUserNotFound{Username: usernames[i]}
			}

			users[i], errors[i] = user, err
		})

		return users, errors
	}
}

func loadUserByAddress(q *db.Queries) func(context.Context, []db.GetUserByAddressBatchParams) ([]db.User, []error) {
	return func(ctx context.Context, params []db.GetUserByAddressBatchParams) ([]db.User, []error) {
		users := make([]db.User, len(params))
		errors := make([]error, len(params))

		b := q.GetUserByAddressBatch(ctx, params)
		defer b.Close()

		b.QueryRow(func(i int, user db.User, err error) {
			if err == pgx.ErrNoRows {
				err = persist.ErrUserNotFound{ChainAddress: persist.NewChainAddress(params[i].Address, persist.Chain(params[i].Chain))}
			}

			users[i], errors[i] = user, err
		})

		return users, errors
	}
}

func loadOwnersByContractIDs(q *db.Queries) func(context.Context, []db.GetOwnersByContractIdBatchPaginateParams) ([][]db.User, []error) {
	return func(ctx context.Context, params []db.GetOwnersByContractIdBatchPaginateParams) ([][]db.User, []error) {
		users := make([][]db.User, len(params))
		errors := make([]error, len(params))

		b := q.GetOwnersByContractIdBatchPaginate(ctx, params)
		defer b.Close()

		b.Query(func(i int, user []db.User, err error) {
			users[i], errors[i] = user, err
		})

		return users, errors
	}
}

func loadUsersWithTrait(q *db.Queries) func(context.Context, []string) ([][]db.User, []error) {
	return func(ctx context.Context, trait []string) ([][]db.User, []error) {
		users := make([][]db.User, len(trait))
		errors := make([]error, len(trait))

		b := q.GetUsersWithTraitBatch(ctx, trait)
		defer b.Close()

		b.Query(func(i int, user []db.User, err error) {
			users[i], errors[i] = user, err
		})

		return users, errors
	}
}

func loadGalleryByGalleryId(q *db.Queries) func(context.Context, []persist.DBID) ([]db.Gallery, []error) {
	return func(ctx context.Context, galleryIds []persist.DBID) ([]db.Gallery, []error) {
		galleries := make([]db.Gallery, len(galleryIds))
		errors := make([]error, len(galleryIds))

		b := q.GetGalleryByIdBatch(ctx, galleryIds)
		defer b.Close()

		b.QueryRow(func(i int, g db.Gallery, err error) {
			galleries[i] = g
			errors[i] = err

			if errors[i] == pgx.ErrNoRows {
				errors[i] = persist.ErrGalleryNotFound{ID: galleryIds[i]}
			}
		})

		return galleries, errors
	}
}

func loadGalleryByCollectionId(q *db.Queries) func(context.Context, []persist.DBID) ([]db.Gallery, []error) {
	return func(ctx context.Context, collectionIds []persist.DBID) ([]db.Gallery, []error) {
		galleries := make([]db.Gallery, len(collectionIds))
		errors := make([]error, len(collectionIds))

		b := q.GetGalleryByCollectionIdBatch(ctx, collectionIds)
		defer b.Close()

		b.QueryRow(func(i int, g db.Gallery, err error) {
			galleries[i] = g
			errors[i] = err

			if errors[i] == pgx.ErrNoRows {
				errors[i] = persist.ErrGalleryNotFound{CollectionID: collectionIds[i]}
			}
		})

		return galleries, errors
	}
}

func loadGalleriesByUserId(q *db.Queries) func(context.Context, []persist.DBID) ([][]db.Gallery, []error) {
	return func(ctx context.Context, userIds []persist.DBID) ([][]db.Gallery, []error) {
		galleries := make([][]db.Gallery, len(userIds))
		errors := make([]error, len(userIds))

		b := q.GetGalleriesByUserIdBatch(ctx, userIds)
		defer b.Close()

		b.Query(func(i int, g []db.Gallery, err error) {
			galleries[i] = g
			errors[i] = err
		})

		return galleries, errors
	}
}

func loadNotificationById(q *db.Queries) func(context.Context, []persist.DBID) ([]db.Notification, []error) {
	return func(ctx context.Context, ids []persist.DBID) ([]db.Notification, []error) {
		notifs := make([]db.Notification, len(ids))
		errors := make([]error, len(ids))

		b := q.GetNotificationByIDBatch(ctx, ids)
		defer b.Close()

		b.QueryRow(func(i int, n db.Notification, err error) {
			errors[i] = err
			notifs[i] = n
		})

		return notifs, errors
	}
}

func loadCollectionByCollectionId(q *db.Queries) func(context.Context, []persist.DBID) ([]db.Collection, []error) {
	return func(ctx context.Context, collectionIds []persist.DBID) ([]db.Collection, []error) {
		collections := make([]db.Collection, len(collectionIds))
		errors := make([]error, len(collectionIds))

		b := q.GetCollectionByIdBatch(ctx, collectionIds)
		defer b.Close()

		b.QueryRow(func(i int, c db.Collection, err error) {
			collections[i] = c
			errors[i] = err

			if errors[i] == pgx.ErrNoRows {
				errors[i] = persist.ErrCollectionNotFoundByID{ID: collectionIds[i]}
			}
		})

		return collections, errors
	}
}

func loadCollectionsByGalleryId(q *db.Queries) func(context.Context, []persist.DBID) ([][]db.Collection, []error) {
	return func(ctx context.Context, galleryIds []persist.DBID) ([][]db.Collection, []error) {
		collections := make([][]db.Collection, len(galleryIds))
		errors := make([]error, len(galleryIds))

		b := q.GetCollectionsByGalleryIdBatch(ctx, galleryIds)
		defer b.Close()

		b.Query(func(i int, c []db.Collection, err error) {
			collections[i] = c
			errors[i] = err
		})

		return collections, errors
	}
}

func loadMembershipByMembershipId(q *db.Queries) func(context.Context, []persist.DBID) ([]db.Membership, []error) {
	return func(ctx context.Context, membershipIds []persist.DBID) ([]db.Membership, []error) {
		memberships := make([]db.Membership, len(membershipIds))
		errors := make([]error, len(membershipIds))

		b := q.GetMembershipByMembershipIdBatch(ctx, membershipIds)
		defer b.Close()

		b.QueryRow(func(i int, m db.Membership, err error) {
			memberships[i] = m
			errors[i] = err

			if errors[i] == pgx.ErrNoRows {
				errors[i] = persist.ErrMembershipNotFoundByID{ID: membershipIds[i]}
			}
		})

		return memberships, errors
	}
}
func loadWalletByWalletId(q *db.Queries) func(context.Context, []persist.DBID) ([]db.Wallet, []error) {
	return func(ctx context.Context, walletIds []persist.DBID) ([]db.Wallet, []error) {
		wallets := make([]db.Wallet, len(walletIds))
		errors := make([]error, len(walletIds))

		b := q.GetWalletByIDBatch(ctx, walletIds)
		defer b.Close()

		b.QueryRow(func(i int, wallet db.Wallet, err error) {
			// TODO err for not found by ID
			wallets[i], errors[i] = wallet, err
		})

		return wallets, errors
	}
}

func loadWalletsByUserId(q *db.Queries) func(context.Context, []persist.DBID) ([][]db.Wallet, []error) {
	return func(ctx context.Context, userIds []persist.DBID) ([][]db.Wallet, []error) {
		wallets := make([][]db.Wallet, len(userIds))
		errors := make([]error, len(userIds))

		b := q.GetWalletsByUserIDBatch(ctx, userIds)
		defer b.Close()

		b.Query(func(i int, w []db.Wallet, err error) {
			// TODO err for not found by user ID
			wallets[i], errors[i] = w, err
		})

		return wallets, errors
	}
}

func loadWalletByChainAddress(q *db.Queries) func(context.Context, []persist.ChainAddress) ([]db.Wallet, []error) {
	return func(ctx context.Context, chainAddresses []persist.ChainAddress) ([]db.Wallet, []error) {
		wallets := make([]db.Wallet, len(chainAddresses))
		errors := make([]error, len(chainAddresses))

		sqlChainAddress := make([]db.GetWalletByChainAddressBatchParams, len(chainAddresses))
		for i, chainAddress := range chainAddresses {
			sqlChainAddress[i] = db.GetWalletByChainAddressBatchParams{
				Address: chainAddress.Address(),
				Chain:   chainAddress.Chain(),
			}
		}

		b := q.GetWalletByChainAddressBatch(ctx, sqlChainAddress)
		defer b.Close()

		b.QueryRow(func(i int, wallet db.Wallet, err error) {
			if err == pgx.ErrNoRows {
				err = persist.ErrWalletNotFound{ChainAddress: chainAddresses[i]}
			}

			wallets[i], errors[i] = wallet, err
		})

		return wallets, errors
	}
}

func loadFollowersByUserId(q *db.Queries) func(context.Context, []persist.DBID) ([][]db.User, []error) {
	return func(ctx context.Context, userIds []persist.DBID) ([][]db.User, []error) {
		followers := make([][]db.User, len(userIds))
		errors := make([]error, len(followers))

		b := q.GetFollowersByUserIdBatch(ctx, userIds)
		defer b.Close()

		b.Query(func(i int, u []db.User, err error) {
			followers[i] = u
			errors[i] = err
		})

		return followers, errors
	}
}

func loadFollowingByUserId(q *db.Queries) func(context.Context, []persist.DBID) ([][]db.User, []error) {
	return func(ctx context.Context, userIds []persist.DBID) ([][]db.User, []error) {
		following := make([][]db.User, len(userIds))
		errors := make([]error, len(following))

		b := q.GetFollowingByUserIdBatch(ctx, userIds)
		defer b.Close()

		b.Query(func(i int, u []db.User, err error) {
			following[i] = u
			errors[i] = err
		})

		return following, errors
	}
}

func loadSharedFollowersByIDs(q *db.Queries) func(context.Context, []db.GetSharedFollowersBatchPaginateParams) ([][]db.GetSharedFollowersBatchPaginateRow, []error) {
	return func(ctx context.Context, params []db.GetSharedFollowersBatchPaginateParams) ([][]db.GetSharedFollowersBatchPaginateRow, []error) {
		users := make([][]db.GetSharedFollowersBatchPaginateRow, len(params))
		errors := make([]error, len(users))

		b := q.GetSharedFollowersBatchPaginate(ctx, params)
		defer b.Close()

		b.Query(func(i int, u []db.GetSharedFollowersBatchPaginateRow, err error) {
			users[i] = u
			errors[i] = err
		})

		return users, errors
	}
}

func loadSharedContractsByIDs(q *db.Queries) func(context.Context, []db.GetSharedContractsBatchPaginateParams) ([][]db.GetSharedContractsBatchPaginateRow, []error) {
	return func(ctx context.Context, params []db.GetSharedContractsBatchPaginateParams) ([][]db.GetSharedContractsBatchPaginateRow, []error) {
		contracts := make([][]db.GetSharedContractsBatchPaginateRow, len(params))
		errors := make([]error, len(contracts))

		b := q.GetSharedContractsBatchPaginate(ctx, params)
		defer b.Close()

		b.Query(func(i int, c []db.GetSharedContractsBatchPaginateRow, err error) {
			contracts[i] = c
			errors[i] = err
		})

		return contracts, errors
	}
}

func loadTokenByTokenID(q *db.Queries) func(context.Context, []persist.DBID) ([]db.Token, []error) {
	return func(ctx context.Context, tokenIDs []persist.DBID) ([]db.Token, []error) {
		tokens := make([]db.Token, len(tokenIDs))
		errors := make([]error, len(tokenIDs))

		b := q.GetTokenByIdBatch(ctx, tokenIDs)
		defer b.Close()

		b.QueryRow(func(i int, t db.Token, err error) {
			tokens[i], errors[i] = t, err

			if errors[i] == pgx.ErrNoRows {
				errors[i] = persist.ErrTokenNotFoundByID{ID: tokenIDs[i]}
			}
		})

		return tokens, errors
	}
}

func loadTokensByCollectionID(q *db.Queries) func(context.Context, []IDAndLimit) ([][]db.Token, []error) {
	return func(ctx context.Context, collectionIDs []IDAndLimit) ([][]db.Token, []error) {
		tokens := make([][]db.Token, len(collectionIDs))
		errors := make([]error, len(collectionIDs))

		params := make([]db.GetTokensByCollectionIdBatchParams, len(collectionIDs))
		for i, collectionID := range collectionIDs {
			maybeNull := sql.NullInt32{}
			if collectionID.Limit != nil {
				maybeNull = sql.NullInt32{Int32: int32(*collectionID.Limit), Valid: true}
			}
			params[i] = db.GetTokensByCollectionIdBatchParams{
				CollectionID: collectionID.ID,
				Limit:        maybeNull,
			}
		}

		b := q.GetTokensByCollectionIdBatch(ctx, params)
		defer b.Close()

		b.Query(func(i int, t []db.Token, err error) {
			tokens[i], errors[i] = t, err
		})

		return tokens, errors
	}
}

func loadOwnerByTokenID(q *db.Queries) func(context.Context, []persist.DBID) ([]db.User, []error) {
	return func(ctx context.Context, tokenIDs []persist.DBID) ([]db.User, []error) {
		users := make([]db.User, len(tokenIDs))
		errors := make([]error, len(tokenIDs))

		b := q.GetTokenOwnerByIDBatch(ctx, tokenIDs)
		defer b.Close()

		b.QueryRow(func(i int, u db.User, err error) {
			users[i], errors[i] = u, err
		})

		return users, errors
	}
}

func loadTokensByWalletID(q *db.Queries) func(context.Context, []persist.DBID) ([][]db.Token, []error) {
	return func(ctx context.Context, walletIds []persist.DBID) ([][]db.Token, []error) {
		tokens := make([][]db.Token, len(walletIds))
		errors := make([]error, len(walletIds))

		convertedIds := make([]persist.DBIDList, len(walletIds))
		for i, id := range walletIds {
			convertedIds[i] = persist.DBIDList{id}
		}

		b := q.GetTokensByWalletIdsBatch(ctx, convertedIds)
		defer b.Close()

		b.Query(func(i int, t []db.Token, err error) {
			tokens[i], errors[i] = t, err
		})

		return tokens, errors
	}
}

func loadTokensByUserID(q *db.Queries) func(context.Context, []persist.DBID) ([][]db.Token, []error) {
	return func(ctx context.Context, userIDs []persist.DBID) ([][]db.Token, []error) {
		tokens := make([][]db.Token, len(userIDs))
		errors := make([]error, len(userIDs))

		b := q.GetTokensByUserIdBatch(ctx, userIDs)
		defer b.Close()

		b.Query(func(i int, t []db.Token, err error) {
			tokens[i], errors[i] = t, err
		})

		return tokens, errors
	}
}

func loadTokensByUserIDAndChain(q *db.Queries) func(context.Context, []IDAndChain) ([][]db.Token, []error) {
	return func(ctx context.Context, userIDsAndChains []IDAndChain) ([][]db.Token, []error) {
		tokens := make([][]db.Token, len(userIDsAndChains))
		errors := make([]error, len(userIDsAndChains))

		params := make([]db.GetTokensByUserIdAndChainBatchParams, len(userIDsAndChains))
		for i, userIDAndChain := range userIDsAndChains {
			params[i] = db.GetTokensByUserIdAndChainBatchParams{
				OwnerUserID: userIDAndChain.ID,
				Chain:       userIDAndChain.Chain,
			}
		}

		b := q.GetTokensByUserIdAndChainBatch(ctx, params)
		defer b.Close()

		b.Query(func(i int, t []db.Token, err error) {
			tokens[i], errors[i] = t, err
		})

		return tokens, errors
	}
}

func loadNewTokensByFeedEventID(q *db.Queries) func(context.Context, []persist.DBID) ([][]db.Token, []error) {
	return func(ctx context.Context, tokenIDs []persist.DBID) ([][]db.Token, []error) {
		tokens := make([][]db.Token, len(tokenIDs))
		errors := make([]error, len(tokenIDs))

		b := q.GetNewTokensByFeedEventIdBatch(ctx, tokenIDs)
		defer b.Close()

		b.Query(func(i int, t []db.Token, err error) {
			tokens[i], errors[i] = t, err
		})

		return tokens, errors
	}
}

func loadContractByContractID(q *db.Queries) func(context.Context, []persist.DBID) ([]db.Contract, []error) {
	return func(ctx context.Context, contractIDs []persist.DBID) ([]db.Contract, []error) {
		contracts := make([]db.Contract, len(contractIDs))
		errors := make([]error, len(contractIDs))

		rows, err := q.GetContractsByIDs(ctx, contractIDs)
		if err != nil {
			fillErrors(errors, err)
			return contracts, errors
		}

		contractsByID := make(map[persist.DBID]db.Contract)
		for _, row := range rows {
			contractsByID[row.ID] = row
		}

		for i, id := range contractIDs {
			if contract, ok := contractsByID[id]; ok {
				contracts[i] = contract
			} else {
				errors[i] = persist.ErrContractNotFoundByID{ID: id}
			}
		}

		return contracts, errors
	}
}

func loadContractByChainAddress(q *db.Queries) func(context.Context, []persist.ChainAddress) ([]db.Contract, []error) {
	return func(ctx context.Context, chainAddresses []persist.ChainAddress) ([]db.Contract, []error) {
		contracts := make([]db.Contract, len(chainAddresses))
		errors := make([]error, len(chainAddresses))

		asParams := make([]db.GetContractByChainAddressBatchParams, len(chainAddresses))
		for i, chainAddress := range chainAddresses {
			asParams[i] = db.GetContractByChainAddressBatchParams{
				Chain:   chainAddress.Chain(),
				Address: chainAddress.Address(),
			}
		}
		b := q.GetContractByChainAddressBatch(ctx, asParams)
		defer b.Close()

		b.QueryRow(func(i int, t db.Contract, err error) {
			contracts[i], errors[i] = t, err

			if errors[i] == pgx.ErrNoRows {
				errors[i] = persist.ErrGalleryContractNotFound{Address: chainAddresses[i].Address(), Chain: chainAddresses[i].Chain()}
			}
		})

		return contracts, errors
	}
}

func loadContractsByCreatorID(q *db.Queries) func(context.Context, []db.GetCreatedContractsBatchPaginateParams) ([][]db.Contract, []error) {
	return func(ctx context.Context, params []db.GetCreatedContractsBatchPaginateParams) ([][]db.Contract, []error) {
		contracts := make([][]db.Contract, len(params))
		errors := make([]error, len(params))

		b := q.GetCreatedContractsBatchPaginate(ctx, params)
		defer b.Close()

		b.Query(func(i int, c []db.Contract, err error) {
			contracts[i], errors[i] = c, err
		})

		return contracts, errors
	}
}

func loadContractsByParentID(q *db.Queries) func(context.Context, []db.GetChildContractsByParentIDBatchPaginateParams) ([][]db.Contract, []error) {
	return func(ctx context.Context, params []db.GetChildContractsByParentIDBatchPaginateParams) ([][]db.Contract, []error) {
		contracts := make([][]db.Contract, len(params))
		errors := make([]error, len(params))

		b := q.GetChildContractsByParentIDBatchPaginate(ctx, params)
		defer b.Close()

		b.Query(func(i int, c []db.Contract, err error) {
			contracts[i], errors[i] = c, err
		})

		return contracts, errors
	}
}

func loadContractsDisplayedByUserID(q *db.Queries) func(context.Context, []persist.DBID) ([][]db.Contract, []error) {
	return func(ctx context.Context, contractIDs []persist.DBID) ([][]db.Contract, []error) {
		contracts := make([][]db.Contract, len(contractIDs))
		errors := make([]error, len(contractIDs))

		b := q.GetContractsDisplayedByUserIDBatch(ctx, contractIDs)
		defer b.Close()

		b.Query(func(i int, c []db.Contract, err error) {
			contracts[i], errors[i] = c, err
		})

		return contracts, errors
	}
}

func loadEventById(q *db.Queries) func(context.Context, []persist.DBID) ([]db.FeedEvent, []error) {
	return func(ctx context.Context, eventIds []persist.DBID) ([]db.FeedEvent, []error) {
		events := make([]db.FeedEvent, len(eventIds))
		errors := make([]error, len(eventIds))

		b := q.GetEventByIdBatch(ctx, eventIds)
		defer b.Close()

		b.QueryRow(func(i int, p db.FeedEvent, err error) {
			events[i] = p
			errors[i] = err

			if errors[i] == pgx.ErrNoRows {
				errors[i] = persist.ErrFeedEventNotFoundByID{ID: eventIds[i]}
			}
		})

		return events, errors
	}
}

func loadPersonalFeed(q *db.Queries) func(context.Context, []db.PaginatePersonalFeedByUserIDParams) ([][]db.FeedEvent, []error) {
	return func(ctx context.Context, params []db.PaginatePersonalFeedByUserIDParams) ([][]db.FeedEvent, []error) {
		events := make([][]db.FeedEvent, len(params))
		errors := make([]error, len(params))

		b := q.PaginatePersonalFeedByUserID(ctx, params)
		defer b.Close()

		b.Query(func(i int, evts []db.FeedEvent, err error) {
			events[i] = evts
			errors[i] = err
		})

		return events, errors
	}
}

func loadGlobalFeed(q *db.Queries) func(context.Context, []db.PaginateGlobalFeedParams) ([][]db.FeedEvent, []error) {
	return func(ctx context.Context, params []db.PaginateGlobalFeedParams) ([][]db.FeedEvent, []error) {
		events := make([][]db.FeedEvent, len(params))
		errors := make([]error, len(params))

		b := q.PaginateGlobalFeed(ctx, params)
		defer b.Close()

		b.Query(func(i int, evts []db.FeedEvent, err error) {
			events[i] = evts
			errors[i] = err
		})

		return events, errors
	}
}

func loadUserFeed(q *db.Queries) func(context.Context, []db.PaginateUserFeedByUserIDParams) ([][]db.FeedEvent, []error) {
	return func(ctx context.Context, params []db.PaginateUserFeedByUserIDParams) ([][]db.FeedEvent, []error) {
		events := make([][]db.FeedEvent, len(params))
		errors := make([]error, len(params))

		b := q.PaginateUserFeedByUserID(ctx, params)
		defer b.Close()

		b.Query(func(i int, evts []db.FeedEvent, err error) {
			events[i] = evts
			errors[i] = err
		})

		return events, errors
	}
}

func loadUserNotifications(q *db.Queries) func(context.Context, []db.GetUserNotificationsBatchParams) ([][]db.Notification, []error) {
	return func(ctx context.Context, params []db.GetUserNotificationsBatchParams) ([][]db.Notification, []error) {
		notifs := make([][]db.Notification, len(params))
		errors := make([]error, len(params))

		b := q.GetUserNotificationsBatch(ctx, params)
		defer b.Close()

		b.Query(func(i int, ntfs []db.Notification, err error) {
			notifs[i] = ntfs
			errors[i] = err
		})

		return notifs, errors
	}
}

func loadAdmireById(q *db.Queries) func(context.Context, []persist.DBID) ([]db.Admire, []error) {
	return func(ctx context.Context, admireIDs []persist.DBID) ([]db.Admire, []error) {
		admires := make([]db.Admire, len(admireIDs))
		errors := make([]error, len(admireIDs))

		rows, err := q.GetAdmiresByAdmireIDs(ctx, admireIDs)
		if err != nil {
			fillErrors(errors, err)
			return admires, errors
		}

		admiresByID := make(map[persist.DBID]db.Admire)
		for _, row := range rows {
			admiresByID[row.ID] = row
		}

		for i, id := range admireIDs {
			if admire, ok := admiresByID[id]; ok {
				admires[i] = admire
			} else {
				errors[i] = persist.ErrAdmireNotFound{AdmireID: id}
			}
		}

		return admires, errors
	}
}

func loadAdmireCountByFeedEventID(q *db.Queries) func(context.Context, []persist.DBID) ([]int, []error) {
	return func(ctx context.Context, feedEventIDs []persist.DBID) ([]int, []error) {
		counts := make([]int, len(feedEventIDs))
		errors := make([]error, len(feedEventIDs))

		b := q.CountAdmiresByFeedEventIDBatch(ctx, feedEventIDs)
		defer b.Close()

		b.QueryRow(func(i int, count int64, err error) {
			counts[i], errors[i] = int(count), err
		})

		return counts, errors
	}
}

func loadAdmiresByFeedEventID(q *db.Queries) func(context.Context, []db.PaginateAdmiresByFeedEventIDBatchParams) ([][]db.Admire, []error) {
	return func(ctx context.Context, params []db.PaginateAdmiresByFeedEventIDBatchParams) ([][]db.Admire, []error) {
		admires := make([][]db.Admire, len(params))
		errors := make([]error, len(params))

		b := q.PaginateAdmiresByFeedEventIDBatch(ctx, params)
		defer b.Close()

		b.Query(func(i int, admrs []db.Admire, err error) {
			admires[i] = admrs
			errors[i] = err
		})

		return admires, errors
	}
}

func loadCommentById(q *db.Queries) func(context.Context, []persist.DBID) ([]db.Comment, []error) {
	return func(ctx context.Context, commentIDs []persist.DBID) ([]db.Comment, []error) {
		comments := make([]db.Comment, len(commentIDs))
		errors := make([]error, len(commentIDs))

		rows, err := q.GetCommentsByCommentIDs(ctx, commentIDs)
		if err != nil {
			fillErrors(errors, err)
			return comments, errors
		}

		commentsByID := make(map[persist.DBID]db.Comment)
		for _, row := range rows {
			commentsByID[row.ID] = row
		}

		for i, id := range commentIDs {
			if comment, ok := commentsByID[id]; ok {
				comments[i] = comment
			} else {
				errors[i] = persist.ErrCommentNotFound{ID: id}
			}
		}

		return comments, errors
	}
}

func loadCommentCountByFeedEventID(q *db.Queries) func(context.Context, []persist.DBID) ([]int, []error) {
	return func(ctx context.Context, feedEventIDs []persist.DBID) ([]int, []error) {
		counts := make([]int, len(feedEventIDs))
		errors := make([]error, len(feedEventIDs))

		b := q.CountCommentsByFeedEventIDBatch(ctx, feedEventIDs)
		defer b.Close()

		b.QueryRow(func(i int, count int64, err error) {
			counts[i], errors[i] = int(count), err
		})

		return counts, errors
	}
}

func loadCommentsByFeedEventID(q *db.Queries) func(context.Context, []db.PaginateCommentsByFeedEventIDBatchParams) ([][]db.Comment, []error) {
	return func(ctx context.Context, params []db.PaginateCommentsByFeedEventIDBatchParams) ([][]db.Comment, []error) {
		comments := make([][]db.Comment, len(params))
		errors := make([]error, len(params))

		b := q.PaginateCommentsByFeedEventIDBatch(ctx, params)
		defer b.Close()

		b.Query(func(i int, cmts []db.Comment, err error) {
			comments[i] = cmts
			errors[i] = err
		})

		return comments, errors
	}
}

func loadInteractionCountByFeedEventID(q *db.Queries) func(context.Context, []db.CountInteractionsByFeedEventIDBatchParams) ([][]db.CountInteractionsByFeedEventIDBatchRow, []error) {
	return func(ctx context.Context, params []db.CountInteractionsByFeedEventIDBatchParams) ([][]db.CountInteractionsByFeedEventIDBatchRow, []error) {
		rows := make([][]db.CountInteractionsByFeedEventIDBatchRow, len(params))
		errors := make([]error, len(params))

		b := q.CountInteractionsByFeedEventIDBatch(ctx, params)
		defer b.Close()

		b.Query(func(i int, r []db.CountInteractionsByFeedEventIDBatchRow, err error) {
			rows[i], errors[i] = r, err
		})

		return rows, errors
	}
}

func loadInteractionsByFeedEventID(q *db.Queries) func(context.Context, []db.PaginateInteractionsByFeedEventIDBatchParams) ([][]db.PaginateInteractionsByFeedEventIDBatchRow, []error) {
	return func(ctx context.Context, params []db.PaginateInteractionsByFeedEventIDBatchParams) ([][]db.PaginateInteractionsByFeedEventIDBatchRow, []error) {
		interactions := make([][]db.PaginateInteractionsByFeedEventIDBatchRow, len(params))
		errors := make([]error, len(params))

		b := q.PaginateInteractionsByFeedEventIDBatch(ctx, params)
		defer b.Close()

		b.Query(func(i int, r []db.PaginateInteractionsByFeedEventIDBatchRow, err error) {
			interactions[i], errors[i] = r, err
		})

		return interactions, errors
	}
}

func loadAdmireByActorIDAndFeedEventID(q *db.Queries) func(context.Context, []db.GetAdmireByActorIDAndFeedEventIDParams) ([]db.Admire, []error) {
	return func(ctx context.Context, params []db.GetAdmireByActorIDAndFeedEventIDParams) ([]db.Admire, []error) {
		results := make([]db.Admire, len(params))
		errors := make([]error, len(params))

		b := q.GetAdmireByActorIDAndFeedEventID(ctx, params)
		defer b.Close()

		b.QueryRow(func(i int, admire db.Admire, err error) {
			if err == pgx.ErrNoRows {
				err = persist.ErrAdmireNotFound{ActorID: params[i].ActorID, FeedEventID: params[i].FeedEventID}
			}
			results[i], errors[i] = admire, err
		})

		return results, errors
	}
}

func loadMediaByTokenID(q *db.Queries) func(context.Context, []persist.DBID) ([]db.TokenMedia, []error) {
	return func(ctx context.Context, tokenIDs []persist.DBID) ([]db.TokenMedia, []error) {
		results := make([]db.TokenMedia, len(tokenIDs))
		errors := make([]error, len(tokenIDs))

		b := q.GetMediaByTokenID(ctx, tokenIDs)
		defer b.Close()

		b.QueryRow(func(i int, media db.TokenMedia, err error) {
			if err == pgx.ErrNoRows {
				err = persist.ErrMediaNotFound{TokenID: tokenIDs[i]}
			}
			results[i], errors[i] = media, err
		})

		return results, errors
	}
}<|MERGE_RESOLUTION|>--- conflicted
+++ resolved
@@ -70,7 +70,6 @@
 // a single request, nor should they be shared between requests (since the data returned is
 // relative to the current request context, including the user and their auth status).
 type Loaders struct {
-<<<<<<< HEAD
 	UserByUserID                  *UserLoaderByID
 	UserByUsername                *UserLoaderByString
 	UserByAddress                 *UserLoaderByAddress
@@ -85,6 +84,7 @@
 	WalletsByUserID               *WalletsLoaderByID
 	WalletByChainAddress          *WalletLoaderByChainAddress
 	TokenByTokenID                *TokenLoaderByID
+	TokensByContractID            *TokensLoaderByID
 	TokensByCollectionID          *TokensLoaderByIDAndLimit
 	TokensByWalletID              *TokensLoaderByID
 	TokensByUserID                *TokensLoaderByID
@@ -94,6 +94,7 @@
 	ContractByContractID          *ContractLoaderByID
 	ContractsLoaderByCreatorID    *ContractsLoaderByCreatorID
 	ContractsLoaderByParentID     *ContractsLoaderByParentID
+	ContractsByUserID             *ContractsLoaderByID
 	ContractByChainAddress        *ContractLoaderByChainAddress
 	FollowersByUserID             *UsersLoaderByID
 	FollowingByUserID             *UsersLoaderByID
@@ -117,57 +118,7 @@
 	InteractionCountByFeedEventID *FeedEventInteractionCountLoader
 	InteractionsByFeedEventID     *FeedEventInteractionsLoader
 	AdmireByActorIDAndFeedEventID *AdmireLoaderByActorAndFeedEvent
-=======
-	UserByUserID                     *UserLoaderByID
-	UserByUsername                   *UserLoaderByString
-	UserByAddress                    *UserLoaderByAddress
-	UsersWithTrait                   *UsersLoaderByString
-	GalleryByGalleryID               *GalleryLoaderByID
-	GalleryByCollectionID            *GalleryLoaderByID
-	GalleriesByUserID                *GalleriesLoaderByID
-	CollectionByCollectionID         *CollectionLoaderByID
-	CollectionsByGalleryID           *CollectionsLoaderByID
-	MembershipByMembershipID         *MembershipLoaderById
-	WalletByWalletID                 *WalletLoaderById
-	WalletsByUserID                  *WalletsLoaderByID
-	WalletByChainAddress             *WalletLoaderByChainAddress
-	TokenByTokenID                   *TokenLoaderByID
-	TokensByContractID               *TokensLoaderByID
-	TokensByCollectionID             *TokensLoaderByIDAndLimit
-	TokensByWalletID                 *TokensLoaderByID
-	TokensByUserID                   *TokensLoaderByID
-	TokensByUserIDAndContractID      *TokensLoaderByIDTuple
-	TokensByContractIDWithPagination *TokensLoaderByContractID
-	TokensByUserIDAndChain           *TokensLoaderByIDAndChain
-	NewTokensByFeedEventID           *TokensLoaderByID
-	OwnerByTokenID                   *UserLoaderByID
-	ContractByContractID             *ContractLoaderByID
-	ContractsByUserID                *ContractsLoaderByID
-	ContractByChainAddress           *ContractLoaderByChainAddress
-	FollowersByUserID                *UsersLoaderByID
-	FollowingByUserID                *UsersLoaderByID
-	SharedFollowersByUserIDs         *SharedFollowersLoaderByIDs
-	SharedContractsByUserIDs         *SharedContractsLoaderByIDs
-	GlobalFeed                       *GlobalFeedLoader
-	PersonalFeedByUserID             *PersonalFeedLoader
-	UserFeedByUserID                 *UserFeedLoader
-	FeedEventByFeedEventID           *EventLoaderByID
-	AdmireByAdmireID                 *AdmireLoaderByID
-	AdmireCountByFeedEventID         *IntLoaderByID
-	AdmiresByFeedEventID             *FeedEventAdmiresLoader
-	CommentByCommentID               *CommentLoaderByID
-	CommentCountByFeedEventID        *IntLoaderByID
-	EventByEventID                   *EventLoaderByID
-	NotificationByID                 *NotificationLoaderByID
-	NotificationsByUserID            *NotificationsLoaderByUserID
-	ContractsDisplayedByUserID       *ContractsLoaderByID
-	OwnersByContractID               *UsersLoaderByContractID
-	CommentsByFeedEventID            *FeedEventCommentsLoader
-	InteractionCountByFeedEventID    *FeedEventInteractionCountLoader
-	InteractionsByFeedEventID        *FeedEventInteractionsLoader
-	AdmireByActorIDAndFeedEventID    *AdmireLoaderByActorAndFeedEvent
-	MediaByTokenID                   *MediaLoaderByTokenID
->>>>>>> b9b0bdcf
+	MediaByTokenID                *MediaLoaderByTokenID
 }
 
 func NewLoaders(ctx context.Context, q *db.Queries, disableCaching bool) *Loaders {
