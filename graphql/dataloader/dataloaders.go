//go:generate go run github.com/gallery-so/dataloaden UserLoaderByID github.com/mikeydub/go-gallery/service/persist.DBID github.com/mikeydub/go-gallery/db/gen/coredb.User
//go:generate go run github.com/gallery-so/dataloaden UsersLoaderByID github.com/mikeydub/go-gallery/service/persist.DBID []github.com/mikeydub/go-gallery/db/gen/coredb.User
//go:generate go run github.com/gallery-so/dataloaden UserLoaderByAddress github.com/mikeydub/go-gallery/service/persist.DBID github.com/mikeydub/go-gallery/db/gen/coredb.User
//go:generate go run github.com/gallery-so/dataloaden UserLoaderByString string github.com/mikeydub/go-gallery/db/gen/coredb.User
//go:generate go run github.com/gallery-so/dataloaden UsersLoaderByString string []github.com/mikeydub/go-gallery/db/gen/coredb.User
//go:generate go run github.com/gallery-so/dataloaden GalleryLoaderByID github.com/mikeydub/go-gallery/service/persist.DBID github.com/mikeydub/go-gallery/db/gen/coredb.Gallery
//go:generate go run github.com/gallery-so/dataloaden GalleriesLoaderByID github.com/mikeydub/go-gallery/service/persist.DBID []github.com/mikeydub/go-gallery/db/gen/coredb.Gallery
//go:generate go run github.com/gallery-so/dataloaden CollectionLoaderByID github.com/mikeydub/go-gallery/service/persist.DBID github.com/mikeydub/go-gallery/db/gen/coredb.Collection
//go:generate go run github.com/gallery-so/dataloaden CollectionsLoaderByID github.com/mikeydub/go-gallery/service/persist.DBID []github.com/mikeydub/go-gallery/db/gen/coredb.Collection
//go:generate go run github.com/gallery-so/dataloaden MembershipLoaderById github.com/mikeydub/go-gallery/service/persist.DBID github.com/mikeydub/go-gallery/db/gen/coredb.Membership
//go:generate go run github.com/gallery-so/dataloaden WalletLoaderById github.com/mikeydub/go-gallery/service/persist.DBID github.com/mikeydub/go-gallery/db/gen/coredb.Wallet
//go:generate go run github.com/gallery-so/dataloaden WalletLoaderByChainAddress github.com/mikeydub/go-gallery/service/persist.ChainAddress github.com/mikeydub/go-gallery/db/gen/coredb.Wallet
//go:generate go run github.com/gallery-so/dataloaden WalletsLoaderByID github.com/mikeydub/go-gallery/service/persist.DBID []github.com/mikeydub/go-gallery/db/gen/coredb.Wallet
//go:generate go run github.com/gallery-so/dataloaden TokenLoaderByID github.com/mikeydub/go-gallery/service/persist.DBID github.com/mikeydub/go-gallery/db/gen/coredb.Token
//go:generate go run github.com/gallery-so/dataloaden TokensLoaderByID github.com/mikeydub/go-gallery/service/persist.DBID []github.com/mikeydub/go-gallery/db/gen/coredb.Token
//go:generate go run github.com/gallery-so/dataloaden TokensLoaderByIDAndChain github.com/mikeydub/go-gallery/graphql/dataloader.IDAndChain []github.com/mikeydub/go-gallery/db/gen/coredb.Token
//go:generate go run github.com/gallery-so/dataloaden ContractLoaderByID github.com/mikeydub/go-gallery/service/persist.DBID github.com/mikeydub/go-gallery/db/gen/coredb.Contract
//go:generate go run github.com/gallery-so/dataloaden ContractsLoaderByID github.com/mikeydub/go-gallery/service/persist.DBID []github.com/mikeydub/go-gallery/db/gen/coredb.Contract
//go:generate go run github.com/gallery-so/dataloaden ContractLoaderByChainAddress github.com/mikeydub/go-gallery/service/persist.ChainAddress github.com/mikeydub/go-gallery/db/gen/coredb.Contract
//go:generate go run github.com/gallery-so/dataloaden GlobalFeedLoader github.com/mikeydub/go-gallery/db/gen/coredb.GetGlobalFeedViewBatchParams []github.com/mikeydub/go-gallery/db/gen/coredb.FeedEvent
//go:generate go run github.com/gallery-so/dataloaden UserFeedLoader github.com/mikeydub/go-gallery/db/gen/coredb.GetUserFeedViewBatchParams []github.com/mikeydub/go-gallery/db/gen/coredb.FeedEvent
//go:generate go run github.com/gallery-so/dataloaden UserNotificationsLoader github.com/mikeydub/go-gallery/db/gen/coredb.GetUserNotificationsBatchParams []github.com/mikeydub/go-gallery/db/gen/coredb.Notification
//go:generate go run github.com/gallery-so/dataloaden EventLoaderByID github.com/mikeydub/go-gallery/service/persist.DBID github.com/mikeydub/go-gallery/db/gen/coredb.FeedEvent
//go:generate go run github.com/gallery-so/dataloaden AdmireLoaderByID github.com/mikeydub/go-gallery/service/persist.DBID github.com/mikeydub/go-gallery/db/gen/coredb.Admire
//go:generate go run github.com/gallery-so/dataloaden AdmiresLoaderByID github.com/mikeydub/go-gallery/service/persist.DBID []github.com/mikeydub/go-gallery/db/gen/coredb.Admire
//go:generate go run github.com/gallery-so/dataloaden CommentLoaderByID github.com/mikeydub/go-gallery/service/persist.DBID github.com/mikeydub/go-gallery/db/gen/coredb.Comment
//go:generate go run github.com/gallery-so/dataloaden CommentsLoaderByID github.com/mikeydub/go-gallery/service/persist.DBID []github.com/mikeydub/go-gallery/db/gen/coredb.Comment
<<<<<<< HEAD
//go:generate go run github.com/gallery-so/dataloaden NotificationLoaderByID github.com/mikeydub/go-gallery/service/persist.DBID github.com/mikeydub/go-gallery/db/gen/coredb.Notification
=======
//go:generate go run github.com/gallery-so/dataloaden FeedEventCommentsLoader github.com/mikeydub/go-gallery/db/gen/coredb.PaginateCommentsByFeedEventIDBatchParams []github.com/mikeydub/go-gallery/db/gen/coredb.Comment
//go:generate go run github.com/gallery-so/dataloaden FeedEventAdmiresLoader github.com/mikeydub/go-gallery/db/gen/coredb.PaginateAdmiresByFeedEventIDBatchParams []github.com/mikeydub/go-gallery/db/gen/coredb.Admire
//go:generate go run github.com/gallery-so/dataloaden FeedEventInteractionsLoader github.com/mikeydub/go-gallery/db/gen/coredb.PaginateInteractionsByFeedEventIDBatchParams []github.com/mikeydub/go-gallery/db/gen/coredb.PaginateInteractionsByFeedEventIDBatchRow
//go:generate go run github.com/gallery-so/dataloaden FeedEventInteractionCountLoader github.com/mikeydub/go-gallery/db/gen/coredb.CountInteractionsByFeedEventIDBatchParams []github.com/mikeydub/go-gallery/db/gen/coredb.CountInteractionsByFeedEventIDBatchRow
//go:generate go run github.com/gallery-so/dataloaden IntLoaderByID github.com/mikeydub/go-gallery/service/persist.DBID int
//go:generate go run github.com/gallery-so/dataloaden UserAdmiredFeedEventLoader github.com/mikeydub/go-gallery/db/gen/coredb.GetUserAdmiredFeedEventParams bool
>>>>>>> 07630906

package dataloader

import (
	"context"
	"database/sql"
	"sync"
	"time"

	"github.com/jackc/pgx/v4"
	db "github.com/mikeydub/go-gallery/db/gen/coredb"
	"github.com/mikeydub/go-gallery/service/persist"
)

type IDAndChain struct {
	ID    persist.DBID
	Chain persist.Chain
}

// Loaders will cache and batch lookups. They are short-lived and should never persist beyond
// a single request, nor should they be shared between requests (since the data returned is
// relative to the current request context, including the user and their auth status).
type Loaders struct {
<<<<<<< HEAD
	UserByUserID             *UserLoaderByID
	UserByUsername           *UserLoaderByString
	UsersWithTrait           *UsersLoaderByString
	GalleryByGalleryID       *GalleryLoaderByID
	GalleryByCollectionID    *GalleryLoaderByID
	GalleriesByUserID        *GalleriesLoaderByID
	CollectionByCollectionID *CollectionLoaderByID
	CollectionsByGalleryID   *CollectionsLoaderByID
	MembershipByMembershipID *MembershipLoaderById
	WalletByWalletID         *WalletLoaderById
	WalletsByUserID          *WalletsLoaderByID
	WalletByChainAddress     *WalletLoaderByChainAddress
	TokenByTokenID           *TokenLoaderByID
	TokensByCollectionID     *TokensLoaderByID
	TokensByWalletID         *TokensLoaderByID
	TokensByUserID           *TokensLoaderByID
	TokensByUserIDAndChain   *TokensLoaderByIDAndChain
	NewTokensByFeedEventID   *TokensLoaderByID
	ContractByContractID     *ContractLoaderByID
	ContractsByUserID        *ContractsLoaderByID
	ContractByChainAddress   *ContractLoaderByChainAddress
	FollowersByUserID        *UsersLoaderByID
	FollowingByUserID        *UsersLoaderByID
	GlobalFeed               *GlobalFeedLoader
	FeedByUserID             *UserFeedLoader
	NotificationsByUserID    *UserNotificationsLoader
	EventByEventID           *EventLoaderByID
	AdmireByAdmireID         *AdmireLoaderByID
	AdmiresByFeedEventID     *AdmiresLoaderByID
	CommentByCommentID       *CommentLoaderByID
	CommentsByFeedEventID    *CommentsLoaderByID
	NotificationByID         *NotificationLoaderByID
=======
	UserByUserID                  *UserLoaderByID
	UserByUsername                *UserLoaderByString
	UsersWithTrait                *UsersLoaderByString
	GalleryByGalleryID            *GalleryLoaderByID
	GalleryByCollectionID         *GalleryLoaderByID
	GalleriesByUserID             *GalleriesLoaderByID
	CollectionByCollectionID      *CollectionLoaderByID
	CollectionsByGalleryID        *CollectionsLoaderByID
	MembershipByMembershipID      *MembershipLoaderById
	WalletByWalletID              *WalletLoaderById
	WalletsByUserID               *WalletsLoaderByID
	WalletByChainAddress          *WalletLoaderByChainAddress
	TokenByTokenID                *TokenLoaderByID
	TokensByCollectionID          *TokensLoaderByID
	TokensByWalletID              *TokensLoaderByID
	TokensByUserID                *TokensLoaderByID
	TokensByUserIDAndChain        *TokensLoaderByIDAndChain
	NewTokensByFeedEventID        *TokensLoaderByID
	ContractByContractID          *ContractLoaderByID
	ContractsByUserID             *ContractsLoaderByID
	ContractByChainAddress        *ContractLoaderByChainAddress
	FollowersByUserID             *UsersLoaderByID
	FollowingByUserID             *UsersLoaderByID
	GlobalFeed                    *GlobalFeedLoader
	FeedByUserID                  *UserFeedLoader
	EventByEventID                *EventLoaderByID
	AdmireByAdmireID              *AdmireLoaderByID
	AdmireCountByFeedEventID      *IntLoaderByID
	AdmiresByFeedEventID          *FeedEventAdmiresLoader
	CommentByCommentID            *CommentLoaderByID
	CommentCountByFeedEventID     *IntLoaderByID
	CommentsByFeedEventID         *FeedEventCommentsLoader
	InteractionCountByFeedEventID *FeedEventInteractionCountLoader
	InteractionsByFeedEventID     *FeedEventInteractionsLoader
	UserAdmiredFeedEvent          *UserAdmiredFeedEventLoader
>>>>>>> 07630906
}

func NewLoaders(ctx context.Context, q *db.Queries, disableCaching bool) *Loaders {
	subscriptionRegistry := make([]interface{}, 0)
	mutexRegistry := make([]*sync.Mutex, 0)

	defaults := settings{
		ctx:                  ctx,
		maxBatchOne:          100,
		maxBatchMany:         10,
		waitTime:             2 * time.Millisecond,
		disableCaching:       disableCaching,
		publishResults:       true,
		subscriptionRegistry: &subscriptionRegistry,
		mutexRegistry:        &mutexRegistry,
	}

	//---------------------------------------------------------------------------------------------------
	// HOW TO ADD A NEW DATALOADER
	//---------------------------------------------------------------------------------------------------
	// 1) If you need a new loader type, add it to the top of the file and use the "go generate" command
	//    to generate it. The convention is to name your loader <ValueType>LoaderBy<KeyType>, where
	//    <ValueType> should be plural if your loader returns a slice. Note that a loader type can be
	//    used by multiple dataloaders: UserLoaderByID is the correct generated type for both a
	//    "UserByUserID" dataloader and a "UserByGalleryID" dataloader.
	//
	// 2) Add your dataloader to the Loaders struct above
	//
	// 3) Initialize your loader below. Dataloaders that don't return slices can subscribe to automatic
	//    cache priming by specifying an AutoCacheWithKey function (which should return the key to use
	//    when caching). If your dataloader needs to cache a single value with multiple keys (e.g. a
	//    GalleryByCollectionID wants to cache a single Gallery by many collection IDs), you can use
	//    AutoCacheWithKeys instead. When other dataloaders return the type you've subscribed to, your
	//    dataloader will automatically cache those results.
	//
	//    Note: dataloaders that return slices can't subscribe to automatic caching, because it's
	//          unlikely that the grouping of results returned by one dataloader will make sense for
	//          another. E.g. the results of TokensByWalletID have little to do with the results
	//			of TokensByCollectionID, even though they both return slices of Tokens.
	//
	// 4) The "defaults" struct has sufficient settings for most use cases, but if you need to override
	//	  any default settings, all NewLoader methods accept these option args:
	//		- withMaxBatch(batchSize int)		<-- set the max batch size for a loader
	//		- withMaxWait(wait time.Duration)	<-- set the max wait time for a loader
	//		- withPublishResults(publish bool)  <-- whether this loader should publish its results for
	//  											other loaders to subscribe to and cache
	//---------------------------------------------------------------------------------------------------

	loaders := &Loaders{}

	loaders.UserByUserID = NewUserLoaderByID(defaults, loadUserByUserId(q), UserLoaderByIDCacheSubscriptions{
		AutoCacheWithKey: func(user db.User) persist.DBID { return user.ID },
	})

	loaders.UserByUsername = NewUserLoaderByString(defaults, loadUserByUsername(q), UserLoaderByStringCacheSubscriptions{
		AutoCacheWithKey: func(user db.User) string { return user.Username.String },
	})

	loaders.UsersWithTrait = NewUsersLoaderByString(defaults, loadUsersWithTrait(q))

	loaders.GalleryByGalleryID = NewGalleryLoaderByID(defaults, loadGalleryByGalleryId(q), GalleryLoaderByIDCacheSubscriptions{
		AutoCacheWithKey: func(gallery db.Gallery) persist.DBID { return gallery.ID },
	})

	loaders.GalleryByCollectionID = NewGalleryLoaderByID(defaults, loadGalleryByCollectionId(q), GalleryLoaderByIDCacheSubscriptions{
		AutoCacheWithKeys: func(gallery db.Gallery) []persist.DBID { return gallery.Collections },
	})

	loaders.GalleriesByUserID = NewGalleriesLoaderByID(defaults, loadGalleriesByUserId(q))

	loaders.CollectionByCollectionID = NewCollectionLoaderByID(defaults, loadCollectionByCollectionId(q), CollectionLoaderByIDCacheSubscriptions{
		AutoCacheWithKey: func(collection db.Collection) persist.DBID { return collection.ID },
	})

	loaders.CollectionsByGalleryID = NewCollectionsLoaderByID(defaults, loadCollectionsByGalleryId(q))

	loaders.MembershipByMembershipID = NewMembershipLoaderById(defaults, loadMembershipByMembershipId(q), MembershipLoaderByIdCacheSubscriptions{
		AutoCacheWithKey: func(membership db.Membership) persist.DBID { return membership.ID },
	})

	loaders.WalletByWalletID = NewWalletLoaderById(defaults, loadWalletByWalletId(q), WalletLoaderByIdCacheSubscriptions{
		AutoCacheWithKey: func(wallet db.Wallet) persist.DBID { return wallet.ID },
	})

	loaders.WalletsByUserID = NewWalletsLoaderByID(defaults, loadWalletsByUserId(q))

	loaders.WalletByChainAddress = NewWalletLoaderByChainAddress(defaults, loadWalletByChainAddress(q), WalletLoaderByChainAddressCacheSubscriptions{
		AutoCacheWithKey: func(wallet db.Wallet) persist.ChainAddress {
			return persist.NewChainAddress(wallet.Address, persist.Chain(wallet.Chain.Int32))
		},
	})

	loaders.FollowersByUserID = NewUsersLoaderByID(defaults, loadFollowersByUserId(q))

	loaders.FollowingByUserID = NewUsersLoaderByID(defaults, loadFollowingByUserId(q))

	loaders.TokenByTokenID = NewTokenLoaderByID(defaults, loadTokenByTokenID(q), TokenLoaderByIDCacheSubscriptions{
		AutoCacheWithKey: func(token db.Token) persist.DBID { return token.ID },
	})

	loaders.TokensByCollectionID = NewTokensLoaderByID(defaults, loadTokensByCollectionID(q))

	loaders.TokensByWalletID = NewTokensLoaderByID(defaults, loadTokensByWalletID(q))

	loaders.TokensByUserID = NewTokensLoaderByID(defaults, loadTokensByUserID(q))

	loaders.TokensByUserIDAndChain = NewTokensLoaderByIDAndChain(defaults, loadTokensByUserIDAndChain(q))

	loaders.NewTokensByFeedEventID = NewTokensLoaderByID(defaults, loadNewTokensByFeedEventID(q))

	loaders.ContractByContractID = NewContractLoaderByID(defaults, loadContractByContractID(q), ContractLoaderByIDCacheSubscriptions{
		AutoCacheWithKey: func(contract db.Contract) persist.DBID { return contract.ID },
	})

	loaders.ContractByChainAddress = NewContractLoaderByChainAddress(defaults, loadContractByChainAddress(q), ContractLoaderByChainAddressCacheSubscriptions{
		AutoCacheWithKey: func(contract db.Contract) persist.ChainAddress {
			return persist.NewChainAddress(contract.Address, persist.Chain(contract.Chain.Int32))
		},
	})

	loaders.ContractsByUserID = NewContractsLoaderByID(defaults, loadContractsByUserID(q))

	loaders.EventByEventID = NewEventLoaderByID(defaults, loadEventById(q), EventLoaderByIDCacheSubscriptions{
		AutoCacheWithKey: func(event db.FeedEvent) persist.DBID { return event.ID },
	})

	loaders.FeedByUserID = NewUserFeedLoader(defaults, loadUserFeed(q))

	loaders.GlobalFeed = NewGlobalFeedLoader(defaults, loadGlobalFeed(q))

	loaders.NotificationsByUserID = NewUserNotificationsLoader(defaults, loadUserNotifications(q))

	loaders.AdmireByAdmireID = NewAdmireLoaderByID(defaults, loadAdmireById(q), AdmireLoaderByIDCacheSubscriptions{
		AutoCacheWithKey: func(admire db.Admire) persist.DBID { return admire.ID },
	})

	loaders.AdmireCountByFeedEventID = NewIntLoaderByID(defaults, loadAdmireCountByFeedEventID(q), IntLoaderByIDCacheSubscriptions{})

	loaders.AdmiresByFeedEventID = NewFeedEventAdmiresLoader(defaults, loadAdmiresByFeedEventID(q))

	loaders.CommentByCommentID = NewCommentLoaderByID(defaults, loadCommentById(q), CommentLoaderByIDCacheSubscriptions{
		AutoCacheWithKey: func(comment db.Comment) persist.DBID { return comment.ID },
	})

	loaders.CommentCountByFeedEventID = NewIntLoaderByID(defaults, loadCommentCountByFeedEventID(q), IntLoaderByIDCacheSubscriptions{})

	loaders.CommentsByFeedEventID = NewFeedEventCommentsLoader(defaults, loadCommentsByFeedEventID(q))

	loaders.InteractionCountByFeedEventID = NewFeedEventInteractionCountLoader(defaults, loadInteractionCountByFeedEventID(q))

	loaders.InteractionsByFeedEventID = NewFeedEventInteractionsLoader(defaults, loadInteractionsByFeedEventID(q))

	loaders.UserAdmiredFeedEvent = NewUserAdmiredFeedEventLoader(defaults, loadUserAdmiredFeedEvent(q), UserAdmiredFeedEventLoaderCacheSubscriptions{})

	loaders.NotificationByID = NewNotificationLoaderByID(defaults, loadNotificationById(q), NotificationLoaderByIDCacheSubscriptions{
		AutoCacheWithKey: func(notification db.Notification) persist.DBID { return notification.ID },
	})

	return loaders
}

func loadUserByUserId(q *db.Queries) func(context.Context, []persist.DBID) ([]db.User, []error) {
	return func(ctx context.Context, userIds []persist.DBID) ([]db.User, []error) {
		users := make([]db.User, len(userIds))
		errors := make([]error, len(userIds))

		b := q.GetUserByIdBatch(ctx, userIds)
		defer b.Close()

		b.QueryRow(func(i int, user db.User, err error) {
			if err == pgx.ErrNoRows {
				err = persist.ErrUserNotFound{UserID: userIds[i]}
			}

			users[i], errors[i] = user, err
		})

		return users, errors
	}
}

func loadUserByUsername(q *db.Queries) func(context.Context, []string) ([]db.User, []error) {
	return func(ctx context.Context, usernames []string) ([]db.User, []error) {
		users := make([]db.User, len(usernames))
		errors := make([]error, len(usernames))

		b := q.GetUserByUsernameBatch(ctx, usernames)
		defer b.Close()

		b.QueryRow(func(i int, user db.User, err error) {
			if err == pgx.ErrNoRows {
				err = persist.ErrUserNotFound{Username: usernames[i]}
			}

			users[i], errors[i] = user, err
		})

		return users, errors
	}
}

func loadUsersWithTrait(q *db.Queries) func(context.Context, []string) ([][]db.User, []error) {
	return func(ctx context.Context, trait []string) ([][]db.User, []error) {
		users := make([][]db.User, len(trait))
		errors := make([]error, len(trait))

		b := q.GetUsersWithTraitBatch(ctx, trait)
		defer b.Close()

		b.Query(func(i int, user []db.User, err error) {
			users[i], errors[i] = user, err
		})

		return users, errors
	}
}

func loadGalleryByGalleryId(q *db.Queries) func(context.Context, []persist.DBID) ([]db.Gallery, []error) {
	return func(ctx context.Context, galleryIds []persist.DBID) ([]db.Gallery, []error) {
		galleries := make([]db.Gallery, len(galleryIds))
		errors := make([]error, len(galleryIds))

		b := q.GetGalleryByIdBatch(ctx, galleryIds)
		defer b.Close()

		b.QueryRow(func(i int, g db.Gallery, err error) {
			galleries[i] = g
			errors[i] = err

			if errors[i] == pgx.ErrNoRows {
				errors[i] = persist.ErrGalleryNotFoundByID{ID: galleryIds[i]}
			}
		})

		return galleries, errors
	}
}

func loadGalleryByCollectionId(q *db.Queries) func(context.Context, []persist.DBID) ([]db.Gallery, []error) {
	return func(ctx context.Context, collectionIds []persist.DBID) ([]db.Gallery, []error) {
		galleries := make([]db.Gallery, len(collectionIds))
		errors := make([]error, len(collectionIds))

		b := q.GetGalleryByCollectionIdBatch(ctx, collectionIds)
		defer b.Close()

		b.QueryRow(func(i int, g db.Gallery, err error) {
			galleries[i] = g
			errors[i] = err

			if errors[i] == pgx.ErrNoRows {
				errors[i] = persist.ErrGalleryNotFoundByCollectionID{ID: collectionIds[i]}
			}
		})

		return galleries, errors
	}
}

func loadGalleriesByUserId(q *db.Queries) func(context.Context, []persist.DBID) ([][]db.Gallery, []error) {
	return func(ctx context.Context, userIds []persist.DBID) ([][]db.Gallery, []error) {
		galleries := make([][]db.Gallery, len(userIds))
		errors := make([]error, len(userIds))

		b := q.GetGalleriesByUserIdBatch(ctx, userIds)
		defer b.Close()

		b.Query(func(i int, g []db.Gallery, err error) {
			galleries[i] = g
			errors[i] = err
		})

		return galleries, errors
	}
}

func loadNotificationById(q *db.Queries) func(context.Context, []persist.DBID) ([]db.Notification, []error) {
	return func(ctx context.Context, ids []persist.DBID) ([]db.Notification, []error) {
		notifs := make([]db.Notification, len(ids))
		errors := make([]error, len(ids))

		b := q.GetNotificationByIDBatch(ctx, ids)
		defer b.Close()

		b.QueryRow(func(i int, n db.Notification, err error) {
			errors[i] = err
			notifs[i] = n
		})

		return notifs, errors
	}
}

func loadCollectionByCollectionId(q *db.Queries) func(context.Context, []persist.DBID) ([]db.Collection, []error) {
	return func(ctx context.Context, collectionIds []persist.DBID) ([]db.Collection, []error) {
		collections := make([]db.Collection, len(collectionIds))
		errors := make([]error, len(collectionIds))

		b := q.GetCollectionByIdBatch(ctx, collectionIds)
		defer b.Close()

		b.QueryRow(func(i int, c db.Collection, err error) {
			collections[i] = c
			errors[i] = err

			if errors[i] == pgx.ErrNoRows {
				errors[i] = persist.ErrCollectionNotFoundByID{ID: collectionIds[i]}
			}
		})

		return collections, errors
	}
}

func loadCollectionsByGalleryId(q *db.Queries) func(context.Context, []persist.DBID) ([][]db.Collection, []error) {
	return func(ctx context.Context, galleryIds []persist.DBID) ([][]db.Collection, []error) {
		collections := make([][]db.Collection, len(galleryIds))
		errors := make([]error, len(galleryIds))

		b := q.GetCollectionsByGalleryIdBatch(ctx, galleryIds)
		defer b.Close()

		b.Query(func(i int, c []db.Collection, err error) {
			collections[i] = c
			errors[i] = err
		})

		return collections, errors
	}
}

func loadMembershipByMembershipId(q *db.Queries) func(context.Context, []persist.DBID) ([]db.Membership, []error) {
	return func(ctx context.Context, membershipIds []persist.DBID) ([]db.Membership, []error) {
		memberships := make([]db.Membership, len(membershipIds))
		errors := make([]error, len(membershipIds))

		b := q.GetMembershipByMembershipIdBatch(ctx, membershipIds)
		defer b.Close()

		b.QueryRow(func(i int, m db.Membership, err error) {
			memberships[i] = m
			errors[i] = err

			if errors[i] == pgx.ErrNoRows {
				errors[i] = persist.ErrMembershipNotFoundByID{ID: membershipIds[i]}
			}
		})

		return memberships, errors
	}
}
func loadWalletByWalletId(q *db.Queries) func(context.Context, []persist.DBID) ([]db.Wallet, []error) {
	return func(ctx context.Context, walletIds []persist.DBID) ([]db.Wallet, []error) {
		wallets := make([]db.Wallet, len(walletIds))
		errors := make([]error, len(walletIds))

		b := q.GetWalletByIDBatch(ctx, walletIds)
		defer b.Close()

		b.QueryRow(func(i int, wallet db.Wallet, err error) {
			// TODO err for not found by ID
			wallets[i], errors[i] = wallet, err
		})

		return wallets, errors
	}
}

func loadWalletsByUserId(q *db.Queries) func(context.Context, []persist.DBID) ([][]db.Wallet, []error) {
	return func(ctx context.Context, userIds []persist.DBID) ([][]db.Wallet, []error) {
		wallets := make([][]db.Wallet, len(userIds))
		errors := make([]error, len(userIds))

		b := q.GetWalletsByUserIDBatch(ctx, userIds)
		defer b.Close()

		b.Query(func(i int, w []db.Wallet, err error) {
			// TODO err for not found by user ID
			wallets[i], errors[i] = w, err
		})

		return wallets, errors
	}
}

func loadWalletByChainAddress(q *db.Queries) func(context.Context, []persist.ChainAddress) ([]db.Wallet, []error) {
	return func(ctx context.Context, chainAddresses []persist.ChainAddress) ([]db.Wallet, []error) {
		wallets := make([]db.Wallet, len(chainAddresses))
		errors := make([]error, len(chainAddresses))

		sqlChainAddress := make([]db.GetWalletByChainAddressBatchParams, len(chainAddresses))
		for i, chainAddress := range chainAddresses {
			sqlChainAddress[i] = db.GetWalletByChainAddressBatchParams{
				Address: chainAddress.Address(),
				Chain:   sql.NullInt32{Int32: int32(chainAddress.Chain()), Valid: true},
			}
		}

		b := q.GetWalletByChainAddressBatch(ctx, sqlChainAddress)
		defer b.Close()

		b.QueryRow(func(i int, wallet db.Wallet, err error) {
			if err == pgx.ErrNoRows {
				err = persist.ErrWalletNotFound{ChainAddress: chainAddresses[i]}
			}

			wallets[i], errors[i] = wallet, err
		})

		return wallets, errors
	}
}

func loadFollowersByUserId(q *db.Queries) func(context.Context, []persist.DBID) ([][]db.User, []error) {
	return func(ctx context.Context, userIds []persist.DBID) ([][]db.User, []error) {
		followers := make([][]db.User, len(userIds))
		errors := make([]error, len(followers))

		b := q.GetFollowersByUserIdBatch(ctx, userIds)
		defer b.Close()

		b.Query(func(i int, u []db.User, err error) {
			followers[i] = u
			errors[i] = err
		})

		return followers, errors
	}
}

func loadFollowingByUserId(q *db.Queries) func(context.Context, []persist.DBID) ([][]db.User, []error) {
	return func(ctx context.Context, userIds []persist.DBID) ([][]db.User, []error) {
		following := make([][]db.User, len(userIds))
		errors := make([]error, len(following))

		b := q.GetFollowingByUserIdBatch(ctx, userIds)
		defer b.Close()

		b.Query(func(i int, u []db.User, err error) {
			following[i] = u
			errors[i] = err
		})

		return following, errors
	}
}

func loadTokenByTokenID(q *db.Queries) func(context.Context, []persist.DBID) ([]db.Token, []error) {
	return func(ctx context.Context, tokenIDs []persist.DBID) ([]db.Token, []error) {
		tokens := make([]db.Token, len(tokenIDs))
		errors := make([]error, len(tokenIDs))

		b := q.GetTokenByIdBatch(ctx, tokenIDs)
		defer b.Close()

		b.QueryRow(func(i int, t db.Token, err error) {
			tokens[i], errors[i] = t, err

			if errors[i] == pgx.ErrNoRows {
				errors[i] = persist.ErrTokenNotFoundByID{ID: tokenIDs[i]}
			}
		})

		return tokens, errors
	}
}

func loadTokensByCollectionID(q *db.Queries) func(context.Context, []persist.DBID) ([][]db.Token, []error) {
	return func(ctx context.Context, collectionIDs []persist.DBID) ([][]db.Token, []error) {
		tokens := make([][]db.Token, len(collectionIDs))
		errors := make([]error, len(collectionIDs))

		b := q.GetTokensByCollectionIdBatch(ctx, collectionIDs)
		defer b.Close()

		b.Query(func(i int, t []db.Token, err error) {
			tokens[i], errors[i] = t, err
		})

		return tokens, errors
	}
}

func loadTokensByWalletID(q *db.Queries) func(context.Context, []persist.DBID) ([][]db.Token, []error) {
	return func(ctx context.Context, walletIds []persist.DBID) ([][]db.Token, []error) {
		tokens := make([][]db.Token, len(walletIds))
		errors := make([]error, len(walletIds))

		convertedIds := make([]persist.DBIDList, len(walletIds))
		for i, id := range walletIds {
			convertedIds[i] = persist.DBIDList{id}
		}

		b := q.GetTokensByWalletIdsBatch(ctx, convertedIds)
		defer b.Close()

		b.Query(func(i int, t []db.Token, err error) {
			tokens[i], errors[i] = t, err
		})

		return tokens, errors
	}
}

func loadTokensByUserID(q *db.Queries) func(context.Context, []persist.DBID) ([][]db.Token, []error) {
	return func(ctx context.Context, userIDs []persist.DBID) ([][]db.Token, []error) {
		tokens := make([][]db.Token, len(userIDs))
		errors := make([]error, len(userIDs))

		b := q.GetTokensByUserIdBatch(ctx, userIDs)
		defer b.Close()

		b.Query(func(i int, t []db.Token, err error) {
			tokens[i], errors[i] = t, err
		})

		return tokens, errors
	}
}

func loadTokensByUserIDAndChain(q *db.Queries) func(context.Context, []IDAndChain) ([][]db.Token, []error) {
	return func(ctx context.Context, userIDsAndChains []IDAndChain) ([][]db.Token, []error) {
		tokens := make([][]db.Token, len(userIDsAndChains))
		errors := make([]error, len(userIDsAndChains))

		params := make([]db.GetTokensByUserIdAndChainBatchParams, len(userIDsAndChains))
		for i, userIDAndChain := range userIDsAndChains {
			params[i] = db.GetTokensByUserIdAndChainBatchParams{
				OwnerUserID: userIDAndChain.ID,
				Chain:       sql.NullInt32{Int32: int32(userIDAndChain.Chain), Valid: true},
			}
		}

		b := q.GetTokensByUserIdAndChainBatch(ctx, params)
		defer b.Close()

		b.Query(func(i int, t []db.Token, err error) {
			tokens[i], errors[i] = t, err
		})

		return tokens, errors
	}
}

func loadNewTokensByFeedEventID(q *db.Queries) func(context.Context, []persist.DBID) ([][]db.Token, []error) {
	return func(ctx context.Context, tokenIDs []persist.DBID) ([][]db.Token, []error) {
		tokens := make([][]db.Token, len(tokenIDs))
		errors := make([]error, len(tokenIDs))

		b := q.GetNewTokensByFeedEventIdBatch(ctx, tokenIDs)
		defer b.Close()

		b.Query(func(i int, t []db.Token, err error) {
			tokens[i], errors[i] = t, err
		})

		return tokens, errors
	}
}

func loadContractByContractID(q *db.Queries) func(context.Context, []persist.DBID) ([]db.Contract, []error) {
	return func(ctx context.Context, contractIDs []persist.DBID) ([]db.Contract, []error) {
		contracts := make([]db.Contract, len(contractIDs))
		errors := make([]error, len(contractIDs))

		rows, err := q.GetContractsByIDs(ctx, contractIDs)
		if err != nil {
			fillErrors(errors, err)
			return contracts, errors
		}

		contractsByID := make(map[persist.DBID]db.Contract)
		for _, row := range rows {
			contractsByID[row.ID] = row
		}

		for i, id := range contractIDs {
			if contract, ok := contractsByID[id]; ok {
				contracts[i] = contract
			} else {
				errors[i] = persist.ErrContractNotFoundByID{ID: id}
			}
		}

		return contracts, errors
	}
}

func loadContractByChainAddress(q *db.Queries) func(context.Context, []persist.ChainAddress) ([]db.Contract, []error) {
	return func(ctx context.Context, chainAddresses []persist.ChainAddress) ([]db.Contract, []error) {
		contracts := make([]db.Contract, len(chainAddresses))
		errors := make([]error, len(chainAddresses))

		asParams := make([]db.GetContractByChainAddressBatchParams, len(chainAddresses))
		for i, chainAddress := range chainAddresses {
			asParams[i] = db.GetContractByChainAddressBatchParams{
				Chain:   sql.NullInt32{Int32: int32(chainAddress.Chain()), Valid: true},
				Address: chainAddress.Address(),
			}
		}
		b := q.GetContractByChainAddressBatch(ctx, asParams)
		defer b.Close()

		b.QueryRow(func(i int, t db.Contract, err error) {
			contracts[i], errors[i] = t, err

			if errors[i] == pgx.ErrNoRows {
				errors[i] = persist.ErrGalleryContractNotFound{Address: chainAddresses[i].Address(), Chain: chainAddresses[i].Chain()}
			}
		})

		return contracts, errors
	}
}

func loadContractsByUserID(q *db.Queries) func(context.Context, []persist.DBID) ([][]db.Contract, []error) {
	return func(ctx context.Context, contractIDs []persist.DBID) ([][]db.Contract, []error) {
		contracts := make([][]db.Contract, len(contractIDs))
		errors := make([]error, len(contractIDs))

		b := q.GetContractsByUserIDBatch(ctx, contractIDs)
		defer b.Close()

		b.Query(func(i int, c []db.Contract, err error) {
			contracts[i], errors[i] = c, err
		})

		return contracts, errors
	}
}

func loadEventById(q *db.Queries) func(context.Context, []persist.DBID) ([]db.FeedEvent, []error) {
	return func(ctx context.Context, eventIds []persist.DBID) ([]db.FeedEvent, []error) {
		events := make([]db.FeedEvent, len(eventIds))
		errors := make([]error, len(eventIds))

		b := q.GetEventByIdBatch(ctx, eventIds)
		defer b.Close()

		b.QueryRow(func(i int, p db.FeedEvent, err error) {
			events[i] = p
			errors[i] = err

			if errors[i] == pgx.ErrNoRows {
				errors[i] = persist.ErrFeedEventNotFoundByID{ID: eventIds[i]}
			}
		})

		return events, errors
	}
}

func loadUserFeed(q *db.Queries) func(context.Context, []db.GetUserFeedViewBatchParams) ([][]db.FeedEvent, []error) {
	return func(ctx context.Context, params []db.GetUserFeedViewBatchParams) ([][]db.FeedEvent, []error) {
		events := make([][]db.FeedEvent, len(params))
		errors := make([]error, len(params))

		b := q.GetUserFeedViewBatch(ctx, params)
		defer b.Close()

		b.Query(func(i int, evts []db.FeedEvent, err error) {
			events[i] = evts
			errors[i] = err
		})

		return events, errors
	}
}

func loadGlobalFeed(q *db.Queries) func(context.Context, []db.GetGlobalFeedViewBatchParams) ([][]db.FeedEvent, []error) {
	return func(ctx context.Context, params []db.GetGlobalFeedViewBatchParams) ([][]db.FeedEvent, []error) {
		events := make([][]db.FeedEvent, len(params))
		errors := make([]error, len(params))

		b := q.GetGlobalFeedViewBatch(ctx, params)
		defer b.Close()

		b.Query(func(i int, evts []db.FeedEvent, err error) {
			events[i] = evts
			errors[i] = err
		})

		return events, errors
	}
}

func loadUserNotifications(q *db.Queries) func(context.Context, []db.GetUserNotificationsBatchParams) ([][]db.Notification, []error) {
	return func(ctx context.Context, params []db.GetUserNotificationsBatchParams) ([][]db.Notification, []error) {
		notifs := make([][]db.Notification, len(params))
		errors := make([]error, len(params))

		b := q.GetUserNotificationsBatch(ctx, params)
		defer b.Close()

		b.Query(func(i int, ntfs []db.Notification, err error) {
			notifs[i] = ntfs
			errors[i] = err
		})

		return notifs, errors
	}
}

func loadAdmireById(q *db.Queries) func(context.Context, []persist.DBID) ([]db.Admire, []error) {
	return func(ctx context.Context, admireIDs []persist.DBID) ([]db.Admire, []error) {
		admires := make([]db.Admire, len(admireIDs))
		errors := make([]error, len(admireIDs))

		rows, err := q.GetAdmiresByAdmireIDs(ctx, admireIDs)
		if err != nil {
			fillErrors(errors, err)
			return admires, errors
		}

		admiresByID := make(map[persist.DBID]db.Admire)
		for _, row := range rows {
			admiresByID[row.ID] = row
		}

		for i, id := range admireIDs {
			if admire, ok := admiresByID[id]; ok {
				admires[i] = admire
			} else {
				errors[i] = persist.ErrAdmireNotFound{ID: id}
			}
		}

		return admires, errors
	}
}

func loadAdmireCountByFeedEventID(q *db.Queries) func(context.Context, []persist.DBID) ([]int, []error) {
	return func(ctx context.Context, feedEventIDs []persist.DBID) ([]int, []error) {
		counts := make([]int, len(feedEventIDs))
		errors := make([]error, len(feedEventIDs))

		b := q.CountAdmiresByFeedEventIDBatch(ctx, feedEventIDs)
		defer b.Close()

		b.QueryRow(func(i int, count int64, err error) {
			counts[i], errors[i] = int(count), err
		})

		return counts, errors
	}
}

func loadAdmiresByFeedEventID(q *db.Queries) func(context.Context, []db.PaginateAdmiresByFeedEventIDBatchParams) ([][]db.Admire, []error) {
	return func(ctx context.Context, params []db.PaginateAdmiresByFeedEventIDBatchParams) ([][]db.Admire, []error) {
		admires := make([][]db.Admire, len(params))
		errors := make([]error, len(params))

		b := q.PaginateAdmiresByFeedEventIDBatch(ctx, params)
		defer b.Close()

		b.Query(func(i int, admrs []db.Admire, err error) {
			admires[i] = admrs
			errors[i] = err
		})

		return admires, errors
	}
}

func loadCommentById(q *db.Queries) func(context.Context, []persist.DBID) ([]db.Comment, []error) {
	return func(ctx context.Context, commentIDs []persist.DBID) ([]db.Comment, []error) {
		comments := make([]db.Comment, len(commentIDs))
		errors := make([]error, len(commentIDs))

		rows, err := q.GetCommentsByCommentIDs(ctx, commentIDs)
		if err != nil {
			fillErrors(errors, err)
			return comments, errors
		}

		commentsByID := make(map[persist.DBID]db.Comment)
		for _, row := range rows {
			commentsByID[row.ID] = row
		}

		for i, id := range commentIDs {
			if comment, ok := commentsByID[id]; ok {
				comments[i] = comment
			} else {
				errors[i] = persist.ErrCommentNotFound{ID: id}
			}
		}

		return comments, errors
	}
}

func loadCommentCountByFeedEventID(q *db.Queries) func(context.Context, []persist.DBID) ([]int, []error) {
	return func(ctx context.Context, feedEventIDs []persist.DBID) ([]int, []error) {
		counts := make([]int, len(feedEventIDs))
		errors := make([]error, len(feedEventIDs))

		b := q.CountCommentsByFeedEventIDBatch(ctx, feedEventIDs)
		defer b.Close()

		b.QueryRow(func(i int, count int64, err error) {
			counts[i], errors[i] = int(count), err
		})

		return counts, errors
	}
}

func loadCommentsByFeedEventID(q *db.Queries) func(context.Context, []db.PaginateCommentsByFeedEventIDBatchParams) ([][]db.Comment, []error) {
	return func(ctx context.Context, params []db.PaginateCommentsByFeedEventIDBatchParams) ([][]db.Comment, []error) {
		comments := make([][]db.Comment, len(params))
		errors := make([]error, len(params))

		b := q.PaginateCommentsByFeedEventIDBatch(ctx, params)
		defer b.Close()

		b.Query(func(i int, cmts []db.Comment, err error) {
			comments[i] = cmts
			errors[i] = err
		})

		return comments, errors
	}
}

func loadInteractionCountByFeedEventID(q *db.Queries) func(context.Context, []db.CountInteractionsByFeedEventIDBatchParams) ([][]db.CountInteractionsByFeedEventIDBatchRow, []error) {
	return func(ctx context.Context, params []db.CountInteractionsByFeedEventIDBatchParams) ([][]db.CountInteractionsByFeedEventIDBatchRow, []error) {
		rows := make([][]db.CountInteractionsByFeedEventIDBatchRow, len(params))
		errors := make([]error, len(params))

		b := q.CountInteractionsByFeedEventIDBatch(ctx, params)
		defer b.Close()

		b.Query(func(i int, r []db.CountInteractionsByFeedEventIDBatchRow, err error) {
			rows[i], errors[i] = r, err
		})

		return rows, errors
	}
}

func loadInteractionsByFeedEventID(q *db.Queries) func(context.Context, []db.PaginateInteractionsByFeedEventIDBatchParams) ([][]db.PaginateInteractionsByFeedEventIDBatchRow, []error) {
	return func(ctx context.Context, params []db.PaginateInteractionsByFeedEventIDBatchParams) ([][]db.PaginateInteractionsByFeedEventIDBatchRow, []error) {
		interactions := make([][]db.PaginateInteractionsByFeedEventIDBatchRow, len(params))
		errors := make([]error, len(params))

		b := q.PaginateInteractionsByFeedEventIDBatch(ctx, params)
		defer b.Close()

		b.Query(func(i int, r []db.PaginateInteractionsByFeedEventIDBatchRow, err error) {
			interactions[i], errors[i] = r, err
		})

		return interactions, errors
	}
}

func loadUserAdmiredFeedEvent(q *db.Queries) func(context.Context, []db.GetUserAdmiredFeedEventParams) ([]bool, []error) {
	return func(ctx context.Context, params []db.GetUserAdmiredFeedEventParams) ([]bool, []error) {
		results := make([]bool, len(params))
		errors := make([]error, len(params))

		b := q.GetUserAdmiredFeedEvent(ctx, params)
		defer b.Close()

		b.QueryRow(func(i int, b bool, err error) {
			results[i], errors[i] = b, err
		})

		return results, errors
	}
}<|MERGE_RESOLUTION|>--- conflicted
+++ resolved
@@ -25,16 +25,13 @@
 //go:generate go run github.com/gallery-so/dataloaden AdmiresLoaderByID github.com/mikeydub/go-gallery/service/persist.DBID []github.com/mikeydub/go-gallery/db/gen/coredb.Admire
 //go:generate go run github.com/gallery-so/dataloaden CommentLoaderByID github.com/mikeydub/go-gallery/service/persist.DBID github.com/mikeydub/go-gallery/db/gen/coredb.Comment
 //go:generate go run github.com/gallery-so/dataloaden CommentsLoaderByID github.com/mikeydub/go-gallery/service/persist.DBID []github.com/mikeydub/go-gallery/db/gen/coredb.Comment
-<<<<<<< HEAD
 //go:generate go run github.com/gallery-so/dataloaden NotificationLoaderByID github.com/mikeydub/go-gallery/service/persist.DBID github.com/mikeydub/go-gallery/db/gen/coredb.Notification
-=======
 //go:generate go run github.com/gallery-so/dataloaden FeedEventCommentsLoader github.com/mikeydub/go-gallery/db/gen/coredb.PaginateCommentsByFeedEventIDBatchParams []github.com/mikeydub/go-gallery/db/gen/coredb.Comment
 //go:generate go run github.com/gallery-so/dataloaden FeedEventAdmiresLoader github.com/mikeydub/go-gallery/db/gen/coredb.PaginateAdmiresByFeedEventIDBatchParams []github.com/mikeydub/go-gallery/db/gen/coredb.Admire
 //go:generate go run github.com/gallery-so/dataloaden FeedEventInteractionsLoader github.com/mikeydub/go-gallery/db/gen/coredb.PaginateInteractionsByFeedEventIDBatchParams []github.com/mikeydub/go-gallery/db/gen/coredb.PaginateInteractionsByFeedEventIDBatchRow
 //go:generate go run github.com/gallery-so/dataloaden FeedEventInteractionCountLoader github.com/mikeydub/go-gallery/db/gen/coredb.CountInteractionsByFeedEventIDBatchParams []github.com/mikeydub/go-gallery/db/gen/coredb.CountInteractionsByFeedEventIDBatchRow
 //go:generate go run github.com/gallery-so/dataloaden IntLoaderByID github.com/mikeydub/go-gallery/service/persist.DBID int
 //go:generate go run github.com/gallery-so/dataloaden UserAdmiredFeedEventLoader github.com/mikeydub/go-gallery/db/gen/coredb.GetUserAdmiredFeedEventParams bool
->>>>>>> 07630906
 
 package dataloader
 
@@ -58,40 +55,6 @@
 // a single request, nor should they be shared between requests (since the data returned is
 // relative to the current request context, including the user and their auth status).
 type Loaders struct {
-<<<<<<< HEAD
-	UserByUserID             *UserLoaderByID
-	UserByUsername           *UserLoaderByString
-	UsersWithTrait           *UsersLoaderByString
-	GalleryByGalleryID       *GalleryLoaderByID
-	GalleryByCollectionID    *GalleryLoaderByID
-	GalleriesByUserID        *GalleriesLoaderByID
-	CollectionByCollectionID *CollectionLoaderByID
-	CollectionsByGalleryID   *CollectionsLoaderByID
-	MembershipByMembershipID *MembershipLoaderById
-	WalletByWalletID         *WalletLoaderById
-	WalletsByUserID          *WalletsLoaderByID
-	WalletByChainAddress     *WalletLoaderByChainAddress
-	TokenByTokenID           *TokenLoaderByID
-	TokensByCollectionID     *TokensLoaderByID
-	TokensByWalletID         *TokensLoaderByID
-	TokensByUserID           *TokensLoaderByID
-	TokensByUserIDAndChain   *TokensLoaderByIDAndChain
-	NewTokensByFeedEventID   *TokensLoaderByID
-	ContractByContractID     *ContractLoaderByID
-	ContractsByUserID        *ContractsLoaderByID
-	ContractByChainAddress   *ContractLoaderByChainAddress
-	FollowersByUserID        *UsersLoaderByID
-	FollowingByUserID        *UsersLoaderByID
-	GlobalFeed               *GlobalFeedLoader
-	FeedByUserID             *UserFeedLoader
-	NotificationsByUserID    *UserNotificationsLoader
-	EventByEventID           *EventLoaderByID
-	AdmireByAdmireID         *AdmireLoaderByID
-	AdmiresByFeedEventID     *AdmiresLoaderByID
-	CommentByCommentID       *CommentLoaderByID
-	CommentsByFeedEventID    *CommentsLoaderByID
-	NotificationByID         *NotificationLoaderByID
-=======
 	UserByUserID                  *UserLoaderByID
 	UserByUsername                *UserLoaderByString
 	UsersWithTrait                *UsersLoaderByString
@@ -117,6 +80,7 @@
 	FollowingByUserID             *UsersLoaderByID
 	GlobalFeed                    *GlobalFeedLoader
 	FeedByUserID                  *UserFeedLoader
+	NotificationsByUserID         *UserNotificationsLoader
 	EventByEventID                *EventLoaderByID
 	AdmireByAdmireID              *AdmireLoaderByID
 	AdmireCountByFeedEventID      *IntLoaderByID
@@ -124,10 +88,10 @@
 	CommentByCommentID            *CommentLoaderByID
 	CommentCountByFeedEventID     *IntLoaderByID
 	CommentsByFeedEventID         *FeedEventCommentsLoader
+	NotificationByID              *NotificationLoaderByID
 	InteractionCountByFeedEventID *FeedEventInteractionCountLoader
 	InteractionsByFeedEventID     *FeedEventInteractionsLoader
 	UserAdmiredFeedEvent          *UserAdmiredFeedEventLoader
->>>>>>> 07630906
 }
 
 func NewLoaders(ctx context.Context, q *db.Queries, disableCaching bool) *Loaders {
