--- conflicted
+++ resolved
@@ -74,59 +74,6 @@
 // a single request, nor should they be shared between requests (since the data returned is
 // relative to the current request context, including the user and their auth status).
 type Loaders struct {
-<<<<<<< HEAD
-	UserByUserID                     *UserLoaderByID
-	UserByUsername                   *UserLoaderByString
-	UserByAddress                    *UserLoaderByAddress
-	UsersWithTrait                   *UsersLoaderByString
-	GalleryByGalleryID               *GalleryLoaderByID
-	GalleryByCollectionID            *GalleryLoaderByID
-	GalleriesByUserID                *GalleriesLoaderByID
-	CollectionByCollectionID         *CollectionLoaderByID
-	CollectionsByGalleryID           *CollectionsLoaderByID
-	MembershipByMembershipID         *MembershipLoaderById
-	WalletByWalletID                 *WalletLoaderById
-	WalletsByUserID                  *WalletsLoaderByID
-	WalletByChainAddress             *WalletLoaderByChainAddress
-	TokenByTokenID                   *TokenLoaderByID
-	TokensByContractID               *TokensLoaderByID
-	TokensByCollectionID             *TokensLoaderByIDAndLimit
-	TokensByWalletID                 *TokensLoaderByID
-	TokensByUserID                   *TokensLoaderByUserIDAndFilters
-	TokensByUserIDAndContractID      *TokensLoaderByIDTuple
-	TokensByContractIDWithPagination *TokensLoaderByContractID
-	TokensByUserIDAndChain           *TokensLoaderByIDAndChain
-	NewTokensByFeedEventID           *TokensLoaderByID
-	OwnerByTokenID                   *UserLoaderByID
-	ContractByContractID             *ContractLoaderByID
-	ContractsByUserID                *ContractsLoaderByID
-	ContractByChainAddress           *ContractLoaderByChainAddress
-	FollowersByUserID                *UsersLoaderByID
-	FollowingByUserID                *UsersLoaderByID
-	SharedFollowersByUserIDs         *SharedFollowersLoaderByIDs
-	SharedContractsByUserIDs         *SharedContractsLoaderByIDs
-	GlobalFeed                       *GlobalFeedLoader
-	PersonalFeedByUserID             *PersonalFeedLoader
-	UserFeedByUserID                 *UserFeedLoader
-	FeedEventByFeedEventID           *EventLoaderByID
-	AdmireByAdmireID                 *AdmireLoaderByID
-	AdmireCountByFeedEventID         *IntLoaderByID
-	AdmiresByFeedEventID             *FeedEventAdmiresLoader
-	CommentByCommentID               *CommentLoaderByID
-	CommentCountByFeedEventID        *IntLoaderByID
-	EventByEventID                   *EventLoaderByID
-	NotificationByID                 *NotificationLoaderByID
-	NotificationsByUserID            *NotificationsLoaderByUserID
-	ContractsDisplayedByUserID       *ContractsLoaderByID
-	OwnersByContractID               *UsersLoaderByContractID
-	CommentsByFeedEventID            *FeedEventCommentsLoader
-	InteractionCountByFeedEventID    *FeedEventInteractionCountLoader
-	InteractionsByFeedEventID        *FeedEventInteractionsLoader
-	AdmireByActorIDAndFeedEventID    *AdmireLoaderByActorAndFeedEvent
-	MediaByTokenID                   *MediaLoaderByTokenID
-	TokenOwnershipByTokenID          *TokenOwnershipLoaderByID
-	ContractCreatorByContractID      *ContractCreatorLoaderByID
-=======
 	UserByUserID                  *UserLoaderByID
 	UserByUsername                *UserLoaderByString
 	UserByAddress                 *UserLoaderByAddress
@@ -144,7 +91,7 @@
 	TokensByContractID            *TokensLoaderByID
 	TokensByCollectionID          *TokensLoaderByIDAndLimit
 	TokensByWalletID              *TokensLoaderByID
-	TokensByUserID                *TokensLoaderByID
+	TokensByUserID                *TokensLoaderByUserIDAndFilters
 	TokensByUserIDAndChain        *TokensLoaderByIDAndChain
 	NewTokensByFeedEventID        *TokensLoaderByID
 	OwnerByTokenID                *UserLoaderByID
@@ -176,7 +123,8 @@
 	InteractionsByFeedEventID     *FeedEventInteractionsLoader
 	AdmireByActorIDAndFeedEventID *AdmireLoaderByActorAndFeedEvent
 	MediaByTokenID                *MediaLoaderByTokenID
->>>>>>> 73692939
+	TokenOwnershipByTokenID       *TokenOwnershipLoaderByID
+	ContractCreatorByContractID   *ContractCreatorLoaderByID
 }
 
 func NewLoaders(ctx context.Context, q *db.Queries, disableCaching bool) *Loaders {
@@ -291,15 +239,7 @@
 
 	loaders.TokensByWalletID = NewTokensLoaderByID(defaults, loadTokensByWalletID(q))
 
-<<<<<<< HEAD
-	loaders.TokensByContractID = NewTokensLoaderByID(defaults, loadTokensByContractID(q))
-
-	loaders.TokensByContractIDWithPagination = NewTokensLoaderByContractID(defaults, loadTokensByContractIDWithPagination(q))
-
 	loaders.TokensByUserID = NewTokensLoaderByUserIDAndFilters(defaults, loadTokensByUserID(q))
-=======
-	loaders.TokensByUserID = NewTokensLoaderByID(defaults, loadTokensByUserID(q))
->>>>>>> 73692939
 
 	loaders.TokensByUserIDAndChain = NewTokensLoaderByIDAndChain(defaults, loadTokensByUserIDAndChain(q))
 
