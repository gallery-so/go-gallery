--- conflicted
+++ resolved
@@ -361,16 +361,12 @@
   GnosisSafe
 }
 
-<<<<<<< HEAD
 enum InteractionType {
   Admire
   Comment
 }
 
 type Token implements Node @goEmbedHelper {
-=======
-type Token implements Node {
->>>>>>> 6ce3ce10
   id: ID!
   dbid: DBID!
   creationTime: Time
