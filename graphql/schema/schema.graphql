--- conflicted
+++ resolved
@@ -447,13 +447,40 @@
 }
 
 type Viewer {
-    user: GalleryUser @goField(forceResolver: true)
-    viewerGalleries: [ViewerGallery] @goField(forceResolver: true)
-    feed(before: String, after: String, first: Int, last: Int): FeedConnection @goField(forceResolver: true)
-<<<<<<< HEAD
-    
-    email: UserEmail @goField(forceResolver: true)
-
+  user: GalleryUser @goField(forceResolver: true)
+  viewerGalleries: [ViewerGallery] @goField(forceResolver: true)
+  feed(before: String, after: String, first: Int, last: Int): FeedConnection
+    @goField(forceResolver: true)
+
+  email: UserEmail @goField(forceResolver: true)
+  """
+  Returns a list of notifications in reverse chronological order.
+  Seen notifications come after unseen notifications
+  """
+  notifications(
+    before: String
+    after: String
+    first: Int
+    last: Int
+  ): NotificationsConnection @goField(forceResolver: true)
+
+  notificationSettings: NotificationSettings @goField(forceResolver: true)
+}
+
+type NotificationSettings @goEmbedHelper {
+  user: GalleryUser
+
+  someoneFollowedYou: Boolean
+  someoneAdmiredYourUpdate: Boolean
+  someoneCommentedOnYourUpdate: Boolean
+  someoneViewedYourGallery: Boolean
+}
+
+input NotificationSettingsInput {
+  someoneFollowedYou: Boolean
+  someoneAdmiredYourUpdate: Boolean
+  someoneCommentedOnYourUpdate: Boolean
+  someoneViewedYourGallery: Boolean
 }
 
 type UserEmail @goEmbedHelper {
@@ -469,34 +496,6 @@
 }
 
 
-=======
-
-    """
-    Returns a list of notifications in reverse chronological order.
-    Seen notifications come after unseen notifications
-    """
-    notifications(before: String, after: String, first: Int, last: Int): NotificationsConnection @goField(forceResolver: true)
-
-    notificationSettings: NotificationSettings @goField(forceResolver: true)
-}
-
-type NotificationSettings @goEmbedHelper {
-    user: GalleryUser
-
-    someoneFollowedYou: Boolean
-    someoneAdmiredYourUpdate: Boolean
-    someoneCommentedOnYourUpdate: Boolean
-    someoneViewedYourGallery: Boolean
-}
-
-input NotificationSettingsInput {
-    someoneFollowedYou: Boolean
-    someoneAdmiredYourUpdate: Boolean
-    someoneCommentedOnYourUpdate: Boolean
-    someoneViewedYourGallery: Boolean
-}
-
->>>>>>> 5d4a1273
 union UserByUsernameOrError = GalleryUser | ErrUserNotFound | ErrInvalidInput
 
 union UserByIdOrError = GalleryUser | ErrUserNotFound | ErrInvalidInput
