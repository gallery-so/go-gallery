# Use @goField(forceResolver: true) to lazily handle recursive or expensive fields that shouldn't be
# resolved unless the caller asks for them
directive @goField(
  forceResolver: Boolean
  name: String
) on INPUT_FIELD_DEFINITION | FIELD_DEFINITION

# Add @authRequired to any field that requires a user to be logged in. NOTE: Any field tagged with
# @authRequired MUST return a union type that includes ErrNotAuthorized.
#
# If we need more control over auth in the future, this directive can be updated to take
# arguments that specify the level of access required.
directive @authRequired on FIELD_DEFINITION | INPUT_FIELD_DEFINITION

# Use @scrub on any input field that should be omitted from request logging (e.g. passwords or
# other sensitive data)
directive @scrub on INPUT_FIELD_DEFINITION

# Use @restrictEnvironment to choose which values of the ENV environment variable the annotated field/object
# should be usable in (case-insensitive). Example: @restrictEnvironment(allowed:["local", "development"]) would
# allow a field in "local" and "development" environments but not in "production"
directive @restrictEnvironment(allowed:[String!]!) on INPUT_FIELD_DEFINITION | INPUT_OBJECT | FIELD_DEFINITION | OBJECT

# All types that implement Node must have a unique GqlID set in their "id" field. For types with
# a "dbid" field, it's assumed that we can synthesize a unique ID from the type name and the dbid,
# so those types will automatically have an ID function generated for them (which gqlgen will find
# and bind to). Types without a dbid field, or types that need multiple inputs to create a unique ID
# that can be used to refetch the node in the future, must use the @goGqlId directive to explicitly
# state the fields that will be used to generate the ID. If a named field exists on the object and is
# a string-based type, that field will be used as part of the ID automatically. Otherwise, a manual
# getter method will need to be implemented to retrieve that component of the GqlID.
directive @goGqlId(fields: [String!]!) on OBJECT

# Injects a "Helper<TypeName>Data" struct embed into a generated type. Useful for adding backend-only
# helper data necessary to resolve queries, while keeping that data out of the schema and invisible
# to clients.
directive @goEmbedHelper on OBJECT

scalar Time
scalar AddressValue
scalar EthereumAddress
scalar DBID

interface Node {
  id: ID!
}

interface Error {
  message: String!
}

type GalleryUser implements Node {
  id: ID!
  dbid: DBID!
  username: String
  bio: String
  wallets: [Wallet] @goField(forceResolver: true)
  galleries: [Gallery] @goField(forceResolver: true)
  isAuthenticatedUser: Boolean
}

type Wallet implements Node {
  id: ID!
  dbid: DBID!
  address: Address @goField(forceResolver: true)
  walletType: WalletType
}

type Address implements Node {
  id: ID!
  dbid: DBID!
  address: AddressValue
  chain: Chain
  nfts: [Nft] @goField(forceResolver: true)
}

union GalleryUserOrWallet = GalleryUser | Wallet

union MediaSubtype =
    ImageMedia
  | VideoMedia
  | AudioMedia
  | TextMedia
  | HtmlMedia
  | JsonMedia
  | GltfMedia
  | UnknownMedia
  | InvalidMedia

type PreviewURLSet {
  raw: String
  small: String
  medium: String
  large: String
}

type ImageURLSet {
  raw: String
  small: String
  medium: String
  large: String
}

type VideoURLSet {
  raw: String
  small: String
  medium: String
  large: String
}

interface Media {
  # Various sizes of preview images for the media
  previewURLs: PreviewURLSet

  # The original source URL for the media (may be IPFS, etc)
  mediaURL: String

  # The type of media, as determined by the backend. May be redundant given the approach we're using here
  # (media subtypes implementing the Media interface)
  mediaType: String

  # All Media types will also have something like contentRenderURL or contentRenderURLs,
  # which are the URL(s) that should actually be used for rendering the media's content
}

type ImageMedia implements Media {
  previewURLs: PreviewURLSet
  mediaURL: String
  mediaType: String

  contentRenderURLs: ImageURLSet
}

type VideoMedia implements Media {
  previewURLs: PreviewURLSet
  mediaURL: String
  mediaType: String

  contentRenderURLs: VideoURLSet
}

type AudioMedia implements Media {
  previewURLs: PreviewURLSet
  mediaURL: String
  mediaType: String

  contentRenderURL: String
}

type TextMedia implements Media {
  previewURLs: PreviewURLSet
  mediaURL: String
  mediaType: String

  contentRenderURL: String
}

type HtmlMedia implements Media {
  previewURLs: PreviewURLSet
  mediaURL: String
  mediaType: String

  contentRenderURL: String
}

type JsonMedia implements Media {
  previewURLs: PreviewURLSet
  mediaURL: String
  mediaType: String

  contentRenderURL: String
}

type GltfMedia implements Media {
  previewURLs: PreviewURLSet
  mediaURL: String
  mediaType: String

  contentRenderURL: String
}

type UnknownMedia implements Media {
  previewURLs: PreviewURLSet
  mediaURL: String
  mediaType: String

  contentRenderURL: String
}

type InvalidMedia implements Media {
  previewURLs: PreviewURLSet
  mediaURL: String
  mediaType: String

  contentRenderURL: String
}

enum TokenType {
  ERC721
  ERC1155
  ERC20
}

enum Chain {
  Ethereum
  Arbitrum
  Polygon
  Optimism
}
enum WalletType {
  EOA
  GnosisSafe
}

type Nft implements Node {
  id: ID!
  dbid: DBID!
  creationTime: Time
  lastUpdated: Time
  collectorsNote: String
  media: MediaSubtype
  tokenType: TokenType
  chain: Chain
  name: String
  description: String
  tokenUri: String
  tokenId: String
  quantity: String # source is a hex string
  owner: GalleryUserOrWallet @goField(forceResolver: true)
  ownershipHistory: [OwnerAtBlock]
  tokenMetadata: String # source is map[string]interface{} on backend, not sure what best format is here
  contractAddress: Address
  externalUrl: String
  blockNumber: String # source is uint64
  # These are subject to change; unlike the other fields, they aren't present on the current persist.Token
  # struct and may ultimately end up elsewhere
  creatorAddress: Address
  openseaCollectionName: String
}

type OwnerAtBlock {
  # TODO: will need to store addresses to make this resolver work
  owner: GalleryUserOrWallet @goField(forceResolver: true)
  blockNumber: String # source is uint64
}

type CollectionNft implements Node
  @goEmbedHelper
  @goGqlId(fields: ["nftId", "collectionId"]) {
  id: ID!
  nft: Nft
  collection: Collection
}

type CollectionLayout {
  columns: Int
  whitespace: [Int]
}

type Collection implements Node {
  id: ID!
  dbid: DBID!
  version: Int
  name: String
  collectorsNote: String
  gallery: Gallery @goField(forceResolver: true)
  layout: CollectionLayout
  hidden: Boolean
  nfts: [CollectionNft] @goField(forceResolver: true)
}

type Gallery implements Node {
  id: ID!
  dbid: DBID!
  owner: GalleryUser @goField(forceResolver: true)
  collections: [Collection] @goField(forceResolver: true)
}

type MembershipOwner {
  dbid: DBID!
  address: EthereumAddress
  user: GalleryUser @goField(forceResolver: true)
  previewNfts: [String]
}

type MembershipTier implements Node {
  id: ID!
  dbid: DBID!
  name: String
  assetUrl: String
  tokenId: String
  owners: [MembershipOwner]
}

type CommunityOwner {
    address: Address
    username: String
}

type Community implements Node @goGqlId(fields: ["contractAddress"]) {
    id: ID!

    lastUpdated: Time

    contractAddress: Address
    creatorAddress: Address
    name: String
    description: String
    previewImage: String

    owners: [CommunityOwner]
}

# We have this extra type in case we need to stick authed data
# in here one day.
type ViewerGallery {
  gallery: Gallery
}

type Viewer {
  user: GalleryUser @goField(forceResolver: true)
  viewerGalleries: [ViewerGallery] @goField(forceResolver: true)
}
union UserByUsernameOrError = GalleryUser | ErrUserNotFound | ErrInvalidInput

union ViewerOrError = Viewer | ErrNotAuthorized

type ErrCollectionNotFound implements Error {
  message: String!
}

union NftByIdOrError = Nft | ErrNftNotFound

type ErrNftNotFound implements Error {
  message: String!
}

union CollectionByIdOrError = Collection | ErrCollectionNotFound

union CollectionNftByIdOrError =
    CollectionNft
  | ErrCollectionNotFound
  | ErrNftNotFound

union CommunityByAddressOrError = Community | ErrCommunityNotFound

type Query {
<<<<<<< HEAD
  node(id: ID!): Node
  viewer: ViewerOrError @authRequired
  userByUsername(username: String!): UserByUsernameOrError
  membershipTiers(forceRefresh: Boolean): [MembershipTier]
  collectionById(id: DBID!): CollectionByIdOrError
  nftById(id: DBID!): NftByIdOrError
  collectionNftById(nftId: DBID!, collectionId: DBID!): CollectionNftByIdOrError
=======
    node(id: ID!): Node
    viewer: ViewerOrError @authRequired
    userByUsername(username: String!): UserByUsernameOrError
    membershipTiers(forceRefresh: Boolean): [MembershipTier]
    collectionById(id: DBID!): CollectionByIdOrError
    nftById(id: DBID!): NftByIdOrError
    collectionNftById(nftId: DBID!, collectionId: DBID!): CollectionNftByIdOrError
    communityByAddress(contractAddress: Address!): CommunityByAddressOrError
    generalAllowlist: [Address!]
>>>>>>> d06ed4bd
}

input CollectionLayoutInput {
  columns: Int!
  whitespace: [Int!]!
}

input CreateCollectionInput {
  galleryId: DBID!
  name: String!
  collectorsNote: String!
  nfts: [DBID!]!
  layout: CollectionLayoutInput!
}

union CreateCollectionPayloadOrError =
    CreateCollectionPayload
  | ErrNotAuthorized
  | ErrInvalidInput

type CreateCollectionPayload {
  collection: Collection
}

union DeleteCollectionPayloadOrError =
    DeleteCollectionPayload
  | ErrNotAuthorized
  | ErrInvalidInput
  | ErrCollectionNotFound

type DeleteCollectionPayload {
  gallery: Gallery
}

input UpdateCollectionInfoInput {
  collectionId: DBID!
  name: String!
  collectorsNote: String!
}

union UpdateCollectionInfoPayloadOrError =
    UpdateCollectionInfoPayload
  | ErrNotAuthorized
  | ErrInvalidInput

type UpdateCollectionInfoPayload {
  collection: Collection
}

input UpdateCollectionNftsInput {
  collectionId: DBID!
  nfts: [DBID!]!
  layout: CollectionLayoutInput!
}

union UpdateCollectionNftsPayloadOrError =
    UpdateCollectionNftsPayload
  | ErrNotAuthorized
  | ErrInvalidInput

type UpdateCollectionNftsPayload {
  collection: Collection
}

input UpdateCollectionHiddenInput {
    collectionId: DBID!
    hidden: Boolean!
}

union UpdateCollectionHiddenPayloadOrError =
    UpdateCollectionHiddenPayload
    | ErrNotAuthorized
    | ErrInvalidInput

type UpdateCollectionHiddenPayload {
    collection: Collection
}

input UpdateGalleryCollectionsInput {
  galleryId: DBID!
  collections: [DBID!]!
}

union UpdateGalleryCollectionsPayloadOrError =
    UpdateGalleryCollectionsPayload
  | ErrNotAuthorized
  | ErrInvalidInput

type UpdateGalleryCollectionsPayload {
  gallery: Gallery
}

input UpdateNftInfoInput {
<<<<<<< HEAD
  nftId: DBID!
  collectorsNote: String!
=======
    nftId: DBID!
    collectorsNote: String!

    # Optional (for now). Lets the backend know what collection the NFT was being edited in.
    # Currently used to generate feedbot URLs.
    collectionId: DBID
>>>>>>> d06ed4bd
}

union UpdateNftInfoPayloadOrError =
    UpdateNftInfoPayload
  | ErrNotAuthorized
  | ErrInvalidInput

type UpdateNftInfoPayload {
  nft: Nft
}

union AddUserAddressPayloadOrError =
    AddUserAddressPayload
  | ErrAuthenticationFailed
  | ErrNotAuthorized
  | ErrInvalidInput

type AddUserAddressPayload {
  viewer: Viewer
}

union RemoveUserAddressesPayloadOrError =
    RemoveUserAddressesPayload
  | ErrNotAuthorized
  | ErrInvalidInput

type RemoveUserAddressesPayload {
  viewer: Viewer
}

input UpdateUserInfoInput {
  username: String!
  bio: String!
}

union UpdateUserInfoPayloadOrError =
    UpdateUserInfoPayload
<<<<<<< HEAD
  | ErrNotAuthorized
  | ErrInvalidInput
=======
    | ErrNotAuthorized
    | ErrInvalidInput
    | ErrUserAlreadyExists
>>>>>>> d06ed4bd

type UpdateUserInfoPayload {
  viewer: Viewer
}

union RefreshOpenSeaNftsPayloadOrError =
    RefreshOpenSeaNftsPayload
<<<<<<< HEAD
  | ErrNotAuthorized
=======
    | ErrNotAuthorized
    | ErrOpenSeaRefreshFailed
>>>>>>> d06ed4bd

type RefreshOpenSeaNftsPayload {
  viewer: Viewer
}

type AuthNonce {
  nonce: String
  userExists: Boolean
}

union GetAuthNoncePayloadOrError = AuthNonce | ErrDoesNotOwnRequiredNFT

type ErrAuthenticationFailed implements Error {
  message: String!
}

type ErrUserAlreadyExists implements Error {
  message: String!
}

type ErrUserNotFound implements Error {
  message: String!
}

type ErrCommunityNotFound implements Error {
    message: String!
}

union AuthorizationError =
    ErrNoCookie
  | ErrInvalidToken
  | ErrDoesNotOwnRequiredNFT

type ErrNotAuthorized implements Error {
  message: String!
  cause: AuthorizationError!
}

type ErrInvalidInput implements Error {
  message: String!
  parameters: [String!]!
  reasons: [String!]!
}

type ErrNoCookie implements Error {
  message: String!
}

type ErrInvalidToken implements Error {
  message: String!
}

type ErrDoesNotOwnRequiredNFT implements Error {
  message: String!
}

type ErrOpenSeaRefreshFailed implements Error {
    message: String!
}

input AuthMechanism {
<<<<<<< HEAD
  eoa: EoaAuth
  gnosisSafe: GnosisSafeAuth
}

input EoaAuth {
  address: AddressValue!
  chain: Chain!
  nonce: String!
  signature: String! @scrub
=======
    debugAuth: DebugAuth
    ethereumEoa: EthereumEoaAuth
    gnosisSafe: GnosisSafeAuth
}

# DebugAuth always succeeds and returns the supplied userId and addresses.
# Only available for local development.
input DebugAuth @restrictEnvironment(allowed: ["local"]){
    userId: DBID
    addresses: [Address!]!
}

input EthereumEoaAuth {
    address: Address!
    nonce: String!
    signature: String! @scrub
>>>>>>> d06ed4bd
}

input GnosisSafeAuth {
  address: AddressValue!
  nonce: String!
}

union LoginPayloadOrError =
    LoginPayload
  | ErrUserNotFound
  | ErrAuthenticationFailed
  | ErrDoesNotOwnRequiredNFT

type LoginPayload {
<<<<<<< HEAD
  userId: DBID
=======
    # TODO: Remove userId in favor of viewer
    userId: DBID
    viewer: Viewer
}

type LogoutPayload {
    viewer: Viewer
>>>>>>> d06ed4bd
}

union CreateUserPayloadOrError =
    CreateUserPayload
  | ErrUserAlreadyExists
  | ErrAuthenticationFailed
  | ErrDoesNotOwnRequiredNFT

type CreateUserPayload {
<<<<<<< HEAD
  userId: DBID
  galleryId: DBID
}

type Mutation {
  # User Mutations
  addUserAddress(
    address: AddressValue!
    chain: Chain!
    authMechanism: AuthMechanism!
  ): AddUserAddressPayloadOrError @authRequired
  removeUserAddresses(
    addresses: [AddressValue!]!
    chains: [Chain!]!
  ): RemoveUserAddressesPayloadOrError @authRequired
  updateUserInfo(input: UpdateUserInfoInput!): UpdateUserInfoPayloadOrError
    @authRequired

  # Gallery Mutations
  updateGalleryCollections(
    input: UpdateGalleryCollectionsInput!
  ): UpdateGalleryCollectionsPayloadOrError @authRequired

  # Collection Mutations
  createCollection(
    input: CreateCollectionInput!
  ): CreateCollectionPayloadOrError @authRequired
  deleteCollection(collectionId: DBID!): DeleteCollectionPayloadOrError
    @authRequired
  updateCollectionInfo(
    input: UpdateCollectionInfoInput!
  ): UpdateCollectionInfoPayloadOrError @authRequired
  updateCollectionNfts(
    input: UpdateCollectionNftsInput!
  ): UpdateCollectionNftsPayloadOrError @authRequired

  # Nft Mutations
  updateNftInfo(input: UpdateNftInfoInput!): UpdateNftInfoPayloadOrError
    @authRequired

  # Mirroring the existing input (comma-separated list of addresses) because we expect to drop this functionality soon
  refreshOpenSeaNfts(addresses: String!): RefreshOpenSeaNftsPayloadOrError
    @authRequired

  getAuthNonce(
    address: AddressValue!
    chain: Chain!
  ): GetAuthNoncePayloadOrError

  createUser(authMechanism: AuthMechanism!): CreateUserPayloadOrError
  login(authMechanism: AuthMechanism!): LoginPayloadOrError
=======
    userId: DBID
    galleryId: DBID
    # TODO: Remove userId and galleryId in favor of viewer
    viewer: Viewer
}

type Mutation {
    # User Mutations
    addUserAddress(address: Address!, authMechanism: AuthMechanism!): AddUserAddressPayloadOrError @authRequired
    removeUserAddresses(addresses: [Address!]!): RemoveUserAddressesPayloadOrError @authRequired
    updateUserInfo(input: UpdateUserInfoInput!): UpdateUserInfoPayloadOrError @authRequired

    # Gallery Mutations
    updateGalleryCollections(input: UpdateGalleryCollectionsInput!): UpdateGalleryCollectionsPayloadOrError @authRequired

    # Collection Mutations
    createCollection(input: CreateCollectionInput!): CreateCollectionPayloadOrError @authRequired
    deleteCollection(collectionId: DBID!): DeleteCollectionPayloadOrError @authRequired
    updateCollectionInfo(input: UpdateCollectionInfoInput!): UpdateCollectionInfoPayloadOrError @authRequired
    updateCollectionNfts(input: UpdateCollectionNftsInput!): UpdateCollectionNftsPayloadOrError @authRequired
    updateCollectionHidden(input: UpdateCollectionHiddenInput!): UpdateCollectionHiddenPayloadOrError @authRequired

    # Nft Mutations
    updateNftInfo(input: UpdateNftInfoInput!): UpdateNftInfoPayloadOrError @authRequired

    # Mirroring the existing input (comma-separated list of addresses) because we expect to drop this functionality soon
    refreshOpenSeaNfts(addresses: String): RefreshOpenSeaNftsPayloadOrError @authRequired

    getAuthNonce(address: Address!): GetAuthNoncePayloadOrError

    createUser(authMechanism: AuthMechanism!): CreateUserPayloadOrError
    login(authMechanism: AuthMechanism!): LoginPayloadOrError
    logout: LogoutPayload
>>>>>>> d06ed4bd
}<|MERGE_RESOLUTION|>--- conflicted
+++ resolved
@@ -345,7 +345,6 @@
 union CommunityByAddressOrError = Community | ErrCommunityNotFound
 
 type Query {
-<<<<<<< HEAD
   node(id: ID!): Node
   viewer: ViewerOrError @authRequired
   userByUsername(username: String!): UserByUsernameOrError
@@ -353,17 +352,8 @@
   collectionById(id: DBID!): CollectionByIdOrError
   nftById(id: DBID!): NftByIdOrError
   collectionNftById(nftId: DBID!, collectionId: DBID!): CollectionNftByIdOrError
-=======
-    node(id: ID!): Node
-    viewer: ViewerOrError @authRequired
-    userByUsername(username: String!): UserByUsernameOrError
-    membershipTiers(forceRefresh: Boolean): [MembershipTier]
-    collectionById(id: DBID!): CollectionByIdOrError
-    nftById(id: DBID!): NftByIdOrError
-    collectionNftById(nftId: DBID!, collectionId: DBID!): CollectionNftByIdOrError
-    communityByAddress(contractAddress: Address!): CommunityByAddressOrError
-    generalAllowlist: [Address!]
->>>>>>> d06ed4bd
+  communityByAddress(contractAddress: AddressValue!, chain: Chain!): CommunityByAddressOrError
+  generalAllowlist: [Wallet!]
 }
 
 input CollectionLayoutInput {
@@ -457,17 +447,12 @@
 }
 
 input UpdateNftInfoInput {
-<<<<<<< HEAD
-  nftId: DBID!
-  collectorsNote: String!
-=======
     nftId: DBID!
     collectorsNote: String!
 
     # Optional (for now). Lets the backend know what collection the NFT was being edited in.
     # Currently used to generate feedbot URLs.
     collectionId: DBID
->>>>>>> d06ed4bd
 }
 
 union UpdateNftInfoPayloadOrError =
@@ -505,14 +490,9 @@
 
 union UpdateUserInfoPayloadOrError =
     UpdateUserInfoPayload
-<<<<<<< HEAD
-  | ErrNotAuthorized
-  | ErrInvalidInput
-=======
     | ErrNotAuthorized
     | ErrInvalidInput
     | ErrUserAlreadyExists
->>>>>>> d06ed4bd
 
 type UpdateUserInfoPayload {
   viewer: Viewer
@@ -520,12 +500,8 @@
 
 union RefreshOpenSeaNftsPayloadOrError =
     RefreshOpenSeaNftsPayload
-<<<<<<< HEAD
-  | ErrNotAuthorized
-=======
     | ErrNotAuthorized
     | ErrOpenSeaRefreshFailed
->>>>>>> d06ed4bd
 
 type RefreshOpenSeaNftsPayload {
   viewer: Viewer
@@ -587,7 +563,6 @@
 }
 
 input AuthMechanism {
-<<<<<<< HEAD
   eoa: EoaAuth
   gnosisSafe: GnosisSafeAuth
 }
@@ -597,10 +572,6 @@
   chain: Chain!
   nonce: String!
   signature: String! @scrub
-=======
-    debugAuth: DebugAuth
-    ethereumEoa: EthereumEoaAuth
-    gnosisSafe: GnosisSafeAuth
 }
 
 # DebugAuth always succeeds and returns the supplied userId and addresses.
@@ -610,13 +581,6 @@
     addresses: [Address!]!
 }
 
-input EthereumEoaAuth {
-    address: Address!
-    nonce: String!
-    signature: String! @scrub
->>>>>>> d06ed4bd
-}
-
 input GnosisSafeAuth {
   address: AddressValue!
   nonce: String!
@@ -629,9 +593,6 @@
   | ErrDoesNotOwnRequiredNFT
 
 type LoginPayload {
-<<<<<<< HEAD
-  userId: DBID
-=======
     # TODO: Remove userId in favor of viewer
     userId: DBID
     viewer: Viewer
@@ -639,7 +600,6 @@
 
 type LogoutPayload {
     viewer: Viewer
->>>>>>> d06ed4bd
 }
 
 union CreateUserPayloadOrError =
@@ -649,9 +609,10 @@
   | ErrDoesNotOwnRequiredNFT
 
 type CreateUserPayload {
-<<<<<<< HEAD
   userId: DBID
   galleryId: DBID
+  # TODO: Remove userId and galleryId in favor of viewer
+   viewer: Viewer
 }
 
 type Mutation {
@@ -701,39 +662,5 @@
 
   createUser(authMechanism: AuthMechanism!): CreateUserPayloadOrError
   login(authMechanism: AuthMechanism!): LoginPayloadOrError
-=======
-    userId: DBID
-    galleryId: DBID
-    # TODO: Remove userId and galleryId in favor of viewer
-    viewer: Viewer
-}
-
-type Mutation {
-    # User Mutations
-    addUserAddress(address: Address!, authMechanism: AuthMechanism!): AddUserAddressPayloadOrError @authRequired
-    removeUserAddresses(addresses: [Address!]!): RemoveUserAddressesPayloadOrError @authRequired
-    updateUserInfo(input: UpdateUserInfoInput!): UpdateUserInfoPayloadOrError @authRequired
-
-    # Gallery Mutations
-    updateGalleryCollections(input: UpdateGalleryCollectionsInput!): UpdateGalleryCollectionsPayloadOrError @authRequired
-
-    # Collection Mutations
-    createCollection(input: CreateCollectionInput!): CreateCollectionPayloadOrError @authRequired
-    deleteCollection(collectionId: DBID!): DeleteCollectionPayloadOrError @authRequired
-    updateCollectionInfo(input: UpdateCollectionInfoInput!): UpdateCollectionInfoPayloadOrError @authRequired
-    updateCollectionNfts(input: UpdateCollectionNftsInput!): UpdateCollectionNftsPayloadOrError @authRequired
-    updateCollectionHidden(input: UpdateCollectionHiddenInput!): UpdateCollectionHiddenPayloadOrError @authRequired
-
-    # Nft Mutations
-    updateNftInfo(input: UpdateNftInfoInput!): UpdateNftInfoPayloadOrError @authRequired
-
-    # Mirroring the existing input (comma-separated list of addresses) because we expect to drop this functionality soon
-    refreshOpenSeaNfts(addresses: String): RefreshOpenSeaNftsPayloadOrError @authRequired
-
-    getAuthNonce(address: Address!): GetAuthNoncePayloadOrError
-
-    createUser(authMechanism: AuthMechanism!): CreateUserPayloadOrError
-    login(authMechanism: AuthMechanism!): LoginPayloadOrError
-    logout: LogoutPayload
->>>>>>> d06ed4bd
+  logout: LogoutPayload
 }