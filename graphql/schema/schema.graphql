"""
Any field decorated with the @experimental directive should not be used in production.
It will not conform to our rules around breaking changes.
"""
directive @experimental on FIELD_DEFINITION

# Use @goField(forceResolver: true) to lazily handle recursive or expensive fields that shouldn't be
# resolved unless the caller asks for them
directive @goField(
  forceResolver: Boolean
  name: String
) on INPUT_FIELD_DEFINITION | FIELD_DEFINITION

# Add @authRequired to any field that requires a user to be logged in. NOTE: Any field tagged with
# @authRequired MUST return a union type that includes ErrNotAuthorized.
#
# If we need more control over auth in the future, this directive can be updated to take
# arguments that specify the level of access required.
directive @authRequired on FIELD_DEFINITION | INPUT_FIELD_DEFINITION

directive @retoolAuth on FIELD_DEFINITION | INPUT_FIELD_DEFINITION

directive @frontendBuildAuth on FIELD_DEFINITION | INPUT_FIELD_DEFINITION

# Use @scrub on any input field that should be omitted from request logging (e.g. passwords or
# other sensitive data)
directive @scrub on INPUT_FIELD_DEFINITION

# Use @restrictEnvironment to choose which values of the ENV environment variable the annotated field/object
# should be usable in (case-insensitive). Example: @restrictEnvironment(allowed:["local", "development"]) would
# allow a field in "local" and "development" environments but not in "production"
directive @restrictEnvironment(
  allowed: [String!]!
) on INPUT_FIELD_DEFINITION | INPUT_OBJECT | FIELD_DEFINITION | OBJECT

# All types that implement Node must have a unique GqlID set in their "id" field. For types with
# a "dbid" field, it's assumed that we can synthesize a unique ID from the type name and the dbid,
# so those types will automatically have an ID function generated for them (which gqlgen will find
# and bind to). Types without a dbid field, or types that need multiple inputs to create a unique ID
# that can be used to refetch the node in the future, must use the @goGqlId directive to explicitly
# state the fields that will be used to generate the ID. If a named field exists on the object and is
# a string-based type, that field will be used as part of the ID automatically. Otherwise, a manual
# getter method will need to be implemented to retrieve that component of the GqlID.
directive @goGqlId(fields: [String!]!) on OBJECT

# Injects a "Helper<TypeName>Data" struct embed into a generated type. Useful for adding backend-only
# helper data necessary to resolve queries, while keeping that data out of the schema and invisible
# to clients.
directive @goEmbedHelper on OBJECT

scalar Time
scalar Address
scalar PubKey
scalar DBID
scalar Email
scalar TokenId

interface Node {
  id: ID!
}

type DeletedNode implements Node {
  id: ID!
  dbid: DBID!
}

interface Error {
  message: String!
}

type TokenProfileImage {
  token: Token!
}

type HTTPSProfileImage {
  previewURLs: PreviewURLSet
}

type EnsProfileImage @goEmbedHelper {
  wallet: Wallet @goField(forceResolver: true)
  profileImage: HTTPSProfileImage
  token: Token @goField(forceResolver: true)
}

union ProfileImage = TokenProfileImage | EnsProfileImage

type GalleryUser implements Node @goEmbedHelper {
  id: ID!
  dbid: DBID!
  username: String
  profileImage: ProfileImage @goField(forceResolver: true)
  potentialEnsProfileImage: EnsProfileImage @goField(forceResolver: true)
  bio: String
  traits: String
  universal: Boolean
  roles: [Role] @goField(forceResolver: true)
  socialAccounts: SocialAccounts @goField(forceResolver: true)

  # Returns all tokens owned by this user. Useful for retrieving all tokens without any duplicates,
  # as opposed to retrieving user -> wallets -> tokens, which would contain duplicates for any token
  # that appears in more than one of the user's wallets.
  tokens(ownershipFilter: [TokenOwnershipType!]): [Token] @goField(forceResolver: true)
  tokensByChain(chain: Chain!): ChainTokens @goField(forceResolver: true)

  wallets: [Wallet] @goField(forceResolver: true)
  primaryWallet: Wallet @goField(forceResolver: true)
  featuredGallery: Gallery @goField(forceResolver: true)
  galleries: [Gallery] @goField(forceResolver: true)
  badges: [Badge] @goField(forceResolver: true)
  isAuthenticatedUser: Boolean
  followers: [GalleryUser] @goField(forceResolver: true)
  following: [GalleryUser] @goField(forceResolver: true)
  feed(
    before: String
    after: String
    first: Int
    last: Int
    includePosts: Boolean! = false
  ): FeedConnection @goField(forceResolver: true)
  sharedFollowers(before: String, after: String, first: Int, last: Int): UsersConnection
    @authRequired
    @goField(forceResolver: true)
  sharedCommunities(before: String, after: String, first: Int, last: Int): CommunitiesConnection
    @authRequired
    @goField(forceResolver: true)
  createdCommunities(
    input: CreatedCommunitiesInput!
    before: String
    after: String
    first: Int
    last: Int
  ): CommunitiesConnection @goField(forceResolver: true)
  isMemberOfCommunity(communityID: DBID!): Boolean! @goField(forceResolver: true)
}

type Wallet implements Node {
  id: ID!
  dbid: DBID!
  chainAddress: ChainAddress
  chain: Chain
  walletType: WalletType
  tokens: [Token] @goField(forceResolver: true)
}

type ChainAddress {
  address: Address
  chain: Chain
}

type ChainPubKey {
  pubKey: PubKey
  chain: Chain
}

type ChainTokens {
  chain: Chain
  tokens: [Token]
}

input ChainAddressInput {
  address: Address! @goField(forceResolver: true)
  chain: Chain! @goField(forceResolver: true)
}

input ChainPubKeyInput {
  pubKey: PubKey! @goField(forceResolver: true)
  chain: Chain! @goField(forceResolver: true)
}

input CreatedCommunitiesInput {
  # When includeChains is empty, returns all communities from all chains.
  includeChains: [Chain!]
}

input SyncCreatedTokensForNewContractsInput {
  # When includeChains is empty, syncs tokens on all chains.
  includeChains: [Chain!]
}

input SyncCreatedTokensForExistingContractInput {
  contractId: DBID!
}

type Badge {
  name: String
  imageURL: String!
  contract: Contract
}

union GalleryUserOrWallet = GalleryUser | Wallet

union GalleryUserOrAddress = GalleryUser | ChainAddress

union MediaSubtype =
    ImageMedia
  | GIFMedia
  | VideoMedia
  | AudioMedia
  | TextMedia
  | PdfMedia
  | HtmlMedia
  | JsonMedia
  | GltfMedia
  | UnknownMedia
  | SyncingMedia
  | InvalidMedia

type PreviewURLSet {
  raw: String
  thumbnail: String
  small: String
  medium: String
  large: String
  srcSet: String
  liveRender: String
  blurhash: String @experimental @goField(forceResolver: true)
}

type VideoURLSet {
  raw: String
  small: String
  medium: String
  large: String
}

type MediaDimensions {
  width: Int
  height: Int
  aspectRatio: Float
}

type FallbackMedia {
  mediaURL: String
  mediaType: String
}

interface Media {
  # Various sizes of preview images for the media
  previewURLs: PreviewURLSet

  # The original source URL for the media (may be IPFS, etc)
  mediaURL: String

  # The type of media, as determined by the backend. May be redundant given the approach we're using here
  # (media subtypes implementing the Media interface)
  mediaType: String

  # All Media types will also have something like contentRenderURL or contentRenderURLs,
  # which are the URL(s) that should actually be used for rendering the media's content

  # The dimensions of the media, if known
  dimensions: MediaDimensions

  fallbackMedia: FallbackMedia
}

type ImageMedia implements Media {
  previewURLs: PreviewURLSet
  mediaURL: String
  mediaType: String

  contentRenderURL: String
  dimensions: MediaDimensions

  fallbackMedia: FallbackMedia
}

type GIFMedia implements Media {
  previewURLs: PreviewURLSet
  staticPreviewURLs: PreviewURLSet
  mediaURL: String
  mediaType: String

  contentRenderURL: String
  dimensions: MediaDimensions

  fallbackMedia: FallbackMedia
}

type VideoMedia implements Media {
  previewURLs: PreviewURLSet
  mediaURL: String
  mediaType: String

  contentRenderURLs: VideoURLSet
  dimensions: MediaDimensions

  fallbackMedia: FallbackMedia
}

type AudioMedia implements Media {
  previewURLs: PreviewURLSet
  mediaURL: String
  mediaType: String

  contentRenderURL: String
  dimensions: MediaDimensions

  fallbackMedia: FallbackMedia
}

type TextMedia implements Media {
  previewURLs: PreviewURLSet
  mediaURL: String
  mediaType: String

  contentRenderURL: String
  dimensions: MediaDimensions

  fallbackMedia: FallbackMedia
}

type PdfMedia implements Media {
  previewURLs: PreviewURLSet
  mediaURL: String
  mediaType: String

  contentRenderURL: String
  dimensions: MediaDimensions

  fallbackMedia: FallbackMedia
}

type HtmlMedia implements Media {
  previewURLs: PreviewURLSet
  mediaURL: String
  mediaType: String

  contentRenderURL: String
  dimensions: MediaDimensions

  fallbackMedia: FallbackMedia
}

type JsonMedia implements Media {
  previewURLs: PreviewURLSet
  mediaURL: String
  mediaType: String

  contentRenderURL: String
  dimensions: MediaDimensions

  fallbackMedia: FallbackMedia
}

type GltfMedia implements Media {
  previewURLs: PreviewURLSet
  mediaURL: String
  mediaType: String

  contentRenderURL: String
  dimensions: MediaDimensions

  fallbackMedia: FallbackMedia
}

type UnknownMedia implements Media {
  previewURLs: PreviewURLSet
  mediaURL: String
  mediaType: String

  contentRenderURL: String
  dimensions: MediaDimensions

  fallbackMedia: FallbackMedia
}

type SyncingMedia implements Media {
  previewURLs: PreviewURLSet
  mediaURL: String
  mediaType: String

  contentRenderURL: String
  dimensions: MediaDimensions

  fallbackMedia: FallbackMedia
}

type InvalidMedia implements Media {
  previewURLs: PreviewURLSet
  mediaURL: String
  mediaType: String

  contentRenderURL: String
  dimensions: MediaDimensions

  fallbackMedia: FallbackMedia
}

enum TokenType {
  ERC721
  ERC1155
  ERC20
}

enum Chain {
  Ethereum
  Arbitrum
  Polygon
  Optimism
  Tezos
  POAP
  Zora
  Base
}

enum TokenOwnershipType {
  Holder
  Creator
}

enum WalletType {
  EOA
  GnosisSafe
}

enum InteractionType {
  Admire
  Comment
}

type Token implements Node @goEmbedHelper {
  id: ID!
  dbid: DBID!
  creationTime: Time
  lastUpdated: Time
  collectorsNote: String
  media: MediaSubtype @goField(forceResolver: true)
  tokenType: TokenType
  chain: Chain
  name: String
  description: String
  tokenId: String
  quantity: String # source is a hex string
  owner: GalleryUser @goField(forceResolver: true)
  ownedByWallets: [Wallet] @goField(forceResolver: true)
  ownershipHistory: [OwnerAtBlock]
  ownerIsHolder: Boolean
  ownerIsCreator: Boolean
  tokenMetadata: String @goField(forceResolver: true)
  contract: Contract @goField(forceResolver: true)
  community: Community @goField(forceResolver: true)
  externalUrl: String
  blockNumber: String # source is uint64
  isSpamByUser: Boolean
  isSpamByProvider: Boolean @goField(forceResolver: true)

  # Returns an admires connection
  admires(
    before: String
    after: String
    first: Int
    last: Int
    userID: DBID
  ): TokenAdmiresConnection @goField(forceResolver: true)
  # These are subject to change; unlike the other fields, they aren't present on the current persist.Token
  # struct and may ultimately end up elsewhere
  creatorAddress: ChainAddress
  openseaCollectionName: String

  # temporary field while we're dependent on opensea
  openseaId: Int
}

type OwnerAtBlock {
  # TODO: will need to store addresses to make this resolver work
  owner: GalleryUserOrAddress @goField(forceResolver: true)
  blockNumber: String # source is uint64
}

type CollectionToken implements Node @goEmbedHelper @goGqlId(fields: ["tokenId", "collectionId"]) {
  id: ID!
  token: Token @goField(forceResolver: true)
  collection: Collection @goField(forceResolver: true)
  tokenSettings: CollectionTokenSettings @goField(forceResolver: true)
}

type CollectionLayout {
  sections: [Int]
  sectionLayout: [CollectionSectionLayout]
}

type CollectionSectionLayout {
  columns: Int
  whitespace: [Int]
}

type CollectionTokenSettings {
  renderLive: Boolean
  highDefinition: Boolean
}

type CollectionEdge {
  node: Collection
  cursor: String
}

type CollectionsConnection {
  edges: [CollectionEdge]
  pageInfo: PageInfo!
}

type Collection implements Node {
  id: ID!
  dbid: DBID!
  version: Int
  name: String
  collectorsNote: String
  gallery: Gallery @goField(forceResolver: true)
  layout: CollectionLayout
  hidden: Boolean
  tokens(limit: Int): [CollectionToken] @goField(forceResolver: true)
}

type Gallery implements Node {
  id: ID!
  dbid: DBID!
  name: String
  description: String
  position: String
  hidden: Boolean
  tokenPreviews: [PreviewURLSet] @goField(forceResolver: true)
  owner: GalleryUser @goField(forceResolver: true)
  collections: [Collection] @goField(forceResolver: true)
}

type TokenHolder @goEmbedHelper {
  displayName: String
  wallets: [Wallet] @goField(forceResolver: true)
  user: GalleryUser @goField(forceResolver: true)
  previewTokens: [String] @goField(forceResolver: true)
}

type MembershipTier implements Node {
  id: ID!
  dbid: DBID!
  name: String
  assetUrl: String
  tokenId: String
  owners: [TokenHolder]
}

type TokenEdge {
  node: Token
  cursor: String
}

type TokensConnection {
  edges: [TokenEdge]
  pageInfo: PageInfo!
}

type TokenHolderEdge {
  node: TokenHolder
  cursor: String
}

type TokenHoldersConnection {
  edges: [TokenHolderEdge]
  pageInfo: PageInfo!
}

type CommunityLink {
  node: Community
}

type Community implements Node @goEmbedHelper {
  dbid: DBID!
  id: ID!

  lastUpdated: Time

  contract: Contract
  contractAddress: ChainAddress
  creatorAddress: ChainAddress
  creator: GalleryUserOrAddress @goField(forceResolver: true)
  chain: Chain
  name: String
  description: String
  previewImage: String
  profileImageURL: String
  profileBannerURL: String
  badgeURL: String
  parentCommunity: CommunityLink @goField(forceResolver: true)
  subCommunities(before: String, after: String, first: Int, last: Int): CommunitiesConnection
    @goField(forceResolver: true)

  tokensInCommunity(
    before: String
    after: String
    first: Int
    last: Int
    onlyGalleryUsers: Boolean
  ): TokensConnection @goField(forceResolver: true)

  owners(
    before: String
    after: String
    first: Int
    last: Int
    onlyGalleryUsers: Boolean
  ): TokenHoldersConnection @goField(forceResolver: true)

  posts(before: String, after: String, first: Int, last: Int): PostsConnection
    @goField(forceResolver: true)

  tmpPostsWithProjectID(
    projectID: Int!
    before: String
    after: String
    first: Int
    last: Int
  ): PostsConnection @goField(forceResolver: true)
}

type Contract implements Node {
  id: ID!
  dbid: DBID!

  lastUpdated: Time

  contractAddress: ChainAddress
  creatorAddress: ChainAddress
  chain: Chain
  name: String
  profileImageURL: String
  profileBannerURL: String
  badgeURL: String
  isSpam: Boolean
}

# We have this extra type in case we need to stick authed data
# in here one day.
type ViewerGallery {
  gallery: Gallery
}

type NotificationEdge {
  node: Notification
  cursor: String
}

type NotificationsConnection @goEmbedHelper {
  edges: [NotificationEdge]
  unseenCount: Int
  pageInfo: PageInfo
}

enum SocialAccountType {
  Twitter
  Farcaster
  Lens
}

interface SocialAccount {
  type: SocialAccountType!
  social_id: String!
  display: Boolean!
}

type SocialAccounts {
  twitter: TwitterSocialAccount
  farcaster: FarcasterSocialAccount
  lens: LensSocialAccount
}

type TwitterSocialAccount implements SocialAccount {
  type: SocialAccountType!
  social_id: String!
  name: String!
  username: String!
  profileImageURL: String!
  display: Boolean!
}

type FarcasterSocialAccount implements SocialAccount {
  type: SocialAccountType!
  social_id: String!
  name: String!
  username: String!
  profileImageURL: String!
  bio: String!
  display: Boolean!
}
type LensSocialAccount implements SocialAccount {
  type: SocialAccountType!
  social_id: String!
  name: String!
  username: String!
  profileImageURL: String!
  bio: String!
  display: Boolean!
}

type Viewer implements Node @goGqlId(fields: ["userId"]) @goEmbedHelper {
  id: ID!
  user: GalleryUser @goField(forceResolver: true)
  socialAccounts: SocialAccounts @goField(forceResolver: true)
  viewerGalleries: [ViewerGallery] @goField(forceResolver: true)
  feed(
    before: String
    after: String
    first: Int
    last: Int
    includePosts: Boolean! = false
  ): FeedConnection @goField(forceResolver: true)

  email: UserEmail @goField(forceResolver: true)
  """
  Returns a list of notifications in reverse chronological order.
  Seen notifications come after unseen notifications
  """
  notifications(before: String, after: String, first: Int, last: Int): NotificationsConnection
    @goField(forceResolver: true)

  notificationSettings: NotificationSettings @goField(forceResolver: true)

  userExperiences: [UserExperience!] @goField(forceResolver: true)
  suggestedUsers(before: String, after: String, first: Int, last: Int): UsersConnection
    @goField(forceResolver: true)
}

type NotificationSettings {
  someoneFollowedYou: Boolean
  someoneAdmiredYourUpdate: Boolean
  someoneCommentedOnYourUpdate: Boolean
  someoneViewedYourGallery: Boolean
}

input NotificationSettingsInput {
  someoneFollowedYou: Boolean
  someoneAdmiredYourUpdate: Boolean
  someoneCommentedOnYourUpdate: Boolean
  someoneViewedYourGallery: Boolean
}

enum EmailVerificationStatus {
  Unverified
  Verified
  Failed
  Admin
}

enum EmailUnsubscriptionType {
  All
  Notifications
}

type UserEmail {
  email: Email
  verificationStatus: EmailVerificationStatus
  emailNotificationSettings: EmailNotificationSettings
}

type EmailNotificationSettings {
  unsubscribedFromAll: Boolean!
  unsubscribedFromNotifications: Boolean!
}

input UpdateEmailNotificationSettingsInput {
  unsubscribedFromAll: Boolean!
  unsubscribedFromNotifications: Boolean!
}

input UnsubscribeFromEmailTypeInput {
  type: EmailUnsubscriptionType!
  token: String! @scrub
}

enum UserExperienceType {
  MultiGalleryAnnouncement
  EmailUpsell
  MerchStoreUpsell
  MaintenanceFeb2023
  MaintenanceAug2023
  TwitterConnectionOnboardingUpsell
  UpsellMintMemento4
  UpsellGallerySelects1
  MobileUpsell1
  MobileBetaUpsell
  UpsellMintMemento5
  UpsellBanner
}

type UserExperience {
  type: UserExperienceType!
  experienced: Boolean!
}

union UserByUsernameOrError = GalleryUser | ErrUserNotFound | ErrInvalidInput

union UserByIdOrError = GalleryUser | ErrUserNotFound | ErrInvalidInput

union UserByAddressOrError = GalleryUser | ErrUserNotFound | ErrInvalidInput

union ViewerOrError = Viewer | ErrNotAuthorized

type ErrCollectionNotFound implements Error {
  message: String!
}

union TokenByIdOrError = Token | ErrTokenNotFound

type ErrTokenNotFound implements Error {
  message: String!
}

union CollectionByIdOrError = Collection | ErrCollectionNotFound | ErrInvalidInput

union CollectionTokenByIdOrError = CollectionToken | ErrCollectionNotFound | ErrTokenNotFound

union CommunityByAddressOrError = Community | ErrCommunityNotFound | ErrInvalidInput

union AdmireSource = Post | FeedEvent

type Admire implements Node @goEmbedHelper {
  id: ID!
  dbid: DBID!
  creationTime: Time
  lastUpdated: Time
  admirer: GalleryUser @goField(forceResolver: true)
  source: AdmireSource @goField(forceResolver: true)
}

union CommentSource = Post | FeedEvent

type Comment implements Node @goEmbedHelper {
  id: ID!
  dbid: DBID!
  creationTime: Time
  lastUpdated: Time
  replyTo: Comment @goField(forceResolver: true)
  commenter: GalleryUser @goField(forceResolver: true)
  comment: String
  mentions: [Mention] @goField(forceResolver: true)
  replies(before: String, after: String, first: Int, last: Int): CommentsConnection
    @goField(forceResolver: true)
  source: CommentSource @goField(forceResolver: true)

  # deleted is included because we want to still return deleted comments to show on the frontend but render them differently
  deleted: Boolean
}

union MentionEntity = GalleryUser | Community

type Mention @goEmbedHelper {
  entity: MentionEntity @goField(forceResolver: true)
  interval: Interval
}

type Interval {
  start: Int!
  length: Int!
}

# Actions a user can take on a resource
enum Action {
  UserCreated
  UserFollowedUsers
  CollectorsNoteAddedtoToken
  CollectionCreated
  CollectorsNoteAddedToCollection
  TokensAddedToCollection
}

type FollowInfo {
  user: GalleryUser @goField(forceResolver: true)
  followedBack: Boolean
}

type PostAdmireEdge {
  node: Admire
  cursor: String
}

type FeedEventAdmireEdge {
  node: Admire
  cursor: String
}

type PostAdmiresConnection {
  edges: [PostAdmireEdge]
  pageInfo: PageInfo!
}

type FeedEventAdmiresConnection {
  edges: [FeedEventAdmireEdge]
  pageInfo: PageInfo!
}

type PostCommentEdge {
  node: Comment
  cursor: String
}

type CommentEdge {
  node: Comment
  cursor: String
}

type CommentsConnection {
  edges: [CommentEdge]
  pageInfo: PageInfo!
}

type PostCommentsConnection {
  edges: [PostCommentEdge]
  pageInfo: PageInfo!
}

type FeedEventCommentEdge {
  node: Comment
  cursor: String
}

type FeedEventCommentsConnection {
  edges: [FeedEventCommentEdge]
  pageInfo: PageInfo!
}

type TokenAdmireEdge {
  node: Admire
  cursor: String
  token: Token
}

type TokenAdmiresConnection {
  edges: [TokenAdmireEdge]
  pageInfo: PageInfo
}

union Interaction = Admire | Comment

type InteractionsEdge {
  node: Interaction
  cursor: String
}

type InteractionsConnection {
  edges: [InteractionsEdge]
  pageInfo: PageInfo!
}

union PostOrError = Post | ErrPostNotFound | ErrInvalidInput

type PostEdge {
  node: PostOrError
  cursor: String
}

type PostsConnection {
  edges: [PostEdge]
  pageInfo: PageInfo!
}

interface FeedEventData {
  eventTime: Time
  owner: GalleryUser
  action: Action
}

type FeedEvent implements Node @key(fields: "dbid") {
  id: ID!
  dbid: DBID!

  eventData: FeedEventData @goField(forceResolver: true)
  admires(before: String, after: String, first: Int, last: Int): FeedEventAdmiresConnection
    @goField(forceResolver: true)
  comments(before: String, after: String, first: Int, last: Int): FeedEventCommentsConnection
    @goField(forceResolver: true)
  caption: String

  interactions(before: String, after: String, first: Int, last: Int): InteractionsConnection
    @goField(forceResolver: true)

  viewerAdmire: Admire @goField(forceResolver: true)

  # TODO: This is just here while we migrate the frontend over to viewerAdmire.
  # Remove this in the near future.
  hasViewerAdmiredEvent: Boolean @goField(forceResolver: true)
}

type Post implements Node @key(fields: "dbid") @goEmbedHelper {
  id: ID!
  dbid: DBID!

  author: GalleryUser @goField(forceResolver: true)
  creationTime: Time

  tokens: [Token] @goField(forceResolver: true)

  caption: String
  mentions: [Mention] @goField(forceResolver: true)

  admires(before: String, after: String, first: Int, last: Int): PostAdmiresConnection
    @goField(forceResolver: true)
  comments(before: String, after: String, first: Int, last: Int): PostCommentsConnection
    @goField(forceResolver: true)

  interactions(before: String, after: String, first: Int, last: Int): InteractionsConnection
    @goField(forceResolver: true)

  viewerAdmire: Admire @goField(forceResolver: true)
}

type UserCreatedFeedEventData implements FeedEventData {
  eventTime: Time
  owner: GalleryUser @goField(forceResolver: true)
  action: Action
}

type UserFollowedUsersFeedEventData implements FeedEventData {
  eventTime: Time
  owner: GalleryUser @goField(forceResolver: true)
  action: Action
  followed: [FollowInfo]
}

type CollectorsNoteAddedToTokenFeedEventData implements FeedEventData {
  eventTime: Time
  owner: GalleryUser @goField(forceResolver: true)
  action: Action
  token: CollectionToken @goField(forceResolver: true)
  newCollectorsNote: String
}

type CollectionCreatedFeedEventData implements FeedEventData @goEmbedHelper {
  eventTime: Time
  owner: GalleryUser @goField(forceResolver: true)
  action: Action
  collection: Collection @goField(forceResolver: true)
  newTokens: [CollectionToken] @goField(forceResolver: true)
  newCollectorsNote: String
}

type CollectorsNoteAddedToCollectionFeedEventData implements FeedEventData {
  eventTime: Time
  owner: GalleryUser @goField(forceResolver: true)
  action: Action
  collection: Collection @goField(forceResolver: true)
  newCollectorsNote: String
}

type TokensAddedToCollectionFeedEventData implements FeedEventData @goEmbedHelper {
  eventTime: Time
  owner: GalleryUser @goField(forceResolver: true)
  collection: Collection @goField(forceResolver: true)
  action: Action
  newTokens: [CollectionToken] @goField(forceResolver: true)
  isPreFeed: Boolean
}

type CollectionUpdatedFeedEventData implements FeedEventData @goEmbedHelper {
  eventTime: Time
  owner: GalleryUser @goField(forceResolver: true)
  action: Action
  collection: Collection @goField(forceResolver: true)
  newCollectorsNote: String
  newTokens: [CollectionToken] @goField(forceResolver: true)
}

type GalleryInfoUpdatedFeedEventData implements FeedEventData {
  eventTime: Time
  owner: GalleryUser @goField(forceResolver: true)
  newName: String
  newDescription: String
  action: Action
}

type GalleryUpdatedFeedEventData implements FeedEventData @goEmbedHelper {
  eventTime: Time
  owner: GalleryUser @goField(forceResolver: true)
  action: Action
  gallery: Gallery @goField(forceResolver: true)
  subEventDatas: [FeedEventData!] @goField(forceResolver: true)
  newName: String
  newDescription: String
}

type ErrUnknownAction implements Error {
  message: String!
}

type ErrFeedEventNotFound implements Error {
  message: String!
}

type ErrPostNotFound implements Error {
  message: String!
}

"""
Can return posts as well
"""
union FeedEventOrError =
    FeedEvent
  | Post
  | ErrPostNotFound
  | ErrFeedEventNotFound
  | ErrUnknownAction

union FeedEventByIdOrError = FeedEvent | ErrFeedEventNotFound | ErrUnknownAction

type PageInfo {
  total: Int
  size: Int!
  hasPreviousPage: Boolean!
  hasNextPage: Boolean!
  startCursor: String!
  endCursor: String!
}

type FeedEdge {
  node: FeedEventOrError
  cursor: String
}

type FeedConnection {
  edges: [FeedEdge]
  pageInfo: PageInfo!
}

type SocialConnection implements Node @goGqlId(fields: ["socialId", "socialType"]) @goEmbedHelper {
  id: ID!

  galleryUser: GalleryUser @goField(forceResolver: true)

  currentlyFollowing: Boolean!
  socialId: String!
  socialType: SocialAccountType!
  displayName: String!
  socialUsername: String!
  profileImage: String!
}

union SocialConnectionsOrError = SocialConnection | ErrInvalidInput

type SocialConnectionsEdge {
  node: SocialConnectionsOrError
  cursor: String
}

type SocialConnectionsConnection {
  edges: [SocialConnectionsEdge]
  pageInfo: PageInfo!
}

type UserEdge {
  node: GalleryUser
  cursor: String
}

type UsersConnection {
  edges: [UserEdge]
  pageInfo: PageInfo!
}

type CommunityEdge {
  node: Community
  cursor: String
}

type CommunitiesConnection {
  edges: [CommunityEdge]
  pageInfo: PageInfo!
}

enum Role {
  ADMIN
  BETA_TESTER
  EARLY_ACCESS
}

enum MerchType {
  TShirt
  Hat
  Card
}

type MerchToken implements Node @goGqlId(fields: ["tokenId"]) {
  id: ID!
  tokenId: String!
  objectType: MerchType!
  discountCode: String
  redeemed: Boolean!
}

type MerchTokensPayload {
  tokens: [MerchToken!]
}

union MerchTokensPayloadOrError = MerchTokensPayload | ErrInvalidInput

type ErrGalleryNotFound implements Error {
  message: String!
}

union GalleryByIdPayloadOrError = Gallery | ErrGalleryNotFound
union ViewerGalleryByIdPayloadOrError = ViewerGallery | ErrGalleryNotFound

enum ReportWindow {
  LAST_5_DAYS
  LAST_7_DAYS
  ALL_TIME
}

input TrendingUsersInput {
  report: ReportWindow!
}

type TrendingUsersPayload {
  # User are in descending order i.e. the most trending user is first.
  users: [GalleryUser!]
}

union TrendingUsersPayloadOrError = TrendingUsersPayload

type UserSearchResult {
  user: GalleryUser
}

type SearchUsersPayload {
  results: [UserSearchResult!]
}

union SearchUsersPayloadOrError = SearchUsersPayload | ErrInvalidInput

type GallerySearchResult {
  gallery: Gallery
}

type SearchGalleriesPayload {
  results: [GallerySearchResult!]
}

union SearchGalleriesPayloadOrError = SearchGalleriesPayload | ErrInvalidInput

type CommunitySearchResult {
  community: Community
}

type SearchCommunitiesPayload {
  results: [CommunitySearchResult!]
}

union SearchCommunitiesPayloadOrError = SearchCommunitiesPayload | ErrInvalidInput

union SocialQueriesOrError = SocialQueries | ErrNotAuthorized | ErrNeedsToReconnectSocial

input ChainAddressTokenInput {
  chainAddress: ChainAddressInput!
  """
  Refers to the id of the token in the contract either in decimal, or interpreted as hexadecimal when prefixed with '0x'
  """
  tokenId: TokenId!
}

input PostComposerDraftDetailsInput {
  token: ChainAddressTokenInput!
}

type PostComposerDraftDetailsPayload @goEmbedHelper {
  media: MediaSubtype
  community: Community @goField(forceResolver: true)
  tokenName: String
  tokenDescription: String
}

union PostComposerDraftDetailsPayloadOrError =
    PostComposerDraftDetailsPayload
  | ErrInvalidInput
  | ErrCommunityNotFound

type Query {
  node(id: ID!): Node
  viewer: ViewerOrError @authRequired
  userByUsername(username: String!): UserByUsernameOrError
  userById(id: DBID!): UserByIdOrError
  userByAddress(chainAddress: ChainAddressInput!): UserByAddressOrError
  usersWithTrait(trait: String!): [GalleryUser]
  membershipTiers(forceRefresh: Boolean): [MembershipTier]
  collectionById(id: DBID!): CollectionByIdOrError
  collectionsByIds(ids: [DBID!]!): [CollectionByIdOrError]
  tokenById(id: DBID!): TokenByIdOrError
  collectionTokenById(tokenId: DBID!, collectionId: DBID!): CollectionTokenByIdOrError
  communityByAddress(
    communityAddress: ChainAddressInput!
    forceRefresh: Boolean
  ): CommunityByAddressOrError
  generalAllowlist: [ChainAddress!]
  galleryOfTheWeekWinners: [GalleryUser!]
  globalFeed(
    before: String
    after: String
    first: Int
    last: Int
    includePosts: Boolean! = false
  ): FeedConnection
  # Paging forward i.e. providing the `first` argument will return events in order of descending popularity.
  trendingFeed(
    before: String
    after: String
    first: Int
    last: Int
    includePosts: Boolean! = false
  ): FeedConnection
  curatedFeed(
    before: String
    after: String
    first: Int
    last: Int
    includePosts: Boolean! = false
  ): FeedConnection
  feedEventById(id: DBID!): FeedEventByIdOrError
  postById(id: DBID!): PostOrError
  getMerchTokens(wallet: Address!): MerchTokensPayloadOrError
  galleryById(id: DBID!): GalleryByIdPayloadOrError
  viewerGalleryById(id: DBID!): ViewerGalleryByIdPayloadOrError
  trendingUsers(input: TrendingUsersInput!): TrendingUsersPayloadOrError
  """
  Search for users with optional weighting. Weights are floats in the [0.0. 1.0] range
  that help determine how matches will be ranked. usernameWeight defaults to 0.4 and
  bioWeight defaults to 0.2, meaning that a search result matching a username is considered
  twice as relevant as a search result matching a bio.
  """
  searchUsers(
    query: String!
    limit: Int
    usernameWeight: Float
    bioWeight: Float
  ): SearchUsersPayloadOrError
  """
  Search for galleries with optional weighting. Weights are floats in the [0.0. 1.0] range
  that help determine how matches will be ranked. nameWeight defaults to 0.4 and
  descriptionWeight defaults to 0.2, meaning that a search result matching a gallery name is
  considered twice as relevant as a search result matching a gallery description.
  """
  searchGalleries(
    query: String!
    limit: Int
    nameWeight: Float
    descriptionWeight: Float
  ): SearchGalleriesPayloadOrError
  """
  Search for communities with optional weighting. Weights are floats in the [0.0. 1.0] range
  that help determine how matches will be ranked. nameWeight defaults to 0.4, descriptionWeight
  defaults to 0.2, and poapAddressWeight defaults to 0.1, meaning that a search result matching
  a community name is considered twice as relevant as a search result matching a community
  description, and four times as relevant as a search result matching a POAP address string.
  """
  searchCommunities(
    query: String!
    limit: Int
    nameWeight: Float
    descriptionWeight: Float
    poapAddressWeight: Float
  ): SearchCommunitiesPayloadOrError

  # Retool Specific
  usersByRole(role: Role!, before: String, after: String, first: Int, last: Int): UsersConnection
    @retoolAuth

  socialConnections(
    socialAccountType: SocialAccountType!
    excludeAlreadyFollowing: Boolean
    before: String
    after: String
    first: Int
    last: Int
  ): SocialConnectionsConnection @goField(forceResolver: true) @authRequired

  socialQueries: SocialQueriesOrError @authRequired
  topCollectionsForCommunity(
    input: topCollectionsForCommunityInput!
    before: String
    after: String
    first: Int
    last: Int
  ): CollectionsConnection
  postComposerDraftDetails(
    input: PostComposerDraftDetailsInput!
  ): PostComposerDraftDetailsPayloadOrError
}

type SocialQueries {
  socialConnections(
    socialAccountType: SocialAccountType!
    excludeAlreadyFollowing: Boolean
    before: String
    after: String
    first: Int
    last: Int
  ): SocialConnectionsConnection @goField(forceResolver: true) @authRequired
}

input topCollectionsForCommunityInput {
  chainAddress: ChainAddressInput!
}

input CollectionLayoutInput {
  sections: [Int!]!
  sectionLayout: [CollectionSectionLayoutInput!]!
}

input CollectionSectionLayoutInput {
  columns: Int!
  whitespace: [Int!]!
}

input CollectionTokenSettingsInput {
  tokenId: DBID!
  renderLive: Boolean!
  highDefinition: Boolean!
}

input CreateCollectionInput {
  galleryId: DBID!
  name: String!
  collectorsNote: String!
  tokens: [DBID!]!
  layout: CollectionLayoutInput!
  tokenSettings: [CollectionTokenSettingsInput!]!
  caption: String
}

union CreateCollectionPayloadOrError = CreateCollectionPayload | ErrNotAuthorized | ErrInvalidInput

type CreateCollectionPayload {
  collection: Collection
  feedEvent: FeedEvent @goField(forceResolver: true)
}

union DeleteCollectionPayloadOrError =
    DeleteCollectionPayload
  | ErrNotAuthorized
  | ErrInvalidInput
  | ErrCollectionNotFound

type DeleteCollectionPayload {
  gallery: Gallery
}

input UpdateCollectionInfoInput {
  collectionId: DBID!
  name: String!
  collectorsNote: String!
}

union UpdateCollectionInfoPayloadOrError =
    UpdateCollectionInfoPayload
  | ErrNotAuthorized
  | ErrInvalidInput

type UpdateCollectionInfoPayload {
  collection: Collection
}

input UpdateCollectionTokensInput {
  collectionId: DBID!
  tokens: [DBID!]!
  layout: CollectionLayoutInput!
  tokenSettings: [CollectionTokenSettingsInput!]!
  caption: String
}

union UpdateCollectionTokensPayloadOrError =
    UpdateCollectionTokensPayload
  | ErrNotAuthorized
  | ErrInvalidInput

type UpdateCollectionTokensPayload {
  collection: Collection
  feedEvent: FeedEvent @goField(forceResolver: true)
}

input UpdateCollectionHiddenInput {
  collectionId: DBID!
  hidden: Boolean!
}

union UpdateCollectionHiddenPayloadOrError =
    UpdateCollectionHiddenPayload
  | ErrNotAuthorized
  | ErrInvalidInput

type UpdateCollectionHiddenPayload {
  collection: Collection
}

input UpdateGalleryCollectionsInput {
  galleryId: DBID!
  collections: [DBID!]!
}

union UpdateGalleryCollectionsPayloadOrError =
    UpdateGalleryCollectionsPayload
  | ErrNotAuthorized
  | ErrInvalidInput

type UpdateGalleryCollectionsPayload {
  gallery: Gallery
}

input UpdateTokenInfoInput {
  tokenId: DBID!
  collectorsNote: String!

  # Optional (for now). Lets the backend know what collection the token was being edited in.
  # Currently used to generate feedbot URLs.
  collectionId: DBID
}

union UpdateTokenInfoPayloadOrError = UpdateTokenInfoPayload | ErrNotAuthorized | ErrInvalidInput

type UpdateTokenInfoPayload {
  token: Token
}

input SetSpamPreferenceInput {
  tokens: [DBID!]!
  isSpam: Boolean!
}

type SetSpamPreferencePayload {
  tokens: [Token] @goField(forceResolver: true)
}

union SetSpamPreferencePayloadOrError = SetSpamPreferencePayload | ErrNotAuthorized

union AddUserWalletPayloadOrError =
    AddUserWalletPayload
  | ErrAuthenticationFailed
  | ErrNotAuthorized
  | ErrInvalidInput
  | ErrAddressOwnedByUser

type AddUserWalletPayload {
  viewer: Viewer
}

union RemoveUserWalletsPayloadOrError =
    RemoveUserWalletsPayload
  | ErrNotAuthorized
  | ErrInvalidInput

type RemoveUserWalletsPayload {
  viewer: Viewer
}

input UpdateUserInfoInput {
  username: String!
  bio: String!
}

union UpdateUserInfoPayloadOrError =
    UpdateUserInfoPayload
  | ErrNotAuthorized
  | ErrUsernameNotAvailable
  | ErrInvalidInput

type UpdateUserInfoPayload {
  viewer: Viewer
}

union RegisterUserPushTokenPayloadOrError =
    RegisterUserPushTokenPayload
  | ErrNotAuthorized
  | ErrInvalidInput
  | ErrPushTokenBelongsToAnotherUser

type RegisterUserPushTokenPayload {
  viewer: Viewer
}

union UnregisterUserPushTokenPayloadOrError =
    UnregisterUserPushTokenPayload
  | ErrNotAuthorized
  | ErrInvalidInput
  | ErrPushTokenBelongsToAnotherUser

type UnregisterUserPushTokenPayload {
  viewer: Viewer
}

union SyncTokensPayloadOrError = SyncTokensPayload | ErrNotAuthorized | ErrSyncFailed

type SyncTokensPayload {
  viewer: Viewer
}

union SyncCreatedTokensForNewContractsPayloadOrError =
    SyncCreatedTokensForNewContractsPayload
  | ErrNotAuthorized
  | ErrSyncFailed

type SyncCreatedTokensForNewContractsPayload {
  viewer: Viewer
}

union SyncCreatedTokensForExistingContractPayloadOrError =
    SyncCreatedTokensForExistingContractPayload
  | ErrNotAuthorized
  | ErrSyncFailed

type SyncCreatedTokensForExistingContractPayload {
  viewer: Viewer
}

union RefreshTokenPayloadOrError = RefreshTokenPayload | ErrInvalidInput | ErrSyncFailed

type RefreshTokenPayload {
  token: Token
}

union RefreshCollectionPayloadOrError = RefreshCollectionPayload | ErrInvalidInput | ErrSyncFailed

type RefreshCollectionPayload {
  collection: Collection
}

union RefreshContractPayloadOrError = RefreshContractPayload | ErrInvalidInput | ErrSyncFailed

type RefreshContractPayload {
  contract: Contract
}

type AuthNonce {
  nonce: String
  userExists: Boolean
}

union GetAuthNoncePayloadOrError = AuthNonce | ErrDoesNotOwnRequiredToken

type ErrAuthenticationFailed implements Error {
  message: String!
}

type ErrEmailUnverified implements Error {
  message: String!
}

type ErrEmailAlreadyUsed implements Error {
  message: String!
}

type ErrUserAlreadyExists implements Error {
  message: String!
}

type ErrUsernameNotAvailable implements Error {
  message: String!
}

type ErrAddressOwnedByUser implements Error {
  message: String!
}

type ErrUserNotFound implements Error {
  message: String!
}

type ErrCommunityNotFound implements Error {
  message: String!
}

union AuthorizationError =
    ErrNoCookie
  | ErrInvalidToken
  | ErrSessionInvalidated
  | ErrDoesNotOwnRequiredToken

type ErrNotAuthorized implements Error {
  message: String!
  cause: AuthorizationError!
}

type ErrInvalidInput implements Error {
  message: String!
  parameters: [String!]!
  reasons: [String!]!
}

type ErrNoCookie implements Error {
  message: String!
}

type ErrInvalidToken implements Error {
  message: String!
}

type ErrSessionInvalidated implements Error {
  message: String!
}

type ErrNeedsToReconnectSocial implements Error {
  socialAccountType: SocialAccountType!
  message: String!
}

type ErrDoesNotOwnRequiredToken implements Error {
  message: String!
}

type ErrSyncFailed implements Error {
  message: String!
}

type ErrAdmireNotFound implements Error {
  message: String!
}

type ErrAdmireAlreadyExists implements Error {
  message: String!
}

type ErrCommentNotFound implements Error {
  message: String!
}

type ErrPushTokenBelongsToAnotherUser implements Error {
  message: String!
}

input AuthMechanism {
  eoa: EoaAuth
  gnosisSafe: GnosisSafeAuth
  debug: DebugAuth
  magicLink: MagicLinkAuth
  oneTimeLoginToken: OneTimeLoginTokenAuth
}

input EoaAuth {
  chainPubKey: ChainPubKeyInput!
  nonce: String!
  signature: String! @scrub
}

# DebugAuth is a debug-only authentication mechanism for testing and debugging.
# It creates an authenticator that will return the supplied userId and chainAddresses as if they had been
# successfully authenticated. For existing users, the asUsername parameter may be supplied as a convenience
# method to look up and return their userId and chainAddresses.
input DebugAuth @restrictEnvironment(allowed: ["local", "development", "sandbox"]) {
  # Convenience method to authenticate as an existing user.
  # Cannot be used in conjunction with the userId and chainAddresses parameters.
  asUsername: String

  # The userId that will be returned from the resulting authenticator.
  # May be omitted or blank to indicate that there is no user associated with the supplied chainAddresses.
  # Cannot be used in conjunction with the asUsername parameter.
  userId: DBID

  # The chainAddresses that will be returned from the resulting authenticator.
  # Cannot be used in conjunction with the asUsername parameter.
  chainAddresses: [ChainAddressInput!]

  # A password required to use debug tools. Typically empty in local environments.
  debugToolsPassword: String
}

input GnosisSafeAuth {
  address: Address!
  nonce: String!
}

input MagicLinkAuth {
  token: String!
}

input OneTimeLoginTokenAuth {
  token: String!
}

input SocialAuthMechanism {
  twitter: TwitterAuth
  debug: DebugSocialAuth
}

input TwitterAuth {
  code: String!
}

input DebugSocialAuth @restrictEnvironment(allowed: ["local", "development", "sandbox"]) {
  provider: SocialAccountType!
  id: String!
  username: String!

  # A password required to use debug tools. Typically empty in local environments.
  debugToolsPassword: String
}

union LoginPayloadOrError =
    LoginPayload
  | ErrUserNotFound
  | ErrAuthenticationFailed
  | ErrEmailUnverified
  | ErrDoesNotOwnRequiredToken

type LoginPayload {
  # TODO: Remove userId in favor of viewer
  userId: DBID
  viewer: Viewer
}

type LogoutPayload {
  viewer: Viewer
}
input CreateUserInput {
  username: String!
  bio: String
  email: Email @scrub
  galleryName: String
  galleryDescription: String
  galleryPosition: String
}

union CreateUserPayloadOrError =
    CreateUserPayload
  | ErrAuthenticationFailed
  | ErrDoesNotOwnRequiredToken
  | ErrUserAlreadyExists
  | ErrUsernameNotAvailable
  | ErrInvalidInput
  | ErrEmailAlreadyUsed

type CreateUserPayload {
  userId: DBID
  galleryId: DBID
  # TODO: Remove userId and galleryId in favor of viewer
  viewer: Viewer
}

union FollowUserPayloadOrError =
    FollowUserPayload
  | ErrAuthenticationFailed
  | ErrUserNotFound
  | ErrInvalidInput

union UnfollowUserPayloadOrError =
    UnfollowUserPayload
  | ErrAuthenticationFailed
  | ErrUserNotFound
  | ErrInvalidInput

type FollowUserPayload {
  viewer: Viewer
  user: GalleryUser @goField(forceResolver: true)
}

type UnfollowUserPayload {
  viewer: Viewer
  user: GalleryUser @goField(forceResolver: true)
}

union AdmireFeedEventPayloadOrError =
    AdmireFeedEventPayload
  | ErrAuthenticationFailed
  | ErrFeedEventNotFound
  | ErrInvalidInput
  | ErrAdmireAlreadyExists

union RemoveAdmirePayloadOrError =
    RemoveAdmirePayload
  | ErrAuthenticationFailed
  | ErrFeedEventNotFound
  | ErrInvalidInput
  | ErrAdmireNotFound

union CommentOnFeedEventPayloadOrError =
    CommentOnFeedEventPayload
  | ErrAuthenticationFailed
  | ErrFeedEventNotFound
  | ErrInvalidInput

union RemoveCommentPayloadOrError =
    RemoveCommentPayload
  | ErrAuthenticationFailed
  | ErrFeedEventNotFound
  | ErrInvalidInput
  | ErrCommentNotFound

type AdmireFeedEventPayload {
  viewer: Viewer
  admire: Admire @goField(forceResolver: true)
  feedEvent: FeedEvent @goField(forceResolver: true)
}

type RemoveAdmirePayload {
  viewer: Viewer
  admireID: DBID
  feedEvent: FeedEvent @goField(forceResolver: true)
  post: Post @goField(forceResolver: true)
}

type CommentOnFeedEventPayload {
  viewer: Viewer
  comment: Comment @goField(forceResolver: true)
  replyToComment: Comment @goField(forceResolver: true)
  feedEvent: FeedEvent @goField(forceResolver: true)
}

type RemoveCommentPayload {
  viewer: Viewer
  feedEvent: FeedEvent @goField(forceResolver: true)
  post: Post @goField(forceResolver: true)
}

interface Notification implements Node {
  id: ID!
  seen: Boolean
  creationTime: Time
  updatedTime: Time
}

interface GroupedNotification implements Notification & Node {
  id: ID!
  seen: Boolean
  creationTime: Time
  updatedTime: Time

  count: Int
}

type GroupNotificationUserEdge {
  node: GalleryUser
  cursor: String
}

type GroupNotificationUsersConnection {
  edges: [GroupNotificationUserEdge]
  pageInfo: PageInfo
}

type SomeoneFollowedYouNotification implements Notification & Node & GroupedNotification
  @goEmbedHelper {
  id: ID!
  dbid: DBID!
  seen: Boolean
  creationTime: Time
  updatedTime: Time
  count: Int

  followers(before: String, after: String, first: Int, last: Int): GroupNotificationUsersConnection
    @goField(forceResolver: true)
}

type SomeoneFollowedYouBackNotification implements Notification & Node & GroupedNotification
  @goEmbedHelper {
  id: ID!
  dbid: DBID!
  seen: Boolean
  creationTime: Time
  updatedTime: Time
  count: Int

  followers(before: String, after: String, first: Int, last: Int): GroupNotificationUsersConnection
    @goField(forceResolver: true)
}

type SomeoneAdmiredYourFeedEventNotification implements Notification & Node & GroupedNotification
  @goEmbedHelper {
  id: ID!
  dbid: DBID!
  seen: Boolean
  creationTime: Time
  updatedTime: Time
  count: Int

  feedEvent: FeedEvent @goField(forceResolver: true)
  admirers(before: String, after: String, first: Int, last: Int): GroupNotificationUsersConnection
    @goField(forceResolver: true)
}

type SomeoneCommentedOnYourFeedEventNotification implements Notification & Node @goEmbedHelper {
  id: ID!
  dbid: DBID!
  seen: Boolean
  creationTime: Time
  updatedTime: Time

  # Don't need a `who` here since the `comment` can provide that
  # Do we want this comment to be the latest comment
  comment: Comment @goField(forceResolver: true)
  feedEvent: FeedEvent @goField(forceResolver: true)
}

type SomeoneAdmiredYourPostNotification implements Notification & Node & GroupedNotification
  @goEmbedHelper {
  id: ID!
  dbid: DBID!
  seen: Boolean
  creationTime: Time
  updatedTime: Time
  count: Int

  post: Post @goField(forceResolver: true)
  admirers(before: String, after: String, first: Int, last: Int): GroupNotificationUsersConnection
    @goField(forceResolver: true)
}

type SomeoneAdmiredYourTokenNotification implements Notification & Node & GroupedNotification
  @goEmbedHelper {
  id: ID!
  dbid: DBID!
  seen: Boolean
  creationTime: Time
  updatedTime: Time
  count: Int

  token: Token @goField(forceResolver: true)
  admirers(before: String, after: String, first: Int, last: Int): GroupNotificationUsersConnection
    @goField(forceResolver: true)
}

type SomeoneCommentedOnYourPostNotification implements Notification & Node @goEmbedHelper {
  id: ID!
  dbid: DBID!
  seen: Boolean
  creationTime: Time
  updatedTime: Time

  # Don't need a `who` here since the `comment` can provide that
  # Do we want this comment to be the latest comment
  comment: Comment @goField(forceResolver: true)
  post: Post @goField(forceResolver: true)
}

type SomeoneViewedYourGalleryNotification implements Notification & Node & GroupedNotification
  @goEmbedHelper {
  id: ID!
  dbid: DBID!
  seen: Boolean
  creationTime: Time
  updatedTime: Time
  # the total count of notifications grouped, despite uniqueness of the viewers and whether they are logged in or not
  count: Int

  # unique user viewers, use PageInfo.Total to get the total unique user viewers
  userViewers(
    before: String
    after: String
    first: Int
    last: Int
  ): GroupNotificationUsersConnection @goField(forceResolver: true)

  # count of unique non-user viewers
  nonUserViewerCount: Int
  gallery: Gallery @goField(forceResolver: true)
}

type NewTokensNotification implements Notification & GroupedNotification & Node @goEmbedHelper {
  id: ID!
  dbid: DBID!
  seen: Boolean
  creationTime: Time
  updatedTime: Time
  count: Int

  token: Token @goField(forceResolver: true)
}

type SomeoneRepliedToYourCommentNotification implements Notification & Node @goEmbedHelper {
  id: ID!
  dbid: DBID!
  seen: Boolean
  creationTime: Time
  updatedTime: Time

  # Don't need a `who` here since the `comment` can provide that
  comment: Comment @goField(forceResolver: true)
  originalComment: Comment @goField(forceResolver: true)
}

union MentionSource = Comment | Post

type SomeoneMentionedYouNotification implements Notification & Node @goEmbedHelper {
  id: ID!
  dbid: DBID!
  seen: Boolean
  creationTime: Time
  updatedTime: Time

  # Don't need a `who` here since the `comment` or `post` can provide that
  mentionSource: MentionSource @goField(forceResolver: true)
}

type SomeoneMentionedYourCommunityNotification implements Notification & Node @goEmbedHelper {
  id: ID!
  dbid: DBID!
  seen: Boolean
  creationTime: Time
  updatedTime: Time

  # Don't need a `who` here since the `comment` or `post` can provide that
  mentionSource: MentionSource @goField(forceResolver: true)
  community: Community @goField(forceResolver: true)
}

type ClearAllNotificationsPayload {
  notifications: [Notification]
}

type ViewGalleryPayload {
  gallery: Gallery
}

union ViewGalleryPayloadOrError = ViewGalleryPayload | ErrAuthenticationFailed

type ViewTokenPayload {
  token: Token
}

union ViewTokenPayloadOrError =
    ViewTokenPayload
  | ErrAuthenticationFailed
  | ErrTokenNotFound
  | ErrCollectionNotFound

input VerifyEmailInput {
  token: String! @scrub
}

type VerifyEmailPayload {
  email: Email!
}

union VerifyEmailPayloadOrError = VerifyEmailPayload | ErrInvalidInput

input PreverifyEmailInput {
  email: Email! @scrub
}

enum PreverifyEmailResult {
  Invalid
  Risky
  Valid
}

type PreverifyEmailPayload {
  email: Email!
  result: PreverifyEmailResult!
}

union PreverifyEmailPayloadOrError = PreverifyEmailPayload | ErrInvalidInput

input VerifyEmailMagicLinkInput {
  email: Email! @scrub
}

type VerifyEmailMagicLinkPayload {
  canSend: Boolean!
}

union VerifyEmailMagicLinkPayloadOrError = VerifyEmailMagicLinkPayload | ErrInvalidInput

input UpdateEmailInput {
  email: Email! @scrub
}

type UpdateEmailPayload {
  viewer: Viewer
}

union UpdateEmailPayloadOrError = UpdateEmailPayload | ErrInvalidInput

type ResendVerificationEmailPayload {
  viewer: Viewer
}

union ResendVerificationEmailPayloadOrError = ResendVerificationEmailPayload | ErrInvalidInput

type UpdateEmailNotificationSettingsPayload {
  viewer: Viewer
}

union UpdateEmailNotificationSettingsPayloadOrError =
    UpdateEmailNotificationSettingsPayload
  | ErrInvalidInput

type UnsubscribeFromEmailTypePayload {
  viewer: Viewer
}

union UnsubscribeFromEmailTypePayloadOrError = UnsubscribeFromEmailTypePayload | ErrInvalidInput

union AddRolesToUserPayloadOrError = GalleryUser | ErrNotAuthorized
union RevokeRolesFromUserPayloadOrError = GalleryUser | ErrNotAuthorized

type OptInForRolesPayload {
  user: GalleryUser
}

type OptOutForRolesPayload {
  user: GalleryUser
}

union OptInForRolesPayloadOrError = OptInForRolesPayload | ErrNotAuthorized | ErrInvalidInput
union OptOutForRolesPayloadOrError = OptOutForRolesPayload | ErrNotAuthorized | ErrInvalidInput

input UploadPersistedQueriesInput {
  persistedQueries: String
}

union UploadPersistedQueriesPayloadOrError = UploadPersistedQueriesPayload | ErrNotAuthorized

type UploadPersistedQueriesPayload {
  message: String
}

input RedeemMerchInput {
  tokenIds: [String!]!
  address: ChainAddressInput!
  walletType: WalletType!
  signature: String!
}

type MerchDiscountCode {
  code: String!
  tokenId: String
}

type RedeemMerchPayload {
  tokens: [MerchToken]
}

union RedeemMerchPayloadOrError = RedeemMerchPayload | ErrInvalidInput

type SyncTokensForUsernamePayload {
  message: String!
}

union SyncTokensForUsernamePayloadOrError =
    SyncTokensForUsernamePayload
  | ErrNotAuthorized
  | ErrSyncFailed

type SyncCreatedTokensForUsernamePayload {
  message: String!
}

union SyncCreatedTokensForUsernamePayloadOrError =
    SyncCreatedTokensForUsernamePayload
  | ErrNotAuthorized
  | ErrSyncFailed

type SyncCreatedTokensForUsernameAndExistingContractPayload {
  message: String!
}

union SyncCreatedTokensForUsernameAndExistingContractPayloadOrError =
    SyncCreatedTokensForUsernameAndExistingContractPayload
  | ErrInvalidInput
  | ErrNotAuthorized
  | ErrSyncFailed
  | ErrCommunityNotFound

type BanUserFromFeedPayload {
  user: GalleryUser
}

union BanUserFromFeedPayloadOrError = BanUserFromFeedPayload | ErrNotAuthorized

type UnbanUserFromFeedPayload {
  user: GalleryUser
}

union UnbanUserFromFeedPayloadOrError = UnbanUserFromFeedPayload | ErrNotAuthorized

type SetCommunityOverrideCreatorPayload {
  user: GalleryUser
}

union SetCommunityOverrideCreatorPayloadOrError =
    SetCommunityOverrideCreatorPayload
  | ErrNotAuthorized

input GalleryPositionInput {
  galleryId: DBID!
  position: String!
}

input UpdateGalleryOrderInput {
  positions: [GalleryPositionInput!]!
}

input UpdateGalleryHiddenInput {
  id: DBID!
  hidden: Boolean!
}

input UpdateGalleryInfoInput {
  id: DBID!
  name: String
  description: String
}

input CreateGalleryInput {
  name: String
  description: String
  position: String!
}

type CreateGalleryPayload {
  gallery: Gallery
}

union CreateGalleryPayloadOrError = CreateGalleryPayload | ErrInvalidInput | ErrNotAuthorized

type UpdateGalleryInfoPayload {
  gallery: Gallery
}

union UpdateGalleryInfoPayloadOrError =
    UpdateGalleryInfoPayload
  | ErrInvalidInput
  | ErrNotAuthorized

type UpdateGalleryHiddenPayload {
  gallery: Gallery
}

union UpdateGalleryHiddenPayloadOrError =
    UpdateGalleryHiddenPayload
  | ErrInvalidInput
  | ErrNotAuthorized

type DeleteGalleryPayload {
  deletedId: DeletedNode
}

union DeleteGalleryPayloadOrError = DeleteGalleryPayload | ErrInvalidInput | ErrNotAuthorized

type UpdateGalleryOrderPayload {
  viewer: Viewer
}

union UpdateGalleryOrderPayloadOrError =
    UpdateGalleryOrderPayload
  | ErrInvalidInput
  | ErrNotAuthorized

type UpdateFeaturedGalleryPayload {
  viewer: Viewer
}

union UpdateFeaturedGalleryPayloadOrError =
    UpdateFeaturedGalleryPayload
  | ErrInvalidInput
  | ErrNotAuthorized

input UpdateCollectionInput {
  dbid: DBID!
  name: String!
  collectorsNote: String!
  tokens: [DBID!]!
  layout: CollectionLayoutInput!
  tokenSettings: [CollectionTokenSettingsInput!]!
  hidden: Boolean!
}

input CreateCollectionInGalleryInput {
  name: String!
  collectorsNote: String!
  tokens: [DBID!]!
  layout: CollectionLayoutInput!
  tokenSettings: [CollectionTokenSettingsInput!]!
  hidden: Boolean!
  givenID: DBID!
}

input UpdateGalleryInput {
  galleryId: DBID!

  name: String
  description: String

  # leaving caption around for a bit for backwards compatibility
  caption: String

  deletedCollections: [DBID!]

  updatedCollections: [UpdateCollectionInput]
  createdCollections: [CreateCollectionInGalleryInput]

  order: [DBID!]

  # generated on the frontend
  # will be String! in the future, not required for temp backwards compatibility
  editId: String
}

type UpdateGalleryPayload {
  gallery: Gallery
}

union UpdateGalleryPayloadOrError = UpdateGalleryPayload | ErrInvalidInput | ErrNotAuthorized

input PublishGalleryInput {
  galleryId: DBID!
  editId: String!
  caption: String
}

type PublishGalleryPayload {
  gallery: Gallery
}

union PublishGalleryPayloadOrError = PublishGalleryPayload | ErrInvalidInput | ErrNotAuthorized

type UpdatePrimaryWalletPayload {
  viewer: Viewer
}

union UpdatePrimaryWalletPayloadOrError =
    UpdatePrimaryWalletPayload
  | ErrInvalidInput
  | ErrNotAuthorized

input AdminAddWalletInput {
  username: String!
  chainAddress: ChainAddressInput!
  walletType: WalletType!
}

type AdminAddWalletPayload {
  user: GalleryUser
}

union AdminAddWalletPayloadOrError =
    AdminAddWalletPayload
  | ErrUserNotFound
  | ErrAddressOwnedByUser
  | ErrNotAuthorized

input UpdateUserExperienceInput {
  experienceType: UserExperienceType!
  experienced: Boolean!
}

type UpdateUserExperiencePayload {
  viewer: Viewer
}

union UpdateUserExperiencePayloadOrError =
    UpdateUserExperiencePayload
  | ErrInvalidInput
  | ErrNotAuthorized

input MoveCollectionToGalleryInput {
  sourceCollectionId: DBID!
  targetGalleryId: DBID!
}

type MoveCollectionToGalleryPayload {
  oldGallery: Gallery
  newGallery: Gallery
}

union MoveCollectionToGalleryPayloadOrError =
    MoveCollectionToGalleryPayload
  | ErrInvalidInput
  | ErrNotAuthorized

type ConnectSocialAccountPayload {
  viewer: Viewer
}

union ConnectSocialAccountPayloadOrError =
    ConnectSocialAccountPayload
  | ErrInvalidInput
  | ErrNotAuthorized

input UpdateSocialAccountDisplayedInput {
  type: SocialAccountType!
  displayed: Boolean!
}

type UpdateSocialAccountDisplayedPayload {
  viewer: Viewer
}

union UpdateSocialAccountDisplayedPayloadOrError =
    UpdateSocialAccountDisplayedPayload
  | ErrInvalidInput
  | ErrNotAuthorized
  | ErrNeedsToReconnectSocial

input MintPremiumCardToWalletInput {
  tokenId: String!
  walletAddresses: [Address!]
}

type MintPremiumCardToWalletPayload {
  tx: String!
}

union MintPremiumCardToWalletPayloadOrError =
    MintPremiumCardToWalletPayload
  | ErrInvalidInput
  | ErrNotAuthorized
  | ErrNeedsToReconnectSocial

type DisconnectSocialAccountPayload {
  viewer: Viewer
}

union DisconnectSocialAccountPayloadOrError =
    DisconnectSocialAccountPayload
  | ErrInvalidInput
  | ErrNotAuthorized
  | ErrNeedsToReconnectSocial

type FollowAllSocialConnectionsPayload {
  viewer: Viewer
}

union FollowAllSocialConnectionsPayloadOrError =
    FollowAllSocialConnectionsPayload
  | ErrInvalidInput
  | ErrNotAuthorized
  | ErrNeedsToReconnectSocial

type GenerateQRCodeLoginTokenPayload {
  token: String!
}

union GenerateQRCodeLoginTokenPayloadOrError = GenerateQRCodeLoginTokenPayload | ErrNotAuthorized

input SetProfileImageInput {
  # Only one of the following fields should be provided
  tokenId: DBID
  walletAddress: ChainAddressInput
}

type SetProfileImagePayload {
  viewer: Viewer
}

type RemoveProfileImagePayload {
  viewer: Viewer
}

union SetProfileImagePayloadOrError =
    SetProfileImagePayload
  | ErrAuthenticationFailed
  | ErrUserNotFound
  | ErrInvalidInput
  | ErrTokenNotFound
  | ErrNotAuthorized

union RemoveProfileImagePayloadOrError =
    RemoveProfileImagePayload
  | ErrAuthenticationFailed
  | ErrUserNotFound

input PostTokensInput {
  tokenIds: [DBID!]
  caption: String
  mentions: [MentionInput!]
}

type PostTokensPayload {
  post: Post!
}

union PostTokensPayloadOrError = PostTokensPayload | ErrInvalidInput | ErrNotAuthorized

input ReferralPostTokenInput {
  token: ChainAddressTokenInput!
  caption: String
}

type ReferralPostTokenPayload {
  post: Post!
}

union ReferralPostTokenPayloadOrError =
    ReferralPostTokenPayload
  | ErrInvalidInput
  | ErrNotAuthorized
  | ErrTokenNotFound

type AdmirePostPayload {
  viewer: Viewer
  post: Post @goField(forceResolver: true)
  admire: Admire @goField(forceResolver: true)
}

union AdmirePostPayloadOrError = AdmirePostPayload | ErrInvalidInput | ErrNotAuthorized

type AdmireTokenPayload {
  viewer: Viewer
  token: Token @goField(forceResolver: true)
  admire: Admire @goField(forceResolver: true)
}

union AdmireTokenPayloadOrError =
    AdmireTokenPayload
  | ErrTokenNotFound
  | ErrInvalidInput
  | ErrNotAuthorized

type CommentOnPostPayload {
  viewer: Viewer
  post: Post @goField(forceResolver: true)
  comment: Comment @goField(forceResolver: true)
  replyToComment: Comment @goField(forceResolver: true)
}

union CommentOnPostPayloadOrError = CommentOnPostPayload | ErrInvalidInput | ErrNotAuthorized

type DeletePostPayload {
  deletedId: DeletedNode
}

union DeletePostPayloadOrError = DeletePostPayload | ErrInvalidInput | ErrNotAuthorized

<<<<<<< HEAD
input MentionInput {
  interval: IntervalInput
  userId: DBID
  communityId: DBID
}

input IntervalInput {
  start: Int!
  length: Int!
}

=======
input ReferralPostPreflightInput {
  token: ChainAddressTokenInput!
}

type ReferralPostPreflightPayload {
  accepted: Boolean!
}

union ReferralPostPreflightPayloadOrError = ReferralPostPreflightPayload | ErrInvalidInput

>>>>>>> d48a31be
type Mutation {
  # User Mutations
  addUserWallet(
    chainAddress: ChainAddressInput!
    authMechanism: AuthMechanism!
  ): AddUserWalletPayloadOrError @authRequired
  removeUserWallets(walletIds: [DBID!]!): RemoveUserWalletsPayloadOrError @authRequired
  updateUserInfo(input: UpdateUserInfoInput!): UpdateUserInfoPayloadOrError @authRequired
  registerUserPushToken(pushToken: String!): RegisterUserPushTokenPayloadOrError @authRequired
  unregisterUserPushToken(pushToken: String!): UnregisterUserPushTokenPayloadOrError @authRequired
  setProfileImage(input: SetProfileImageInput!): SetProfileImagePayloadOrError @authRequired
  removeProfileImage: RemoveProfileImagePayloadOrError @authRequired

  # Gallery Mutations
  updateGalleryCollections(
    input: UpdateGalleryCollectionsInput!
  ): UpdateGalleryCollectionsPayloadOrError @authRequired

  # Collection Mutations

  createCollection(input: CreateCollectionInput!): CreateCollectionPayloadOrError @authRequired
  deleteCollection(collectionId: DBID!): DeleteCollectionPayloadOrError @authRequired
  updateCollectionInfo(input: UpdateCollectionInfoInput!): UpdateCollectionInfoPayloadOrError
    @authRequired
  updateCollectionTokens(input: UpdateCollectionTokensInput!): UpdateCollectionTokensPayloadOrError
    @authRequired
  updateCollectionHidden(input: UpdateCollectionHiddenInput!): UpdateCollectionHiddenPayloadOrError
    @authRequired

  # Token Mutations
  updateTokenInfo(input: UpdateTokenInfoInput!): UpdateTokenInfoPayloadOrError @authRequired
  setSpamPreference(input: SetSpamPreferenceInput!): SetSpamPreferencePayloadOrError @authRequired

  syncTokens(chains: [Chain!]): SyncTokensPayloadOrError @authRequired
  syncCreatedTokensForNewContracts(
    input: SyncCreatedTokensForNewContractsInput!
  ): SyncCreatedTokensForNewContractsPayloadOrError @authRequired
  syncCreatedTokensForExistingContract(
    input: SyncCreatedTokensForExistingContractInput!
  ): SyncCreatedTokensForExistingContractPayloadOrError @authRequired
  refreshToken(tokenId: DBID!): RefreshTokenPayloadOrError
  refreshCollection(collectionId: DBID!): RefreshCollectionPayloadOrError
  refreshContract(contractId: DBID!): RefreshContractPayloadOrError

  getAuthNonce(chainAddress: ChainAddressInput!): GetAuthNoncePayloadOrError

  createUser(authMechanism: AuthMechanism!, input: CreateUserInput!): CreateUserPayloadOrError
  updateEmail(input: UpdateEmailInput!): UpdateEmailPayloadOrError @authRequired
  resendVerificationEmail: ResendVerificationEmailPayloadOrError @authRequired
  updateEmailNotificationSettings(
    input: UpdateEmailNotificationSettingsInput!
  ): UpdateEmailNotificationSettingsPayloadOrError @authRequired
  unsubscribeFromEmailType(
    input: UnsubscribeFromEmailTypeInput!
  ): UnsubscribeFromEmailTypePayloadOrError
  login(authMechanism: AuthMechanism!): LoginPayloadOrError
  logout(pushTokenToUnregister: String): LogoutPayload

  connectSocialAccount(
    input: SocialAuthMechanism!
    display: Boolean! = true
  ): ConnectSocialAccountPayloadOrError @authRequired
  disconnectSocialAccount(accountType: SocialAccountType!): DisconnectSocialAccountPayloadOrError
    @authRequired
  updateSocialAccountDisplayed(
    input: UpdateSocialAccountDisplayedInput!
  ): UpdateSocialAccountDisplayedPayloadOrError @authRequired

  followUser(userId: DBID!): FollowUserPayloadOrError @authRequired
  followAllSocialConnections(
    accountType: SocialAccountType!
  ): FollowAllSocialConnectionsPayloadOrError @authRequired
  unfollowUser(userId: DBID!): UnfollowUserPayloadOrError @authRequired

  admireFeedEvent(feedEventId: DBID!): AdmireFeedEventPayloadOrError @authRequired
  admirePost(postId: DBID!): AdmirePostPayloadOrError @authRequired
  admireToken(tokenId: DBID!): AdmireTokenPayloadOrError @authRequired
  removeAdmire(admireId: DBID!): RemoveAdmirePayloadOrError @authRequired
  commentOnFeedEvent(
    feedEventId: DBID!
    replyToID: DBID
    comment: String!
    mentions: [MentionInput!]
  ): CommentOnFeedEventPayloadOrError @authRequired
  removeComment(commentId: DBID!): RemoveCommentPayloadOrError @authRequired
  commentOnPost(
    postId: DBID!
    replyToID: DBID
    comment: String!
    mentions: [MentionInput!]
  ): CommentOnPostPayloadOrError @authRequired

  postTokens(input: PostTokensInput!): PostTokensPayloadOrError @authRequired
  referralPostToken(input: ReferralPostTokenInput!): ReferralPostTokenPayloadOrError @authRequired
  referralPostPreflight(input: ReferralPostPreflightInput!): ReferralPostPreflightPayloadOrError
  deletePost(postId: DBID!): DeletePostPayloadOrError @authRequired

  viewGallery(galleryId: DBID!): ViewGalleryPayloadOrError
  viewToken(tokenID: DBID!, collectionID: DBID!): ViewTokenPayloadOrError

  updateGallery(input: UpdateGalleryInput!): UpdateGalleryPayloadOrError @authRequired
  publishGallery(input: PublishGalleryInput!): PublishGalleryPayloadOrError @authRequired

  createGallery(input: CreateGalleryInput!): CreateGalleryPayloadOrError @authRequired
  updateGalleryHidden(input: UpdateGalleryHiddenInput!): UpdateGalleryHiddenPayloadOrError
    @authRequired
  deleteGallery(galleryId: DBID!): DeleteGalleryPayloadOrError @authRequired
  updateGalleryOrder(input: UpdateGalleryOrderInput!): UpdateGalleryOrderPayloadOrError
    @authRequired
  updateGalleryInfo(input: UpdateGalleryInfoInput!): UpdateGalleryInfoPayloadOrError @authRequired
  updateFeaturedGallery(galleryId: DBID!): UpdateFeaturedGalleryPayloadOrError @authRequired

  clearAllNotifications: ClearAllNotificationsPayload @authRequired

  updateNotificationSettings(settings: NotificationSettingsInput): NotificationSettings

  preverifyEmail(input: PreverifyEmailInput!): PreverifyEmailPayloadOrError
  verifyEmail(input: VerifyEmailInput!): VerifyEmailPayloadOrError
  verifyEmailMagicLink(input: VerifyEmailMagicLinkInput!): VerifyEmailMagicLinkPayloadOrError

  redeemMerch(input: RedeemMerchInput!): RedeemMerchPayloadOrError @authRequired

  optInForRoles(roles: [Role!]!): OptInForRolesPayloadOrError @authRequired
  optOutForRoles(roles: [Role!]!): OptOutForRolesPayloadOrError @authRequired

  # Retool Specific Mutations
  addRolesToUser(username: String!, roles: [Role]): AddRolesToUserPayloadOrError @retoolAuth
  addWalletToUserUnchecked(input: AdminAddWalletInput!): AdminAddWalletPayloadOrError @retoolAuth
  revokeRolesFromUser(username: String!, roles: [Role]): RevokeRolesFromUserPayloadOrError
    @retoolAuth
  syncTokensForUsername(username: String!, chains: [Chain!]!): SyncTokensForUsernamePayloadOrError
    @retoolAuth
  syncCreatedTokensForUsername(
    username: String!
    chains: [Chain!]!
  ): SyncCreatedTokensForUsernamePayloadOrError @retoolAuth
  syncCreatedTokensForUsernameAndExistingContract(
    username: String!
    chainAddress: ChainAddressInput!
  ): SyncCreatedTokensForUsernameAndExistingContractPayloadOrError @retoolAuth
  banUserFromFeed(username: String!, action: String!): BanUserFromFeedPayloadOrError @retoolAuth
  unbanUserFromFeed(username: String!): UnbanUserFromFeedPayloadOrError @retoolAuth
  mintPremiumCardToWallet(
    input: MintPremiumCardToWalletInput!
  ): MintPremiumCardToWalletPayloadOrError @retoolAuth
  setCommunityOverrideCreator(
    communityID: DBID!
    creatorUserID: DBID
  ): SetCommunityOverrideCreatorPayloadOrError @retoolAuth

  # Gallery Frontend Deploy Persisted Queries
  uploadPersistedQueries(input: UploadPersistedQueriesInput): UploadPersistedQueriesPayloadOrError
    @frontendBuildAuth

  updatePrimaryWallet(walletID: DBID!): UpdatePrimaryWalletPayloadOrError @authRequired

  updateUserExperience(input: UpdateUserExperienceInput!): UpdateUserExperiencePayloadOrError
    @authRequired

  moveCollectionToGallery(
    input: MoveCollectionToGalleryInput
  ): MoveCollectionToGalleryPayloadOrError @authRequired

  generateQRCodeLoginToken: GenerateQRCodeLoginTokenPayloadOrError @authRequired
}

type Subscription {
  newNotification: Notification
  notificationUpdated: Notification
}<|MERGE_RESOLUTION|>--- conflicted
+++ resolved
@@ -2614,7 +2614,6 @@
 
 union DeletePostPayloadOrError = DeletePostPayload | ErrInvalidInput | ErrNotAuthorized
 
-<<<<<<< HEAD
 input MentionInput {
   interval: IntervalInput
   userId: DBID
@@ -2626,7 +2625,6 @@
   length: Int!
 }
 
-=======
 input ReferralPostPreflightInput {
   token: ChainAddressTokenInput!
 }
@@ -2637,7 +2635,6 @@
 
 union ReferralPostPreflightPayloadOrError = ReferralPostPreflightPayload | ErrInvalidInput
 
->>>>>>> d48a31be
 type Mutation {
   # User Mutations
   addUserWallet(
