--- conflicted
+++ resolved
@@ -109,12 +109,6 @@
   isAuthenticatedUser: Boolean
   followers: [GalleryUser] @goField(forceResolver: true)
   following: [GalleryUser] @goField(forceResolver: true)
-<<<<<<< HEAD
-  feed(before: String, after: String, first: Int, last: Int): FeedConnection
-    @goField(forceResolver: true)
-  curatedFeed(before: String, after: String, first: Int, last: Int): FeedConnection
-    @goField(forceResolver: true)
-=======
   feed(
     before: String
     after: String
@@ -122,7 +116,6 @@
     last: Int
     includePosts: Boolean! = false
   ): FeedConnection @goField(forceResolver: true)
->>>>>>> 1269d791
   sharedFollowers(before: String, after: String, first: Int, last: Int): UsersConnection
     @authRequired
     @goField(forceResolver: true)
@@ -1202,6 +1195,13 @@
   ): FeedConnection
   # Paging forward i.e. providing the `first` argument will return events in order of descending popularity.
   trendingFeed(
+    before: String
+    after: String
+    first: Int
+    last: Int
+    includePosts: Boolean! = false
+  ): FeedConnection
+  curatedFeed(
     before: String
     after: String
     first: Int
