--- conflicted
+++ resolved
@@ -1469,19 +1469,15 @@
   postComposerDraftDetails(
     input: PostComposerDraftDetailsInput!
   ): PostComposerDraftDetailsPayloadOrError
-<<<<<<< HEAD
   onboardingUserRecommendations(
     before: String
     after: String
     first: Int
     last: Int
   ): UsersConnection
-=======
-
   # Community lookups
   contractCommunityByKey(key: ContractCommunityKeyInput!): CommunityByKeyOrError
   artBlocksCommunityByKey(key: ArtBlocksCommunityKeyInput!): CommunityByKeyOrError
->>>>>>> a60f77fe
 }
 
 type SocialQueries {
