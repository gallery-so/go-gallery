"""
Any field decorated with the @experimental directive should not be used in production.
It will not conform to our rules around breaking changes.
"""
directive @experimental on FIELD_DEFINITION

# Use @goField(forceResolver: true) to lazily handle recursive or expensive fields that shouldn't be
# resolved unless the caller asks for them
directive @goField(
  forceResolver: Boolean
  name: String
) on INPUT_FIELD_DEFINITION | FIELD_DEFINITION

# Add @authRequired to any field that requires a user to be logged in. NOTE: Any field tagged with
# @authRequired MUST return a union type that includes ErrNotAuthorized.
#
# If we need more control over auth in the future, this directive can be updated to take
# arguments that specify the level of access required.
directive @authRequired on FIELD_DEFINITION | INPUT_FIELD_DEFINITION

directive @retoolAuth on FIELD_DEFINITION | INPUT_FIELD_DEFINITION

directive @frontendBuildAuth on FIELD_DEFINITION | INPUT_FIELD_DEFINITION

# Use @scrub on any input field that should be omitted from request logging (e.g. passwords or
# other sensitive data)
directive @scrub on INPUT_FIELD_DEFINITION

# Use @restrictEnvironment to choose which values of the ENV environment variable the annotated field/object
# should be usable in (case-insensitive). Example: @restrictEnvironment(allowed:["local", "development"]) would
# allow a field in "local" and "development" environments but not in "production"
directive @restrictEnvironment(
  allowed: [String!]!
) on INPUT_FIELD_DEFINITION | INPUT_OBJECT | FIELD_DEFINITION | OBJECT

# All types that implement Node must have a unique GqlID set in their "id" field. For types with
# a "dbid" field, it's assumed that we can synthesize a unique ID from the type name and the dbid,
# so those types will automatically have an ID function generated for them (which gqlgen will find
# and bind to). Types without a dbid field, or types that need multiple inputs to create a unique ID
# that can be used to refetch the node in the future, must use the @goGqlId directive to explicitly
# state the fields that will be used to generate the ID. If a named field exists on the object and is
# a string-based type, that field will be used as part of the ID automatically. Otherwise, a manual
# getter method will need to be implemented to retrieve that component of the GqlID.
directive @goGqlId(fields: [String!]!) on OBJECT

# Injects a "Helper<TypeName>Data" struct embed into a generated type. Useful for adding backend-only
# helper data necessary to resolve queries, while keeping that data out of the schema and invisible
# to clients.
directive @goEmbedHelper on OBJECT

scalar Time
scalar Address
scalar PubKey
scalar DBID
scalar Email
scalar TokenId

interface Node {
  id: ID!
}

type DeletedNode implements Node {
  id: ID!
  dbid: DBID!
}

interface Error {
  message: String!
}

type TokenProfileImage {
  token: Token!
}

type HTTPSProfileImage {
  previewURLs: PreviewURLSet
}

type EnsProfileImage @goEmbedHelper {
  wallet: Wallet @goField(forceResolver: true)
  profileImage: HTTPSProfileImage
  token: Token @goField(forceResolver: true)
}

union ProfileImage = TokenProfileImage | EnsProfileImage

type GalleryUser implements Node @goEmbedHelper {
  id: ID!
  dbid: DBID!
  username: String
  profileImage: ProfileImage @goField(forceResolver: true)
  potentialEnsProfileImage: EnsProfileImage @goField(forceResolver: true)
  bio: String
  traits: String
  universal: Boolean
  roles: [Role] @goField(forceResolver: true)
  socialAccounts: SocialAccounts @goField(forceResolver: true)

  # Returns all tokens owned by this user. Useful for retrieving all tokens without any duplicates,
  # as opposed to retrieving user -> wallets -> tokens, which would contain duplicates for any token
  # that appears in more than one of the user's wallets.
  tokens(ownershipFilter: [TokenOwnershipType!]): [Token] @goField(forceResolver: true)
  tokensByChain(chain: Chain!): ChainTokens @goField(forceResolver: true)

  wallets: [Wallet] @goField(forceResolver: true)
  primaryWallet: Wallet @goField(forceResolver: true)
  featuredGallery: Gallery @goField(forceResolver: true)
  galleries: [Gallery] @goField(forceResolver: true)
  badges: [Badge] @goField(forceResolver: true)
  isAuthenticatedUser: Boolean
  followers: [GalleryUser] @goField(forceResolver: true)
  following: [GalleryUser] @goField(forceResolver: true)
  feed(
    before: String
    after: String
    first: Int
    last: Int
    includePosts: Boolean! = false @deprecated(reason: "Posts are always included now.")
  ): FeedConnection @goField(forceResolver: true)
  sharedFollowers(before: String, after: String, first: Int, last: Int): UsersConnection
    @goField(forceResolver: true)
  sharedCommunities(before: String, after: String, first: Int, last: Int): CommunitiesConnection
    @goField(forceResolver: true)
  createdCommunities(
    input: CreatedCommunitiesInput!
    before: String
    after: String
    first: Int
    last: Int
  ): CommunitiesConnection @goField(forceResolver: true)
  isMemberOfCommunity(communityID: DBID!): Boolean! @goField(forceResolver: true)
}

type Wallet implements Node {
  id: ID!
  dbid: DBID!
  chainAddress: ChainAddress
  chain: Chain
  walletType: WalletType
  tokens: [Token] @goField(forceResolver: true)
}

type ChainAddress {
  address: Address
  chain: Chain
}

type ChainPubKey {
  pubKey: PubKey
  chain: Chain
}

type ChainTokens {
  chain: Chain
  tokens: [Token]
}

input ChainAddressInput {
  address: Address! @goField(forceResolver: true)
  chain: Chain! @goField(forceResolver: true)
}

input ChainPubKeyInput {
  pubKey: PubKey! @goField(forceResolver: true)
  chain: Chain! @goField(forceResolver: true)
}

input CommunityKeyInput {
  type: CommunityType!
  subtype: String
  key: String!
}

input CreatedCommunitiesInput {
  # When includeChains is empty, returns all communities from all chains.
  includeChains: [Chain!]
}

input SyncCreatedTokensForNewContractsInput {
  # When includeChains is empty, syncs tokens on all chains.
  includeChains: [Chain!]
}

input SyncCreatedTokensForExistingContractInput {
  contractId: DBID!
}

type Badge {
  name: String
  imageURL: String!
  contract: Contract
}

union GalleryUserOrWallet = GalleryUser | Wallet

union GalleryUserOrAddress = GalleryUser | ChainAddress

union MediaSubtype =
    ImageMedia
  | GIFMedia
  | VideoMedia
  | AudioMedia
  | TextMedia
  | PdfMedia
  | HtmlMedia
  | JsonMedia
  | GltfMedia
  | UnknownMedia
  | SyncingMedia
  | InvalidMedia

type PreviewURLSet {
  raw: String
  thumbnail: String
  small: String
  medium: String
  large: String
  srcSet: String
  liveRender: String
  blurhash: String @experimental @goField(forceResolver: true)
}

type VideoURLSet {
  raw: String
  small: String
  medium: String
  large: String
}

type MediaDimensions {
  width: Int
  height: Int
  aspectRatio: Float
}

type FallbackMedia {
  mediaURL: String
  mediaType: String
}

interface Media {
  # Various sizes of preview images for the media
  previewURLs: PreviewURLSet

  # The original source URL for the media (may be IPFS, etc)
  mediaURL: String

  # The type of media, as determined by the backend. May be redundant given the approach we're using here
  # (media subtypes implementing the Media interface)
  mediaType: String

  # All Media types will also have something like contentRenderURL or contentRenderURLs,
  # which are the URL(s) that should actually be used for rendering the media's content

  # The dimensions of the media, if known
  dimensions: MediaDimensions

  fallbackMedia: FallbackMedia
}

type ImageMedia implements Media {
  previewURLs: PreviewURLSet
  mediaURL: String
  mediaType: String

  contentRenderURL: String
  dimensions: MediaDimensions

  fallbackMedia: FallbackMedia
}

type GIFMedia implements Media {
  previewURLs: PreviewURLSet
  staticPreviewURLs: PreviewURLSet
  mediaURL: String
  mediaType: String

  contentRenderURL: String
  dimensions: MediaDimensions

  fallbackMedia: FallbackMedia
}

type VideoMedia implements Media {
  previewURLs: PreviewURLSet
  mediaURL: String
  mediaType: String

  contentRenderURLs: VideoURLSet
  dimensions: MediaDimensions

  fallbackMedia: FallbackMedia
}

type AudioMedia implements Media {
  previewURLs: PreviewURLSet
  mediaURL: String
  mediaType: String

  contentRenderURL: String
  dimensions: MediaDimensions

  fallbackMedia: FallbackMedia
}

type TextMedia implements Media {
  previewURLs: PreviewURLSet
  mediaURL: String
  mediaType: String

  contentRenderURL: String
  dimensions: MediaDimensions

  fallbackMedia: FallbackMedia
}

type PdfMedia implements Media {
  previewURLs: PreviewURLSet
  mediaURL: String
  mediaType: String

  contentRenderURL: String
  dimensions: MediaDimensions

  fallbackMedia: FallbackMedia
}

type HtmlMedia implements Media {
  previewURLs: PreviewURLSet
  mediaURL: String
  mediaType: String

  contentRenderURL: String
  dimensions: MediaDimensions

  fallbackMedia: FallbackMedia
}

type JsonMedia implements Media {
  previewURLs: PreviewURLSet
  mediaURL: String
  mediaType: String

  contentRenderURL: String
  dimensions: MediaDimensions

  fallbackMedia: FallbackMedia
}

type GltfMedia implements Media {
  previewURLs: PreviewURLSet
  mediaURL: String
  mediaType: String

  contentRenderURL: String
  dimensions: MediaDimensions

  fallbackMedia: FallbackMedia
}

type UnknownMedia implements Media {
  previewURLs: PreviewURLSet
  mediaURL: String
  mediaType: String

  contentRenderURL: String
  dimensions: MediaDimensions

  fallbackMedia: FallbackMedia
}

type SyncingMedia implements Media {
  previewURLs: PreviewURLSet
  mediaURL: String
  mediaType: String

  contentRenderURL: String
  dimensions: MediaDimensions

  fallbackMedia: FallbackMedia
}

type InvalidMedia implements Media {
  previewURLs: PreviewURLSet
  mediaURL: String
  mediaType: String

  contentRenderURL: String
  dimensions: MediaDimensions

  fallbackMedia: FallbackMedia
}

enum TokenType {
  ERC721
  ERC1155
  ERC20
}

enum Chain {
  Ethereum
  Arbitrum
  Polygon
  Optimism
  Tezos
  POAP
  Zora
  Base
}

enum CommunityType {
  Contract
  Prohibition
}

enum TokenOwnershipType {
  Holder
  Creator
}

enum WalletType {
  EOA
  GnosisSafe
}

enum InteractionType {
  Admire
  Comment
}

type Token implements Node @goEmbedHelper {
  id: ID!
  dbid: DBID!
  creationTime: Time
  lastUpdated: Time
  collectorsNote: String
  media: MediaSubtype @goField(forceResolver: true)
  tokenType: TokenType
  chain: Chain
  name: String
  description: String
  tokenId: String
  quantity: String # source is a hex string
  owner: GalleryUser @goField(forceResolver: true)
  ownedByWallets: [Wallet] @goField(forceResolver: true)
  ownershipHistory: [OwnerAtBlock]
  ownerIsHolder: Boolean
  ownerIsCreator: Boolean
  tokenMetadata: String @goField(forceResolver: true)
  contract: Contract @goField(forceResolver: true)
  community: Community @goField(forceResolver: true)
  externalUrl: String
  blockNumber: String # source is uint64
  isSpamByUser: Boolean
  isSpamByProvider: Boolean @goField(forceResolver: true)

  # Returns an admires connection
  admires(
    before: String
    after: String
    first: Int
    last: Int
    userID: DBID
  ): TokenAdmiresConnection @goField(forceResolver: true)

  viewerAdmire: Admire @goField(forceResolver: true)

  # These are subject to change; unlike the other fields, they aren't present on the current persist.Token
  # struct and may ultimately end up elsewhere
  creatorAddress: ChainAddress
  openseaCollectionName: String

  # temporary field while we're dependent on opensea
  openseaId: Int
}

type OwnerAtBlock {
  # TODO: will need to store addresses to make this resolver work
  owner: GalleryUserOrAddress @goField(forceResolver: true)
  blockNumber: String # source is uint64
}

type CollectionToken implements Node @goEmbedHelper @goGqlId(fields: ["tokenId", "collectionId"]) {
  id: ID!
  token: Token @goField(forceResolver: true)
  collection: Collection @goField(forceResolver: true)
  tokenSettings: CollectionTokenSettings @goField(forceResolver: true)
}

type CollectionLayout {
  sections: [Int]
  sectionLayout: [CollectionSectionLayout]
}

type CollectionSectionLayout {
  columns: Int
  whitespace: [Int]
}

type CollectionTokenSettings {
  renderLive: Boolean
  highDefinition: Boolean
}

type CollectionEdge {
  node: Collection
  cursor: String
}

type CollectionsConnection {
  edges: [CollectionEdge]
  pageInfo: PageInfo!
}

type Collection implements Node {
  id: ID!
  dbid: DBID!
  version: Int
  name: String
  collectorsNote: String
  gallery: Gallery @goField(forceResolver: true)
  layout: CollectionLayout
  hidden: Boolean
  tokens(limit: Int): [CollectionToken] @goField(forceResolver: true)
}

type Gallery implements Node {
  id: ID!
  dbid: DBID!
  name: String
  description: String
  position: String
  hidden: Boolean
  tokenPreviews: [PreviewURLSet] @goField(forceResolver: true)
  owner: GalleryUser @goField(forceResolver: true)
  collections: [Collection] @goField(forceResolver: true)
}

type TokenHolder @goEmbedHelper {
  displayName: String
  wallets: [Wallet] @goField(forceResolver: true)
  user: GalleryUser @goField(forceResolver: true)
  previewTokens: [String] @goField(forceResolver: true)
}

type MembershipTier implements Node {
  id: ID!
  dbid: DBID!
  name: String
  assetUrl: String
  tokenId: String
  owners: [TokenHolder]
}

type TokenEdge {
  node: Token
  cursor: String
}

type TokensConnection {
  edges: [TokenEdge]
  pageInfo: PageInfo!
}

type TokenHolderEdge {
  node: TokenHolder
  cursor: String
}

type TokenHoldersConnection {
  edges: [TokenHolderEdge]
  pageInfo: PageInfo!
}

type CommunityLink {
  node: Community
}

type Community implements Node @goEmbedHelper {
  dbid: DBID!
  id: ID!

  lastUpdated: Time

  contract: Contract
  contractAddress: ChainAddress
  creatorAddress: ChainAddress
  creator: GalleryUserOrAddress @goField(forceResolver: true)
  chain: Chain
  name: String
  description: String
  previewImage: String
  profileImageURL: String
  profileBannerURL: String
  badgeURL: String
  parentCommunity: CommunityLink @goField(forceResolver: true)
  subCommunities(before: String, after: String, first: Int, last: Int): CommunitiesConnection
    @goField(forceResolver: true)

  tokensInCommunity(
    before: String
    after: String
    first: Int
    last: Int
    onlyGalleryUsers: Boolean
  ): TokensConnection @goField(forceResolver: true)

  owners(
    before: String
    after: String
    first: Int
    last: Int
    onlyGalleryUsers: Boolean
  ): TokenHoldersConnection @goField(forceResolver: true)

  posts(before: String, after: String, first: Int, last: Int): PostsConnection
    @goField(forceResolver: true)

  tmpPostsWithProjectID(
    projectID: Int!
    before: String
    after: String
    first: Int
    last: Int
  ): PostsConnection @goField(forceResolver: true)
}

type Contract implements Node {
  id: ID!
  dbid: DBID!

  lastUpdated: Time

  contractAddress: ChainAddress
  creatorAddress: ChainAddress
  chain: Chain
  name: String
  profileImageURL: String
  profileBannerURL: String
  badgeURL: String
  isSpam: Boolean
}

# We have this extra type in case we need to stick authed data
# in here one day.
type ViewerGallery {
  gallery: Gallery
}

type NotificationEdge {
  node: Notification
  cursor: String
}

type NotificationsConnection @goEmbedHelper {
  edges: [NotificationEdge]
  unseenCount: Int
  pageInfo: PageInfo
}

enum SocialAccountType {
  Twitter
  Farcaster
  Lens
}

interface SocialAccount {
  type: SocialAccountType!
  social_id: String!
  display: Boolean!
}

type SocialAccounts {
  twitter: TwitterSocialAccount
  farcaster: FarcasterSocialAccount
  lens: LensSocialAccount
}

type TwitterSocialAccount implements SocialAccount {
  type: SocialAccountType!
  social_id: String!
  name: String!
  username: String!
  profileImageURL: String!
  display: Boolean!
  scope: String!
}

type FarcasterSocialAccount implements SocialAccount {
  type: SocialAccountType!
  social_id: String!
  name: String!
  username: String!
  profileImageURL: String!
  bio: String!
  display: Boolean!
  approvalURL: String
  signerStatus: String
}

type LensSocialAccount implements SocialAccount {
  type: SocialAccountType!
  social_id: String!
  name: String!
  username: String!
  profileImageURL: String!
  bio: String!
  display: Boolean!
  signatureApproved: Boolean!
}

type Viewer implements Node @goGqlId(fields: ["userId"]) @goEmbedHelper {
  id: ID!
  user: GalleryUser @goField(forceResolver: true)
  socialAccounts: SocialAccounts @goField(forceResolver: true)
  viewerGalleries: [ViewerGallery] @goField(forceResolver: true)
  feed(
    before: String
    after: String
    first: Int
    last: Int
    includePosts: Boolean! = false @deprecated(reason: "Posts are always included now.")
  ): FeedConnection @goField(forceResolver: true)

  email: UserEmail @goField(forceResolver: true)
  """
  Returns a list of notifications in reverse chronological order.
  Seen notifications come after unseen notifications
  """
  notifications(before: String, after: String, first: Int, last: Int): NotificationsConnection
    @goField(forceResolver: true)

  notificationSettings: NotificationSettings @goField(forceResolver: true)

  userExperiences: [UserExperience!] @goField(forceResolver: true)
  suggestedUsers(before: String, after: String, first: Int, last: Int): UsersConnection
    @goField(forceResolver: true)
}

type NotificationSettings {
  someoneFollowedYou: Boolean
  someoneAdmiredYourUpdate: Boolean
  someoneCommentedOnYourUpdate: Boolean
  someoneViewedYourGallery: Boolean
}

input NotificationSettingsInput {
  someoneFollowedYou: Boolean
  someoneAdmiredYourUpdate: Boolean
  someoneCommentedOnYourUpdate: Boolean
  someoneViewedYourGallery: Boolean
}

enum EmailVerificationStatus {
  Unverified
  Verified
  Failed
  Admin
}

enum EmailUnsubscriptionType {
  All
  Notifications
}

type UserEmail {
  email: Email
  verificationStatus: EmailVerificationStatus
  emailNotificationSettings: EmailNotificationSettings
}

type EmailNotificationSettings {
  unsubscribedFromAll: Boolean!
  unsubscribedFromNotifications: Boolean!
}

input UpdateEmailNotificationSettingsInput {
  unsubscribedFromAll: Boolean!
  unsubscribedFromNotifications: Boolean!
}

input UnsubscribeFromEmailTypeInput {
  type: EmailUnsubscriptionType!
  token: String! @scrub
}

enum UserExperienceType {
  MultiGalleryAnnouncement
  EmailUpsell
  MerchStoreUpsell
  MaintenanceFeb2023
  MaintenanceAug2023
  TwitterConnectionOnboardingUpsell
  UpsellMintMemento4
  UpsellGallerySelects1
  MobileUpsell1
  MobileBetaUpsell
  UpsellMintMemento5
  UpsellBanner
  PostsBetaAnnouncement
}

type UserExperience {
  type: UserExperienceType!
  experienced: Boolean!
}

union UserByUsernameOrError = GalleryUser | ErrUserNotFound | ErrInvalidInput

union UserByIdOrError = GalleryUser | ErrUserNotFound | ErrInvalidInput

union UserByAddressOrError = GalleryUser | ErrUserNotFound | ErrInvalidInput

union ViewerOrError = Viewer | ErrNotAuthorized

type ErrCollectionNotFound implements Error {
  message: String!
}

union TokenByIdOrError = Token | ErrTokenNotFound

type ErrTokenNotFound implements Error {
  message: String!
}

union CollectionByIdOrError = Collection | ErrCollectionNotFound | ErrInvalidInput

union CollectionTokenByIdOrError = CollectionToken | ErrCollectionNotFound | ErrTokenNotFound

union CommunityByAddressOrError = Community | ErrCommunityNotFound | ErrInvalidInput

<<<<<<< HEAD
union CommunityByKeyOrError = Community | ErrCommunityNotFound | ErrInvalidInput

type Admire implements Node {
=======
union AdmireSource = Post | FeedEvent

type Admire implements Node @goEmbedHelper {
>>>>>>> 53beb042
  id: ID!
  dbid: DBID!
  creationTime: Time
  lastUpdated: Time
  admirer: GalleryUser @goField(forceResolver: true)
  source: AdmireSource @goField(forceResolver: true)
}

union CommentSource = Post | FeedEvent

type Comment implements Node @goEmbedHelper {
  id: ID!
  dbid: DBID!
  creationTime: Time
  lastUpdated: Time
  replyTo: Comment @goField(forceResolver: true)
  commenter: GalleryUser @goField(forceResolver: true)
  comment: String
  mentions: [Mention] @goField(forceResolver: true)
  replies(before: String, after: String, first: Int, last: Int): CommentsConnection
    @goField(forceResolver: true)
  source: CommentSource @goField(forceResolver: true)

  # deleted is included because we want to still return deleted comments to show on the frontend but render them differently
  deleted: Boolean
}

union MentionEntity = GalleryUser | Community

type Mention @goEmbedHelper {
  entity: MentionEntity @goField(forceResolver: true)
  interval: Interval
}

type Interval {
  start: Int!
  length: Int!
}

# Actions a user can take on a resource
enum Action {
  UserCreated
  UserFollowedUsers
  CollectorsNoteAddedtoToken
  CollectionCreated
  CollectorsNoteAddedToCollection
  TokensAddedToCollection
}

type FollowInfo {
  user: GalleryUser @goField(forceResolver: true)
  followedBack: Boolean
}

type PostAdmireEdge {
  node: Admire
  cursor: String
}

type FeedEventAdmireEdge {
  node: Admire
  cursor: String
}

type PostAdmiresConnection {
  edges: [PostAdmireEdge]
  pageInfo: PageInfo!
}

type FeedEventAdmiresConnection {
  edges: [FeedEventAdmireEdge]
  pageInfo: PageInfo!
}

type PostCommentEdge {
  node: Comment
  cursor: String
}

type CommentEdge {
  node: Comment
  cursor: String
}

type CommentsConnection {
  edges: [CommentEdge]
  pageInfo: PageInfo!
}

type PostCommentsConnection {
  edges: [PostCommentEdge]
  pageInfo: PageInfo!
}

type FeedEventCommentEdge {
  node: Comment
  cursor: String
}

type FeedEventCommentsConnection {
  edges: [FeedEventCommentEdge]
  pageInfo: PageInfo!
}

type TokenAdmireEdge {
  node: Admire
  cursor: String
  token: Token
}

type TokenAdmiresConnection {
  edges: [TokenAdmireEdge]
  pageInfo: PageInfo
}

union Interaction = Admire | Comment

type InteractionsEdge {
  node: Interaction
  cursor: String
}

type InteractionsConnection {
  edges: [InteractionsEdge]
  pageInfo: PageInfo!
}

union PostOrError = Post | ErrPostNotFound | ErrInvalidInput

type PostEdge {
  node: PostOrError
  cursor: String
}

type PostsConnection {
  edges: [PostEdge]
  pageInfo: PageInfo!
}

interface FeedEventData {
  eventTime: Time
  owner: GalleryUser
  action: Action
}

type FeedEvent implements Node @key(fields: "dbid") {
  id: ID!
  dbid: DBID!

  eventData: FeedEventData @goField(forceResolver: true)
  admires(before: String, after: String, first: Int, last: Int): FeedEventAdmiresConnection
    @goField(forceResolver: true)
  comments(before: String, after: String, first: Int, last: Int): FeedEventCommentsConnection
    @goField(forceResolver: true)
  caption: String

  interactions(before: String, after: String, first: Int, last: Int): InteractionsConnection
    @goField(forceResolver: true)

  viewerAdmire: Admire @goField(forceResolver: true)

  # TODO: This is just here while we migrate the frontend over to viewerAdmire.
  # Remove this in the near future.
  hasViewerAdmiredEvent: Boolean @goField(forceResolver: true)
}

type Post implements Node @key(fields: "dbid") @goEmbedHelper {
  id: ID!
  dbid: DBID!

  author: GalleryUser @goField(forceResolver: true)
  creationTime: Time

  tokens: [Token] @goField(forceResolver: true)

  caption: String
  mentions: [Mention] @goField(forceResolver: true)

  admires(before: String, after: String, first: Int, last: Int): PostAdmiresConnection
    @goField(forceResolver: true)
  comments(before: String, after: String, first: Int, last: Int): PostCommentsConnection
    @goField(forceResolver: true)

  interactions(before: String, after: String, first: Int, last: Int): InteractionsConnection
    @goField(forceResolver: true)

  viewerAdmire: Admire @goField(forceResolver: true)
}

type UserCreatedFeedEventData implements FeedEventData {
  eventTime: Time
  owner: GalleryUser @goField(forceResolver: true)
  action: Action
}

type UserFollowedUsersFeedEventData implements FeedEventData {
  eventTime: Time
  owner: GalleryUser @goField(forceResolver: true)
  action: Action
  followed: [FollowInfo]
}

type CollectorsNoteAddedToTokenFeedEventData implements FeedEventData {
  eventTime: Time
  owner: GalleryUser @goField(forceResolver: true)
  action: Action
  token: CollectionToken @goField(forceResolver: true)
  newCollectorsNote: String
}

type CollectionCreatedFeedEventData implements FeedEventData @goEmbedHelper {
  eventTime: Time
  owner: GalleryUser @goField(forceResolver: true)
  action: Action
  collection: Collection @goField(forceResolver: true)
  newTokens: [CollectionToken] @goField(forceResolver: true)
  newCollectorsNote: String
}

type CollectorsNoteAddedToCollectionFeedEventData implements FeedEventData {
  eventTime: Time
  owner: GalleryUser @goField(forceResolver: true)
  action: Action
  collection: Collection @goField(forceResolver: true)
  newCollectorsNote: String
}

type TokensAddedToCollectionFeedEventData implements FeedEventData @goEmbedHelper {
  eventTime: Time
  owner: GalleryUser @goField(forceResolver: true)
  collection: Collection @goField(forceResolver: true)
  action: Action
  newTokens: [CollectionToken] @goField(forceResolver: true)
  isPreFeed: Boolean
}

type CollectionUpdatedFeedEventData implements FeedEventData @goEmbedHelper {
  eventTime: Time
  owner: GalleryUser @goField(forceResolver: true)
  action: Action
  collection: Collection @goField(forceResolver: true)
  newCollectorsNote: String
  newTokens: [CollectionToken] @goField(forceResolver: true)
}

type GalleryInfoUpdatedFeedEventData implements FeedEventData {
  eventTime: Time
  owner: GalleryUser @goField(forceResolver: true)
  newName: String
  newDescription: String
  action: Action
}

type GalleryUpdatedFeedEventData implements FeedEventData @goEmbedHelper {
  eventTime: Time
  owner: GalleryUser @goField(forceResolver: true)
  action: Action
  gallery: Gallery @goField(forceResolver: true)
  subEventDatas: [FeedEventData!] @goField(forceResolver: true)
  newName: String
  newDescription: String
}

type ErrUnknownAction implements Error {
  message: String!
}

type ErrFeedEventNotFound implements Error {
  message: String!
}

type ErrPostNotFound implements Error {
  message: String!
}

"""
Can return posts as well
"""
union FeedEventOrError =
    FeedEvent
  | Post
  | ErrPostNotFound
  | ErrFeedEventNotFound
  | ErrUnknownAction

union FeedEventByIdOrError = FeedEvent | ErrFeedEventNotFound | ErrUnknownAction

type PageInfo {
  total: Int
  size: Int!
  hasPreviousPage: Boolean!
  hasNextPage: Boolean!
  startCursor: String!
  endCursor: String!
}

type FeedEdge {
  node: FeedEventOrError
  cursor: String
}

type FeedConnection {
  edges: [FeedEdge]
  pageInfo: PageInfo!
}

type SocialConnection implements Node @goGqlId(fields: ["socialId", "socialType"]) @goEmbedHelper {
  id: ID!

  galleryUser: GalleryUser @goField(forceResolver: true)

  currentlyFollowing: Boolean!
  socialId: String!
  socialType: SocialAccountType!
  displayName: String!
  socialUsername: String!
  profileImage: String!
}

union SocialConnectionsOrError = SocialConnection | ErrInvalidInput

type SocialConnectionsEdge {
  node: SocialConnectionsOrError
  cursor: String
}

type SocialConnectionsConnection {
  edges: [SocialConnectionsEdge]
  pageInfo: PageInfo!
}

type UserEdge {
  node: GalleryUser
  cursor: String
}

type UsersConnection {
  edges: [UserEdge]
  pageInfo: PageInfo!
}

type CommunityEdge {
  node: Community
  cursor: String
}

type CommunitiesConnection {
  edges: [CommunityEdge]
  pageInfo: PageInfo!
}

enum Role {
  ADMIN
  BETA_TESTER
  EARLY_ACCESS
}

enum MerchType {
  TShirt
  Hat
  Card
}

type MerchToken implements Node @goGqlId(fields: ["tokenId"]) {
  id: ID!
  tokenId: String!
  objectType: MerchType!
  discountCode: String
  redeemed: Boolean!
}

type MerchTokensPayload {
  tokens: [MerchToken!]
}

union MerchTokensPayloadOrError = MerchTokensPayload | ErrInvalidInput

type ErrGalleryNotFound implements Error {
  message: String!
}

union GalleryByIdPayloadOrError = Gallery | ErrGalleryNotFound
union ViewerGalleryByIdPayloadOrError = ViewerGallery | ErrGalleryNotFound

enum ReportWindow {
  LAST_5_DAYS
  LAST_7_DAYS
  ALL_TIME
}

input TrendingUsersInput {
  report: ReportWindow!
}

type TrendingUsersPayload {
  # User are in descending order i.e. the most trending user is first.
  users: [GalleryUser!]
}

union TrendingUsersPayloadOrError = TrendingUsersPayload

type UserSearchResult {
  user: GalleryUser
}

type SearchUsersPayload {
  results: [UserSearchResult!]
}

union SearchUsersPayloadOrError = SearchUsersPayload | ErrInvalidInput

type GallerySearchResult {
  gallery: Gallery
}

type SearchGalleriesPayload {
  results: [GallerySearchResult!]
}

union SearchGalleriesPayloadOrError = SearchGalleriesPayload | ErrInvalidInput

type CommunitySearchResult {
  community: Community
}

type SearchCommunitiesPayload {
  results: [CommunitySearchResult!]
}

union SearchCommunitiesPayloadOrError = SearchCommunitiesPayload | ErrInvalidInput

union SocialQueriesOrError = SocialQueries | ErrNotAuthorized | ErrNeedsToReconnectSocial

input ChainAddressTokenInput {
  chainAddress: ChainAddressInput!
  """
  Refers to the id of the token in the contract either in decimal, or interpreted as hexadecimal when prefixed with '0x'
  """
  tokenId: TokenId!
}

input PostComposerDraftDetailsInput {
  token: ChainAddressTokenInput!
}

type PostComposerDraftDetailsPayload @goEmbedHelper {
  media: MediaSubtype
  community: Community @goField(forceResolver: true)
  tokenName: String
  tokenDescription: String
}

union PostComposerDraftDetailsPayloadOrError =
    PostComposerDraftDetailsPayload
  | ErrInvalidInput
  | ErrCommunityNotFound

type Query {
  node(id: ID!): Node
  viewer: ViewerOrError @authRequired
  userByUsername(username: String!): UserByUsernameOrError
  userById(id: DBID!): UserByIdOrError
  userByAddress(chainAddress: ChainAddressInput!): UserByAddressOrError
  usersWithTrait(trait: String!): [GalleryUser]
  membershipTiers(forceRefresh: Boolean): [MembershipTier]
  collectionById(id: DBID!): CollectionByIdOrError
  collectionsByIds(ids: [DBID!]!): [CollectionByIdOrError]
  tokenById(id: DBID!): TokenByIdOrError
  collectionTokenById(tokenId: DBID!, collectionId: DBID!): CollectionTokenByIdOrError
  communityByAddress(
    communityAddress: ChainAddressInput!
    forceRefresh: Boolean
  ): CommunityByAddressOrError
  communityByKey(communityKey: CommunityKeyInput!): CommunityByKeyOrError
  generalAllowlist: [ChainAddress!]
  galleryOfTheWeekWinners: [GalleryUser!]
  globalFeed(
    before: String
    after: String
    first: Int
    last: Int
    includePosts: Boolean! = false @deprecated(reason: "Posts are always included now.")
  ): FeedConnection
  # Paging forward i.e. providing the `first` argument will return events in order of descending popularity.
  trendingFeed(
    before: String
    after: String
    first: Int
    last: Int
    includePosts: Boolean! = false @deprecated(reason: "Posts are always included now.")
  ): FeedConnection
  curatedFeed(
    before: String
    after: String
    first: Int
    last: Int
    includePosts: Boolean! = false @deprecated(reason: "Posts are always included now.")
  ): FeedConnection
  feedEventById(id: DBID!): FeedEventByIdOrError
  postById(id: DBID!): PostOrError
  getMerchTokens(wallet: Address!): MerchTokensPayloadOrError
  galleryById(id: DBID!): GalleryByIdPayloadOrError
  viewerGalleryById(id: DBID!): ViewerGalleryByIdPayloadOrError
  trendingUsers(input: TrendingUsersInput!): TrendingUsersPayloadOrError
  """
  Search for users with optional weighting. Weights are floats in the [0.0. 1.0] range
  that help determine how matches will be ranked. usernameWeight defaults to 0.4 and
  bioWeight defaults to 0.2, meaning that a search result matching a username is considered
  twice as relevant as a search result matching a bio.
  """
  searchUsers(
    query: String!
    limit: Int
    usernameWeight: Float
    bioWeight: Float
  ): SearchUsersPayloadOrError
  """
  Search for galleries with optional weighting. Weights are floats in the [0.0. 1.0] range
  that help determine how matches will be ranked. nameWeight defaults to 0.4 and
  descriptionWeight defaults to 0.2, meaning that a search result matching a gallery name is
  considered twice as relevant as a search result matching a gallery description.
  """
  searchGalleries(
    query: String!
    limit: Int
    nameWeight: Float
    descriptionWeight: Float
  ): SearchGalleriesPayloadOrError
  """
  Search for communities with optional weighting. Weights are floats in the [0.0. 1.0] range
  that help determine how matches will be ranked. nameWeight defaults to 0.4, descriptionWeight
  defaults to 0.2, and poapAddressWeight defaults to 0.1, meaning that a search result matching
  a community name is considered twice as relevant as a search result matching a community
  description, and four times as relevant as a search result matching a POAP address string.
  """
  searchCommunities(
    query: String!
    limit: Int
    nameWeight: Float
    descriptionWeight: Float
    poapAddressWeight: Float
  ): SearchCommunitiesPayloadOrError

  # Retool Specific
  usersByRole(role: Role!, before: String, after: String, first: Int, last: Int): UsersConnection
    @retoolAuth

  socialConnections(
    socialAccountType: SocialAccountType!
    excludeAlreadyFollowing: Boolean
    before: String
    after: String
    first: Int
    last: Int
  ): SocialConnectionsConnection @goField(forceResolver: true) @authRequired

  socialQueries: SocialQueriesOrError @authRequired
  topCollectionsForCommunity(
    input: topCollectionsForCommunityInput!
    before: String
    after: String
    first: Int
    last: Int
  ): CollectionsConnection
  postComposerDraftDetails(
    input: PostComposerDraftDetailsInput!
  ): PostComposerDraftDetailsPayloadOrError
}

type SocialQueries {
  socialConnections(
    socialAccountType: SocialAccountType!
    excludeAlreadyFollowing: Boolean
    before: String
    after: String
    first: Int
    last: Int
  ): SocialConnectionsConnection @goField(forceResolver: true) @authRequired
}

input topCollectionsForCommunityInput {
  chainAddress: ChainAddressInput!
}

input CollectionLayoutInput {
  sections: [Int!]!
  sectionLayout: [CollectionSectionLayoutInput!]!
}

input CollectionSectionLayoutInput {
  columns: Int!
  whitespace: [Int!]!
}

input CollectionTokenSettingsInput {
  tokenId: DBID!
  renderLive: Boolean!
  highDefinition: Boolean!
}

input CreateCollectionInput {
  galleryId: DBID!
  name: String!
  collectorsNote: String!
  tokens: [DBID!]!
  layout: CollectionLayoutInput!
  tokenSettings: [CollectionTokenSettingsInput!]!
  caption: String
}

union CreateCollectionPayloadOrError = CreateCollectionPayload | ErrNotAuthorized | ErrInvalidInput

type CreateCollectionPayload {
  collection: Collection
  feedEvent: FeedEvent @goField(forceResolver: true)
}

union DeleteCollectionPayloadOrError =
    DeleteCollectionPayload
  | ErrNotAuthorized
  | ErrInvalidInput
  | ErrCollectionNotFound

type DeleteCollectionPayload {
  gallery: Gallery
}

input UpdateCollectionInfoInput {
  collectionId: DBID!
  name: String!
  collectorsNote: String!
}

union UpdateCollectionInfoPayloadOrError =
    UpdateCollectionInfoPayload
  | ErrNotAuthorized
  | ErrInvalidInput

type UpdateCollectionInfoPayload {
  collection: Collection
}

input UpdateCollectionTokensInput {
  collectionId: DBID!
  tokens: [DBID!]!
  layout: CollectionLayoutInput!
  tokenSettings: [CollectionTokenSettingsInput!]!
  caption: String
}

union UpdateCollectionTokensPayloadOrError =
    UpdateCollectionTokensPayload
  | ErrNotAuthorized
  | ErrInvalidInput

type UpdateCollectionTokensPayload {
  collection: Collection
  feedEvent: FeedEvent @goField(forceResolver: true)
}

input UpdateCollectionHiddenInput {
  collectionId: DBID!
  hidden: Boolean!
}

union UpdateCollectionHiddenPayloadOrError =
    UpdateCollectionHiddenPayload
  | ErrNotAuthorized
  | ErrInvalidInput

type UpdateCollectionHiddenPayload {
  collection: Collection
}

input UpdateGalleryCollectionsInput {
  galleryId: DBID!
  collections: [DBID!]!
}

union UpdateGalleryCollectionsPayloadOrError =
    UpdateGalleryCollectionsPayload
  | ErrNotAuthorized
  | ErrInvalidInput

type UpdateGalleryCollectionsPayload {
  gallery: Gallery
}

input UpdateTokenInfoInput {
  tokenId: DBID!
  collectorsNote: String!

  # Optional (for now). Lets the backend know what collection the token was being edited in.
  # Currently used to generate feedbot URLs.
  collectionId: DBID
}

union UpdateTokenInfoPayloadOrError = UpdateTokenInfoPayload | ErrNotAuthorized | ErrInvalidInput

type UpdateTokenInfoPayload {
  token: Token
}

input SetSpamPreferenceInput {
  tokens: [DBID!]!
  isSpam: Boolean!
}

type SetSpamPreferencePayload {
  tokens: [Token] @goField(forceResolver: true)
}

union SetSpamPreferencePayloadOrError = SetSpamPreferencePayload | ErrNotAuthorized

union AddUserWalletPayloadOrError =
    AddUserWalletPayload
  | ErrAuthenticationFailed
  | ErrNotAuthorized
  | ErrInvalidInput
  | ErrAddressOwnedByUser

type AddUserWalletPayload {
  viewer: Viewer
}

union RemoveUserWalletsPayloadOrError =
    RemoveUserWalletsPayload
  | ErrNotAuthorized
  | ErrInvalidInput

type RemoveUserWalletsPayload {
  viewer: Viewer
}

input UpdateUserInfoInput {
  username: String!
  bio: String!
}

union UpdateUserInfoPayloadOrError =
    UpdateUserInfoPayload
  | ErrNotAuthorized
  | ErrUsernameNotAvailable
  | ErrInvalidInput

type UpdateUserInfoPayload {
  viewer: Viewer
}

union RegisterUserPushTokenPayloadOrError =
    RegisterUserPushTokenPayload
  | ErrNotAuthorized
  | ErrInvalidInput
  | ErrPushTokenBelongsToAnotherUser

type RegisterUserPushTokenPayload {
  viewer: Viewer
}

union UnregisterUserPushTokenPayloadOrError =
    UnregisterUserPushTokenPayload
  | ErrNotAuthorized
  | ErrInvalidInput
  | ErrPushTokenBelongsToAnotherUser

type UnregisterUserPushTokenPayload {
  viewer: Viewer
}

union SyncTokensPayloadOrError = SyncTokensPayload | ErrNotAuthorized | ErrSyncFailed

type SyncTokensPayload {
  viewer: Viewer
}

union SyncCreatedTokensForNewContractsPayloadOrError =
    SyncCreatedTokensForNewContractsPayload
  | ErrNotAuthorized
  | ErrSyncFailed

type SyncCreatedTokensForNewContractsPayload {
  viewer: Viewer
}

union SyncCreatedTokensForExistingContractPayloadOrError =
    SyncCreatedTokensForExistingContractPayload
  | ErrNotAuthorized
  | ErrSyncFailed

type SyncCreatedTokensForExistingContractPayload {
  viewer: Viewer
}

union RefreshTokenPayloadOrError = RefreshTokenPayload | ErrInvalidInput | ErrSyncFailed

type RefreshTokenPayload {
  token: Token
}

union RefreshCollectionPayloadOrError = RefreshCollectionPayload | ErrInvalidInput | ErrSyncFailed

type RefreshCollectionPayload {
  collection: Collection
}

union RefreshContractPayloadOrError = RefreshContractPayload | ErrInvalidInput | ErrSyncFailed

type RefreshContractPayload {
  contract: Contract
}

type AuthNonce {
  nonce: String
  userExists: Boolean
}

union GetAuthNoncePayloadOrError = AuthNonce | ErrDoesNotOwnRequiredToken

type ErrAuthenticationFailed implements Error {
  message: String!
}

type ErrEmailUnverified implements Error {
  message: String!
}

type ErrEmailAlreadyUsed implements Error {
  message: String!
}

type ErrUserAlreadyExists implements Error {
  message: String!
}

type ErrUsernameNotAvailable implements Error {
  message: String!
}

type ErrAddressOwnedByUser implements Error {
  message: String!
}

type ErrUserNotFound implements Error {
  message: String!
}

type ErrCommunityNotFound implements Error {
  message: String!
}

union AuthorizationError =
    ErrNoCookie
  | ErrInvalidToken
  | ErrSessionInvalidated
  | ErrDoesNotOwnRequiredToken

type ErrNotAuthorized implements Error {
  message: String!
  cause: AuthorizationError!
}

type ErrInvalidInput implements Error {
  message: String!
  parameters: [String!]!
  reasons: [String!]!
}

type ErrNoCookie implements Error {
  message: String!
}

type ErrInvalidToken implements Error {
  message: String!
}

type ErrSessionInvalidated implements Error {
  message: String!
}

type ErrNeedsToReconnectSocial implements Error {
  socialAccountType: SocialAccountType!
  message: String!
}

type ErrDoesNotOwnRequiredToken implements Error {
  message: String!
}

type ErrSyncFailed implements Error {
  message: String!
}

type ErrAdmireNotFound implements Error {
  message: String!
}

type ErrAdmireAlreadyExists implements Error {
  message: String!
}

type ErrCommentNotFound implements Error {
  message: String!
}

type ErrPushTokenBelongsToAnotherUser implements Error {
  message: String!
}

input AuthMechanism {
  eoa: EoaAuth
  gnosisSafe: GnosisSafeAuth
  debug: DebugAuth
  magicLink: MagicLinkAuth
  oneTimeLoginToken: OneTimeLoginTokenAuth
}

input EoaAuth {
  chainPubKey: ChainPubKeyInput!
  nonce: String!
  signature: String! @scrub
}

# DebugAuth is a debug-only authentication mechanism for testing and debugging.
# It creates an authenticator that will return the supplied userId and chainAddresses as if they had been
# successfully authenticated. For existing users, the asUsername parameter may be supplied as a convenience
# method to look up and return their userId and chainAddresses.
input DebugAuth @restrictEnvironment(allowed: ["local", "development", "sandbox"]) {
  # Convenience method to authenticate as an existing user.
  # Cannot be used in conjunction with the userId and chainAddresses parameters.
  asUsername: String

  # The userId that will be returned from the resulting authenticator.
  # May be omitted or blank to indicate that there is no user associated with the supplied chainAddresses.
  # Cannot be used in conjunction with the asUsername parameter.
  userId: DBID

  # The chainAddresses that will be returned from the resulting authenticator.
  # Cannot be used in conjunction with the asUsername parameter.
  chainAddresses: [ChainAddressInput!]

  # A password required to use debug tools. Typically empty in local environments.
  debugToolsPassword: String
}

input GnosisSafeAuth {
  address: Address!
  nonce: String!
}

input MagicLinkAuth {
  token: String!
}

input OneTimeLoginTokenAuth {
  token: String!
}

input SocialAuthMechanism {
  twitter: TwitterAuth
  debug: DebugSocialAuth
  farcaster: FarcasterAuth
  lens: LensAuth
}

input TwitterAuth {
  code: String!
}

input FarcasterAuth {
  address: Address!
  """
  withSigner will make a request to authenticate the user with an on chain transaction that can be approved on their warpcast app.
  the `FarcasterSocialAccount` type will return an `approvalURL` that will link the user to make the on chain transaction.
  """
  withSigner: Boolean
  # farcaster only supports ETH addresses currently so no need to specify a chain
}

input LensAuth {
  address: Address!
  """
  signature is the signed challenge provided by a GQL request to the lens endpoint
  """
  signature: String @scrub
  # lens only supports ETH addresses currently so no need to specify a chain
}

input DebugSocialAuth @restrictEnvironment(allowed: ["local", "development", "sandbox"]) {
  provider: SocialAccountType!
  id: String!
  username: String!

  # A password required to use debug tools. Typically empty in local environments.
  debugToolsPassword: String
}

union LoginPayloadOrError =
    LoginPayload
  | ErrUserNotFound
  | ErrAuthenticationFailed
  | ErrEmailUnverified
  | ErrDoesNotOwnRequiredToken

type LoginPayload {
  # TODO: Remove userId in favor of viewer
  userId: DBID
  viewer: Viewer
}

type LogoutPayload {
  viewer: Viewer
}
input CreateUserInput {
  username: String!
  bio: String
  email: Email @scrub
  galleryName: String
  galleryDescription: String
  galleryPosition: String
}

union CreateUserPayloadOrError =
    CreateUserPayload
  | ErrAuthenticationFailed
  | ErrDoesNotOwnRequiredToken
  | ErrUserAlreadyExists
  | ErrUsernameNotAvailable
  | ErrInvalidInput
  | ErrEmailAlreadyUsed

type CreateUserPayload {
  userId: DBID
  galleryId: DBID
  # TODO: Remove userId and galleryId in favor of viewer
  viewer: Viewer
}

union FollowUserPayloadOrError =
    FollowUserPayload
  | ErrAuthenticationFailed
  | ErrUserNotFound
  | ErrInvalidInput

union UnfollowUserPayloadOrError =
    UnfollowUserPayload
  | ErrAuthenticationFailed
  | ErrUserNotFound
  | ErrInvalidInput

type FollowUserPayload {
  viewer: Viewer
  user: GalleryUser @goField(forceResolver: true)
}

type UnfollowUserPayload {
  viewer: Viewer
  user: GalleryUser @goField(forceResolver: true)
}

union AdmireFeedEventPayloadOrError =
    AdmireFeedEventPayload
  | ErrAuthenticationFailed
  | ErrFeedEventNotFound
  | ErrInvalidInput
  | ErrAdmireAlreadyExists

union RemoveAdmirePayloadOrError =
    RemoveAdmirePayload
  | ErrAuthenticationFailed
  | ErrFeedEventNotFound
  | ErrInvalidInput
  | ErrAdmireNotFound

union CommentOnFeedEventPayloadOrError =
    CommentOnFeedEventPayload
  | ErrAuthenticationFailed
  | ErrFeedEventNotFound
  | ErrInvalidInput

union RemoveCommentPayloadOrError =
    RemoveCommentPayload
  | ErrAuthenticationFailed
  | ErrFeedEventNotFound
  | ErrInvalidInput
  | ErrCommentNotFound

type AdmireFeedEventPayload {
  viewer: Viewer
  admire: Admire @goField(forceResolver: true)
  feedEvent: FeedEvent @goField(forceResolver: true)
}

type RemoveAdmirePayload {
  viewer: Viewer
  admireID: DBID
  feedEvent: FeedEvent @goField(forceResolver: true)
  post: Post @goField(forceResolver: true)
}

type CommentOnFeedEventPayload {
  viewer: Viewer
  comment: Comment @goField(forceResolver: true)
  replyToComment: Comment @goField(forceResolver: true)
  feedEvent: FeedEvent @goField(forceResolver: true)
}

type RemoveCommentPayload {
  viewer: Viewer
  feedEvent: FeedEvent @goField(forceResolver: true)
  post: Post @goField(forceResolver: true)
}

interface Notification implements Node {
  id: ID!
  seen: Boolean
  creationTime: Time
  updatedTime: Time
}

interface GroupedNotification implements Notification & Node {
  id: ID!
  seen: Boolean
  creationTime: Time
  updatedTime: Time

  count: Int
}

type GroupNotificationUserEdge {
  node: GalleryUser
  cursor: String
}

type GroupNotificationUsersConnection {
  edges: [GroupNotificationUserEdge]
  pageInfo: PageInfo
}

type SomeoneFollowedYouNotification implements Notification & Node & GroupedNotification
  @goEmbedHelper {
  id: ID!
  dbid: DBID!
  seen: Boolean
  creationTime: Time
  updatedTime: Time
  count: Int

  followers(before: String, after: String, first: Int, last: Int): GroupNotificationUsersConnection
    @goField(forceResolver: true)
}

type SomeoneFollowedYouBackNotification implements Notification & Node & GroupedNotification
  @goEmbedHelper {
  id: ID!
  dbid: DBID!
  seen: Boolean
  creationTime: Time
  updatedTime: Time
  count: Int

  followers(before: String, after: String, first: Int, last: Int): GroupNotificationUsersConnection
    @goField(forceResolver: true)
}

type SomeoneAdmiredYourFeedEventNotification implements Notification & Node & GroupedNotification
  @goEmbedHelper {
  id: ID!
  dbid: DBID!
  seen: Boolean
  creationTime: Time
  updatedTime: Time
  count: Int

  feedEvent: FeedEvent @goField(forceResolver: true)
  admirers(before: String, after: String, first: Int, last: Int): GroupNotificationUsersConnection
    @goField(forceResolver: true)
}

type SomeoneCommentedOnYourFeedEventNotification implements Notification & Node @goEmbedHelper {
  id: ID!
  dbid: DBID!
  seen: Boolean
  creationTime: Time
  updatedTime: Time

  # Don't need a `who` here since the `comment` can provide that
  # Do we want this comment to be the latest comment
  comment: Comment @goField(forceResolver: true)
  feedEvent: FeedEvent @goField(forceResolver: true)
}

type SomeoneAdmiredYourPostNotification implements Notification & Node & GroupedNotification
  @goEmbedHelper {
  id: ID!
  dbid: DBID!
  seen: Boolean
  creationTime: Time
  updatedTime: Time
  count: Int

  post: Post @goField(forceResolver: true)
  admirers(before: String, after: String, first: Int, last: Int): GroupNotificationUsersConnection
    @goField(forceResolver: true)
}

type SomeoneAdmiredYourTokenNotification implements Notification & Node & GroupedNotification
  @goEmbedHelper {
  id: ID!
  dbid: DBID!
  seen: Boolean
  creationTime: Time
  updatedTime: Time
  count: Int

  token: Token @goField(forceResolver: true)
  admirers(before: String, after: String, first: Int, last: Int): GroupNotificationUsersConnection
    @goField(forceResolver: true)
}

type SomeoneCommentedOnYourPostNotification implements Notification & Node @goEmbedHelper {
  id: ID!
  dbid: DBID!
  seen: Boolean
  creationTime: Time
  updatedTime: Time

  # Don't need a `who` here since the `comment` can provide that
  # Do we want this comment to be the latest comment
  comment: Comment @goField(forceResolver: true)
  post: Post @goField(forceResolver: true)
}

type SomeoneViewedYourGalleryNotification implements Notification & Node & GroupedNotification
  @goEmbedHelper {
  id: ID!
  dbid: DBID!
  seen: Boolean
  creationTime: Time
  updatedTime: Time
  # the total count of notifications grouped, despite uniqueness of the viewers and whether they are logged in or not
  count: Int

  # unique user viewers, use PageInfo.Total to get the total unique user viewers
  userViewers(
    before: String
    after: String
    first: Int
    last: Int
  ): GroupNotificationUsersConnection @goField(forceResolver: true)

  # count of unique non-user viewers
  nonUserViewerCount: Int
  gallery: Gallery @goField(forceResolver: true)
}

type NewTokensNotification implements Notification & GroupedNotification & Node @goEmbedHelper {
  id: ID!
  dbid: DBID!
  seen: Boolean
  creationTime: Time
  updatedTime: Time
  count: Int

  token: Token @goField(forceResolver: true)
}

type SomeoneRepliedToYourCommentNotification implements Notification & Node @goEmbedHelper {
  id: ID!
  dbid: DBID!
  seen: Boolean
  creationTime: Time
  updatedTime: Time

  # Don't need a `who` here since the `comment` can provide that
  comment: Comment @goField(forceResolver: true)
  originalComment: Comment @goField(forceResolver: true)
}

union MentionSource = Comment | Post

type SomeoneMentionedYouNotification implements Notification & Node @goEmbedHelper {
  id: ID!
  dbid: DBID!
  seen: Boolean
  creationTime: Time
  updatedTime: Time

  # Don't need a `who` here since the `comment` or `post` can provide that
  mentionSource: MentionSource @goField(forceResolver: true)
}

type SomeoneMentionedYourCommunityNotification implements Notification & Node @goEmbedHelper {
  id: ID!
  dbid: DBID!
  seen: Boolean
  creationTime: Time
  updatedTime: Time

  # Don't need a `who` here since the `comment` or `post` can provide that
  mentionSource: MentionSource @goField(forceResolver: true)
  community: Community @goField(forceResolver: true)
}

type SomeonePostedYourWorkNotification implements Notification & Node @goEmbedHelper {
  id: ID!
  dbid: DBID!
  seen: Boolean
  creationTime: Time
  updatedTime: Time

  post: Post @goField(forceResolver: true)
  community: Community @goField(forceResolver: true)
}

type ClearAllNotificationsPayload {
  notifications: [Notification]
}

type ViewGalleryPayload {
  gallery: Gallery
}

union ViewGalleryPayloadOrError = ViewGalleryPayload | ErrAuthenticationFailed

type ViewTokenPayload {
  token: Token
}

union ViewTokenPayloadOrError =
    ViewTokenPayload
  | ErrAuthenticationFailed
  | ErrTokenNotFound
  | ErrCollectionNotFound

input VerifyEmailInput {
  token: String! @scrub
}

type VerifyEmailPayload {
  email: Email!
}

union VerifyEmailPayloadOrError = VerifyEmailPayload | ErrInvalidInput

input PreverifyEmailInput {
  email: Email! @scrub
}

enum PreverifyEmailResult {
  Invalid
  Risky
  Valid
}

type PreverifyEmailPayload {
  email: Email!
  result: PreverifyEmailResult!
}

union PreverifyEmailPayloadOrError = PreverifyEmailPayload | ErrInvalidInput

input VerifyEmailMagicLinkInput {
  email: Email! @scrub
}

type VerifyEmailMagicLinkPayload {
  canSend: Boolean!
}

union VerifyEmailMagicLinkPayloadOrError = VerifyEmailMagicLinkPayload | ErrInvalidInput

input UpdateEmailInput {
  email: Email! @scrub
}

type UpdateEmailPayload {
  viewer: Viewer
}

union UpdateEmailPayloadOrError = UpdateEmailPayload | ErrInvalidInput

type ResendVerificationEmailPayload {
  viewer: Viewer
}

union ResendVerificationEmailPayloadOrError = ResendVerificationEmailPayload | ErrInvalidInput

type UpdateEmailNotificationSettingsPayload {
  viewer: Viewer
}

union UpdateEmailNotificationSettingsPayloadOrError =
    UpdateEmailNotificationSettingsPayload
  | ErrInvalidInput

type UnsubscribeFromEmailTypePayload {
  viewer: Viewer
}

union UnsubscribeFromEmailTypePayloadOrError = UnsubscribeFromEmailTypePayload | ErrInvalidInput

union AddRolesToUserPayloadOrError = GalleryUser | ErrNotAuthorized
union RevokeRolesFromUserPayloadOrError = GalleryUser | ErrNotAuthorized

type OptInForRolesPayload {
  user: GalleryUser
}

type OptOutForRolesPayload {
  user: GalleryUser
}

union OptInForRolesPayloadOrError = OptInForRolesPayload | ErrNotAuthorized | ErrInvalidInput
union OptOutForRolesPayloadOrError = OptOutForRolesPayload | ErrNotAuthorized | ErrInvalidInput

input UploadPersistedQueriesInput {
  persistedQueries: String
}

union UploadPersistedQueriesPayloadOrError = UploadPersistedQueriesPayload | ErrNotAuthorized

type UploadPersistedQueriesPayload {
  message: String
}

input RedeemMerchInput {
  tokenIds: [String!]!
  address: ChainAddressInput!
  walletType: WalletType!
  signature: String!
}

type MerchDiscountCode {
  code: String!
  tokenId: String
}

type RedeemMerchPayload {
  tokens: [MerchToken]
}

union RedeemMerchPayloadOrError = RedeemMerchPayload | ErrInvalidInput

type SyncTokensForUsernamePayload {
  message: String!
}

union SyncTokensForUsernamePayloadOrError =
    SyncTokensForUsernamePayload
  | ErrNotAuthorized
  | ErrSyncFailed

type SyncCreatedTokensForUsernamePayload {
  message: String!
}

union SyncCreatedTokensForUsernamePayloadOrError =
    SyncCreatedTokensForUsernamePayload
  | ErrNotAuthorized
  | ErrSyncFailed

type SyncCreatedTokensForUsernameAndExistingContractPayload {
  message: String!
}

union SyncCreatedTokensForUsernameAndExistingContractPayloadOrError =
    SyncCreatedTokensForUsernameAndExistingContractPayload
  | ErrInvalidInput
  | ErrNotAuthorized
  | ErrSyncFailed
  | ErrCommunityNotFound

type BanUserFromFeedPayload {
  user: GalleryUser
}

union BanUserFromFeedPayloadOrError = BanUserFromFeedPayload | ErrNotAuthorized

type UnbanUserFromFeedPayload {
  user: GalleryUser
}

union UnbanUserFromFeedPayloadOrError = UnbanUserFromFeedPayload | ErrNotAuthorized

type SetCommunityOverrideCreatorPayload {
  user: GalleryUser
}

union SetCommunityOverrideCreatorPayloadOrError =
    SetCommunityOverrideCreatorPayload
  | ErrNotAuthorized

input GalleryPositionInput {
  galleryId: DBID!
  position: String!
}

input UpdateGalleryOrderInput {
  positions: [GalleryPositionInput!]!
}

input UpdateGalleryHiddenInput {
  id: DBID!
  hidden: Boolean!
}

input UpdateGalleryInfoInput {
  id: DBID!
  name: String
  description: String
}

input CreateGalleryInput {
  name: String
  description: String
  position: String!
}

type CreateGalleryPayload {
  gallery: Gallery
}

union CreateGalleryPayloadOrError = CreateGalleryPayload | ErrInvalidInput | ErrNotAuthorized

type UpdateGalleryInfoPayload {
  gallery: Gallery
}

union UpdateGalleryInfoPayloadOrError =
    UpdateGalleryInfoPayload
  | ErrInvalidInput
  | ErrNotAuthorized

type UpdateGalleryHiddenPayload {
  gallery: Gallery
}

union UpdateGalleryHiddenPayloadOrError =
    UpdateGalleryHiddenPayload
  | ErrInvalidInput
  | ErrNotAuthorized

type DeleteGalleryPayload {
  deletedId: DeletedNode
}

union DeleteGalleryPayloadOrError = DeleteGalleryPayload | ErrInvalidInput | ErrNotAuthorized

type UpdateGalleryOrderPayload {
  viewer: Viewer
}

union UpdateGalleryOrderPayloadOrError =
    UpdateGalleryOrderPayload
  | ErrInvalidInput
  | ErrNotAuthorized

type UpdateFeaturedGalleryPayload {
  viewer: Viewer
}

union UpdateFeaturedGalleryPayloadOrError =
    UpdateFeaturedGalleryPayload
  | ErrInvalidInput
  | ErrNotAuthorized

input UpdateCollectionInput {
  dbid: DBID!
  name: String!
  collectorsNote: String!
  tokens: [DBID!]!
  layout: CollectionLayoutInput!
  tokenSettings: [CollectionTokenSettingsInput!]!
  hidden: Boolean!
}

input CreateCollectionInGalleryInput {
  name: String!
  collectorsNote: String!
  tokens: [DBID!]!
  layout: CollectionLayoutInput!
  tokenSettings: [CollectionTokenSettingsInput!]!
  hidden: Boolean!
  givenID: DBID!
}

input UpdateGalleryInput {
  galleryId: DBID!

  name: String
  description: String

  # leaving caption around for a bit for backwards compatibility
  caption: String

  deletedCollections: [DBID!]

  updatedCollections: [UpdateCollectionInput]
  createdCollections: [CreateCollectionInGalleryInput]

  order: [DBID!]

  # generated on the frontend
  # will be String! in the future, not required for temp backwards compatibility
  editId: String
}

type UpdateGalleryPayload {
  gallery: Gallery
}

union UpdateGalleryPayloadOrError = UpdateGalleryPayload | ErrInvalidInput | ErrNotAuthorized

input PublishGalleryInput {
  galleryId: DBID!
  editId: String!
  caption: String
}

type PublishGalleryPayload {
  gallery: Gallery
}

union PublishGalleryPayloadOrError = PublishGalleryPayload | ErrInvalidInput | ErrNotAuthorized

type UpdatePrimaryWalletPayload {
  viewer: Viewer
}

union UpdatePrimaryWalletPayloadOrError =
    UpdatePrimaryWalletPayload
  | ErrInvalidInput
  | ErrNotAuthorized

input AdminAddWalletInput {
  username: String!
  chainAddress: ChainAddressInput!
  walletType: WalletType!
}

type AdminAddWalletPayload {
  user: GalleryUser
}

union AdminAddWalletPayloadOrError =
    AdminAddWalletPayload
  | ErrUserNotFound
  | ErrAddressOwnedByUser
  | ErrNotAuthorized

input UpdateUserExperienceInput {
  experienceType: UserExperienceType!
  experienced: Boolean!
}

type UpdateUserExperiencePayload {
  viewer: Viewer
}

union UpdateUserExperiencePayloadOrError =
    UpdateUserExperiencePayload
  | ErrInvalidInput
  | ErrNotAuthorized

input MoveCollectionToGalleryInput {
  sourceCollectionId: DBID!
  targetGalleryId: DBID!
}

type MoveCollectionToGalleryPayload {
  oldGallery: Gallery
  newGallery: Gallery
}

union MoveCollectionToGalleryPayloadOrError =
    MoveCollectionToGalleryPayload
  | ErrInvalidInput
  | ErrNotAuthorized

type ConnectSocialAccountPayload {
  viewer: Viewer
}

union ConnectSocialAccountPayloadOrError =
    ConnectSocialAccountPayload
  | ErrInvalidInput
  | ErrNotAuthorized

input UpdateSocialAccountDisplayedInput {
  type: SocialAccountType!
  displayed: Boolean!
}

type UpdateSocialAccountDisplayedPayload {
  viewer: Viewer
}

union UpdateSocialAccountDisplayedPayloadOrError =
    UpdateSocialAccountDisplayedPayload
  | ErrInvalidInput
  | ErrNotAuthorized
  | ErrNeedsToReconnectSocial

input MintPremiumCardToWalletInput {
  tokenId: String!
  walletAddresses: [Address!]
}

type MintPremiumCardToWalletPayload {
  tx: String!
}

union MintPremiumCardToWalletPayloadOrError =
    MintPremiumCardToWalletPayload
  | ErrInvalidInput
  | ErrNotAuthorized
  | ErrNeedsToReconnectSocial

type DisconnectSocialAccountPayload {
  viewer: Viewer
}

union DisconnectSocialAccountPayloadOrError =
    DisconnectSocialAccountPayload
  | ErrInvalidInput
  | ErrNotAuthorized
  | ErrNeedsToReconnectSocial

type FollowAllSocialConnectionsPayload {
  viewer: Viewer
}

union FollowAllSocialConnectionsPayloadOrError =
    FollowAllSocialConnectionsPayload
  | ErrInvalidInput
  | ErrNotAuthorized
  | ErrNeedsToReconnectSocial

type GenerateQRCodeLoginTokenPayload {
  token: String!
}

union GenerateQRCodeLoginTokenPayloadOrError = GenerateQRCodeLoginTokenPayload | ErrNotAuthorized

input SetProfileImageInput {
  # Only one of the following fields should be provided
  tokenId: DBID
  walletAddress: ChainAddressInput
}

type SetProfileImagePayload {
  viewer: Viewer
}

type RemoveProfileImagePayload {
  viewer: Viewer
}

type ErrNoAvatarRecordSet implements Error {
  message: String!
}

union SetProfileImagePayloadOrError =
    SetProfileImagePayload
  | ErrAuthenticationFailed
  | ErrUserNotFound
  | ErrInvalidInput
  | ErrTokenNotFound
  | ErrNotAuthorized
  | ErrNoAvatarRecordSet

union RemoveProfileImagePayloadOrError =
    RemoveProfileImagePayload
  | ErrAuthenticationFailed
  | ErrUserNotFound

input PostTokensInput {
  tokenIds: [DBID!]
  caption: String
  mentions: [MentionInput!]
}

type PostTokensPayload {
  post: Post!
}

union PostTokensPayloadOrError = PostTokensPayload | ErrInvalidInput | ErrNotAuthorized

input ReferralPostTokenInput {
  token: ChainAddressTokenInput!
  caption: String
}

type ReferralPostTokenPayload {
  post: Post!
}

union ReferralPostTokenPayloadOrError =
    ReferralPostTokenPayload
  | ErrInvalidInput
  | ErrNotAuthorized
  | ErrTokenNotFound

type AdmirePostPayload {
  viewer: Viewer
  post: Post @goField(forceResolver: true)
  admire: Admire @goField(forceResolver: true)
}

union AdmirePostPayloadOrError = AdmirePostPayload | ErrInvalidInput | ErrNotAuthorized

type AdmireTokenPayload {
  viewer: Viewer
  token: Token @goField(forceResolver: true)
  admire: Admire @goField(forceResolver: true)
}

union AdmireTokenPayloadOrError =
    AdmireTokenPayload
  | ErrTokenNotFound
  | ErrInvalidInput
  | ErrNotAuthorized

type CommentOnPostPayload {
  viewer: Viewer
  post: Post @goField(forceResolver: true)
  comment: Comment @goField(forceResolver: true)
  replyToComment: Comment @goField(forceResolver: true)
}

union CommentOnPostPayloadOrError = CommentOnPostPayload | ErrInvalidInput | ErrNotAuthorized

type DeletePostPayload {
  deletedId: DeletedNode
}

union DeletePostPayloadOrError = DeletePostPayload | ErrInvalidInput | ErrNotAuthorized

input MentionInput {
  interval: IntervalInput
  userId: DBID
  communityId: DBID
}

input IntervalInput {
  start: Int!
  length: Int!
}

input ReferralPostPreflightInput {
  token: ChainAddressTokenInput!
}

type ReferralPostPreflightPayload {
  accepted: Boolean!
}

union ReferralPostPreflightPayloadOrError = ReferralPostPreflightPayload | ErrInvalidInput

type Mutation {
  # User Mutations
  addUserWallet(
    chainAddress: ChainAddressInput!
    authMechanism: AuthMechanism!
  ): AddUserWalletPayloadOrError @authRequired
  removeUserWallets(walletIds: [DBID!]!): RemoveUserWalletsPayloadOrError @authRequired
  updateUserInfo(input: UpdateUserInfoInput!): UpdateUserInfoPayloadOrError @authRequired
  registerUserPushToken(pushToken: String!): RegisterUserPushTokenPayloadOrError @authRequired
  unregisterUserPushToken(pushToken: String!): UnregisterUserPushTokenPayloadOrError @authRequired
  setProfileImage(input: SetProfileImageInput!): SetProfileImagePayloadOrError @authRequired
  removeProfileImage: RemoveProfileImagePayloadOrError @authRequired

  # Gallery Mutations
  updateGalleryCollections(
    input: UpdateGalleryCollectionsInput!
  ): UpdateGalleryCollectionsPayloadOrError @authRequired

  # Collection Mutations

  createCollection(input: CreateCollectionInput!): CreateCollectionPayloadOrError @authRequired
  deleteCollection(collectionId: DBID!): DeleteCollectionPayloadOrError @authRequired
  updateCollectionInfo(input: UpdateCollectionInfoInput!): UpdateCollectionInfoPayloadOrError
    @authRequired
  updateCollectionTokens(input: UpdateCollectionTokensInput!): UpdateCollectionTokensPayloadOrError
    @authRequired
  updateCollectionHidden(input: UpdateCollectionHiddenInput!): UpdateCollectionHiddenPayloadOrError
    @authRequired

  # Token Mutations
  updateTokenInfo(input: UpdateTokenInfoInput!): UpdateTokenInfoPayloadOrError @authRequired
  setSpamPreference(input: SetSpamPreferenceInput!): SetSpamPreferencePayloadOrError @authRequired

  syncTokens(chains: [Chain!], incrementally: Boolean): SyncTokensPayloadOrError @authRequired
  syncCreatedTokensForNewContracts(
    input: SyncCreatedTokensForNewContractsInput!
  ): SyncCreatedTokensForNewContractsPayloadOrError @authRequired
  syncCreatedTokensForExistingContract(
    input: SyncCreatedTokensForExistingContractInput!
  ): SyncCreatedTokensForExistingContractPayloadOrError @authRequired
  refreshToken(tokenId: DBID!): RefreshTokenPayloadOrError
  refreshCollection(collectionId: DBID!): RefreshCollectionPayloadOrError
  refreshContract(contractId: DBID!): RefreshContractPayloadOrError

  getAuthNonce(chainAddress: ChainAddressInput!): GetAuthNoncePayloadOrError

  createUser(authMechanism: AuthMechanism!, input: CreateUserInput!): CreateUserPayloadOrError
  updateEmail(input: UpdateEmailInput!): UpdateEmailPayloadOrError @authRequired
  resendVerificationEmail: ResendVerificationEmailPayloadOrError @authRequired
  updateEmailNotificationSettings(
    input: UpdateEmailNotificationSettingsInput!
  ): UpdateEmailNotificationSettingsPayloadOrError @authRequired
  unsubscribeFromEmailType(
    input: UnsubscribeFromEmailTypeInput!
  ): UnsubscribeFromEmailTypePayloadOrError
  login(authMechanism: AuthMechanism!): LoginPayloadOrError
  logout(pushTokenToUnregister: String): LogoutPayload

  connectSocialAccount(
    input: SocialAuthMechanism!
    display: Boolean! = true
  ): ConnectSocialAccountPayloadOrError @authRequired
  disconnectSocialAccount(accountType: SocialAccountType!): DisconnectSocialAccountPayloadOrError
    @authRequired
  updateSocialAccountDisplayed(
    input: UpdateSocialAccountDisplayedInput!
  ): UpdateSocialAccountDisplayedPayloadOrError @authRequired

  followUser(userId: DBID!): FollowUserPayloadOrError @authRequired
  followAllSocialConnections(
    accountType: SocialAccountType!
  ): FollowAllSocialConnectionsPayloadOrError @authRequired
  unfollowUser(userId: DBID!): UnfollowUserPayloadOrError @authRequired

  admireFeedEvent(feedEventId: DBID!): AdmireFeedEventPayloadOrError @authRequired
  admirePost(postId: DBID!): AdmirePostPayloadOrError @authRequired
  admireToken(tokenId: DBID!): AdmireTokenPayloadOrError @authRequired
  removeAdmire(admireId: DBID!): RemoveAdmirePayloadOrError @authRequired
  commentOnFeedEvent(
    feedEventId: DBID!
    replyToID: DBID
    comment: String!
    mentions: [MentionInput!]
  ): CommentOnFeedEventPayloadOrError @authRequired
  removeComment(commentId: DBID!): RemoveCommentPayloadOrError @authRequired
  commentOnPost(
    postId: DBID!
    replyToID: DBID
    comment: String!
    mentions: [MentionInput!]
  ): CommentOnPostPayloadOrError @authRequired

  postTokens(input: PostTokensInput!): PostTokensPayloadOrError @authRequired
  referralPostToken(input: ReferralPostTokenInput!): ReferralPostTokenPayloadOrError @authRequired
  referralPostPreflight(input: ReferralPostPreflightInput!): ReferralPostPreflightPayloadOrError
  deletePost(postId: DBID!): DeletePostPayloadOrError @authRequired

  viewGallery(galleryId: DBID!): ViewGalleryPayloadOrError
  viewToken(tokenID: DBID!, collectionID: DBID!): ViewTokenPayloadOrError

  updateGallery(input: UpdateGalleryInput!): UpdateGalleryPayloadOrError @authRequired
  publishGallery(input: PublishGalleryInput!): PublishGalleryPayloadOrError @authRequired

  createGallery(input: CreateGalleryInput!): CreateGalleryPayloadOrError @authRequired
  updateGalleryHidden(input: UpdateGalleryHiddenInput!): UpdateGalleryHiddenPayloadOrError
    @authRequired
  deleteGallery(galleryId: DBID!): DeleteGalleryPayloadOrError @authRequired
  updateGalleryOrder(input: UpdateGalleryOrderInput!): UpdateGalleryOrderPayloadOrError
    @authRequired
  updateGalleryInfo(input: UpdateGalleryInfoInput!): UpdateGalleryInfoPayloadOrError @authRequired
  updateFeaturedGallery(galleryId: DBID!): UpdateFeaturedGalleryPayloadOrError @authRequired

  clearAllNotifications: ClearAllNotificationsPayload @authRequired

  updateNotificationSettings(settings: NotificationSettingsInput): NotificationSettings

  preverifyEmail(input: PreverifyEmailInput!): PreverifyEmailPayloadOrError
  verifyEmail(input: VerifyEmailInput!): VerifyEmailPayloadOrError
  verifyEmailMagicLink(input: VerifyEmailMagicLinkInput!): VerifyEmailMagicLinkPayloadOrError

  redeemMerch(input: RedeemMerchInput!): RedeemMerchPayloadOrError @authRequired

  optInForRoles(roles: [Role!]!): OptInForRolesPayloadOrError @authRequired
  optOutForRoles(roles: [Role!]!): OptOutForRolesPayloadOrError @authRequired

  # Retool Specific Mutations
  addRolesToUser(username: String!, roles: [Role]): AddRolesToUserPayloadOrError @retoolAuth
  addWalletToUserUnchecked(input: AdminAddWalletInput!): AdminAddWalletPayloadOrError @retoolAuth
  revokeRolesFromUser(username: String!, roles: [Role]): RevokeRolesFromUserPayloadOrError
    @retoolAuth
  syncTokensForUsername(username: String!, chains: [Chain!]!): SyncTokensForUsernamePayloadOrError
    @retoolAuth
  syncCreatedTokensForUsername(
    username: String!
    chains: [Chain!]!
  ): SyncCreatedTokensForUsernamePayloadOrError @retoolAuth
  syncCreatedTokensForUsernameAndExistingContract(
    username: String!
    chainAddress: ChainAddressInput!
  ): SyncCreatedTokensForUsernameAndExistingContractPayloadOrError @retoolAuth
  banUserFromFeed(username: String!, action: String!): BanUserFromFeedPayloadOrError @retoolAuth
  unbanUserFromFeed(username: String!): UnbanUserFromFeedPayloadOrError @retoolAuth
  mintPremiumCardToWallet(
    input: MintPremiumCardToWalletInput!
  ): MintPremiumCardToWalletPayloadOrError @retoolAuth
  setCommunityOverrideCreator(
    communityID: DBID!
    creatorUserID: DBID
  ): SetCommunityOverrideCreatorPayloadOrError @retoolAuth

  # Gallery Frontend Deploy Persisted Queries
  uploadPersistedQueries(input: UploadPersistedQueriesInput): UploadPersistedQueriesPayloadOrError
    @frontendBuildAuth

  updatePrimaryWallet(walletID: DBID!): UpdatePrimaryWalletPayloadOrError @authRequired

  updateUserExperience(input: UpdateUserExperienceInput!): UpdateUserExperiencePayloadOrError
    @authRequired

  moveCollectionToGallery(
    input: MoveCollectionToGalleryInput
  ): MoveCollectionToGalleryPayloadOrError @authRequired

  generateQRCodeLoginToken: GenerateQRCodeLoginTokenPayloadOrError @authRequired
}

type Subscription {
  newNotification: Notification
  notificationUpdated: Notification
}<|MERGE_RESOLUTION|>--- conflicted
+++ resolved
@@ -829,15 +829,11 @@
 
 union CommunityByAddressOrError = Community | ErrCommunityNotFound | ErrInvalidInput
 
-<<<<<<< HEAD
 union CommunityByKeyOrError = Community | ErrCommunityNotFound | ErrInvalidInput
 
-type Admire implements Node {
-=======
 union AdmireSource = Post | FeedEvent
 
 type Admire implements Node @goEmbedHelper {
->>>>>>> 53beb042
   id: ID!
   dbid: DBID!
   creationTime: Time
