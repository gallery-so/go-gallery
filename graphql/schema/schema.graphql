--- conflicted
+++ resolved
@@ -2295,7 +2295,6 @@
 
 union PostTokensPayloadOrError = PostTokensPayload | ErrInvalidInput | ErrNotAuthorized
 
-<<<<<<< HEAD
 type AdmirePostPayload {
   viewer: Viewer
   post: Post @goField(forceResolver: true)
@@ -2312,13 +2311,12 @@
 }
 
 union CommentOnPostPayloadOrError = CommentOnPostPayload | ErrInvalidInput | ErrNotAuthorized
-=======
+
 type DeletePostPayload {
   deletedId: DeletedNode
 }
 
 union DeletePostPayloadOrError = DeletePostPayload | ErrInvalidInput | ErrNotAuthorized
->>>>>>> 2102c0da
 
 type Mutation {
   # User Mutations
