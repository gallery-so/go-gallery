--- conflicted
+++ resolved
@@ -1395,7 +1395,6 @@
 union AddRolesToUserPayloadOrError = GalleryUser | ErrNotAuthorized
 union RevokeRolesFromUserPayloadOrError = GalleryUser | ErrNotAuthorized
 
-<<<<<<< HEAD
 input UploadPersistedQueriesInput {
     persistedQueries: String
 }
@@ -1406,7 +1405,6 @@
     message: String
 }
 
-=======
 input RedeemMerchInput {
     tokenIds: [String!]!
     address: ChainAddressInput!
@@ -1427,7 +1425,6 @@
     RedeemMerchPayload
     | ErrInvalidInput
 
->>>>>>> 8ff49b51
 type Mutation {
     # User Mutations
     addUserWallet(chainAddress: ChainAddressInput!, authMechanism: AuthMechanism!): AddUserWalletPayloadOrError @authRequired
@@ -1481,16 +1478,14 @@
     preverifyEmail(input: PreverifyEmailInput!): PreverifyEmailPayloadOrError
     verifyEmail(input: VerifyEmailInput!): VerifyEmailPayloadOrError
 
+    redeemMerch(input: RedeemMerchInput!): RedeemMerchPayloadOrError @authRequired
+
     # Retool Specific Mutations
     addRolesToUser(username: String!, roles: [Role]): AddRolesToUserPayloadOrError @retoolAuth
     revokeRolesFromUser(username: String!, roles: [Role]): RevokeRolesFromUserPayloadOrError @retoolAuth
 
-<<<<<<< HEAD
     # Gallery Frontend Deploy Persisted Queries
     uploadPersistedQueries(input: UploadPersistedQueriesInput): UploadPersistedQueriesPayloadOrError @frontendBuildAuth
-=======
-    redeemMerch(input: RedeemMerchInput!): RedeemMerchPayloadOrError @authRequired
->>>>>>> 8ff49b51
 }
 
 type Subscription {
