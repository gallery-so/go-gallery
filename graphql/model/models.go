--- conflicted
+++ resolved
@@ -51,7 +51,6 @@
 	FeedEventId persist.DBID
 }
 
-<<<<<<< HEAD
 type HelperFeedConnectionData struct {
 	UserId  persist.DBID
 	ByFirst bool
@@ -61,8 +60,6 @@
 	UserId persist.DBID
 }
 
-=======
->>>>>>> 66a16415
 type ErrInvalidIDFormat struct {
 	message string
 }
