package model

import (
	"fmt"

	"github.com/mikeydub/go-gallery/service/persist"
)

type GqlID string

func (r *CollectionToken) GetGqlIDField_TokenID() string {
	return r.HelperCollectionTokenData.TokenId.String()
}

func (r *CollectionToken) GetGqlIDField_CollectionID() string {
	return r.HelperCollectionTokenData.CollectionId.String()
}

func (r *Community) GetGqlIDField_Chain() string {
	return fmt.Sprint(r.ContractAddress.Chain())
}

func (r *NotificationSettings) GetGqlIDField_UserID() string {
	return fmt.Sprint(r.HelperNotificationSettingsData.UserId.String())
}

func (r *Community) GetGqlIDField_ContractAddress() string {
	return r.ContractAddress.Address().String()
}

type HelperCollectionTokenData struct {
	TokenId      persist.DBID
	CollectionId persist.DBID
}

type HelperTokenHolderData struct {
	UserId    persist.DBID
	WalletIds []persist.DBID
}

type HelperCommunityData struct {
	ForceRefresh     *bool
	OnlyGalleryUsers *bool
}

type HelperTokensAddedToCollectionFeedEventDataData struct {
	FeedEventId persist.DBID
}

type HelperCollectionCreatedFeedEventDataData struct {
	FeedEventId persist.DBID
}

<<<<<<< HEAD
type HelperFeedConnectionData struct {
	UserId  persist.DBID
	ByFirst bool
}

type HelperGroupNotificationUsersConnectionData struct {
	UserIDs persist.DBIDList
	ByFirst bool
}

type HelperNotificationSettingsData struct {
	UserId persist.DBID
}

type HelperSomeoneFollowedYouNotificationData struct {
	OwnerID          persist.DBID
	NotificationData persist.NotificationData
}
type HelperSomeoneViewedYourGalleryNotificationData struct {
	OwnerID          persist.DBID
	NotificationData persist.NotificationData
}
type HelperSomeoneFollowedYouBackNotificationData struct {
	OwnerID          persist.DBID
	NotificationData persist.NotificationData
}
type HelperSomeoneCommentedOnYourFeedEventNotificationData struct {
	OwnerID          persist.DBID
	NotificationData persist.NotificationData
}
type HelperSomeoneAdmiredYourFeedEventNotificationData struct {
	OwnerID          persist.DBID
	NotificationData persist.NotificationData
}

type HelperNotificationsConnectionData struct {
	UserId  persist.DBID
	ByFirst bool
}

=======
>>>>>>> 66a16415
type ErrInvalidIDFormat struct {
	message string
}

func (e ErrInvalidIDFormat) Error() string {
	return fmt.Sprintf("invalid ID format: %s", e.message)
}

type ErrInvalidIDType struct {
	typeName string
}

func (e ErrInvalidIDType) Error() string {
	return fmt.Sprintf("no fetch method found for ID type '%s'", e.typeName)
}<|MERGE_RESOLUTION|>--- conflicted
+++ resolved
@@ -51,7 +51,6 @@
 	FeedEventId persist.DBID
 }
 
-<<<<<<< HEAD
 type HelperFeedConnectionData struct {
 	UserId  persist.DBID
 	ByFirst bool
@@ -92,8 +91,6 @@
 	ByFirst bool
 }
 
-=======
->>>>>>> 66a16415
 type ErrInvalidIDFormat struct {
 	message string
 }
