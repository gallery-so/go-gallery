--- conflicted
+++ resolved
@@ -10,12 +10,7 @@
 	"github.com/mikeydub/go-gallery/graphql/model"
 	"github.com/mikeydub/go-gallery/service/auth"
 	"github.com/mikeydub/go-gallery/service/logger"
-<<<<<<< HEAD
-	"github.com/mikeydub/go-gallery/service/memstore/redis"
-	"github.com/mikeydub/go-gallery/service/persist"
 	sentryutil "github.com/mikeydub/go-gallery/service/sentry"
-=======
->>>>>>> 565f8ecd
 	"github.com/mikeydub/go-gallery/service/tracing"
 
 	"github.com/mikeydub/go-gallery/util"
@@ -122,50 +117,6 @@
 			panic(fmt.Errorf("userID is empty, but no auth error occurred"))
 		}
 
-<<<<<<< HEAD
-		if !viper.GetBool("REQUIRE_NFTS") {
-			return next(ctx)
-		}
-
-		// If we've verified this recently, use the cached result. The real check is pretty slow (~hundreds of milliseconds).
-		cachedResult, err := redisClient.Get(ctx, userID.String())
-		if err == nil {
-			if len(cachedResult) > 0 && cachedResult[0] == 1 {
-				return next(ctx)
-			}
-		} else if err != goredis.Nil {
-			sentryutil.ReportError(ctx, err)
-			logger.For(ctx).Warnf("checking REQUIRE_NFTS in cache failed with error: %s", err)
-		}
-
-		span, ctx := tracing.StartSpan(ctx, "gql.directive", "REQUIRE_NFTS")
-		defer tracing.FinishSpan(span)
-
-		wallets, err := publicapi.For(ctx).Wallet.GetWalletsByUserID(ctx, userID)
-		if err != nil {
-			return nil, err
-		}
-
-		addresses := make([]persist.ChainAddress, len(wallets))
-		for i, w := range wallets {
-			addresses[i] = persist.NewChainAddress(w.Address, persist.Chain(w.Chain.Int32))
-		}
-
-		if hasToken, err := auth.HasAllowlistToken(ctx, addresses, ethClient); !hasToken {
-			errorMsg := err.Error()
-			modelErr := model.ErrDoesNotOwnRequiredToken{Message: errorMsg}
-			return makeErrNotAuthorized(errorMsg, modelErr), nil
-		}
-
-		// Cache the REQUIRE_NFTS result for an hour
-		err = redisClient.Set(ctx, userID.String(), []byte{1}, time.Hour)
-		if err != nil {
-			sentryutil.ReportError(ctx, err)
-			logger.For(ctx).Warnf("caching REQUIRE_NFTS result failed with error: %s\n", err)
-		}
-
-=======
->>>>>>> 565f8ecd
 		return next(ctx)
 	}
 }
