package graphql

// schema.resolvers.go gets updated when generating gqlgen bindings and should not contain
// helper functions. schema.resolvers.helpers.go is a companion file that can contain
// helper functions without interfering with code generation.

import (
	"context"
	"fmt"
	"path/filepath"
	"strings"

	"github.com/gammazero/workerpool"
	"github.com/magiclabs/magic-admin-go/token"
	"github.com/mikeydub/go-gallery/graphql/model"
	"github.com/mikeydub/go-gallery/service/emails"
	"github.com/mikeydub/go-gallery/service/logger"
	"github.com/mikeydub/go-gallery/service/mediamapper"
	"github.com/mikeydub/go-gallery/service/multichain"
	"github.com/mikeydub/go-gallery/service/notifications"
	"github.com/mikeydub/go-gallery/service/socialauth"
	"github.com/mikeydub/go-gallery/service/twitter"
	"github.com/mikeydub/go-gallery/validate"

	"github.com/mikeydub/go-gallery/debugtools"

	db "github.com/mikeydub/go-gallery/db/gen/coredb"
	"github.com/mikeydub/go-gallery/publicapi"
	"github.com/mikeydub/go-gallery/service/auth"
	"github.com/mikeydub/go-gallery/service/persist"
	"github.com/mikeydub/go-gallery/util"
)

var errNoAuthMechanismFound = fmt.Errorf("no auth mechanism found")

var nodeFetcher = model.NodeFetcher{
	OnGallery:          resolveGalleryByGalleryID,
	OnCollection:       resolveCollectionByCollectionID,
	OnGalleryUser:      resolveGalleryUserByUserID,
	OnMembershipTier:   resolveMembershipTierByMembershipId,
	OnToken:            resolveTokenByTokenID,
	OnWallet:           resolveWalletByAddress,
	OnContract:         resolveContractByContractID,
	OnFeedEvent:        resolveFeedEventByEventID,
	OnAdmire:           resolveAdmireByAdmireID,
	OnComment:          resolveCommentByCommentID,
	OnMerchToken:       resolveMerchTokenByTokenID,
	OnViewer:           resolveViewerByID,
	OnDeletedNode:      resolveDeletedNodeByID,
	OnSocialConnection: resolveSocialConnectionByIdentifiers,

	OnCollectionToken: func(ctx context.Context, tokenId string, collectionId string) (*model.CollectionToken, error) {
		return resolveCollectionTokenByID(ctx, persist.DBID(tokenId), persist.DBID(collectionId))
	},

	OnCommunity: func(ctx context.Context, dbid persist.DBID) (*model.Community, error) {
		return resolveCommunityByID(ctx, dbid)
	},
	OnSomeoneAdmiredYourFeedEventNotification: func(ctx context.Context, dbid persist.DBID) (*model.SomeoneAdmiredYourFeedEventNotification, error) {
		notif, err := resolveNotificationByID(ctx, dbid)
		if err != nil {
			return nil, err
		}

		notifConverted := notif.(model.SomeoneAdmiredYourFeedEventNotification)

		return &notifConverted, nil
	},
	OnSomeoneCommentedOnYourFeedEventNotification: func(ctx context.Context, dbid persist.DBID) (*model.SomeoneCommentedOnYourFeedEventNotification, error) {
		notif, err := resolveNotificationByID(ctx, dbid)
		if err != nil {
			return nil, err
		}

		notifConverted := notif.(model.SomeoneCommentedOnYourFeedEventNotification)

		return &notifConverted, nil
	},
	OnSomeoneFollowedYouBackNotification: func(ctx context.Context, dbid persist.DBID) (*model.SomeoneFollowedYouBackNotification, error) {
		notif, err := resolveNotificationByID(ctx, dbid)
		if err != nil {
			return nil, err
		}

		notifConverted := notif.(model.SomeoneFollowedYouBackNotification)

		return &notifConverted, nil
	},
	OnSomeoneFollowedYouNotification: func(ctx context.Context, dbid persist.DBID) (*model.SomeoneFollowedYouNotification, error) {
		notif, err := resolveNotificationByID(ctx, dbid)
		if err != nil {
			return nil, err
		}

		notifConverted := notif.(model.SomeoneFollowedYouNotification)

		return &notifConverted, nil
	},
	OnSomeoneViewedYourGalleryNotification: func(ctx context.Context, dbid persist.DBID) (*model.SomeoneViewedYourGalleryNotification, error) {
		notif, err := resolveNotificationByID(ctx, dbid)
		if err != nil {
			return nil, err
		}

		notifConverted := notif.(model.SomeoneViewedYourGalleryNotification)

		return &notifConverted, nil
	},
}

var defaultTokenSettings = persist.CollectionTokenSettings{}

func init() {
	nodeFetcher.ValidateHandlers()
}

// errorToGraphqlType converts a golang error to its matching type from our GraphQL schema.
// If no matching type is found, ok will return false
func errorToGraphqlType(ctx context.Context, err error, gqlTypeName string) (gqlModel interface{}, ok bool) {
	message := err.Error()
	var mappedErr model.Error = nil

	// TODO: Add model.ErrNotAuthorized mapping once auth handling is moved to the publicapi layer

	switch err.(type) {
	case auth.ErrAuthenticationFailed:
		mappedErr = model.ErrAuthenticationFailed{Message: message}
	case auth.ErrDoesNotOwnRequiredNFT:
		mappedErr = model.ErrDoesNotOwnRequiredToken{Message: message}
	case persist.ErrUserNotFound:
		mappedErr = model.ErrUserNotFound{Message: message}
	case persist.ErrUserAlreadyExists:
		mappedErr = model.ErrUserAlreadyExists{Message: message}
	case persist.ErrUsernameNotAvailable:
		mappedErr = model.ErrUsernameNotAvailable{Message: message}
	case persist.ErrCollectionNotFoundByID:
		mappedErr = model.ErrCollectionNotFound{Message: message}
	case persist.ErrTokenNotFoundByID:
		mappedErr = model.ErrTokenNotFound{Message: message}
	case persist.ErrContractNotFoundByAddress:
		mappedErr = model.ErrCommunityNotFound{Message: message}
	case persist.ErrAddressOwnedByUser:
		mappedErr = model.ErrAddressOwnedByUser{Message: message}
	case persist.ErrAdmireNotFound:
		mappedErr = model.ErrAdmireNotFound{Message: message}
	case persist.ErrAdmireAlreadyExists:
		mappedErr = model.ErrAdmireAlreadyExists{Message: message}
	case persist.ErrCommentNotFound:
		mappedErr = model.ErrCommentNotFound{Message: message}
	case publicapi.ErrTokenRefreshFailed:
		mappedErr = model.ErrSyncFailed{Message: message}
	case validate.ErrInvalidInput:
		validationErr, _ := err.(validate.ErrInvalidInput)
		mappedErr = model.ErrInvalidInput{Message: message, Parameters: validationErr.Parameters, Reasons: validationErr.Reasons}
	case persist.ErrFeedEventNotFoundByID:
		mappedErr = model.ErrFeedEventNotFound{Message: message}
	case persist.ErrUnknownAction:
		mappedErr = model.ErrUnknownAction{Message: message}
	case persist.ErrGalleryNotFound:
		mappedErr = model.ErrGalleryNotFound{Message: message}
	case twitter.ErrInvalidRefreshToken:
		mappedErr = model.ErrNeedsToReconnectSocial{SocialAccountType: persist.SocialProviderTwitter, Message: message}
	case persist.ErrPushTokenBelongsToAnotherUser:
		mappedErr = model.ErrPushTokenBelongsToAnotherUser{Message: message}
	}

	switch err {
	case publicapi.ErrProfileImageTooManySources, publicapi.ErrProfileImageNoSources, publicapi.ErrProfileImageUnknownSource:
		mappedErr = model.ErrInvalidInput{Message: message}
	case publicapi.ErrProfileImageNotTokenOwner:
		mappedErr = model.ErrNotAuthorized{Message: message}
	}

	if mappedErr != nil {
		if converted, ok := model.ConvertToModelType(mappedErr, gqlTypeName); ok {
			return converted, true
		}
	}

	return nil, false
}

// authMechanismToAuthenticator takes a GraphQL AuthMechanism and returns an Authenticator that can be used for auth
func (r *Resolver) authMechanismToAuthenticator(ctx context.Context, m model.AuthMechanism) (auth.Authenticator, error) {

	authApi := publicapi.For(ctx).Auth

	if debugtools.Enabled {
		if debugtools.IsDebugEnv() && m.Debug != nil {
			return authApi.NewDebugAuthenticator(ctx, *m.Debug)
		}
	}

	if m.Eoa != nil && m.Eoa.ChainPubKey != nil {
		return authApi.NewNonceAuthenticator(*m.Eoa.ChainPubKey, m.Eoa.Nonce, m.Eoa.Signature, persist.WalletTypeEOA), nil
	}

	if m.GnosisSafe != nil {
		// GnosisSafe passes an empty signature
		return authApi.NewNonceAuthenticator(persist.NewChainPubKey(persist.PubKey(m.GnosisSafe.Address), persist.ChainETH), m.GnosisSafe.Nonce, "0x", persist.WalletTypeGnosis), nil
	}

	if m.MagicLink != nil && m.MagicLink.Token != "" {
		t, err := token.NewToken(m.MagicLink.Token)
		if err != nil {
			return nil, err
		}
		return authApi.NewMagicLinkAuthenticator(*t), nil
	}

	if m.OneTimeLoginToken != nil && m.OneTimeLoginToken.Token != "" {
		return authApi.NewOneTimeLoginTokenAuthenticator(m.OneTimeLoginToken.Token), nil
	}

	return nil, errNoAuthMechanismFound
}

// authMechanismToAuthenticator takes a GraphQL AuthMechanism and returns an Authenticator that can be used for auth
func (r *Resolver) socialAuthMechanismToAuthenticator(ctx context.Context, m model.SocialAuthMechanism) (socialauth.Authenticator, error) {

	if debugtools.Enabled {
		if debugtools.IsDebugEnv() && m.Debug != nil {
			password := util.FromPointer(m.Debug.DebugToolsPassword)
			return debugtools.NewDebugSocialAuthenticator(m.Debug.Provider, m.Debug.ID, map[string]interface{}{"username": m.Debug.Username}, password), nil
		}
	}

	if m.Twitter != nil {
		authedUserID := publicapi.For(ctx).User.GetLoggedInUserId(ctx)
		return publicapi.For(ctx).Social.NewTwitterAuthenticator(authedUserID, m.Twitter.Code), nil
	}

	return nil, errNoAuthMechanismFound
}

func resolveGalleryUserByUserID(ctx context.Context, userID persist.DBID) (*model.GalleryUser, error) {
	user, err := publicapi.For(ctx).User.GetUserById(ctx, userID)

	if err != nil {
		return nil, err
	}

	return userToModel(ctx, *user), nil
}

func resolveGalleryUserByAddress(ctx context.Context, chainAddress persist.ChainAddress) (*model.GalleryUser, error) {
	user, err := publicapi.For(ctx).User.GetUserByAddress(ctx, chainAddress)

	if err != nil {
		return nil, err
	}

	return userToModel(ctx, *user), nil
}

func resolveGalleryUsersWithTrait(ctx context.Context, trait string) ([]*model.GalleryUser, error) {
	users, err := publicapi.For(ctx).User.GetUsersWithTrait(ctx, trait)

	if err != nil {
		return nil, err
	}

	models := make([]*model.GalleryUser, len(users))
	for i, user := range users {
		models[i] = userToModel(ctx, user)
	}

	return models, nil
}

func resolveBadgesByUserID(ctx context.Context, userID persist.DBID) ([]*model.Badge, error) {
	contracts, err := publicapi.For(ctx).Contract.GetContractsDisplayedByUserID(ctx, userID)

	if err != nil {
		return nil, err
	}

	var result []*model.Badge
	for _, contract := range contracts {
		result = append(result, contractToBadgeModel(ctx, contract))
	}

	return result, nil
}

func resolveFollowersByUserID(ctx context.Context, userID persist.DBID) ([]*model.GalleryUser, error) {
	followers, err := publicapi.For(ctx).User.GetFollowersByUserId(ctx, userID)

	if err != nil {
		return nil, err
	}

	var output = make([]*model.GalleryUser, len(followers))
	for i, user := range followers {
		output[i] = userToModel(ctx, user)
	}

	return output, nil
}

func resolveFollowingByUserID(ctx context.Context, userID persist.DBID) ([]*model.GalleryUser, error) {
	following, err := publicapi.For(ctx).User.GetFollowingByUserId(ctx, userID)

	if err != nil {
		return nil, err
	}

	var output = make([]*model.GalleryUser, len(following))
	for i, user := range following {
		output[i] = userToModel(ctx, user)
	}

	return output, nil
}

func resolveGalleryUserByUsername(ctx context.Context, username string) (*model.GalleryUser, error) {
	user, err := publicapi.For(ctx).User.GetUserByUsername(ctx, username)

	if err != nil {
		return nil, err
	}

	return userToModel(ctx, *user), nil
}

func resolveGalleriesByUserID(ctx context.Context, userID persist.DBID) ([]*model.Gallery, error) {
	galleries, err := publicapi.For(ctx).Gallery.GetGalleriesByUserId(ctx, userID)

	if err != nil {
		return nil, err
	}

	var output = make([]*model.Gallery, len(galleries))
	for i, gallery := range galleries {
		output[i] = galleryToModel(ctx, gallery)
	}

	return output, nil
}

func resolveCollectionByCollectionID(ctx context.Context, collectionID persist.DBID) (*model.Collection, error) {
	collection, err := publicapi.For(ctx).Collection.GetCollectionById(ctx, collectionID)
	if err != nil {
		return nil, err
	}

	return collectionToModel(ctx, *collection), nil
}

func resolveCollectionsByCollectionIDs(ctx context.Context, collectionIDs []persist.DBID) ([]*model.Collection, []error) {
	models := make([]*model.Collection, len(collectionIDs))
	errors := make([]error, len(collectionIDs))

	collections, collectionErrs := publicapi.For(ctx).Collection.GetCollectionsByIds(ctx, collectionIDs)

	for i, err := range collectionErrs {
		if err != nil {
			errors[i] = err
		} else {
			models[i] = collectionToModel(ctx, *collections[i])
		}
	}

	return models, errors
}

func resolveCollectionsByGalleryID(ctx context.Context, galleryID persist.DBID) ([]*model.Collection, error) {
	collections, err := publicapi.For(ctx).Collection.GetCollectionsByGalleryId(ctx, galleryID)
	if err != nil {
		return nil, err
	}

	var output = make([]*model.Collection, len(collections))
	for i, collection := range collections {
		output[i] = collectionToModel(ctx, collection)
	}

	return output, nil
}

func resolveTokenPreviewsByGalleryID(ctx context.Context, galleryID persist.DBID) ([]*model.PreviewURLSet, error) {
	medias, err := publicapi.For(ctx).Gallery.GetTokenPreviewsByGalleryID(ctx, galleryID)
	if err != nil {
		return nil, err
	}

<<<<<<< HEAD
	return util.Map(medias, func(token persist.Media) (*model.PreviewURLSet, error) {
		return getPreviewUrlsForMedia(ctx, token), nil
=======
	return util.Map(medias, func(t db.TokenMedia) (*model.PreviewURLSet, error) {
		return getPreviewUrls(ctx, t), nil
>>>>>>> f1c4095a
	})
}

func resolveCollectionTokenByID(ctx context.Context, tokenID persist.DBID, collectionID persist.DBID) (*model.CollectionToken, error) {
	token, err := resolveTokenByTokenID(ctx, tokenID)
	if err != nil {
		return nil, err
	}
	return tokenCollectionToModel(ctx, token, collectionID), nil
}

func resolveGalleryByGalleryID(ctx context.Context, galleryID persist.DBID) (*model.Gallery, error) {
	dbGal, err := publicapi.For(ctx).Gallery.GetGalleryById(ctx, galleryID)
	if err != nil {
		return nil, err
	}
	gallery := &model.Gallery{
		Dbid:          galleryID,
		Name:          &dbGal.Name,
		Description:   &dbGal.Description,
		Position:      &dbGal.Position,
		Hidden:        &dbGal.Hidden,
		TokenPreviews: nil, // handled by dedicated resolver
		Owner:         nil, // handled by dedicated resolver
		Collections:   nil, // handled by dedicated resolver
	}

	return gallery, nil
}

func resolveViewerGalleryByGalleryID(ctx context.Context, galleryID persist.DBID) (*model.ViewerGallery, error) {
	gallery, err := publicapi.For(ctx).Gallery.GetViewerGalleryById(ctx, galleryID)

	if err != nil {
		return nil, err
	}

	return &model.ViewerGallery{
		Gallery: galleryToModel(ctx, *gallery),
	}, nil
}

func resolveViewerExperiencesByUserID(ctx context.Context, userID persist.DBID) ([]*model.UserExperience, error) {
	return publicapi.For(ctx).User.GetUserExperiences(ctx, userID)
}

func resolveViewerSocialsByUserID(ctx context.Context, userID persist.DBID) (*model.SocialAccounts, error) {
	return publicapi.For(ctx).User.GetSocials(ctx, userID)
}

func resolveUserSocialsByUserID(ctx context.Context, userID persist.DBID) (*model.SocialAccounts, error) {
	return publicapi.For(ctx).User.GetDisplayedSocials(ctx, userID)
}

func resolveTokenByTokenID(ctx context.Context, tokenID persist.DBID) (*model.Token, error) {
	token, err := publicapi.For(ctx).Token.GetTokenById(ctx, tokenID)

	if err != nil {
		return nil, err
	}

	return tokenToModel(ctx, *token), nil
}

func resolveTokensByWalletID(ctx context.Context, walletID persist.DBID) ([]*model.Token, error) {
	tokens, err := publicapi.For(ctx).Token.GetTokensByWalletID(ctx, walletID)

	if err != nil {
		return nil, err
	}

	return tokensToModel(ctx, tokens), nil
}

func resolveTokensByContractIDWithPagination(ctx context.Context, contractID persist.DBID, before, after *string, first, last *int, onlyGalleryUsers bool) (*model.TokensConnection, error) {
	tokens, pageInfo, err := publicapi.For(ctx).Token.GetTokensByContractIdPaginate(ctx, contractID, before, after, first, last, onlyGalleryUsers)
	if err != nil {
		return nil, err
	}
	connection := tokensToConnection(ctx, tokens, pageInfo)
	return &connection, nil
}

func tokensToConnection(ctx context.Context, tokens []db.Token, pageInfo publicapi.PageInfo) model.TokensConnection {
	edges := make([]*model.TokenEdge, len(tokens))
	for i, token := range tokens {
		edges[i] = &model.TokenEdge{
			Node:   tokenToModel(ctx, token),
			Cursor: nil, // not used by relay, but relay will complain without this field existing
		}
	}
	return model.TokensConnection{
		Edges:    edges,
		PageInfo: pageInfoToModel(ctx, pageInfo),
	}
}

func refreshTokensInContractAsync(ctx context.Context, contractID persist.DBID, forceRefresh bool) error {
	return publicapi.For(ctx).Contract.RefreshOwnersAsync(ctx, contractID, forceRefresh)
}

func resolveTokenOwnerByTokenID(ctx context.Context, tokenID persist.DBID) (*model.GalleryUser, error) {
	token, err := publicapi.For(ctx).Token.GetTokenById(ctx, tokenID)

	if err != nil {
		return nil, err
	}

	return resolveGalleryUserByUserID(ctx, token.OwnerUserID)
}

func resolveCommunityByTokenID(ctx context.Context, tokenID persist.DBID) (*model.Community, error) {
	token, err := publicapi.For(ctx).Token.GetTokenById(ctx, tokenID)

	if err != nil {
		return nil, err
	}

	contract, err := publicapi.For(ctx).Contract.GetContractByID(ctx, token.Contract)

	if err != nil {
		return nil, err
	}

	// TODO: It's probably worth revisiting "forceRefresh" to see if it still makes sense as a
	// parameter for every call to communityToModel.
	return communityToModel(ctx, *contract, util.ToPointer(false)), nil
}

func resolveContractByTokenID(ctx context.Context, tokenID persist.DBID) (*model.Contract, error) {
	token, err := publicapi.For(ctx).Token.GetTokenById(ctx, tokenID)

	if err != nil {
		return nil, err
	}

	return resolveContractByContractID(ctx, token.Contract)
}

func resolveContractByContractID(ctx context.Context, contractID persist.DBID) (*model.Contract, error) {
	contract, err := publicapi.For(ctx).Contract.GetContractByID(ctx, contractID)

	if err != nil {
		return nil, err
	}

	return contractToModel(ctx, *contract), nil
}

func resolveWalletByWalletID(ctx context.Context, walletID persist.DBID) (*model.Wallet, error) {
	wallet, err := publicapi.For(ctx).Wallet.GetWalletByID(ctx, walletID)
	if err != nil {
		return nil, err
	}

	return walletToModelSqlc(ctx, *wallet), nil
}

func resolveWalletByAddress(ctx context.Context, address persist.DBID) (*model.Wallet, error) {

	wallet := model.Wallet{
		// TODO
	}

	return &wallet, nil
}

func resolveViewer(ctx context.Context) *model.Viewer {

	if !publicapi.For(ctx).User.IsUserLoggedIn(ctx) {
		return nil
	}

	userID := publicapi.For(ctx).User.GetLoggedInUserId(ctx)

	viewer := &model.Viewer{
		HelperViewerData: model.HelperViewerData{
			UserId: userID,
		},
		User:            nil, // handled by dedicated resolver
		ViewerGalleries: nil, // handled by dedicated resolver
	}

	return viewer
}

func resolveViewerEmail(ctx context.Context) *model.UserEmail {
	userWithPII, err := publicapi.For(ctx).User.GetUserWithPII(ctx)
	if err != nil {
		return nil
	}

	return userWithPIIToEmailModel(userWithPII)
}

func userWithPIIToEmailModel(user *db.PiiUserView) *model.UserEmail {

	return &model.UserEmail{
		Email:              &user.PiiEmailAddress,
		VerificationStatus: &user.EmailVerified,
		EmailNotificationSettings: &model.EmailNotificationSettings{
			UnsubscribedFromAll:           user.EmailUnsubscriptions.All.Bool(),
			UnsubscribedFromNotifications: user.EmailUnsubscriptions.Notifications.Bool(),
		},
	}

}

func resolveMembershipTierByMembershipId(ctx context.Context, id persist.DBID) (*model.MembershipTier, error) {
	tier, err := publicapi.For(ctx).User.GetMembershipByMembershipId(ctx, id)

	if err != nil {
		return nil, err
	}

	return membershipToModel(ctx, *tier), nil
}

func resolveCommunityByID(ctx context.Context, id persist.DBID) (*model.Community, error) {
	community, err := publicapi.For(ctx).Contract.GetContractByID(ctx, id)
	if err != nil {
		return nil, err
	}
	return communityToModel(ctx, *community, nil), nil
}

func resolveCommunityByContractAddress(ctx context.Context, contractAddress persist.ChainAddress, forceRefresh *bool) (*model.Community, error) {
	community, err := publicapi.For(ctx).Contract.GetContractByAddress(ctx, contractAddress)

	if err != nil {
		return nil, err
	}

	return communityToModel(ctx, *community, forceRefresh), nil
}

func resolveCommunityOwnersByContractID(ctx context.Context, contractID persist.DBID, before, after *string, first, last *int, onlyGalleryUsers bool) (*model.TokenHoldersConnection, error) {
	contract, err := publicapi.For(ctx).Contract.GetContractByID(ctx, contractID)
	if err != nil {
		return nil, err
	}
	owners, pageInfo, err := publicapi.For(ctx).Contract.GetCommunityOwnersByContractAddress(ctx, persist.NewChainAddress(contract.Address, contract.Chain), before, after, first, last, onlyGalleryUsers)
	if err != nil {
		return nil, err
	}
	connection := ownersToConnection(ctx, owners, contractID, pageInfo)
	return &connection, nil
}

func ownersToConnection(ctx context.Context, owners []db.User, contractID persist.DBID, pageInfo publicapi.PageInfo) model.TokenHoldersConnection {
	edges := make([]*model.TokenHolderEdge, len(owners))
	for i, owner := range owners {
		walletIDs := make([]persist.DBID, len(owner.Wallets))
		for j, wallet := range owner.Wallets {
			walletIDs[j] = wallet.ID
		}
		edges[i] = &model.TokenHolderEdge{
			Node: &model.TokenHolder{
				HelperTokenHolderData: model.HelperTokenHolderData{
					UserId:     owner.ID,
					WalletIds:  walletIDs,
					ContractId: contractID,
				},
				DisplayName:   &owner.Username.String,
				Wallets:       nil, // handled by a dedicated resolver
				User:          nil, // handled by a dedicated resolver
				PreviewTokens: nil, // handled by dedicated resolver
			},
			Cursor: nil, // not used by relay, but relay will complain without this field existing
		}
	}
	return model.TokenHoldersConnection{
		Edges:    edges,
		PageInfo: pageInfoToModel(ctx, pageInfo),
	}
}

func resolveGeneralAllowlist(ctx context.Context) ([]*persist.ChainAddress, error) {
	addresses, err := publicapi.For(ctx).Misc.GetGeneralAllowlist(ctx)

	if err != nil {
		return nil, err
	}

	output := make([]*persist.ChainAddress, 0, len(addresses))

	for _, address := range addresses {
		chainAddress := persist.NewChainAddress(persist.Address(address), persist.ChainETH)
		output = append(output, &chainAddress)
	}

	return output, nil
}

func resolveWalletsByUserID(ctx context.Context, userID persist.DBID) ([]*model.Wallet, error) {
	wallets, err := publicapi.For(ctx).Wallet.GetWalletsByUserID(ctx, userID)

	if err != nil {
		return nil, err
	}

	output := make([]*model.Wallet, 0, len(wallets))

	for _, wallet := range wallets {
		output = append(output, walletToModelSqlc(ctx, wallet))
	}

	return output, nil
}

func resolvePrimaryWalletByUserID(ctx context.Context, userID persist.DBID) (*model.Wallet, error) {

	user, err := publicapi.For(ctx).User.GetUserById(ctx, userID)
	if err != nil {
		return nil, err
	}

	wallet, err := publicapi.For(ctx).Wallet.GetWalletByID(ctx, user.PrimaryWalletID)
	if err != nil {
		return nil, err
	}

	return walletToModelSqlc(ctx, *wallet), nil
}

func resolveFeedEventByEventID(ctx context.Context, eventID persist.DBID) (*model.FeedEvent, error) {
	event, err := publicapi.For(ctx).Feed.GetFeedEventById(ctx, eventID)
	if err != nil {
		return nil, err
	}

	return feedEventToModel(event)
}

func resolveViewerNotifications(ctx context.Context, before *string, after *string, first *int, last *int) (*model.NotificationsConnection, error) {

	notifs, pageInfo, unseen, err := publicapi.For(ctx).Notifications.GetViewerNotifications(ctx, before, after, first, last)

	if err != nil {
		return nil, err
	}

	edges, err := notificationsToEdges(notifs)

	if err != nil {
		return nil, err
	}

	return &model.NotificationsConnection{
		Edges:       edges,
		PageInfo:    pageInfoToModel(ctx, pageInfo),
		UnseenCount: &unseen,
	}, nil
}

func notificationsToEdges(notifs []db.Notification) ([]*model.NotificationEdge, error) {
	edges := make([]*model.NotificationEdge, len(notifs))

	for i, notif := range notifs {

		node, err := notificationToModel(notif)
		if err != nil {
			return nil, err
		}

		edges[i] = &model.NotificationEdge{
			Node: node,
		}
	}

	return edges, nil
}

func notificationToModel(notif db.Notification) (model.Notification, error) {
	amount := int(notif.Amount)
	switch notif.Action {
	case persist.ActionAdmiredFeedEvent:
		return model.SomeoneAdmiredYourFeedEventNotification{
			HelperSomeoneAdmiredYourFeedEventNotificationData: model.HelperSomeoneAdmiredYourFeedEventNotificationData{
				OwnerID:          notif.OwnerID,
				FeedEventID:      notif.FeedEventID,
				NotificationData: notif.Data,
			},
			Dbid:         notif.ID,
			Seen:         &notif.Seen,
			CreationTime: &notif.CreatedAt,
			UpdatedTime:  &notif.LastUpdated,
			Count:        &amount,
			FeedEvent:    nil, // handled by dedicated resolver
			Admirers:     nil, // handled by dedicated resolver
		}, nil
	case persist.ActionCommentedOnFeedEvent:
		return model.SomeoneCommentedOnYourFeedEventNotification{
			HelperSomeoneCommentedOnYourFeedEventNotificationData: model.HelperSomeoneCommentedOnYourFeedEventNotificationData{
				OwnerID:          notif.OwnerID,
				FeedEventID:      notif.FeedEventID,
				CommentID:        notif.CommentID,
				NotificationData: notif.Data,
			},
			Dbid:         notif.ID,
			Seen:         &notif.Seen,
			CreationTime: &notif.CreatedAt,
			UpdatedTime:  &notif.LastUpdated,
			FeedEvent:    nil, // handled by dedicated resolver
			Comment:      nil, // handled by dedicated resolver
		}, nil
	case persist.ActionUserFollowedUsers:
		if !notif.Data.FollowedBack {
			return model.SomeoneFollowedYouNotification{
				HelperSomeoneFollowedYouNotificationData: model.HelperSomeoneFollowedYouNotificationData{
					OwnerID:          notif.OwnerID,
					NotificationData: notif.Data,
				},
				Dbid:         notif.ID,
				Seen:         &notif.Seen,
				CreationTime: &notif.CreatedAt,
				UpdatedTime:  &notif.LastUpdated,
				Count:        &amount,
				Followers:    nil, // handled by dedicated resolver
			}, nil
		}
		return model.SomeoneFollowedYouBackNotification{
			HelperSomeoneFollowedYouBackNotificationData: model.HelperSomeoneFollowedYouBackNotificationData{
				OwnerID:          notif.OwnerID,
				NotificationData: notif.Data,
			},
			Dbid:         notif.ID,
			Seen:         &notif.Seen,
			CreationTime: &notif.CreatedAt,
			UpdatedTime:  &notif.LastUpdated,
			Count:        &amount,
			Followers:    nil, // handled by dedicated resolver
		}, nil
	case persist.ActionViewedGallery:
		nonCount := len(notif.Data.UnauthedViewerIDs)
		return model.SomeoneViewedYourGalleryNotification{
			HelperSomeoneViewedYourGalleryNotificationData: model.HelperSomeoneViewedYourGalleryNotificationData{
				OwnerID:          notif.OwnerID,
				GalleryID:        notif.GalleryID,
				NotificationData: notif.Data,
			},
			Dbid:               notif.ID,
			Seen:               &notif.Seen,
			CreationTime:       &notif.CreatedAt,
			UpdatedTime:        &notif.LastUpdated,
			Count:              &amount,
			UserViewers:        nil, // handled by dedicated resolver
			Gallery:            nil, // handled by dedicated resolver
			NonUserViewerCount: &nonCount,
		}, nil
	default:
		return nil, fmt.Errorf("unknown notification action: %s", notif.Action)
	}
}

func resolveViewerNotificationSettings(ctx context.Context) (*model.NotificationSettings, error) {

	userID := publicapi.For(ctx).User.GetLoggedInUserId(ctx)

	user, err := publicapi.For(ctx).User.GetUserById(ctx, userID)

	if err != nil {
		return nil, err
	}

	return notificationSettingsToModel(ctx, user), nil

}

func notificationSettingsToModel(ctx context.Context, user *db.User) *model.NotificationSettings {
	settings := user.NotificationSettings
	return &model.NotificationSettings{
		SomeoneFollowedYou:           settings.SomeoneFollowedYou,
		SomeoneAdmiredYourUpdate:     settings.SomeoneAdmiredYourUpdate,
		SomeoneCommentedOnYourUpdate: settings.SomeoneCommentedOnYourUpdate,
		SomeoneViewedYourGallery:     settings.SomeoneViewedYourGallery,
	}
}

func resolveNewNotificationSubscription(ctx context.Context) <-chan model.Notification {
	userID := publicapi.For(ctx).User.GetLoggedInUserId(ctx)
	notifDispatcher := notifications.For(ctx)
	notifs := notifDispatcher.GetNewNotificationsForUser(userID)
	logger.For(ctx).Info("new notification subscription for ", userID)

	result := make(chan model.Notification)

	go func() {
		for notif := range notifs {
			// use async to prevent blocking the dispatcher
			asModel, err := notificationToModel(notif)
			if err != nil {
				logger.For(nil).Errorf("error converting notification to model: %v", err)
				return
			}
			select {
			case result <- asModel:
				logger.For(nil).Debug("sent new notification to subscription")
			default:
				logger.For(nil).Errorf("notification subscription channel full, dropping notification")
				notifDispatcher.UnsubscribeNewNotificationsForUser(userID)
			}
		}
	}()

	return result
}

func resolveUpdatedNotificationSubscription(ctx context.Context) <-chan model.Notification {
	userID := publicapi.For(ctx).User.GetLoggedInUserId(ctx)
	notifDispatcher := notifications.For(ctx)
	notifs := notifDispatcher.GetUpdatedNotificationsForUser(userID)

	result := make(chan model.Notification)

	wp := workerpool.New(10)

	go func() {
		for notif := range notifs {
			n := notif
			wp.Submit(func() {
				asModel, err := notificationToModel(n)
				if err != nil {
					logger.For(nil).Errorf("error converting notification to model: %v", err)
					return
				}
				select {
				case result <- asModel:
					logger.For(nil).Debug("sent updated notification to subscription")
				default:
					logger.For(nil).Errorf("notification subscription channel full, dropping notification")
					notifDispatcher.UnsubscribeUpdatedNotificationsForUser(userID)
				}
			})
		}
		wp.StopWait()
	}()

	return result
}

func resolveGroupNotificationUsersConnectionByUserIDs(ctx context.Context, userIDs persist.DBIDList, before *string, after *string, first *int, last *int) (*model.GroupNotificationUsersConnection, error) {
	if len(userIDs) == 0 {
		return &model.GroupNotificationUsersConnection{
			Edges:    []*model.GroupNotificationUserEdge{},
			PageInfo: &model.PageInfo{},
		}, nil
	}
	users, pageInfo, err := publicapi.For(ctx).User.GetUsersByIDs(ctx, userIDs, before, after, first, last)
	if err != nil {
		return nil, err
	}

	edges := make([]*model.GroupNotificationUserEdge, len(users))

	for i, user := range users {
		edges[i] = &model.GroupNotificationUserEdge{
			Node:   userToModel(ctx, user),
			Cursor: nil,
		}
	}

	return &model.GroupNotificationUsersConnection{
		Edges:    edges,
		PageInfo: pageInfoToModel(ctx, pageInfo),
		HelperGroupNotificationUsersConnectionData: model.HelperGroupNotificationUsersConnectionData{
			UserIDs: userIDs,
		},
	}, nil
}

func resolveFeedEventDataByEventID(ctx context.Context, eventID persist.DBID) (model.FeedEventData, error) {
	event, err := publicapi.For(ctx).Feed.GetFeedEventById(ctx, eventID)

	if err != nil {
		return nil, err
	}

	return feedEventToDataModel(event)
}

func resolveCollectionTokensByTokenIDs(ctx context.Context, collectionID persist.DBID, tokenIDs persist.DBIDList) ([]*model.CollectionToken, error) {
	tokens, err := publicapi.For(ctx).Token.GetTokensByIDs(ctx, tokenIDs)
	if err != nil {
		return nil, err
	}

	newTokens := make([]*model.CollectionToken, len(tokenIDs))

	tokenIDToPosition := make(map[persist.DBID]int)
	for i, tokenID := range tokenIDs {
		tokenIDToPosition[tokenID] = i
	}

	// Fill in the data for tokens that still exist.
	// Tokens that have since been deleted will be nil.
	for _, t := range tokens {
		token := tokenToModel(ctx, t)
		newTokens[tokenIDToPosition[t.ID]] = tokenCollectionToModel(ctx, token, collectionID)
	}

	return newTokens, nil
}

func resolveTokenSettingsByIDs(ctx context.Context, tokenID, collectionID persist.DBID) (*model.CollectionTokenSettings, error) {
	collection, err := publicapi.For(ctx).Collection.GetCollectionById(ctx, collectionID)

	if err != nil {
		return nil, err
	}

	if settings, ok := collection.TokenSettings[tokenID]; ok {
		return &model.CollectionTokenSettings{RenderLive: &settings.RenderLive}, nil
	}

	return &model.CollectionTokenSettings{RenderLive: &defaultTokenSettings.RenderLive}, nil
}

func resolveNotificationByID(ctx context.Context, id persist.DBID) (model.Notification, error) {
	notification, err := publicapi.For(ctx).Notifications.GetByID(ctx, id)

	if err != nil {
		return nil, err
	}

	return notificationToModel(notification)
}

func resolveAdmireByAdmireID(ctx context.Context, admireID persist.DBID) (*model.Admire, error) {
	admire, err := publicapi.For(ctx).Interaction.GetAdmireByID(ctx, admireID)

	if err != nil {
		return nil, err
	}

	return admireToModel(ctx, *admire), nil
}

func resolveCommentByCommentID(ctx context.Context, commentID persist.DBID) (*model.Comment, error) {
	comment, err := publicapi.For(ctx).Interaction.GetCommentByID(ctx, commentID)

	if err != nil {
		return nil, err
	}

	return commentToModel(ctx, *comment), nil
}

func resolveMerchTokenByTokenID(ctx context.Context, tokenID string) (*model.MerchToken, error) {
	token, err := publicapi.For(ctx).Merch.GetMerchTokenByTokenID(ctx, persist.TokenID(tokenID))

	if err != nil {
		return nil, err
	}

	return token, nil
}

func resolveViewerByID(ctx context.Context, id string) (*model.Viewer, error) {

	if !publicapi.For(ctx).User.IsUserLoggedIn(ctx) {
		return nil, nil
	}
	userID := publicapi.For(ctx).User.GetLoggedInUserId(ctx)

	if userID.String() != id {
		return nil, nil
	}

	return &model.Viewer{
		HelperViewerData: model.HelperViewerData{
			UserId: userID,
		},
		User:            nil, // handled by dedicated resolver
		ViewerGalleries: nil, // handled by dedicated resolver
	}, nil
}

func resolveDeletedNodeByID(ctx context.Context, id persist.DBID) (*model.DeletedNode, error) {
	return &model.DeletedNode{
		Dbid: id,
	}, nil
}

func resolveSocialConnectionByIdentifiers(ctx context.Context, socialId string, socialType persist.SocialProvider) (*model.SocialConnection, error) {
	return &model.SocialConnection{
		SocialID:   socialId,
		SocialType: socialType,
	}, nil
}

func verifyEmail(ctx context.Context, token string) (*model.VerifyEmailPayload, error) {
	output, err := emails.VerifyEmail(ctx, token)
	if err != nil {
		return nil, err
	}

	return &model.VerifyEmailPayload{
		Email: output.Email,
	}, nil

}

func updateUserEmail(ctx context.Context, email persist.Email) (*model.UpdateEmailPayload, error) {
	err := publicapi.For(ctx).User.UpdateUserEmail(ctx, email)
	if err != nil {
		return nil, err
	}

	return &model.UpdateEmailPayload{
		Viewer: resolveViewer(ctx),
	}, nil

}

func resendEmailVerification(ctx context.Context) (*model.ResendVerificationEmailPayload, error) {
	err := publicapi.For(ctx).User.ResendEmailVerification(ctx)
	if err != nil {
		return nil, err
	}

	return &model.ResendVerificationEmailPayload{
		Viewer: resolveViewer(ctx),
	}, nil

}

func updateUserEmailNotificationSettings(ctx context.Context, input model.UpdateEmailNotificationSettingsInput) (*model.UpdateEmailNotificationSettingsPayload, error) {
	err := publicapi.For(ctx).User.UpdateUserEmailNotificationSettings(ctx, persist.EmailUnsubscriptions{
		All:           persist.NullBool(input.UnsubscribedFromAll),
		Notifications: persist.NullBool(input.UnsubscribedFromNotifications),
	})
	if err != nil {
		return nil, err
	}

	return &model.UpdateEmailNotificationSettingsPayload{
		Viewer: resolveViewer(ctx),
	}, nil

}

func unsubscribeFromEmailType(ctx context.Context, input model.UnsubscribeFromEmailTypeInput) (*model.UnsubscribeFromEmailTypePayload, error) {

	if err := emails.UnsubscribeByJWT(ctx, input.Token, []model.EmailUnsubscriptionType{input.Type}); err != nil {
		return nil, err
	}

	return &model.UnsubscribeFromEmailTypePayload{
		Viewer: resolveViewer(ctx),
	}, nil

}

func feedEventToDataModel(event *db.FeedEvent) (model.FeedEventData, error) {
	switch event.Action {
	case persist.ActionUserCreated:
		return feedEventToUserCreatedFeedEventData(event), nil
	case persist.ActionUserFollowedUsers:
		return feedEventToUserFollowedUsersFeedEventData(event), nil
	case persist.ActionCollectorsNoteAddedToToken:
		return feedEventToCollectorsNoteAddedToTokenFeedEventData(event), nil
	case persist.ActionCollectionCreated:
		return feedEventToCollectionCreatedFeedEventData(event), nil
	case persist.ActionCollectorsNoteAddedToCollection:
		return feedEventToCollectorsNoteAddedToCollectionFeedEventData(event), nil
	case persist.ActionTokensAddedToCollection:
		return feedEventToTokensAddedToCollectionFeedEventData(event), nil
	case persist.ActionCollectionUpdated:
		return feedEventToCollectionUpdatedFeedEventData(event), nil
	case persist.ActionGalleryUpdated:
		return feedEventToGalleryUpdatedFeedEventData(event), nil
	default:
		return nil, persist.ErrUnknownAction{Action: event.Action}
	}
}

func rawGalleryEventToFeedEventDataModel(event *db.Event) (model.FeedEventData, error) {
	switch event.Action {
	case persist.ActionCollectorsNoteAddedToToken:
		return rawEventToCollectorsNoteAddedToTokenFeedEventData(event), nil
	case persist.ActionCollectionCreated:
		return rawEventToCollectionCreatedFeedEventData(event), nil
	case persist.ActionCollectorsNoteAddedToCollection:
		return rawEventToCollectorsNoteAddedToCollectionFeedEventData(event), nil
	case persist.ActionTokensAddedToCollection:
		return rawEventToTokensAddedToCollectionFeedEventData(event), nil
	case persist.ActionGalleryInfoUpdated:
		return rawEventToGalleryInfoUpdatedFeedEventData(event), nil
	default:
		return nil, persist.ErrUnknownAction{Action: event.Action}
	}
}

func feedEventToModel(event *db.FeedEvent) (*model.FeedEvent, error) {
	data, err := feedEventToDataModel(event)
	if err != nil {
		return nil, err
	}

	// Value always returns a nil error so we can safely ignore it.
	caption, _ := event.Caption.Value()

	var captionVal *string
	if caption != nil {
		captionVal = util.ToPointer(caption.(string))
	}

	return &model.FeedEvent{
		Dbid:      event.ID,
		Caption:   captionVal,
		EventData: data,
	}, nil
}

func feedEventToUserCreatedFeedEventData(event *db.FeedEvent) model.FeedEventData {
	return model.UserCreatedFeedEventData{
		EventTime: &event.EventTime,
		Owner:     &model.GalleryUser{Dbid: event.OwnerID}, // remaining fields handled by dedicated resolver
		Action:    &event.Action,
	}
}

func feedEventToUserFollowedUsersFeedEventData(event *db.FeedEvent) model.FeedEventData {
	followed := make([]*model.FollowInfo, len(event.Data.UserFollowedIDs))

	for i, userID := range event.Data.UserFollowedIDs {
		followed[i] = &model.FollowInfo{
			User:         &model.GalleryUser{Dbid: userID}, // remaining fields handled by dedicated resolver
			FollowedBack: util.ToPointer(event.Data.UserFollowedBack[i]),
		}
	}

	return model.UserFollowedUsersFeedEventData{
		EventTime: &event.EventTime,
		Owner:     &model.GalleryUser{Dbid: event.OwnerID}, // remaining fields handled by dedicated resolver
		Action:    &event.Action,
		Followed:  followed,
	}
}

func feedEventToCollectorsNoteAddedToTokenFeedEventData(event *db.FeedEvent) model.FeedEventData {
	return model.CollectorsNoteAddedToTokenFeedEventData{
		EventTime:         &event.EventTime,
		Owner:             &model.GalleryUser{Dbid: event.OwnerID}, // remaining fields handled by dedicated resolver
		Token:             &model.CollectionToken{Token: &model.Token{Dbid: event.Data.TokenID}, Collection: &model.Collection{Dbid: event.Data.TokenCollectionID}, HelperCollectionTokenData: model.HelperCollectionTokenData{TokenId: event.Data.TokenID, CollectionId: event.Data.TokenCollectionID}},
		Action:            &event.Action,
		NewCollectorsNote: util.ToPointer(event.Data.TokenNewCollectorsNote),
	}
}

func rawEventToCollectorsNoteAddedToTokenFeedEventData(event *db.Event) model.FeedEventData {
	return model.CollectorsNoteAddedToTokenFeedEventData{
		EventTime:         &event.CreatedAt,
		Owner:             &model.GalleryUser{Dbid: persist.DBID(event.ActorID.String)}, // remaining fields handled by dedicated resolver
		Token:             &model.CollectionToken{Token: &model.Token{Dbid: event.TokenID}, Collection: &model.Collection{Dbid: event.CollectionID}, HelperCollectionTokenData: model.HelperCollectionTokenData{TokenId: event.TokenID, CollectionId: event.CollectionID}},
		Action:            &event.Action,
		NewCollectorsNote: util.ToPointer(event.Data.TokenCollectorsNote),
	}
}

func feedEventToCollectionCreatedFeedEventData(event *db.FeedEvent) model.FeedEventData {
	return model.CollectionCreatedFeedEventData{
		EventTime:  &event.EventTime,
		Owner:      &model.GalleryUser{Dbid: event.OwnerID},          // remaining fields handled by dedicated resolver
		Collection: &model.Collection{Dbid: event.Data.CollectionID}, // remaining fields handled by dedicated resolver
		Action:     &event.Action,
		NewTokens:  nil, // handled by dedicated resolver
		HelperCollectionCreatedFeedEventDataData: model.HelperCollectionCreatedFeedEventDataData{
			TokenIDs:     event.Data.CollectionTokenIDs,
			CollectionID: event.Data.CollectionID,
		},
	}
}

func rawEventToCollectionCreatedFeedEventData(event *db.Event) model.FeedEventData {
	return model.CollectionCreatedFeedEventData{
		EventTime:  &event.CreatedAt,
		Owner:      &model.GalleryUser{Dbid: persist.DBID(event.ActorID.String)}, // remaining fields handled by dedicated resolver
		Collection: &model.Collection{Dbid: event.CollectionID},                  // remaining fields handled by dedicated resolver
		Action:     &event.Action,
		NewTokens:  nil, // handled by dedicated resolver
		HelperCollectionCreatedFeedEventDataData: model.HelperCollectionCreatedFeedEventDataData{
			TokenIDs:     event.Data.CollectionTokenIDs,
			CollectionID: event.CollectionID,
		},
	}
}

func feedEventToCollectorsNoteAddedToCollectionFeedEventData(event *db.FeedEvent) model.FeedEventData {
	return model.CollectorsNoteAddedToCollectionFeedEventData{
		EventTime:         &event.EventTime,
		Owner:             &model.GalleryUser{Dbid: event.OwnerID},          // remaining fields handled by dedicated resolver
		Collection:        &model.Collection{Dbid: event.Data.CollectionID}, // remaining fields handled by dedicated resolver
		Action:            &event.Action,
		NewCollectorsNote: util.ToPointer(event.Data.CollectionNewCollectorsNote),
	}
}

func rawEventToCollectorsNoteAddedToCollectionFeedEventData(event *db.Event) model.FeedEventData {
	return model.CollectorsNoteAddedToCollectionFeedEventData{
		EventTime:         &event.CreatedAt,
		Owner:             &model.GalleryUser{Dbid: persist.DBID(event.ActorID.String)}, // remaining fields handled by dedicated resolver
		Collection:        &model.Collection{Dbid: event.CollectionID},                  // remaining fields handled by dedicated resolver
		Action:            &event.Action,
		NewCollectorsNote: util.ToPointer(event.Data.CollectionCollectorsNote),
	}
}

func feedEventToTokensAddedToCollectionFeedEventData(event *db.FeedEvent) model.FeedEventData {
	return model.TokensAddedToCollectionFeedEventData{
		EventTime:  &event.EventTime,
		Owner:      &model.GalleryUser{Dbid: event.OwnerID},          // remaining fields handled by dedicated resolver
		Collection: &model.Collection{Dbid: event.Data.CollectionID}, // remaining fields handled by dedicated resolver
		Action:     &event.Action,
		NewTokens:  nil, // handled by dedicated resolver
		IsPreFeed:  util.ToPointer(event.Data.CollectionIsPreFeed),
		HelperTokensAddedToCollectionFeedEventDataData: model.HelperTokensAddedToCollectionFeedEventDataData{
			TokenIDs:     event.Data.CollectionTokenIDs,
			CollectionID: event.Data.CollectionID,
		},
	}
}

func rawEventToTokensAddedToCollectionFeedEventData(event *db.Event) model.FeedEventData {
	logger.For(nil).Infof("here it is before: coll id: %s - token ids: %+v", event.CollectionID, event.Data.CollectionTokenIDs)
	return model.TokensAddedToCollectionFeedEventData{
		EventTime:  &event.CreatedAt,
		Owner:      &model.GalleryUser{Dbid: persist.DBID(event.ActorID.String)}, // remaining fields handled by dedicated resolver
		Collection: &model.Collection{Dbid: event.CollectionID},                  // remaining fields handled by dedicated resolver
		Action:     &event.Action,
		NewTokens:  nil, // handled by dedicated resolver
		HelperTokensAddedToCollectionFeedEventDataData: model.HelperTokensAddedToCollectionFeedEventDataData{
			TokenIDs:     event.Data.CollectionTokenIDs,
			CollectionID: event.CollectionID,
		},
	}
}

func rawEventToGalleryInfoUpdatedFeedEventData(event *db.Event) model.FeedEventData {
	return model.GalleryInfoUpdatedFeedEventData{
		EventTime:      &event.CreatedAt,
		Owner:          &model.GalleryUser{Dbid: persist.DBID(event.ActorID.String)}, // remaining fields handled by dedicated resolver
		Action:         &event.Action,
		NewName:        event.Data.GalleryName,
		NewDescription: event.Data.GalleryDescription,
	}
}

func feedEventToCollectionUpdatedFeedEventData(event *db.FeedEvent) model.FeedEventData {
	return model.CollectionUpdatedFeedEventData{
		EventTime:         &event.EventTime,
		Owner:             &model.GalleryUser{Dbid: event.OwnerID},          // remaining fields handled by dedicated resolver
		Collection:        &model.Collection{Dbid: event.Data.CollectionID}, // remaining fields handled by dedicated resolver
		Action:            &event.Action,
		NewTokens:         nil, // handled by dedicated resolver
		NewCollectorsNote: util.ToPointer(event.Data.CollectionNewCollectorsNote),
		HelperCollectionUpdatedFeedEventDataData: model.HelperCollectionUpdatedFeedEventDataData{
			TokenIDs:     event.Data.CollectionTokenIDs,
			CollectionID: event.Data.CollectionID,
		},
	}
}

func feedEventToGalleryUpdatedFeedEventData(event *db.FeedEvent) model.FeedEventData {

	return model.GalleryUpdatedFeedEventData{
		EventTime:      &event.EventTime,
		Owner:          &model.GalleryUser{Dbid: event.OwnerID},    // remaining fields handled by dedicated resolver
		Gallery:        &model.Gallery{Dbid: event.Data.GalleryID}, // remaining fields handled by dedicated resolver
		Action:         &event.Action,
		SubEventDatas:  nil, // handled by dedicated resolver
		NewName:        util.StringToPointerIfNotEmpty(event.Data.GalleryName),
		NewDescription: util.StringToPointerIfNotEmpty(event.Data.GalleryDescription),
		HelperGalleryUpdatedFeedEventDataData: model.HelperGalleryUpdatedFeedEventDataData{
			FeedEventID: event.ID,
		},
	}
}

func resolveSubEventDatasByFeedEventID(ctx context.Context, feedEventID persist.DBID) ([]model.FeedEventData, error) {
	feedEvent, err := publicapi.For(ctx).Feed.GetFeedEventById(ctx, feedEventID)
	if err != nil {
		return nil, err
	}

	return feedEventToSubEventDatas(ctx, *feedEvent)

}

func feedEventToSubEventDatas(ctx context.Context, event db.FeedEvent) ([]model.FeedEventData, error) {
	result := make([]model.FeedEventData, 0, 5)
	if event.Data.GalleryName != "" || event.Data.GalleryDescription != "" {
		result = append(result, model.GalleryInfoUpdatedFeedEventData{
			EventTime:      &event.CreatedAt,
			Owner:          &model.GalleryUser{Dbid: persist.DBID(event.OwnerID)}, // remaining fields handled by dedicated resolver
			Action:         util.ToPointer(persist.ActionGalleryInfoUpdated),
			NewName:        util.StringToPointerIfNotEmpty(event.Data.GalleryName),
			NewDescription: util.StringToPointerIfNotEmpty(event.Data.GalleryDescription),
		})
	}

	handledNew := make(map[persist.DBID]bool)

	if event.Data.GalleryNewCollections != nil && len(event.Data.GalleryNewCollections) > 0 {
		for _, collectionID := range event.Data.GalleryNewCollections {
			var collectorsNote *string
			if note, ok := event.Data.GalleryNewCollectionCollectorsNotes[collectionID]; ok {
				collectorsNote = &note
			}
			handledNew[collectionID] = true
			if collectorsNote == nil && (event.Data.GalleryNewCollectionTokenIDs[collectionID] == nil || len(event.Data.GalleryNewCollectionTokenIDs[collectionID]) == 0) {
				continue
			}
			result = append(result, model.CollectionCreatedFeedEventData{
				EventTime:         &event.CreatedAt,
				Owner:             &model.GalleryUser{Dbid: persist.DBID(event.OwnerID)}, // remaining fields handled by dedicated resolver
				Collection:        &model.Collection{Dbid: collectionID},                 // remaining fields handled by dedicated resolver
				Action:            util.ToPointer(persist.ActionCollectionCreated),
				NewTokens:         nil, // handled by dedicated resolver
				NewCollectorsNote: collectorsNote,
				HelperCollectionCreatedFeedEventDataData: model.HelperCollectionCreatedFeedEventDataData{
					CollectionID: collectionID,
					TokenIDs:     event.Data.GalleryNewCollectionTokenIDs[collectionID],
				},
			})

		}
	}

	if event.Data.GalleryNewCollectionTokenIDs != nil && len(event.Data.GalleryNewCollectionTokenIDs) > 0 {
		for collectionID, tokenIDs := range event.Data.GalleryNewCollectionTokenIDs {
			if handledNew[collectionID] {
				continue
			}
			result = append(result, model.TokensAddedToCollectionFeedEventData{
				EventTime:  &event.CreatedAt,
				Owner:      &model.GalleryUser{Dbid: persist.DBID(event.OwnerID)}, // remaining fields handled by dedicated resolver
				Collection: &model.Collection{Dbid: collectionID},                 // remaining fields handled by dedicated resolver
				Action:     util.ToPointer(persist.ActionCollectionUpdated),
				NewTokens:  nil, // handled by dedicated resolver
				HelperTokensAddedToCollectionFeedEventDataData: model.HelperTokensAddedToCollectionFeedEventDataData{
					TokenIDs:     tokenIDs,
					CollectionID: collectionID,
				},
			})
		}
	}

	if event.Data.GalleryNewCollectionCollectorsNotes != nil && len(event.Data.GalleryNewCollectionCollectorsNotes) > 0 {
		for collectionID, collectorsNote := range event.Data.GalleryNewCollectionCollectorsNotes {
			if handledNew[collectionID] {
				continue
			}
			result = append(result, model.CollectorsNoteAddedToCollectionFeedEventData{
				EventTime:         &event.CreatedAt,
				Owner:             &model.GalleryUser{Dbid: persist.DBID(event.OwnerID)}, // remaining fields handled by dedicated resolver
				Collection:        &model.Collection{Dbid: collectionID},                 // remaining fields handled by dedicated resolver
				Action:            util.ToPointer(persist.ActionCollectionUpdated),
				NewCollectorsNote: util.StringToPointerIfNotEmpty(collectorsNote),
			})
		}
	}

	if event.Data.GalleryNewCollectionTokenCollectorsNotes != nil && len(event.Data.GalleryNewCollectionTokenCollectorsNotes) > 0 {
		for collectionID, newNotes := range event.Data.GalleryNewCollectionTokenCollectorsNotes {
			for tokenID, note := range newNotes {
				result = append(result, model.CollectorsNoteAddedToTokenFeedEventData{
					EventTime: &event.CreatedAt,
					Owner:     &model.GalleryUser{Dbid: persist.DBID(event.OwnerID)}, // remaining fields handled by dedicated resolver
					Token: &model.CollectionToken{Token: &model.Token{Dbid: tokenID}, Collection: &model.Collection{Dbid: collectionID}, HelperCollectionTokenData: model.HelperCollectionTokenData{
						TokenId:      tokenID,
						CollectionId: collectionID,
					}}, // remaining fields handled by dedicated resolver
					Action:            util.ToPointer(persist.ActionCollectorsNoteAddedToToken),
					NewCollectorsNote: util.StringToPointerIfNotEmpty(note),
				})
			}
		}
	}

	return result, nil
}

func eventsToFeedEdges(events []db.FeedEvent) ([]*model.FeedEdge, error) {
	edges := make([]*model.FeedEdge, len(events))

	for i, evt := range events {
		var node model.FeedEventOrError
		node, err := feedEventToModel(&evt)

		if e, ok := err.(*persist.ErrUnknownAction); ok {
			node = model.ErrUnknownAction{Message: e.Error()}
		} else if err != nil {
			return nil, err
		}

		edges[i] = &model.FeedEdge{Node: node}
	}

	return edges, nil
}

func galleryToModel(ctx context.Context, gallery db.Gallery) *model.Gallery {

	return &model.Gallery{
		Dbid:        gallery.ID,
		Name:        &gallery.Name,
		Description: &gallery.Description,
		Position:    &gallery.Position,
		Hidden:      &gallery.Hidden,
		Owner:       nil, // handled by dedicated resolver
		Collections: nil, // handled by dedicated resolver
	}
}

func galleriesToModels(ctx context.Context, galleries []db.Gallery) []*model.Gallery {
	models := make([]*model.Gallery, len(galleries))
	for i, gallery := range galleries {
		models[i] = galleryToModel(ctx, gallery)
	}

	return models
}

func layoutToModel(ctx context.Context, layout persist.TokenLayout, version int) *model.CollectionLayout {
	if version == 0 {
		// Some older collections predate configurable columns; the default back then was 3
		if layout.Columns == 0 {
			layout.Columns = 3
		}

		// Treat the original collection as a single section.
		return &model.CollectionLayout{
			Sections: []*int{util.ToPointer(0)},
			SectionLayout: []*model.CollectionSectionLayout{
				{
					Columns:    util.ToPointer(layout.Columns),
					Whitespace: util.ToPointerSlice(layout.Whitespace),
				},
			},
		}
	}

	layouts := make([]*model.CollectionSectionLayout, 0)
	for _, l := range layout.SectionLayout {
		layouts = append(layouts, &model.CollectionSectionLayout{
			Columns:    util.ToPointer(l.Columns.Int()),
			Whitespace: util.ToPointerSlice(l.Whitespace),
		})
	}

	return &model.CollectionLayout{
		Sections:      util.ToPointerSlice(layout.Sections),
		SectionLayout: layouts,
	}
}

// userToModel converts a db.User to a model.User
func userToModel(ctx context.Context, user db.User) *model.GalleryUser {
	userApi := publicapi.For(ctx).User
	isAuthenticatedUser := userApi.IsUserLoggedIn(ctx) && userApi.GetLoggedInUserId(ctx) == user.ID

	wallets := make([]*model.Wallet, len(user.Wallets))
	for i, wallet := range user.Wallets {
		wallets[i] = walletToModelPersist(ctx, wallet)
	}

	return &model.GalleryUser{
		HelperGalleryUserData: model.HelperGalleryUserData{
			UserID:            user.ID,
			FeaturedGalleryID: user.FeaturedGallery,
		},
		Dbid:      user.ID,
		Username:  &user.Username.String,
		Bio:       &user.Bio.String,
		Wallets:   wallets,
		Universal: &user.Universal,

		// each handled by dedicated resolver
		Galleries: nil,
		Followers: nil,
		Following: nil,
		Tokens:    nil,
		Badges:    nil,
		Roles:     nil,

		IsAuthenticatedUser: &isAuthenticatedUser,
	}
}

func usersToModels(ctx context.Context, users []db.User) []*model.GalleryUser {
	models := make([]*model.GalleryUser, len(users))
	for i, user := range users {
		models[i] = userToModel(ctx, user)
	}

	return models
}

func usersToEdges(ctx context.Context, users []db.User) []*model.UserEdge {
	edges := make([]*model.UserEdge, len(users))
	for i, user := range users {
		edges[i] = &model.UserEdge{
			Node:   userToModel(ctx, user),
			Cursor: nil, // not used by relay, but relay will complain without this field existing
		}
	}
	return edges
}

// admireToModel converts a db.Admire to a model.Admire
func admireToModel(ctx context.Context, admire db.Admire) *model.Admire {

	return &model.Admire{
		Dbid:         admire.ID,
		CreationTime: &admire.CreatedAt,
		LastUpdated:  &admire.LastUpdated,
		Admirer:      &model.GalleryUser{Dbid: admire.ActorID}, // remaining fields handled by dedicated resolver
	}
}

// admireToModel converts a db.Admire to a model.Admire
func admiresToModels(ctx context.Context, admires []db.Admire) []*model.Admire {
	result := make([]*model.Admire, len(admires))
	for i, admire := range admires {
		result[i] = admireToModel(ctx, admire)
	}
	return result
}

// commentToModel converts a db.Admire to a model.Admire
func commentToModel(ctx context.Context, comment db.Comment) *model.Comment {

	return &model.Comment{
		Dbid:         comment.ID,
		CreationTime: &comment.CreatedAt,
		LastUpdated:  &comment.LastUpdated,
		Comment:      &comment.Comment,
		Commenter:    &model.GalleryUser{Dbid: comment.ActorID}, // remaining fields handled by dedicated resolver
	}
}

// commentToModel converts a db.Admire to a model.Admire
func commentsToModels(ctx context.Context, comment []db.Comment) []*model.Comment {

	result := make([]*model.Comment, len(comment))
	for i, comment := range comment {
		result[i] = commentToModel(ctx, comment)
	}
	return result
}

func walletToModelPersist(ctx context.Context, wallet persist.Wallet) *model.Wallet {
	chainAddress := persist.NewChainAddress(wallet.Address, wallet.Chain)

	return &model.Wallet{
		Dbid:         wallet.ID,
		WalletType:   &wallet.WalletType,
		ChainAddress: &chainAddress,
		Chain:        &wallet.Chain,
		Tokens:       nil, // handled by dedicated resolver
	}
}

func walletToModelSqlc(ctx context.Context, wallet db.Wallet) *model.Wallet {
	chain := wallet.Chain
	chainAddress := persist.NewChainAddress(wallet.Address, chain)

	return &model.Wallet{
		Dbid:         wallet.ID,
		WalletType:   &wallet.WalletType,
		ChainAddress: &chainAddress,
		Chain:        &wallet.Chain,
		Tokens:       nil, // handled by dedicated resolver
	}
}

func contractToModel(ctx context.Context, contract db.Contract) *model.Contract {
	chain := contract.Chain
	addr := persist.NewChainAddress(contract.Address, chain)
	creator := persist.NewChainAddress(contract.OwnerAddress, chain)

	return &model.Contract{
		Dbid:             contract.ID,
		ContractAddress:  &addr,
		CreatorAddress:   &creator,
		Chain:            &contract.Chain,
		Name:             &contract.Name.String,
		LastUpdated:      &contract.LastUpdated,
		ProfileImageURL:  &contract.ProfileImageUrl.String,
		ProfileBannerURL: &contract.ProfileBannerUrl.String,
		BadgeURL:         &contract.BadgeUrl.String,
		IsSpam:           &contract.IsProviderMarkedSpam,
	}
}

func contractToBadgeModel(ctx context.Context, contract db.Contract) *model.Badge {
	return &model.Badge{
		Contract: contractToModel(ctx, contract),
		Name:     &contract.Name.String,
		ImageURL: contract.BadgeUrl.String,
	}
}
func collectionToModel(ctx context.Context, collection db.Collection) *model.Collection {
	version := int(collection.Version.Int32)

	return &model.Collection{
		Dbid:           collection.ID,
		Version:        &version,
		Name:           &collection.Name.String,
		CollectorsNote: &collection.CollectorsNote.String,
		Gallery:        nil, // handled by dedicated resolver
		Layout:         layoutToModel(ctx, collection.Layout, version),
		Hidden:         &collection.Hidden,
		Tokens:         nil, // handled by dedicated resolver
	}
}

func membershipToModel(ctx context.Context, membershipTier db.Membership) *model.MembershipTier {
	owners := make([]*model.TokenHolder, 0, len(membershipTier.Owners))
	for _, owner := range membershipTier.Owners {
		if owner.UserID != "" {
			owners = append(owners, tokenHolderToModel(ctx, owner))
		}
	}

	return &model.MembershipTier{
		Dbid:     membershipTier.ID,
		Name:     &membershipTier.Name.String,
		AssetURL: &membershipTier.AssetUrl.String,
		TokenID:  util.ToPointer(membershipTier.TokenID.String()),
		Owners:   owners,
	}
}

func persistMembershipTierToModel(ctx context.Context, membershipTier persist.MembershipTier) *model.MembershipTier {
	owners := make([]*model.TokenHolder, 0, len(membershipTier.Owners))
	for _, owner := range membershipTier.Owners {
		if owner.UserID != "" {
			owners = append(owners, tokenHolderToModel(ctx, owner))
		}
	}

	return &model.MembershipTier{
		Dbid:     membershipTier.ID,
		Name:     util.ToPointer(membershipTier.Name.String()),
		AssetURL: util.ToPointer(membershipTier.AssetURL.String()),
		TokenID:  util.ToPointer(membershipTier.TokenID.String()),
		Owners:   owners,
	}
}

func tokenHolderToModel(ctx context.Context, tokenHolder persist.TokenHolder) *model.TokenHolder {
	previewTokens := make([]*string, len(tokenHolder.PreviewTokens))
	for i, token := range tokenHolder.PreviewTokens {
		previewTokens[i] = util.ToPointer(token.String())
	}

	return &model.TokenHolder{
		HelperTokenHolderData: model.HelperTokenHolderData{UserId: tokenHolder.UserID, WalletIds: tokenHolder.WalletIDs},
		User:                  nil, // handled by dedicated resolver
		Wallets:               nil, // handled by dedicated resolver
		PreviewTokens:         previewTokens,
	}
}

func multichainTokenHolderToModel(ctx context.Context, tokenHolder multichain.TokenHolder, contractID persist.DBID) *model.TokenHolder {
	previewTokens := make([]*string, len(tokenHolder.PreviewTokens))
	for i, token := range tokenHolder.PreviewTokens {
		previewTokens[i] = util.ToPointer(token)
	}

	return &model.TokenHolder{
		HelperTokenHolderData: model.HelperTokenHolderData{UserId: tokenHolder.UserID, WalletIds: tokenHolder.WalletIDs},
		DisplayName:           &tokenHolder.DisplayName,
		User:                  nil, // handled by dedicated resolver
		Wallets:               nil, // handled by dedicated resolver
		PreviewTokens:         previewTokens,
	}
}

func tokenToModel(ctx context.Context, token db.Token) *model.Token {
	chain := token.Chain
	metadata, _ := token.TokenMetadata.MarshalJSON()
	metadataString := string(metadata)
	blockNumber := fmt.Sprint(token.BlockNumber.Int64)
	tokenType := model.TokenType(token.TokenType.String)

	var isSpamByUser *bool
	if token.IsUserMarkedSpam.Valid {
		isSpamByUser = &token.IsUserMarkedSpam.Bool
	}

	var isSpamByProvider *bool
	if token.IsProviderMarkedSpam.Valid {
		isSpamByProvider = &token.IsProviderMarkedSpam.Bool
	}

	return &model.Token{
		HelperTokenData:  model.HelperTokenData{Token: token},
		Dbid:             token.ID,
		CreationTime:     &token.CreatedAt,
		LastUpdated:      &token.LastUpdated,
		CollectorsNote:   &token.CollectorsNote.String,
		Media:            nil, // handled by dedicated resolver
		TokenType:        &tokenType,
		Chain:            &chain,
		Name:             &token.Name.String,
		Description:      &token.Description.String,
		OwnedByWallets:   nil, // handled by dedicated resolver
		TokenID:          util.ToPointer(token.TokenID.String()),
		Quantity:         &token.Quantity.String,
		Owner:            nil, // handled by dedicated resolver
		OwnershipHistory: nil, // TODO: later
		TokenMetadata:    &metadataString,
		Contract:         nil, // handled by dedicated resolver
		ExternalURL:      &token.ExternalUrl.String,
		BlockNumber:      &blockNumber, // TODO: later
		IsSpamByUser:     isSpamByUser,
		IsSpamByProvider: isSpamByProvider,

		// These are legacy mappings that will likely end up elsewhere when we pull data from the indexer
		OpenseaCollectionName: nil, // TODO: later
	}
}

func tokensToModel(ctx context.Context, token []db.Token) []*model.Token {
	res := make([]*model.Token, len(token))
	for i, token := range token {
		res[i] = tokenToModel(ctx, token)
	}
	return res
}

func tokenCollectionToModel(ctx context.Context, token *model.Token, collectionID persist.DBID) *model.CollectionToken {
	return &model.CollectionToken{
		HelperCollectionTokenData: model.HelperCollectionTokenData{
			TokenId:      token.Dbid,
			CollectionId: collectionID,
		},
		Token:         token,
		Collection:    nil, // handled by dedicated resolver
		TokenSettings: nil, // handled by dedicated resolver
	}
}

func communityToModel(ctx context.Context, community db.Contract, forceRefresh *bool) *model.Community {
	lastUpdated := community.LastUpdated
	contractAddress := persist.NewChainAddress(community.Address, community.Chain)
	chain := community.Chain

	// TODO: Should this use CreatorAddress or OwnerAddress?
	var creatorAddress *persist.ChainAddress
	if community.CreatorAddress != "" {
		chainAddress := persist.NewChainAddress(community.CreatorAddress, chain)
		creatorAddress = &chainAddress
	}

	return &model.Community{
		HelperCommunityData: model.HelperCommunityData{
			ForceRefresh: forceRefresh,
		},
		Dbid:            community.ID,
		LastUpdated:     &lastUpdated,
		Contract:        contractToModel(ctx, community),
		ContractAddress: &contractAddress,
		CreatorAddress:  creatorAddress,
		Name:            util.ToPointer(community.Name.String),
		Description:     util.ToPointer(community.Description.String),
		// PreviewImage:     util.ToPointer(community.Pr.String()), // TODO do we still need this with the new image fields?
		Chain:             &chain,
		ProfileImageURL:   util.ToPointer(community.ProfileImageUrl.String),
		ProfileBannerURL:  util.ToPointer(community.ProfileBannerUrl.String),
		BadgeURL:          util.ToPointer(community.BadgeUrl.String),
		Owners:            nil, // handled by dedicated resolver
		Creator:           nil, // handled by dedicated resolver
		ParentCommunity:   nil, // handled by dedicated resolver
		SubCommunities:    nil, // handled by dedicated resolver
		TokensInCommunity: nil, // handled by dedicated resolver
	}
}

func communitiesToModels(ctx context.Context, communities []db.Contract, forceRefresh *bool) []*model.Community {
	models := make([]*model.Community, len(communities))
	for i, community := range communities {
		models[i] = communityToModel(ctx, community, forceRefresh)
	}

	return models
}

func pageInfoToModel(ctx context.Context, pageInfo publicapi.PageInfo) *model.PageInfo {
	return &model.PageInfo{
		Total:           pageInfo.Total,
		Size:            pageInfo.Size,
		HasPreviousPage: pageInfo.HasPreviousPage,
		HasNextPage:     pageInfo.HasNextPage,
		StartCursor:     pageInfo.StartCursor,
		EndCursor:       pageInfo.EndCursor,
	}
}

func getUrlExtension(url string) string {
	return strings.ToLower(strings.TrimPrefix(filepath.Ext(url), "."))
}

func mediaToModel(ctx context.Context, tokenMedia db.TokenMedia, fallback persist.FallbackMedia) model.MediaSubtype {
	var fallbackMedia *model.FallbackMedia

	fallbackMedia = getFallbackMedia(ctx, fallback)

	switch media := tokenMedia.Media; media.MediaType {
	case persist.MediaTypeImage, persist.MediaTypeSVG:
		return getImageMedia(ctx, tokenMedia, fallbackMedia)
	case persist.MediaTypeGIF:
		return getGIFMedia(ctx, tokenMedia, fallbackMedia)
	case persist.MediaTypeVideo:
		return getVideoMedia(ctx, tokenMedia, fallbackMedia)
	case persist.MediaTypeAudio:
		return getAudioMedia(ctx, tokenMedia, fallbackMedia)
	case persist.MediaTypeHTML:
		return getHtmlMedia(ctx, tokenMedia, fallbackMedia)
	case persist.MediaTypeAnimation:
		return getGltfMedia(ctx, tokenMedia, fallbackMedia)
	case persist.MediaTypeJSON:
		return getJsonMedia(ctx, tokenMedia, fallbackMedia)
	case persist.MediaTypeText:
		return getTextMedia(ctx, tokenMedia, fallbackMedia)
	case persist.MediaTypePDF:
		return getPdfMedia(ctx, tokenMedia, fallbackMedia)
	case persist.MediaTypeUnknown:
		return getUnknownMedia(ctx, tokenMedia, fallbackMedia)
	case persist.MediaTypeSyncing:
		return getSyncingMedia(ctx, tokenMedia, fallbackMedia)
	default:
		return getInvalidMedia(ctx, tokenMedia, fallbackMedia)
	}
}

<<<<<<< HEAD
func getMediaForToken(ctx context.Context, token db.Token) model.MediaSubtype {
	return mediaToModel(ctx, token.Media, token.FallbackMedia)
}

func profileImageToModel(ctx context.Context, pfp db.ProfileImage) (model.ProfileImage, error) {
	// PFP isn't set or we were unable to retrieve it
	if pfp.ID == "" {
		return nil, nil
	}
	switch pfp.SourceType {
	case persist.ProfileImageSourceToken:
		token, err := resolveTokenByTokenID(ctx, pfp.TokenID)
		return &model.TokenProfileImage{Token: token}, err
	default:
		return nil, publicapi.ErrProfileImageUnknownSource
	}
}

func getPreviewUrlsForMedia(ctx context.Context, media persist.Media, options ...mediamapper.Option) *model.PreviewURLSet {
	url := media.ThumbnailURL.String()
	if (media.MediaType == persist.MediaTypeImage || media.MediaType == persist.MediaTypeSVG || media.MediaType == persist.MediaTypeGIF) && url == "" {
		url = media.MediaURL.String()
=======
func getPreviewUrls(ctx context.Context, tokenMedia db.TokenMedia, options ...mediamapper.Option) *model.PreviewURLSet {
	url := tokenMedia.Media.ThumbnailURL.String()
	if (tokenMedia.Media.MediaType == persist.MediaTypeImage || tokenMedia.Media.MediaType == persist.MediaTypeSVG || tokenMedia.Media.MediaType == persist.MediaTypeGIF) && url == "" {
		url = tokenMedia.Media.MediaURL.String()
>>>>>>> f1c4095a
	}
	preview := remapLargeImageUrls(url)
	mm := mediamapper.For(ctx)

	live := tokenMedia.Media.LivePreviewURL.String()
	if tokenMedia.Media.LivePreviewURL == "" {
		live = tokenMedia.Media.MediaURL.String()
	}

	// Add timestamp to options
	o := make([]mediamapper.Option, len(options)+1)
	copy(o, options)
	o[len(o)-1] = mediamapper.WithTimestamp(tokenMedia.LastUpdated)
	options = o

	return &model.PreviewURLSet{
		Raw:        &preview,
		Thumbnail:  util.ToPointer(mm.GetThumbnailImageUrl(preview, options...)),
		Small:      util.ToPointer(mm.GetSmallImageUrl(preview, options...)),
		Medium:     util.ToPointer(mm.GetMediumImageUrl(preview, options...)),
		Large:      util.ToPointer(mm.GetLargeImageUrl(preview, options...)),
		SrcSet:     util.ToPointer(mm.GetSrcSet(preview, options...)),
		LiveRender: &live,
	}
}

func getImageMedia(ctx context.Context, tokenMedia db.TokenMedia, fallbackMedia *model.FallbackMedia) model.ImageMedia {
	url := remapLargeImageUrls(tokenMedia.Media.MediaURL.String())

	return model.ImageMedia{
<<<<<<< HEAD
		PreviewURLs:      getPreviewUrlsForMedia(ctx, media),
		MediaURL:         util.ToPointer(media.MediaURL.String()),
		MediaType:        (*string)(&media.MediaType),
=======
		PreviewURLs:      getPreviewUrls(ctx, tokenMedia),
		MediaURL:         util.ToPointer(tokenMedia.Media.MediaURL.String()),
		MediaType:        (*string)(&tokenMedia.Media.MediaType),
>>>>>>> f1c4095a
		ContentRenderURL: &url,
		Dimensions:       mediaToDimensions(tokenMedia.Media.Dimensions),
		FallbackMedia:    fallbackMedia,
	}
}

func getFallbackMedia(ctx context.Context, media persist.FallbackMedia) *model.FallbackMedia {
	url := remapLargeImageUrls(media.ImageURL.String())
	medType := persist.MediaTypeFallback
	return &model.FallbackMedia{
		MediaURL:  util.ToPointer(url),
		MediaType: (*string)(&medType),
	}
}

func getGIFMedia(ctx context.Context, tokenMedia db.TokenMedia, fallbackMedia *model.FallbackMedia) model.GIFMedia {
	url := remapLargeImageUrls(tokenMedia.Media.MediaURL.String())

	return model.GIFMedia{
<<<<<<< HEAD
		PreviewURLs:       getPreviewUrlsForMedia(ctx, media),
		StaticPreviewURLs: getPreviewUrlsForMedia(ctx, media, mediamapper.WithStaticImage()),
		MediaURL:          util.ToPointer(media.MediaURL.String()),
		MediaType:         (*string)(&media.MediaType),
=======
		PreviewURLs:       getPreviewUrls(ctx, tokenMedia),
		StaticPreviewURLs: getPreviewUrls(ctx, tokenMedia, mediamapper.WithStaticImage()),
		MediaURL:          util.ToPointer(tokenMedia.Media.MediaURL.String()),
		MediaType:         (*string)(&tokenMedia.Media.MediaType),
>>>>>>> f1c4095a
		ContentRenderURL:  &url,
		Dimensions:        mediaToDimensions(tokenMedia.Media.Dimensions),
		FallbackMedia:     fallbackMedia,
	}
}

// Temporary method for handling the large "dead ringers" NFT image. This remapping
// step should actually happen as part of generating resized images with imgix.
func remapLargeImageUrls(url string) string {
	if url == "https://storage.opensea.io/files/33ab86c2a565430af5e7fb8399876960.png" || url == "https://openseauserdata.com/files/33ab86c2a565430af5e7fb8399876960.png" {
		return "https://lh3.googleusercontent.com/pw/AM-JKLVsudnwN97ULF-DgJC1J_AZ8i-1pMjLCVUqswF1_WShId30uP_p_jSRkmVx-XNgKNIGFSglgRojZQrsLOoCM2pVNJwgx5_E4yeYRsMvDQALFKbJk0_6wj64tjLhSIINwGpdNw0MhtWNehKCipDKNeE"
	}

	return url
}

func getVideoMedia(ctx context.Context, tokenMedia db.TokenMedia, fallbackMedia *model.FallbackMedia) model.VideoMedia {
	asString := tokenMedia.Media.MediaURL.String()
	videoUrls := model.VideoURLSet{
		Raw:    &asString,
		Small:  &asString,
		Medium: &asString,
		Large:  &asString,
	}

	return model.VideoMedia{
<<<<<<< HEAD
		PreviewURLs:       getPreviewUrlsForMedia(ctx, media),
		MediaURL:          util.ToPointer(media.MediaURL.String()),
		MediaType:         (*string)(&media.MediaType),
=======
		PreviewURLs:       getPreviewUrls(ctx, tokenMedia),
		MediaURL:          util.ToPointer(tokenMedia.Media.MediaURL.String()),
		MediaType:         (*string)(&tokenMedia.Media.MediaType),
>>>>>>> f1c4095a
		ContentRenderURLs: &videoUrls,
		Dimensions:        mediaToDimensions(tokenMedia.Media.Dimensions),
		FallbackMedia:     fallbackMedia,
	}
}

func getAudioMedia(ctx context.Context, tokenMedia db.TokenMedia, fallbackMedia *model.FallbackMedia) model.AudioMedia {
	return model.AudioMedia{
<<<<<<< HEAD
		PreviewURLs:      getPreviewUrlsForMedia(ctx, media),
		MediaURL:         util.ToPointer(media.MediaURL.String()),
		MediaType:        (*string)(&media.MediaType),
		ContentRenderURL: (*string)(&media.MediaURL),
		Dimensions:       mediaToDimensions(media.Dimensions),
=======
		PreviewURLs:      getPreviewUrls(ctx, tokenMedia),
		MediaURL:         util.ToPointer(tokenMedia.Media.MediaURL.String()),
		MediaType:        (*string)(&tokenMedia.Media.MediaType),
		ContentRenderURL: (*string)(&tokenMedia.Media.MediaURL),
		Dimensions:       mediaToDimensions(tokenMedia.Media.Dimensions),
>>>>>>> f1c4095a
		FallbackMedia:    fallbackMedia,
	}
}

func getTextMedia(ctx context.Context, tokenMedia db.TokenMedia, fallbackMedia *model.FallbackMedia) model.TextMedia {
	return model.TextMedia{
<<<<<<< HEAD
		PreviewURLs:      getPreviewUrlsForMedia(ctx, media),
		MediaURL:         util.ToPointer(media.MediaURL.String()),
		MediaType:        (*string)(&media.MediaType),
		ContentRenderURL: (*string)(&media.MediaURL),
		Dimensions:       mediaToDimensions(media.Dimensions),
=======
		PreviewURLs:      getPreviewUrls(ctx, tokenMedia),
		MediaURL:         util.ToPointer(tokenMedia.Media.MediaURL.String()),
		MediaType:        (*string)(&tokenMedia.Media.MediaType),
		ContentRenderURL: (*string)(&tokenMedia.Media.MediaURL),
		Dimensions:       mediaToDimensions(tokenMedia.Media.Dimensions),
>>>>>>> f1c4095a
		FallbackMedia:    fallbackMedia,
	}
}

func getPdfMedia(ctx context.Context, tokenMedia db.TokenMedia, fallbackMedia *model.FallbackMedia) model.PDFMedia {
	return model.PDFMedia{
<<<<<<< HEAD
		PreviewURLs:      getPreviewUrlsForMedia(ctx, media),
		MediaURL:         util.ToPointer(media.MediaURL.String()),
		MediaType:        (*string)(&media.MediaType),
		ContentRenderURL: (*string)(&media.MediaURL),
		Dimensions:       mediaToDimensions(media.Dimensions),
=======
		PreviewURLs:      getPreviewUrls(ctx, tokenMedia),
		MediaURL:         util.ToPointer(tokenMedia.Media.MediaURL.String()),
		MediaType:        (*string)(&tokenMedia.Media.MediaType),
		ContentRenderURL: (*string)(&tokenMedia.Media.MediaURL),
		Dimensions:       mediaToDimensions(tokenMedia.Media.Dimensions),
>>>>>>> f1c4095a
		FallbackMedia:    fallbackMedia,
	}
}

func getHtmlMedia(ctx context.Context, tokenMedia db.TokenMedia, fallbackMedia *model.FallbackMedia) model.HTMLMedia {
	return model.HTMLMedia{
<<<<<<< HEAD
		PreviewURLs:      getPreviewUrlsForMedia(ctx, media),
		MediaURL:         util.ToPointer(media.MediaURL.String()),
		MediaType:        (*string)(&media.MediaType),
		ContentRenderURL: (*string)(&media.MediaURL),
		Dimensions:       mediaToDimensions(media.Dimensions),
=======
		PreviewURLs:      getPreviewUrls(ctx, tokenMedia),
		MediaURL:         util.ToPointer(tokenMedia.Media.MediaURL.String()),
		MediaType:        (*string)(&tokenMedia.Media.MediaType),
		ContentRenderURL: (*string)(&tokenMedia.Media.MediaURL),
		Dimensions:       mediaToDimensions(tokenMedia.Media.Dimensions),
>>>>>>> f1c4095a
		FallbackMedia:    fallbackMedia,
	}
}

func getJsonMedia(ctx context.Context, tokenMedia db.TokenMedia, fallbackMedia *model.FallbackMedia) model.JSONMedia {
	return model.JSONMedia{
<<<<<<< HEAD
		PreviewURLs:      getPreviewUrlsForMedia(ctx, media),
		MediaURL:         util.ToPointer(media.MediaURL.String()),
		MediaType:        (*string)(&media.MediaType),
		ContentRenderURL: (*string)(&media.MediaURL),
		Dimensions:       mediaToDimensions(media.Dimensions),
=======
		PreviewURLs:      getPreviewUrls(ctx, tokenMedia),
		MediaURL:         util.ToPointer(tokenMedia.Media.MediaURL.String()),
		MediaType:        (*string)(&tokenMedia.Media.MediaType),
		ContentRenderURL: (*string)(&tokenMedia.Media.MediaURL),
		Dimensions:       mediaToDimensions(tokenMedia.Media.Dimensions),
>>>>>>> f1c4095a
		FallbackMedia:    fallbackMedia,
	}
}

func getGltfMedia(ctx context.Context, tokenMedia db.TokenMedia, fallbackMedia *model.FallbackMedia) model.GltfMedia {
	return model.GltfMedia{
<<<<<<< HEAD
		PreviewURLs:      getPreviewUrlsForMedia(ctx, media),
		MediaURL:         util.ToPointer(media.MediaURL.String()),
		MediaType:        (*string)(&media.MediaType),
		ContentRenderURL: (*string)(&media.MediaURL),
		Dimensions:       mediaToDimensions(media.Dimensions),
=======
		PreviewURLs:      getPreviewUrls(ctx, tokenMedia),
		MediaURL:         util.ToPointer(tokenMedia.Media.MediaURL.String()),
		MediaType:        (*string)(&tokenMedia.Media.MediaType),
		ContentRenderURL: (*string)(&tokenMedia.Media.MediaURL),
		Dimensions:       mediaToDimensions(tokenMedia.Media.Dimensions),
>>>>>>> f1c4095a
		FallbackMedia:    fallbackMedia,
	}
}

func getUnknownMedia(ctx context.Context, tokenMedia db.TokenMedia, fallbackMedia *model.FallbackMedia) model.UnknownMedia {
	return model.UnknownMedia{
<<<<<<< HEAD
		PreviewURLs:      getPreviewUrlsForMedia(ctx, media),
		MediaURL:         util.ToPointer(media.MediaURL.String()),
		MediaType:        (*string)(&media.MediaType),
		ContentRenderURL: (*string)(&media.MediaURL),
		Dimensions:       mediaToDimensions(media.Dimensions),
=======
		PreviewURLs:      getPreviewUrls(ctx, tokenMedia),
		MediaURL:         util.ToPointer(tokenMedia.Media.MediaURL.String()),
		MediaType:        (*string)(&tokenMedia.Media.MediaType),
		ContentRenderURL: (*string)(&tokenMedia.Media.MediaURL),
		Dimensions:       mediaToDimensions(tokenMedia.Media.Dimensions),
>>>>>>> f1c4095a
		FallbackMedia:    fallbackMedia,
	}
}

func getSyncingMedia(ctx context.Context, tokenMedia db.TokenMedia, fallbackMedia *model.FallbackMedia) model.SyncingMedia {
	return model.SyncingMedia{
<<<<<<< HEAD
		PreviewURLs:      getPreviewUrlsForMedia(ctx, media),
		MediaURL:         util.ToPointer(media.MediaURL.String()),
		MediaType:        (*string)(&media.MediaType),
		ContentRenderURL: (*string)(&media.MediaURL),
		Dimensions:       mediaToDimensions(media.Dimensions),
=======
		PreviewURLs:      getPreviewUrls(ctx, tokenMedia),
		MediaURL:         util.ToPointer(tokenMedia.Media.MediaURL.String()),
		MediaType:        (*string)(&tokenMedia.Media.MediaType),
		ContentRenderURL: (*string)(&tokenMedia.Media.MediaURL),
		Dimensions:       mediaToDimensions(tokenMedia.Media.Dimensions),
>>>>>>> f1c4095a
		FallbackMedia:    fallbackMedia,
	}
}

func getInvalidMedia(ctx context.Context, tokenMedia db.TokenMedia, fallbackMedia *model.FallbackMedia) model.InvalidMedia {
	return model.InvalidMedia{
<<<<<<< HEAD
		PreviewURLs:      getPreviewUrlsForMedia(ctx, media),
		MediaURL:         util.ToPointer(media.MediaURL.String()),
		MediaType:        (*string)(&media.MediaType),
		ContentRenderURL: (*string)(&media.MediaURL),
		Dimensions:       mediaToDimensions(media.Dimensions),
=======
		PreviewURLs:      getPreviewUrls(ctx, tokenMedia),
		MediaURL:         util.ToPointer(tokenMedia.Media.MediaURL.String()),
		MediaType:        (*string)(&tokenMedia.Media.MediaType),
		ContentRenderURL: (*string)(&tokenMedia.Media.MediaURL),
		Dimensions:       mediaToDimensions(tokenMedia.Media.Dimensions),
>>>>>>> f1c4095a
		FallbackMedia:    fallbackMedia,
	}
}

func mediaToDimensions(dimensions persist.Dimensions) *model.MediaDimensions {
	var aspect float64
	if dimensions.Height > 0 && dimensions.Width > 0 {
		aspect = float64(dimensions.Width) / float64(dimensions.Height)
	}

	return &model.MediaDimensions{
		Width:       &dimensions.Height,
		Height:      &dimensions.Width,
		AspectRatio: &aspect,
	}
}<|MERGE_RESOLUTION|>--- conflicted
+++ resolved
@@ -384,13 +384,8 @@
 		return nil, err
 	}
 
-<<<<<<< HEAD
-	return util.Map(medias, func(token persist.Media) (*model.PreviewURLSet, error) {
-		return getPreviewUrlsForMedia(ctx, token), nil
-=======
 	return util.Map(medias, func(t db.TokenMedia) (*model.PreviewURLSet, error) {
 		return getPreviewUrls(ctx, t), nil
->>>>>>> f1c4095a
 	})
 }
 
@@ -1931,11 +1926,6 @@
 	}
 }
 
-<<<<<<< HEAD
-func getMediaForToken(ctx context.Context, token db.Token) model.MediaSubtype {
-	return mediaToModel(ctx, token.Media, token.FallbackMedia)
-}
-
 func profileImageToModel(ctx context.Context, pfp db.ProfileImage) (model.ProfileImage, error) {
 	// PFP isn't set or we were unable to retrieve it
 	if pfp.ID == "" {
@@ -1950,16 +1940,10 @@
 	}
 }
 
-func getPreviewUrlsForMedia(ctx context.Context, media persist.Media, options ...mediamapper.Option) *model.PreviewURLSet {
-	url := media.ThumbnailURL.String()
-	if (media.MediaType == persist.MediaTypeImage || media.MediaType == persist.MediaTypeSVG || media.MediaType == persist.MediaTypeGIF) && url == "" {
-		url = media.MediaURL.String()
-=======
 func getPreviewUrls(ctx context.Context, tokenMedia db.TokenMedia, options ...mediamapper.Option) *model.PreviewURLSet {
 	url := tokenMedia.Media.ThumbnailURL.String()
 	if (tokenMedia.Media.MediaType == persist.MediaTypeImage || tokenMedia.Media.MediaType == persist.MediaTypeSVG || tokenMedia.Media.MediaType == persist.MediaTypeGIF) && url == "" {
 		url = tokenMedia.Media.MediaURL.String()
->>>>>>> f1c4095a
 	}
 	preview := remapLargeImageUrls(url)
 	mm := mediamapper.For(ctx)
@@ -1990,15 +1974,9 @@
 	url := remapLargeImageUrls(tokenMedia.Media.MediaURL.String())
 
 	return model.ImageMedia{
-<<<<<<< HEAD
-		PreviewURLs:      getPreviewUrlsForMedia(ctx, media),
-		MediaURL:         util.ToPointer(media.MediaURL.String()),
-		MediaType:        (*string)(&media.MediaType),
-=======
 		PreviewURLs:      getPreviewUrls(ctx, tokenMedia),
 		MediaURL:         util.ToPointer(tokenMedia.Media.MediaURL.String()),
 		MediaType:        (*string)(&tokenMedia.Media.MediaType),
->>>>>>> f1c4095a
 		ContentRenderURL: &url,
 		Dimensions:       mediaToDimensions(tokenMedia.Media.Dimensions),
 		FallbackMedia:    fallbackMedia,
@@ -2018,17 +1996,10 @@
 	url := remapLargeImageUrls(tokenMedia.Media.MediaURL.String())
 
 	return model.GIFMedia{
-<<<<<<< HEAD
-		PreviewURLs:       getPreviewUrlsForMedia(ctx, media),
-		StaticPreviewURLs: getPreviewUrlsForMedia(ctx, media, mediamapper.WithStaticImage()),
-		MediaURL:          util.ToPointer(media.MediaURL.String()),
-		MediaType:         (*string)(&media.MediaType),
-=======
 		PreviewURLs:       getPreviewUrls(ctx, tokenMedia),
 		StaticPreviewURLs: getPreviewUrls(ctx, tokenMedia, mediamapper.WithStaticImage()),
 		MediaURL:          util.ToPointer(tokenMedia.Media.MediaURL.String()),
 		MediaType:         (*string)(&tokenMedia.Media.MediaType),
->>>>>>> f1c4095a
 		ContentRenderURL:  &url,
 		Dimensions:        mediaToDimensions(tokenMedia.Media.Dimensions),
 		FallbackMedia:     fallbackMedia,
@@ -2055,15 +2026,9 @@
 	}
 
 	return model.VideoMedia{
-<<<<<<< HEAD
-		PreviewURLs:       getPreviewUrlsForMedia(ctx, media),
-		MediaURL:          util.ToPointer(media.MediaURL.String()),
-		MediaType:         (*string)(&media.MediaType),
-=======
 		PreviewURLs:       getPreviewUrls(ctx, tokenMedia),
 		MediaURL:          util.ToPointer(tokenMedia.Media.MediaURL.String()),
 		MediaType:         (*string)(&tokenMedia.Media.MediaType),
->>>>>>> f1c4095a
 		ContentRenderURLs: &videoUrls,
 		Dimensions:        mediaToDimensions(tokenMedia.Media.Dimensions),
 		FallbackMedia:     fallbackMedia,
@@ -2072,171 +2037,99 @@
 
 func getAudioMedia(ctx context.Context, tokenMedia db.TokenMedia, fallbackMedia *model.FallbackMedia) model.AudioMedia {
 	return model.AudioMedia{
-<<<<<<< HEAD
-		PreviewURLs:      getPreviewUrlsForMedia(ctx, media),
-		MediaURL:         util.ToPointer(media.MediaURL.String()),
-		MediaType:        (*string)(&media.MediaType),
-		ContentRenderURL: (*string)(&media.MediaURL),
-		Dimensions:       mediaToDimensions(media.Dimensions),
-=======
 		PreviewURLs:      getPreviewUrls(ctx, tokenMedia),
 		MediaURL:         util.ToPointer(tokenMedia.Media.MediaURL.String()),
 		MediaType:        (*string)(&tokenMedia.Media.MediaType),
 		ContentRenderURL: (*string)(&tokenMedia.Media.MediaURL),
 		Dimensions:       mediaToDimensions(tokenMedia.Media.Dimensions),
->>>>>>> f1c4095a
 		FallbackMedia:    fallbackMedia,
 	}
 }
 
 func getTextMedia(ctx context.Context, tokenMedia db.TokenMedia, fallbackMedia *model.FallbackMedia) model.TextMedia {
 	return model.TextMedia{
-<<<<<<< HEAD
-		PreviewURLs:      getPreviewUrlsForMedia(ctx, media),
-		MediaURL:         util.ToPointer(media.MediaURL.String()),
-		MediaType:        (*string)(&media.MediaType),
-		ContentRenderURL: (*string)(&media.MediaURL),
-		Dimensions:       mediaToDimensions(media.Dimensions),
-=======
 		PreviewURLs:      getPreviewUrls(ctx, tokenMedia),
 		MediaURL:         util.ToPointer(tokenMedia.Media.MediaURL.String()),
 		MediaType:        (*string)(&tokenMedia.Media.MediaType),
 		ContentRenderURL: (*string)(&tokenMedia.Media.MediaURL),
 		Dimensions:       mediaToDimensions(tokenMedia.Media.Dimensions),
->>>>>>> f1c4095a
 		FallbackMedia:    fallbackMedia,
 	}
 }
 
 func getPdfMedia(ctx context.Context, tokenMedia db.TokenMedia, fallbackMedia *model.FallbackMedia) model.PDFMedia {
 	return model.PDFMedia{
-<<<<<<< HEAD
-		PreviewURLs:      getPreviewUrlsForMedia(ctx, media),
-		MediaURL:         util.ToPointer(media.MediaURL.String()),
-		MediaType:        (*string)(&media.MediaType),
-		ContentRenderURL: (*string)(&media.MediaURL),
-		Dimensions:       mediaToDimensions(media.Dimensions),
-=======
 		PreviewURLs:      getPreviewUrls(ctx, tokenMedia),
 		MediaURL:         util.ToPointer(tokenMedia.Media.MediaURL.String()),
 		MediaType:        (*string)(&tokenMedia.Media.MediaType),
 		ContentRenderURL: (*string)(&tokenMedia.Media.MediaURL),
 		Dimensions:       mediaToDimensions(tokenMedia.Media.Dimensions),
->>>>>>> f1c4095a
 		FallbackMedia:    fallbackMedia,
 	}
 }
 
 func getHtmlMedia(ctx context.Context, tokenMedia db.TokenMedia, fallbackMedia *model.FallbackMedia) model.HTMLMedia {
 	return model.HTMLMedia{
-<<<<<<< HEAD
-		PreviewURLs:      getPreviewUrlsForMedia(ctx, media),
-		MediaURL:         util.ToPointer(media.MediaURL.String()),
-		MediaType:        (*string)(&media.MediaType),
-		ContentRenderURL: (*string)(&media.MediaURL),
-		Dimensions:       mediaToDimensions(media.Dimensions),
-=======
 		PreviewURLs:      getPreviewUrls(ctx, tokenMedia),
 		MediaURL:         util.ToPointer(tokenMedia.Media.MediaURL.String()),
 		MediaType:        (*string)(&tokenMedia.Media.MediaType),
 		ContentRenderURL: (*string)(&tokenMedia.Media.MediaURL),
 		Dimensions:       mediaToDimensions(tokenMedia.Media.Dimensions),
->>>>>>> f1c4095a
 		FallbackMedia:    fallbackMedia,
 	}
 }
 
 func getJsonMedia(ctx context.Context, tokenMedia db.TokenMedia, fallbackMedia *model.FallbackMedia) model.JSONMedia {
 	return model.JSONMedia{
-<<<<<<< HEAD
-		PreviewURLs:      getPreviewUrlsForMedia(ctx, media),
-		MediaURL:         util.ToPointer(media.MediaURL.String()),
-		MediaType:        (*string)(&media.MediaType),
-		ContentRenderURL: (*string)(&media.MediaURL),
-		Dimensions:       mediaToDimensions(media.Dimensions),
-=======
 		PreviewURLs:      getPreviewUrls(ctx, tokenMedia),
 		MediaURL:         util.ToPointer(tokenMedia.Media.MediaURL.String()),
 		MediaType:        (*string)(&tokenMedia.Media.MediaType),
 		ContentRenderURL: (*string)(&tokenMedia.Media.MediaURL),
 		Dimensions:       mediaToDimensions(tokenMedia.Media.Dimensions),
->>>>>>> f1c4095a
 		FallbackMedia:    fallbackMedia,
 	}
 }
 
 func getGltfMedia(ctx context.Context, tokenMedia db.TokenMedia, fallbackMedia *model.FallbackMedia) model.GltfMedia {
 	return model.GltfMedia{
-<<<<<<< HEAD
-		PreviewURLs:      getPreviewUrlsForMedia(ctx, media),
-		MediaURL:         util.ToPointer(media.MediaURL.String()),
-		MediaType:        (*string)(&media.MediaType),
-		ContentRenderURL: (*string)(&media.MediaURL),
-		Dimensions:       mediaToDimensions(media.Dimensions),
-=======
 		PreviewURLs:      getPreviewUrls(ctx, tokenMedia),
 		MediaURL:         util.ToPointer(tokenMedia.Media.MediaURL.String()),
 		MediaType:        (*string)(&tokenMedia.Media.MediaType),
 		ContentRenderURL: (*string)(&tokenMedia.Media.MediaURL),
 		Dimensions:       mediaToDimensions(tokenMedia.Media.Dimensions),
->>>>>>> f1c4095a
 		FallbackMedia:    fallbackMedia,
 	}
 }
 
 func getUnknownMedia(ctx context.Context, tokenMedia db.TokenMedia, fallbackMedia *model.FallbackMedia) model.UnknownMedia {
 	return model.UnknownMedia{
-<<<<<<< HEAD
-		PreviewURLs:      getPreviewUrlsForMedia(ctx, media),
-		MediaURL:         util.ToPointer(media.MediaURL.String()),
-		MediaType:        (*string)(&media.MediaType),
-		ContentRenderURL: (*string)(&media.MediaURL),
-		Dimensions:       mediaToDimensions(media.Dimensions),
-=======
 		PreviewURLs:      getPreviewUrls(ctx, tokenMedia),
 		MediaURL:         util.ToPointer(tokenMedia.Media.MediaURL.String()),
 		MediaType:        (*string)(&tokenMedia.Media.MediaType),
 		ContentRenderURL: (*string)(&tokenMedia.Media.MediaURL),
 		Dimensions:       mediaToDimensions(tokenMedia.Media.Dimensions),
->>>>>>> f1c4095a
 		FallbackMedia:    fallbackMedia,
 	}
 }
 
 func getSyncingMedia(ctx context.Context, tokenMedia db.TokenMedia, fallbackMedia *model.FallbackMedia) model.SyncingMedia {
 	return model.SyncingMedia{
-<<<<<<< HEAD
-		PreviewURLs:      getPreviewUrlsForMedia(ctx, media),
-		MediaURL:         util.ToPointer(media.MediaURL.String()),
-		MediaType:        (*string)(&media.MediaType),
-		ContentRenderURL: (*string)(&media.MediaURL),
-		Dimensions:       mediaToDimensions(media.Dimensions),
-=======
 		PreviewURLs:      getPreviewUrls(ctx, tokenMedia),
 		MediaURL:         util.ToPointer(tokenMedia.Media.MediaURL.String()),
 		MediaType:        (*string)(&tokenMedia.Media.MediaType),
 		ContentRenderURL: (*string)(&tokenMedia.Media.MediaURL),
 		Dimensions:       mediaToDimensions(tokenMedia.Media.Dimensions),
->>>>>>> f1c4095a
 		FallbackMedia:    fallbackMedia,
 	}
 }
 
 func getInvalidMedia(ctx context.Context, tokenMedia db.TokenMedia, fallbackMedia *model.FallbackMedia) model.InvalidMedia {
 	return model.InvalidMedia{
-<<<<<<< HEAD
-		PreviewURLs:      getPreviewUrlsForMedia(ctx, media),
-		MediaURL:         util.ToPointer(media.MediaURL.String()),
-		MediaType:        (*string)(&media.MediaType),
-		ContentRenderURL: (*string)(&media.MediaURL),
-		Dimensions:       mediaToDimensions(media.Dimensions),
-=======
 		PreviewURLs:      getPreviewUrls(ctx, tokenMedia),
 		MediaURL:         util.ToPointer(tokenMedia.Media.MediaURL.String()),
 		MediaType:        (*string)(&tokenMedia.Media.MediaType),
 		ContentRenderURL: (*string)(&tokenMedia.Media.MediaURL),
 		Dimensions:       mediaToDimensions(tokenMedia.Media.Dimensions),
->>>>>>> f1c4095a
 		FallbackMedia:    fallbackMedia,
 	}
 }
