--- conflicted
+++ resolved
@@ -1636,7 +1636,6 @@
 		Dbid:         event.ID,
 		CreationTime: &event.CreatedAt,
 		Caption:      captionVal,
-		Status:       nil, // handled by dedicated resolver
 	}, nil
 
 }
@@ -1981,9 +1980,6 @@
 }
 
 func resolveTokenMedia(ctx context.Context, token db.Token, tokenMedia db.TokenMedia, highDef bool) model.MediaSubtype {
-<<<<<<< HEAD
-	// Media is found and is active
-=======
 	// Rewrite fallback IPFS and Arweave URLs to HTTP
 	if fallback := strings.ToLower(token.FallbackMedia.ImageURL.String()); strings.HasPrefix(fallback, "ipfs://") {
 		token.FallbackMedia.ImageURL = persist.NullString(ipfs.DefaultGatewayFrom(fallback))
@@ -1992,7 +1988,6 @@
 	}
 
 	// Media is found and is active.
->>>>>>> 2ac6d639
 	if tokenMedia.ID != "" && tokenMedia.Active {
 		return mediaToModel(ctx, tokenMedia, token.FallbackMedia, highDef)
 	}
@@ -2003,23 +1998,6 @@
 		// In the worse case the processing message was dropped and the token never gets handled. To address that,
 		// we compare when the token was created to the current time. If it's longer than the grace period, we assume that the
 		// message was lost and set the media to invalid so it could be refreshed manually.
-<<<<<<< HEAD
-		if time.Since(token.CreatedAt) > time.Duration(1*time.Hour) {
-			tokenMedia.Media.MediaType = persist.MediaTypeInvalid
-		}
-	}
-
-	fallbackMedia := token.FallbackMedia
-
-	// Rewrite IPFS and Arweave URLs to HTTP
-	if fallbackURL := strings.ToLower(fallbackMedia.ImageURL.String()); strings.HasPrefix(fallbackURL, "ipfs://") {
-		fallbackMedia.ImageURL = persist.NullString(ipfs.DefaultGatewayFrom(fallbackURL))
-	} else if strings.HasPrefix(fallbackURL, "ar://") {
-		fallbackMedia.ImageURL = persist.NullString(fmt.Sprintf("https://arweave.net/%s", util.GetURIPath(fallbackURL, false)))
-	}
-
-	return mediaToModel(ctx, tokenMedia, fallbackMedia, highDef)
-=======
 		if inFlight := publicapi.For(ctx).Token.GetProcessingStateByID(ctx, token.ID); !inFlight {
 			if time.Since(token.CreatedAt) > time.Duration(1*time.Hour) {
 				tokenMedia.Media.MediaType = persist.MediaTypeInvalid
@@ -2036,7 +2014,6 @@
 	}
 
 	return mediaToModel(ctx, tokenMedia, token.FallbackMedia, highDef)
->>>>>>> 2ac6d639
 }
 
 func mediaToModel(ctx context.Context, tokenMedia db.TokenMedia, fallback persist.FallbackMedia, highDef bool) model.MediaSubtype {
