package graphql

// schema.resolvers.go gets updated when generating gqlgen bindings and should not contain
// helper functions. schema.resolvers.helpers.go is a companion file that can contain
// helper functions without interfering with code generation.

import (
	"context"
	"fmt"
	"path/filepath"
	"strconv"
	"strings"

	"github.com/gammazero/workerpool"
	"github.com/mikeydub/go-gallery/graphql/model"
	"github.com/mikeydub/go-gallery/service/logger"
	"github.com/mikeydub/go-gallery/service/mediamapper"
	"github.com/mikeydub/go-gallery/service/multichain"
	"github.com/mikeydub/go-gallery/service/notifications"

	"github.com/mikeydub/go-gallery/debugtools"
	"github.com/spf13/viper"

	db "github.com/mikeydub/go-gallery/db/gen/coredb"
	"github.com/mikeydub/go-gallery/publicapi"
	"github.com/mikeydub/go-gallery/service/auth"
	"github.com/mikeydub/go-gallery/service/persist"
	"github.com/mikeydub/go-gallery/util"
)

var errNoAuthMechanismFound = fmt.Errorf("no auth mechanism found")

var nodeFetcher = model.NodeFetcher{
	OnGallery:        resolveGalleryByGalleryID,
	OnCollection:     resolveCollectionByCollectionID,
	OnGalleryUser:    resolveGalleryUserByUserID,
	OnMembershipTier: resolveMembershipTierByMembershipId,
	OnToken:          resolveTokenByTokenID,
	OnWallet:         resolveWalletByAddress,
	OnContract:       resolveContractByContractID,
	OnFeedEvent:      resolveFeedEventByEventID,
	OnAdmire:         resolveAdmireByAdmireID,
	OnComment:        resolveCommentByCommentID,

	OnCollectionToken: func(ctx context.Context, tokenId string, collectionId string) (*model.CollectionToken, error) {
		return resolveCollectionTokenByIDs(ctx, persist.DBID(tokenId), persist.DBID(collectionId))
	},

	OnCommunity: func(ctx context.Context, contractAddress string, chain string) (*model.Community, error) {
		if parsed, err := strconv.Atoi(chain); err == nil {
			return resolveCommunityByContractAddress(ctx, persist.NewChainAddress(persist.Address(contractAddress), persist.Chain(parsed)), util.BoolToPointer(false), util.BoolToPointer(true))
		} else {
			return nil, err
		}
	},
	OnNotificationSettings: func(ctx context.Context, id string) (*model.NotificationSettings, error) {
		return resolveViewerNotificationSettings(ctx)
	},
	OnSomeoneAdmiredYourFeedEventNotification: func(ctx context.Context, dbid persist.DBID) (*model.SomeoneAdmiredYourFeedEventNotification, error) {
		notif, err := resolveNotificationByID(ctx, dbid)
		if err != nil {
			return nil, err
		}
		return notif.(*model.SomeoneAdmiredYourFeedEventNotification), nil
	},
	OnSomeoneCommentedOnYourFeedEventNotification: func(ctx context.Context, dbid persist.DBID) (*model.SomeoneCommentedOnYourFeedEventNotification, error) {
		notif, err := resolveNotificationByID(ctx, dbid)
		if err != nil {
			return nil, err
		}
		return notif.(*model.SomeoneCommentedOnYourFeedEventNotification), nil
	},
	OnSomeoneFollowedYouBackNotification: func(ctx context.Context, dbid persist.DBID) (*model.SomeoneFollowedYouBackNotification, error) {
		notif, err := resolveNotificationByID(ctx, dbid)
		if err != nil {
			return nil, err
		}
		return notif.(*model.SomeoneFollowedYouBackNotification), nil
	},
	OnSomeoneFollowedYouNotification: func(ctx context.Context, dbid persist.DBID) (*model.SomeoneFollowedYouNotification, error) {
		notif, err := resolveNotificationByID(ctx, dbid)
		if err != nil {
			return nil, err
		}
		return notif.(*model.SomeoneFollowedYouNotification), nil
	},
	OnSomeoneViewedYourGalleryNotification: func(ctx context.Context, dbid persist.DBID) (*model.SomeoneViewedYourGalleryNotification, error) {
		notif, err := resolveNotificationByID(ctx, dbid)
		if err != nil {
			return nil, err
		}
		return notif.(*model.SomeoneViewedYourGalleryNotification), nil
	},
}

var defaultTokenSettings = persist.CollectionTokenSettings{}

func init() {
	nodeFetcher.ValidateHandlers()
}

// errorToGraphqlType converts a golang error to its matching type from our GraphQL schema.
// If no matching type is found, ok will return false
func errorToGraphqlType(ctx context.Context, err error, gqlTypeName string) (gqlModel interface{}, ok bool) {
	message := err.Error()
	var mappedErr model.Error = nil

	// TODO: Add model.ErrNotAuthorized mapping once auth handling is moved to the publicapi layer

	switch err.(type) {
	case auth.ErrAuthenticationFailed:
		mappedErr = model.ErrAuthenticationFailed{Message: message}
	case auth.ErrDoesNotOwnRequiredNFT:
		mappedErr = model.ErrDoesNotOwnRequiredToken{Message: message}
	case persist.ErrUserNotFound:
		mappedErr = model.ErrUserNotFound{Message: message}
	case persist.ErrUserAlreadyExists:
		mappedErr = model.ErrUserAlreadyExists{Message: message}
	case persist.ErrUsernameNotAvailable:
		mappedErr = model.ErrUsernameNotAvailable{Message: message}
	case persist.ErrCollectionNotFoundByID:
		mappedErr = model.ErrCollectionNotFound{Message: message}
	case persist.ErrTokenNotFoundByID:
		mappedErr = model.ErrTokenNotFound{Message: message}
	case persist.ErrContractNotFoundByAddress:
		mappedErr = model.ErrCommunityNotFound{Message: message}
	case persist.ErrAddressOwnedByUser:
		mappedErr = model.ErrAddressOwnedByUser{Message: message}
	case publicapi.ErrTokenRefreshFailed:
		mappedErr = model.ErrSyncFailed{Message: message}
	case publicapi.ErrInvalidInput:
		validationErr, _ := err.(publicapi.ErrInvalidInput)
		mappedErr = model.ErrInvalidInput{Message: message, Parameters: validationErr.Parameters, Reasons: validationErr.Reasons}
	case persist.ErrFeedEventNotFoundByID:
		mappedErr = model.ErrFeedEventNotFound{Message: message}
	case persist.ErrUnknownAction:
		mappedErr = model.ErrUnknownAction{Message: message}
	}

	if mappedErr != nil {
		if converted, ok := model.ConvertToModelType(mappedErr, gqlTypeName); ok {
			return converted, true
		}
	}

	return nil, false
}

func createDebugAuthenticator(ctx context.Context, debugParams model.DebugAuth) (auth.Authenticator, error) {
	if !debugtools.Enabled || viper.GetString("ENV") != "local" {
		return nil, fmt.Errorf("debug auth is only allowed in local environments with debugtools enabled")
	}

	if debugParams.AsUsername == nil {
		if debugParams.ChainAddresses == nil {
			return nil, fmt.Errorf("debug auth failed: either asUsername or chainAddresses must be specified")
		}

		userID := persist.DBID("")
		if debugParams.UserID != nil {
			userID = *debugParams.UserID
		}

		return debugtools.NewDebugAuthenticator(userID, chainAddressPointersToChainAddresses(debugParams.ChainAddresses)), nil
	}

	if debugParams.UserID != nil || debugParams.ChainAddresses != nil {
		return nil, fmt.Errorf("debug auth failed: asUsername parameter cannot be used in conjunction with userId or chainAddresses parameters")
	}

	username := *debugParams.AsUsername
	if username == "" {
		return nil, fmt.Errorf("debug auth failed: asUsername parameter cannot be empty")
	}

	user, err := publicapi.For(ctx).User.GetUserByUsername(ctx, username)
	if err != nil {
		return nil, fmt.Errorf("debug auth failed for user '%s': %w", username, err)
	}

	wallets, err := publicapi.For(ctx).Wallet.GetWalletsByUserID(ctx, user.ID)
	if err != nil {
		return nil, fmt.Errorf("debug auth failed for user '%s': %w", username, err)
	}

	var addresses []persist.ChainAddress
	for _, wallet := range wallets {
		addresses = append(addresses, persist.NewChainAddress(wallet.Address, persist.Chain(wallet.Chain.Int32)))
	}

	return debugtools.NewDebugAuthenticator(user.ID, addresses), nil
}

// authMechanismToAuthenticator takes a GraphQL AuthMechanism and returns an Authenticator that can be used for auth
func (r *Resolver) authMechanismToAuthenticator(ctx context.Context, m model.AuthMechanism) (auth.Authenticator, error) {

	authApi := publicapi.For(ctx).Auth

	if debugtools.Enabled {
		if viper.GetString("ENV") == "local" && m.Debug != nil {
			return createDebugAuthenticator(ctx, *m.Debug)
		}
	}

	if m.Eoa != nil && m.Eoa.ChainPubKey != nil {
		return authApi.NewNonceAuthenticator(*m.Eoa.ChainPubKey, m.Eoa.Nonce, m.Eoa.Signature, persist.WalletTypeEOA), nil
	}

	if m.GnosisSafe != nil {
		// GnosisSafe passes an empty signature
		return authApi.NewNonceAuthenticator(persist.NewChainPubKey(persist.PubKey(m.GnosisSafe.Address), persist.ChainETH), m.GnosisSafe.Nonce, "0x", persist.WalletTypeGnosis), nil
	}

	return nil, errNoAuthMechanismFound
}

func resolveGalleryUserByUserID(ctx context.Context, userID persist.DBID) (*model.GalleryUser, error) {
	user, err := publicapi.For(ctx).User.GetUserById(ctx, userID)

	if err != nil {
		return nil, err
	}

	return userToModel(ctx, *user), nil
}

func resolveGalleryUsersWithTrait(ctx context.Context, trait string) ([]*model.GalleryUser, error) {
	users, err := publicapi.For(ctx).User.GetUsersWithTrait(ctx, trait)

	if err != nil {
		return nil, err
	}

	models := make([]*model.GalleryUser, len(users))
	for i, user := range users {
		models[i] = userToModel(ctx, user)
	}

	return models, nil
}

func resolveBadgesByUserID(ctx context.Context, userID persist.DBID) ([]*model.Badge, error) {
	contracts, err := publicapi.For(ctx).Contract.GetContractsByUserID(ctx, userID)

	if err != nil {
		return nil, err
	}

	var result []*model.Badge
	for _, contract := range contracts {
		result = append(result, contractToBadgeModel(ctx, contract))
	}

	return result, nil
}

func resolveFollowersByUserID(ctx context.Context, userID persist.DBID) ([]*model.GalleryUser, error) {
	followers, err := publicapi.For(ctx).User.GetFollowersByUserId(ctx, userID)

	if err != nil {
		return nil, err
	}

	var output = make([]*model.GalleryUser, len(followers))
	for i, user := range followers {
		output[i] = userToModel(ctx, user)
	}

	return output, nil
}

func resolveFollowingByUserID(ctx context.Context, userID persist.DBID) ([]*model.GalleryUser, error) {
	following, err := publicapi.For(ctx).User.GetFollowingByUserId(ctx, userID)

	if err != nil {
		return nil, err
	}

	var output = make([]*model.GalleryUser, len(following))
	for i, user := range following {
		output[i] = userToModel(ctx, user)
	}

	return output, nil
}

func resolveGalleryUserByUsername(ctx context.Context, username string) (*model.GalleryUser, error) {
	user, err := publicapi.For(ctx).User.GetUserByUsername(ctx, username)

	if err != nil {
		return nil, err
	}

	return userToModel(ctx, *user), nil
}

func resolveGalleriesByUserID(ctx context.Context, userID persist.DBID) ([]*model.Gallery, error) {
	galleries, err := publicapi.For(ctx).Gallery.GetGalleriesByUserId(ctx, userID)

	if err != nil {
		return nil, err
	}

	var output = make([]*model.Gallery, len(galleries))
	for i, gallery := range galleries {
		output[i] = galleryToModel(ctx, gallery)
	}

	return output, nil
}

func resolveCollectionByCollectionID(ctx context.Context, collectionID persist.DBID) (*model.Collection, error) {
	collection, err := publicapi.For(ctx).Collection.GetCollectionById(ctx, collectionID)
	if err != nil {
		return nil, err
	}

	return collectionToModel(ctx, *collection), nil
}

func resolveCollectionsByCollectionIDs(ctx context.Context, collectionIDs []persist.DBID) ([]*model.Collection, []error) {
	models := make([]*model.Collection, len(collectionIDs))
	errors := make([]error, len(collectionIDs))

	collections, collectionErrs := publicapi.For(ctx).Collection.GetCollectionsByIds(ctx, collectionIDs)

	for i, err := range collectionErrs {
		if err != nil {
			errors[i] = err
		} else {
			models[i] = collectionToModel(ctx, *collections[i])
		}
	}

	return models, errors
}

func resolveCollectionsByGalleryID(ctx context.Context, galleryID persist.DBID) ([]*model.Collection, error) {
	collections, err := publicapi.For(ctx).Collection.GetCollectionsByGalleryId(ctx, galleryID)
	if err != nil {
		return nil, err
	}

	var output = make([]*model.Collection, len(collections))
	for i, collection := range collections {
		output[i] = collectionToModel(ctx, collection)
	}

	return output, nil
}

func resolveCollectionTokenByIDs(ctx context.Context, tokenID persist.DBID, collectionID persist.DBID) (*model.CollectionToken, error) {
	token, err := resolveTokenByTokenID(ctx, tokenID)
	if err != nil {
		return nil, err
	}

	collection, err := resolveCollectionByCollectionID(ctx, collectionID)
	if err != nil {
		return nil, err
	}

	collectionToken := &model.CollectionToken{
		HelperCollectionTokenData: model.HelperCollectionTokenData{
			TokenId:      tokenID,
			CollectionId: collectionID,
		},
		Token:         token,
		Collection:    collection,
		TokenSettings: nil, // handled by dedicated resolver
	}

	return collectionToken, nil
}

func resolveGalleryByGalleryID(ctx context.Context, galleryID persist.DBID) (*model.Gallery, error) {
	gallery := &model.Gallery{
		Dbid:        galleryID,
		Owner:       nil, // handled by dedicated resolver
		Collections: nil, // handled by dedicated resolver
	}

	return gallery, nil
}

func resolveTokenByTokenID(ctx context.Context, tokenID persist.DBID) (*model.Token, error) {
	token, err := publicapi.For(ctx).Token.GetTokenById(ctx, tokenID)

	if err != nil {
		return nil, err
	}

	return tokenToModel(ctx, *token), nil
}

func resolveTokensByWalletID(ctx context.Context, walletID persist.DBID) ([]*model.Token, error) {
	tokens, err := publicapi.For(ctx).Token.GetTokensByWalletID(ctx, walletID)

	if err != nil {
		return nil, err
	}

	return tokensToModel(ctx, tokens), nil
}

func resolveTokensByUserID(ctx context.Context, userID persist.DBID) ([]*model.Token, error) {
	tokens, err := publicapi.For(ctx).Token.GetTokensByUserID(ctx, userID)

	if err != nil {
		return nil, err
	}

	return tokensToModel(ctx, tokens), nil
}

func resolveTokenOwnerByTokenID(ctx context.Context, tokenID persist.DBID) (*model.GalleryUser, error) {
	token, err := publicapi.For(ctx).Token.GetTokenById(ctx, tokenID)

	if err != nil {
		return nil, err
	}

	return resolveGalleryUserByUserID(ctx, token.OwnerUserID)
}

func resolveContractByTokenID(ctx context.Context, tokenID persist.DBID) (*model.Contract, error) {
	token, err := publicapi.For(ctx).Token.GetTokenById(ctx, tokenID)

	if err != nil {
		return nil, err
	}

	return resolveContractByContractID(ctx, token.Contract)
}

func resolveContractByContractID(ctx context.Context, contractID persist.DBID) (*model.Contract, error) {
	contract, err := publicapi.For(ctx).Contract.GetContractByID(ctx, contractID)

	if err != nil {
		return nil, err
	}

	return contractToModel(ctx, *contract), nil
}

func resolveWalletByWalletID(ctx context.Context, walletID persist.DBID) (*model.Wallet, error) {
	wallet, err := publicapi.For(ctx).Wallet.GetWalletByID(ctx, walletID)
	if err != nil {
		return nil, err
	}

	return walletToModelSqlc(ctx, *wallet), nil
}

func resolveWalletByAddress(ctx context.Context, address persist.DBID) (*model.Wallet, error) {

	wallet := model.Wallet{
		// TODO
	}

	return &wallet, nil
}

func resolveViewer(ctx context.Context) *model.Viewer {
	if !publicapi.For(ctx).User.IsUserLoggedIn(ctx) {
		return nil
	}

	viewer := &model.Viewer{
		User:            nil, // handled by dedicated resolver
		ViewerGalleries: nil, // handled by dedicated resolver
	}

	return viewer
}

func resolveMembershipTierByMembershipId(ctx context.Context, id persist.DBID) (*model.MembershipTier, error) {
	tier, err := publicapi.For(ctx).User.GetMembershipByMembershipId(ctx, id)

	if err != nil {
		return nil, err
	}

	return membershipToModel(ctx, *tier), nil
}

func resolveCommunityByContractAddress(ctx context.Context, contractAddress persist.ChainAddress, forceRefresh *bool, onlyGalleryUsers *bool) (*model.Community, error) {
	community, err := publicapi.For(ctx).Contract.GetContractByAddress(ctx, contractAddress)

	if err != nil {
		return nil, err
	}

	return communityToModel(ctx, *community, forceRefresh, onlyGalleryUsers), nil
}

func resolveCommunityOwnersByContractID(ctx context.Context, contractID persist.DBID, forceRefresh bool, onlyGalleryUsers bool) ([]*model.TokenHolder, error) {
	contract, err := publicapi.For(ctx).Contract.GetContractByID(ctx, contractID)
	if err != nil {
		return nil, err
	}
	owners, err := publicapi.For(ctx).Contract.GetCommunityOwnersByContractAddress(ctx, persist.NewChainAddress(contract.Address, persist.Chain(contract.Chain.Int32)), forceRefresh, onlyGalleryUsers)
	if err != nil {
		return nil, err
	}
	result := make([]*model.TokenHolder, len(owners))
	for i, owner := range owners {
		result[i] = multichainTokenHolderToModel(ctx, owner)
	}

	return result, nil
}

func resolveGeneralAllowlist(ctx context.Context) ([]*persist.ChainAddress, error) {
	addresses, err := publicapi.For(ctx).Misc.GetGeneralAllowlist(ctx)

	if err != nil {
		return nil, err
	}

	output := make([]*persist.ChainAddress, 0, len(addresses))

	for _, address := range addresses {
		chainAddress := persist.NewChainAddress(persist.Address(address), persist.ChainETH)
		output = append(output, &chainAddress)
	}

	return output, nil
}

func resolveWalletsByUserID(ctx context.Context, userID persist.DBID) ([]*model.Wallet, error) {
	wallets, err := publicapi.For(ctx).Wallet.GetWalletsByUserID(ctx, userID)

	if err != nil {
		return nil, err
	}

	output := make([]*model.Wallet, 0, len(wallets))

	for _, wallet := range wallets {
		output = append(output, walletToModelSqlc(ctx, wallet))
	}

	return output, nil
}

func resolveFeedEventByEventID(ctx context.Context, eventID persist.DBID) (*model.FeedEvent, error) {
	event, err := publicapi.For(ctx).Feed.GetEventById(ctx, eventID)

	if err != nil {
		return nil, err
	}

	data, err := feedEventToDataModel(event)

	if err != nil {
		return nil, err
	}

	return &model.FeedEvent{Dbid: eventID, EventData: data}, nil
}

<<<<<<< HEAD
func resolveViewerFeed(ctx context.Context, before *string, after *string, first *int, last *int) (*model.FeedConnection, error) {
	beforeToken, err := model.Cursor.DecodeToDBID(before)
	if err != nil {
		return nil, err
	}

	afterToken, err := model.Cursor.DecodeToDBID(after)
	if err != nil {
		return nil, err
	}

	userID, events, err := publicapi.For(ctx).Feed.GetViewerFeed(ctx, beforeToken, afterToken, first, last)

	if err != nil {
		return nil, err
	}

	edges, err := eventsToFeedEdges(events)

	if err != nil {
		return nil, err
	}

	return &model.FeedConnection{
		Edges:    edges,
		PageInfo: nil, // handled by dedicated resolver,
		HelperFeedConnectionData: model.HelperFeedConnectionData{
			UserId:  userID,
			ByFirst: first != nil,
		},
	}, nil
}

func resolveGlobalFeed(ctx context.Context, before *string, after *string, first *int, last *int) (*model.FeedConnection, error) {
	beforeToken, err := model.Cursor.DecodeToDBID(before)
	if err != nil {
		return nil, err
	}

	afterToken, err := model.Cursor.DecodeToDBID(after)
	if err != nil {
		return nil, err
	}

	events, err := publicapi.For(ctx).Feed.GlobalFeed(ctx, beforeToken, afterToken, first, last)
	if err != nil {
		return nil, err
	}

	edges, err := eventsToFeedEdges(events)

	if err != nil {
		return nil, err
	}

	return &model.FeedConnection{
		Edges:    edges,
		PageInfo: nil, // handled by dedicated resolver,
		HelperFeedConnectionData: model.HelperFeedConnectionData{
			UserId:  "",
			ByFirst: first != nil,
		},
	}, nil
}

func resolveViewerNotifications(ctx context.Context, before *string, after *string, first *int, last *int) (*model.NotificationsConnection, error) {

	notifs, pageInfo, err := publicapi.For(ctx).Notifications.GetViewerNotifications(ctx, before, after, first, last)

	if err != nil {
		return nil, err
	}

	edges, err := notificationsToEdges(notifs)

	if err != nil {
		return nil, err
	}

	unseen := unseenNotifications(notifs)

	return &model.NotificationsConnection{
		Edges:       edges,
		PageInfo:    pageInfoToModel(ctx, pageInfo), // handled by dedicated resolver,
		UnseenCount: &unseen,
	}, nil
}

func notificationsToEdges(notifs []db.Notification) ([]*model.NotificationEdge, error) {
	edges := make([]*model.NotificationEdge, len(notifs))

	for i, notif := range notifs {

		node, err := notificationToModel(notif)
		if err != nil {
			return nil, err
		}

		edges[i] = &model.NotificationEdge{
			Node: node,
		}
	}

	return edges, nil
}

func notificationToModel(notif db.Notification) (model.Notification, error) {
	amount := int(notif.Amount)
	switch notif.Action {
	case persist.ActionAdmiredFeedEvent:
		return model.SomeoneAdmiredYourFeedEventNotification{
			HelperSomeoneAdmiredYourFeedEventNotificationData: model.HelperSomeoneAdmiredYourFeedEventNotificationData{
				OwnerID:          notif.OwnerID,
				NotificationData: notif.Data,
			},
			Dbid:         notif.ID,
			Seen:         &notif.Seen,
			CreationTime: &notif.CreatedAt,
			UpdatedTime:  &notif.LastUpdated,
			Count:        &amount,
			FeedEvent:    nil, // handled by dedicated resolver
			Admirers:     nil, // handled by dedicated resolver
		}, nil
	case persist.ActionCommentedOnFeedEvent:
		return model.SomeoneCommentedOnYourFeedEventNotification{
			HelperSomeoneCommentedOnYourFeedEventNotificationData: model.HelperSomeoneCommentedOnYourFeedEventNotificationData{
				OwnerID:          notif.OwnerID,
				NotificationData: notif.Data,
			},
			Dbid:         notif.ID,
			Seen:         &notif.Seen,
			CreationTime: &notif.CreatedAt,
			UpdatedTime:  &notif.LastUpdated,
			FeedEvent:    nil, // handled by dedicated resolver
			Comment:      nil, // handled by dedicated resolver
		}, nil
	case persist.ActionUserFollowedUsers:
		return model.SomeoneFollowedYouNotification{
			HelperSomeoneFollowedYouNotificationData: model.HelperSomeoneFollowedYouNotificationData{
				OwnerID:          notif.OwnerID,
				NotificationData: notif.Data,
			},
			Dbid:         notif.ID,
			Seen:         &notif.Seen,
			CreationTime: &notif.CreatedAt,
			UpdatedTime:  &notif.LastUpdated,
			Count:        &amount,
			Followers:    nil, // handled by dedicated resolver
		}, nil
	case persist.ActionUserFollowedUserBack:
		return model.SomeoneFollowedYouBackNotification{
			HelperSomeoneFollowedYouBackNotificationData: model.HelperSomeoneFollowedYouBackNotificationData{
				OwnerID:          notif.OwnerID,
				NotificationData: notif.Data,
			},
			Dbid:         notif.ID,
			Seen:         &notif.Seen,
			CreationTime: &notif.CreatedAt,
			UpdatedTime:  &notif.LastUpdated,
			Count:        &amount,
			Followers:    nil, // handled by dedicated resolver
		}, nil
	case persist.ActionViewedGallery:
		return model.SomeoneViewedYourGalleryNotification{
			HelperSomeoneViewedYourGalleryNotificationData: model.HelperSomeoneViewedYourGalleryNotificationData{
				OwnerID:          notif.OwnerID,
				NotificationData: notif.Data,
			},
			Dbid:         notif.ID,
			Seen:         &notif.Seen,
			CreationTime: &notif.CreatedAt,
			UpdatedTime:  &notif.LastUpdated,
			Count:        &amount,
			Viewers:      nil, // handled by dedicated resolver
			Gallery:      nil, // handled by dedicated resolver
		}, nil
	default:
		return nil, fmt.Errorf("unknown notification action: %s", notif.Action)
	}
}

func unseenNotifications(notifs []db.Notification) int {
	count := 0
	for _, notif := range notifs {
		if !notif.Seen {
			count++
		}
	}

	return count
}

func resolveViewerNotificationSettings(ctx context.Context) (*model.NotificationSettings, error) {

	userID := publicapi.For(ctx).User.GetLoggedInUserId(ctx)

	user, err := publicapi.For(ctx).User.GetUserById(ctx, userID)

	if err != nil {
		return nil, err
	}

	return notificationSettingsToModel(ctx, user), nil

}

func notificationSettingsToModel(ctx context.Context, user *db.User) *model.NotificationSettings {
	settings := user.NotificationSettings
	return &model.NotificationSettings{
		HelperNotificationSettingsData: model.HelperNotificationSettingsData{
			UserId: user.ID,
		},
		User:                         userToModel(ctx, *user),
		SomeoneFollowedYou:           settings.SomeoneFollowedYou,
		SomeoneAdmiredYourUpdate:     settings.SomeoneAdmiredYourUpdate,
		SomeoneCommentedOnYourUpdate: settings.SomeoneCommentedOnYourUpdate,
		SomeoneViewedYourGallery:     settings.SomeoneViewedYourGallery,
	}
}

func resolveNewNotificationSubscription(ctx context.Context) <-chan model.Notification {
	userID := publicapi.For(ctx).User.GetLoggedInUserId(ctx)
	notifDispatcher := notifications.For(ctx)
	notifs := notifDispatcher.GetNewNotificationsForUser(userID)
	logger.For(ctx).Info("new notification subscription for ", userID)

	result := make(chan model.Notification)

	wp := workerpool.New(10)

	go func() {
		for notif := range notifs {
			n := notif
			// use async to prevent blocking the dispatcher
			wp.Submit(func() {
				asModel, err := notificationToModel(n)
				if err != nil {
					logger.For(nil).Errorf("error converting notification to model: %v", err)
					return
				}
				select {
				case result <- asModel:
					logger.For(nil).Debug("sent new notification to subscription")
				default:
					logger.For(nil).Errorf("notification subscription channel full, dropping notification")
					notifDispatcher.UnsubscribeNewNotificationsForUser(userID)
				}
			})
		}
		wp.StopWait()
	}()

	return result
}

func resolveUpdatedNotificationSubscription(ctx context.Context) <-chan model.Notification {
	userID := publicapi.For(ctx).User.GetLoggedInUserId(ctx)
	notifDispatcher := notifications.For(ctx)
	notifs := notifDispatcher.GetUpdatedNotificationsForUser(userID)

	result := make(chan model.Notification)

	wp := workerpool.New(10)

	go func() {
		for notif := range notifs {
			n := notif
			wp.Submit(func() {
				asModel, err := notificationToModel(n)
				if err != nil {
					logger.For(nil).Errorf("error converting notification to model: %v", err)
					return
				}
				select {
				case result <- asModel:
					logger.For(nil).Debug("sent updated notification to subscription")
				default:
					logger.For(nil).Errorf("notification subscription channel full, dropping notification")
					notifDispatcher.UnsubscribeUpdatedNotificationsForUser(userID)
				}
			})
		}
		wp.StopWait()
	}()

	return result
}

func resolveGroupNotificationUsersConnectionByUserIDs(ctx context.Context, userIDs persist.DBIDList, before *string, after *string, first *int, last *int) (*model.GroupNotificationUsersConnection, error) {
	users, err := publicapi.For(ctx).User.GetUsersByIDs(ctx, userIDs)
	if err != nil {
		return nil, err
	}

	edges := make([]*model.GroupNotificationUserEdge, len(users))

	for i, user := range users {
		edges[i] = &model.GroupNotificationUserEdge{
			Node:   userToModel(ctx, user),
			Cursor: model.Cursor.DBIDEncodeToCursor(user.ID),
		}
	}

	return &model.GroupNotificationUsersConnection{
		Edges:    edges,
		PageInfo: nil, // handled by dedicated resolver
		HelperGroupNotificationUsersConnectionData: model.HelperGroupNotificationUsersConnectionData{
			UserIDs: userIDs,
			ByFirst: first != nil,
		},
	}, nil
}

=======
>>>>>>> 66a16415
func resolveFeedEventDataByEventID(ctx context.Context, eventID persist.DBID) (model.FeedEventData, error) {
	event, err := publicapi.For(ctx).Feed.GetEventById(ctx, eventID)

	if err != nil {
		return nil, err
	}

	return feedEventToDataModel(event)
}

func resolveNewTokensByEventID(ctx context.Context, eventID persist.DBID) ([]*model.CollectionToken, error) {
	event, err := publicapi.For(ctx).Feed.GetEventById(ctx, eventID)

	if err != nil {
		return nil, err
	}

	tokens, err := publicapi.For(ctx).Token.GetNewTokensByFeedEventID(ctx, eventID)

	if err != nil {
		return nil, err
	}

	newTokens := make([]*model.CollectionToken, len(tokens))

	for i, tkn := range tokens {
		token, err := resolveCollectionTokenByIDs(ctx, tkn.ID, event.Data.CollectionID)

		if err != nil {
			return nil, err
		}

		newTokens[i] = token
	}

	return newTokens, nil
}

func resolveTokenSettingsByIDs(ctx context.Context, tokenID, collectionID persist.DBID) (*model.CollectionTokenSettings, error) {
	collection, err := publicapi.For(ctx).Collection.GetCollectionById(ctx, collectionID)

	if err != nil {
		return nil, err
	}

	if settings, ok := collection.TokenSettings[tokenID]; ok {
		return &model.CollectionTokenSettings{RenderLive: &settings.RenderLive}, nil
	}

	return &model.CollectionTokenSettings{RenderLive: &defaultTokenSettings.RenderLive}, nil
}

<<<<<<< HEAD
func resolveFeedPageInfo(ctx context.Context, feedConn *model.FeedConnection) (*model.PageInfo, error) {
	pageInfo := model.PageInfo{Size: len(feedConn.Edges)}

	if len(feedConn.Edges) == 0 {
		return &pageInfo, nil
	}

	pageInfo.StartCursor = feedConn.Edges[0].Cursor
	pageInfo.EndCursor = feedConn.Edges[len(feedConn.Edges)-1].Cursor

	var cursor string

	if feedConn.ByFirst {
		cursor = pageInfo.EndCursor
	} else {
		cursor = pageInfo.StartCursor
	}

	hasPage, err := publicapi.For(ctx).Feed.HasPage(
		ctx,
		cursor,
		feedConn.UserId,
		feedConn.ByFirst,
	)
	if err != nil {
		return nil, err
	}

	if feedConn.ByFirst {
		pageInfo.HasNextPage = hasPage
	} else {
		pageInfo.HasPreviousPage = hasPage
	}

	return &pageInfo, nil
}

func resolveNotificationPageInfo(ctx context.Context, notificationConn *model.NotificationsConnection) (*model.PageInfo, error) {
	pageInfo := model.PageInfo{Size: len(notificationConn.Edges)}

	if len(notificationConn.Edges) == 0 {
		return &pageInfo, nil
	}

	pageInfo.StartCursor = notificationConn.Edges[0].Cursor
	pageInfo.EndCursor = notificationConn.Edges[len(notificationConn.Edges)-1].Cursor

	var cursor string

	if notificationConn.ByFirst {
		cursor = pageInfo.EndCursor
	} else {
		cursor = pageInfo.StartCursor
	}

	hasPage, err := publicapi.For(ctx).Notifications.HasPage(
		ctx,
		cursor,
		notificationConn.UserId,
		notificationConn.ByFirst,
	)
	if err != nil {
		return nil, err
	}

	if notificationConn.ByFirst {
		pageInfo.HasNextPage = hasPage
	} else {
		pageInfo.HasPreviousPage = hasPage
	}

	return &pageInfo, nil
}

func resolveGroupedUserNotificationPageInfo(ctx context.Context, userConn *model.GroupNotificationUsersConnection) (*model.PageInfo, error) {
	pageInfo := model.PageInfo{Size: len(userConn.Edges)}

	if len(userConn.Edges) == 0 {
		return &pageInfo, nil
	}

	pageInfo.StartCursor = userConn.Edges[0].Cursor
	pageInfo.EndCursor = userConn.Edges[len(userConn.Edges)-1].Cursor

	var cursor string

	if userConn.ByFirst {
		cursor = pageInfo.EndCursor
	} else {
		cursor = pageInfo.StartCursor
	}

	decodedCursor, err := model.Cursor.DecodeToDBID(&cursor)
	if err != nil {
		return nil, err
	}

	ids := userConn.HelperGroupNotificationUsersConnectionData.UserIDs
	var idxOfCursor int
	for i, id := range ids {
		if id == *decodedCursor {
			idxOfCursor = i
			break
		}
	}
	if userConn.ByFirst {
		pageInfo.HasNextPage = idxOfCursor+1 < len(ids)
	} else {
		pageInfo.HasPreviousPage = idxOfCursor > 0
	}

	return &pageInfo, nil
}

func resolveNotificationByID(ctx context.Context, id persist.DBID) (model.Notification, error) {
	notification, err := publicapi.For(ctx).Notifications.GetByID(ctx, id)

	if err != nil {
		return nil, err
	}

	return notificationToModel(notification)
}

=======
>>>>>>> 66a16415
func resolveAdmireByAdmireID(ctx context.Context, admireID persist.DBID) (*model.Admire, error) {
	admire, err := publicapi.For(ctx).Interaction.GetAdmireByID(ctx, admireID)

	if err != nil {
		return nil, err
	}

	return admireToModel(ctx, *admire), nil
}

func resolveCommentByCommentID(ctx context.Context, commentID persist.DBID) (*model.Comment, error) {
	comment, err := publicapi.For(ctx).Interaction.GetCommentByID(ctx, commentID)

	if err != nil {
		return nil, err
	}

	return commentToModel(ctx, *comment), nil
}

func feedEventToDataModel(event *db.FeedEvent) (model.FeedEventData, error) {
	switch event.Action {
	case persist.ActionUserCreated:
		return eventToUserCreatedFeedEventData(event), nil
	case persist.ActionUserFollowedUsers:
		return eventToUserFollowedUsersFeedEventData(event), nil
	case persist.ActionCollectorsNoteAddedToToken:
		return eventToCollectorsNoteAddedToTokenFeedEventData(event), nil
	case persist.ActionCollectionCreated:
		return eventToCollectionCreatedFeedEventData(event), nil
	case persist.ActionCollectorsNoteAddedToCollection:
		return eventToCollectorsNoteAddedToCollectionFeedEventData(event), nil
	case persist.ActionTokensAddedToCollection:
		return eventToTokensAddedToCollectionFeedEventData(event), nil
	default:
		return nil, persist.ErrUnknownAction{Action: event.Action}
	}
}

func eventToUserCreatedFeedEventData(event *db.FeedEvent) model.FeedEventData {
	return model.UserCreatedFeedEventData{
		EventTime: &event.EventTime,
		Owner:     &model.GalleryUser{Dbid: event.OwnerID}, // remaining fields handled by dedicated resolver
		Action:    &event.Action,
	}
}

func eventToUserFollowedUsersFeedEventData(event *db.FeedEvent) model.FeedEventData {
	followed := make([]*model.FollowInfo, len(event.Data.UserFollowedIDs))

	for i, userID := range event.Data.UserFollowedIDs {
		followed[i] = &model.FollowInfo{
			User:         &model.GalleryUser{Dbid: userID}, // remaining fields handled by dedicated resolver
			FollowedBack: util.BoolToPointer(event.Data.UserFollowedBack[i]),
		}
	}

	return model.UserFollowedUsersFeedEventData{
		EventTime: &event.EventTime,
		Owner:     &model.GalleryUser{Dbid: event.OwnerID}, // remaining fields handled by dedicated resolver
		Action:    &event.Action,
		Followed:  followed,
	}
}

func eventToCollectorsNoteAddedToTokenFeedEventData(event *db.FeedEvent) model.FeedEventData {
	return model.CollectorsNoteAddedToTokenFeedEventData{
		EventTime: &event.EventTime,
		Owner:     &model.GalleryUser{Dbid: event.OwnerID}, // remaining fields handled by dedicated resolver
		Token: &model.CollectionToken{
			Token:         &model.Token{Dbid: event.Data.TokenID},                // remaining fields handled by dedicated resolver
			Collection:    &model.Collection{Dbid: event.Data.TokenCollectionID}, // remaining fields handled by dedicated resolver
			TokenSettings: nil,                                                   // handled by dedicated resolver
		},
		Action:            &event.Action,
		NewCollectorsNote: util.StringToPointer(event.Data.TokenNewCollectorsNote),
	}
}

func eventToCollectionCreatedFeedEventData(event *db.FeedEvent) model.FeedEventData {
	return model.CollectionCreatedFeedEventData{
		EventTime:  &event.EventTime,
		Owner:      &model.GalleryUser{Dbid: event.OwnerID},          // remaining fields handled by dedicated resolver
		Collection: &model.Collection{Dbid: event.Data.CollectionID}, // remaining fields handled by dedicated resolver
		Action:     &event.Action,
		NewTokens:  nil, // handled by dedicated resolver
		HelperCollectionCreatedFeedEventDataData: model.HelperCollectionCreatedFeedEventDataData{
			FeedEventId: event.ID,
		},
	}
}

func eventToCollectorsNoteAddedToCollectionFeedEventData(event *db.FeedEvent) model.FeedEventData {
	return model.CollectorsNoteAddedToCollectionFeedEventData{
		EventTime:         &event.EventTime,
		Owner:             &model.GalleryUser{Dbid: event.OwnerID},          // remaining fields handled by dedicated resolver
		Collection:        &model.Collection{Dbid: event.Data.CollectionID}, // remaining fields handled by dedicated resolver
		Action:            &event.Action,
		NewCollectorsNote: util.StringToPointer(event.Data.CollectionNewCollectorsNote),
	}
}

func eventToTokensAddedToCollectionFeedEventData(event *db.FeedEvent) model.FeedEventData {
	return model.TokensAddedToCollectionFeedEventData{
		EventTime:  &event.EventTime,
		Owner:      &model.GalleryUser{Dbid: event.OwnerID},          // remaining fields handled by dedicated resolver
		Collection: &model.Collection{Dbid: event.Data.CollectionID}, // remaining fields handled by dedicated resolver
		Action:     &event.Action,
		NewTokens:  nil, // handled by dedicated resolver
		IsPreFeed:  util.BoolToPointer(event.Data.CollectionIsPreFeed),
		HelperTokensAddedToCollectionFeedEventDataData: model.HelperTokensAddedToCollectionFeedEventDataData{
			FeedEventId: event.ID,
		},
	}
}

func eventsToFeedEdges(events []db.FeedEvent) ([]*model.FeedEdge, error) {
	edges := make([]*model.FeedEdge, len(events))

	for i, evt := range events {
		data, err := feedEventToDataModel(&evt)

		var node model.FeedEventOrError

		if e, ok := err.(*persist.ErrUnknownAction); ok {
			node = model.ErrUnknownAction{Message: e.Error()}
		} else if err != nil {
			return nil, err
		} else {
			node = model.FeedEvent{Dbid: evt.ID, EventData: data}
		}

		edges[i] = &model.FeedEdge{Node: node}
	}

	return edges, nil
}

func galleryToModel(ctx context.Context, gallery db.Gallery) *model.Gallery {
	return &model.Gallery{
		Dbid:        gallery.ID,
		Owner:       nil, // handled by dedicated resolver
		Collections: nil, // handled by dedicated resolver
	}
}

func layoutToModel(ctx context.Context, layout persist.TokenLayout, version int) *model.CollectionLayout {
	if version == 0 {
		// Treat the original collection as a single section.
		return &model.CollectionLayout{
			Sections: []*int{util.IntToPointer(0)},
			SectionLayout: []*model.CollectionSectionLayout{
				{
					Columns:    util.IntToPointer(layout.Columns),
					Whitespace: util.IntToPointerSlice(layout.Whitespace),
				},
			},
		}
	}

	layouts := make([]*model.CollectionSectionLayout, 0)
	for _, l := range layout.SectionLayout {
		layouts = append(layouts, &model.CollectionSectionLayout{
			Columns:    util.IntToPointer(l.Columns.Int()),
			Whitespace: util.IntToPointerSlice(l.Whitespace),
		})
	}

	return &model.CollectionLayout{
		Sections:      util.IntToPointerSlice(layout.Sections),
		SectionLayout: layouts,
	}
}

// userToModel converts a db.User to a model.User
func userToModel(ctx context.Context, user db.User) *model.GalleryUser {
	userApi := publicapi.For(ctx).User
	isAuthenticatedUser := userApi.IsUserLoggedIn(ctx) && userApi.GetLoggedInUserId(ctx) == user.ID

	wallets := make([]*model.Wallet, len(user.Wallets))
	for i, wallet := range user.Wallets {
		wallets[i] = walletToModelPersist(ctx, wallet)
	}

	return &model.GalleryUser{
		Dbid:     user.ID,
		Username: &user.Username.String,
		Bio:      &user.Bio.String,
		Wallets:  wallets,

		// each handled by dedicated resolver
		Galleries: nil,
		Followers: nil,
		Following: nil,
		Tokens:    nil,
		Badges:    nil,

		IsAuthenticatedUser: &isAuthenticatedUser,
	}
}

// admireToModel converts a db.Admire to a model.Admire
func admireToModel(ctx context.Context, admire db.Admire) *model.Admire {

	return &model.Admire{
		Dbid:         admire.ID,
		CreationTime: &admire.CreatedAt,
		LastUpdated:  &admire.LastUpdated,
		Admirer:      &model.GalleryUser{Dbid: admire.ActorID}, // remaining fields handled by dedicated resolver
	}
}

// admireToModel converts a db.Admire to a model.Admire
func admiresToModels(ctx context.Context, admires []db.Admire) []*model.Admire {
	result := make([]*model.Admire, len(admires))
	for i, admire := range admires {
		result[i] = admireToModel(ctx, admire)
	}
	return result
}

// commentToModel converts a db.Admire to a model.Admire
func commentToModel(ctx context.Context, comment db.Comment) *model.Comment {

	return &model.Comment{
		Dbid:         comment.ID,
		CreationTime: &comment.CreatedAt,
		LastUpdated:  &comment.LastUpdated,
		Comment:      &comment.Comment,
		Commenter:    &model.GalleryUser{Dbid: comment.ActorID}, // remaining fields handled by dedicated resolver
	}
}

// commentToModel converts a db.Admire to a model.Admire
func commentsToModels(ctx context.Context, comment []db.Comment) []*model.Comment {

	result := make([]*model.Comment, len(comment))
	for i, comment := range comment {
		result[i] = commentToModel(ctx, comment)
	}
	return result
}

func walletToModelPersist(ctx context.Context, wallet persist.Wallet) *model.Wallet {
	chainAddress := persist.NewChainAddress(wallet.Address, wallet.Chain)

	return &model.Wallet{
		Dbid:         wallet.ID,
		WalletType:   &wallet.WalletType,
		ChainAddress: &chainAddress,
		Chain:        &wallet.Chain,
		Tokens:       nil, // handled by dedicated resolver
	}
}

func walletToModelSqlc(ctx context.Context, wallet db.Wallet) *model.Wallet {
	chain := persist.Chain(wallet.Chain.Int32)
	chainAddress := persist.NewChainAddress(wallet.Address, chain)

	return &model.Wallet{
		Dbid:         wallet.ID,
		WalletType:   &wallet.WalletType,
		ChainAddress: &chainAddress,
		Chain:        &chain,
		Tokens:       nil, // handled by dedicated resolver
	}
}

func contractToModel(ctx context.Context, contract db.Contract) *model.Contract {
	chain := persist.Chain(contract.Chain.Int32)
	addr := persist.NewChainAddress(contract.Address, chain)
	creator := persist.NewChainAddress(contract.CreatorAddress, chain)

	return &model.Contract{
		Dbid:             contract.ID,
		ContractAddress:  &addr,
		CreatorAddress:   &creator,
		Chain:            &chain,
		Name:             &contract.Name.String,
		LastUpdated:      &contract.LastUpdated,
		ProfileImageURL:  &contract.ProfileImageUrl.String,
		ProfileBannerURL: &contract.ProfileBannerUrl.String,
		BadgeURL:         &contract.BadgeUrl.String,
	}
}

func contractToBadgeModel(ctx context.Context, contract db.Contract) *model.Badge {
	return &model.Badge{
		Contract: contractToModel(ctx, contract),
		Name:     &contract.Name.String,
		ImageURL: contract.BadgeUrl.String,
	}
}
func collectionToModel(ctx context.Context, collection db.Collection) *model.Collection {
	version := int(collection.Version.Int32)

	return &model.Collection{
		Dbid:           collection.ID,
		Version:        &version,
		Name:           &collection.Name.String,
		CollectorsNote: &collection.CollectorsNote.String,
		Gallery:        nil, // handled by dedicated resolver
		Layout:         layoutToModel(ctx, collection.Layout, version),
		Hidden:         &collection.Hidden,
		Tokens:         nil, // handled by dedicated resolver
	}
}

func membershipToModel(ctx context.Context, membershipTier db.Membership) *model.MembershipTier {
	owners := make([]*model.TokenHolder, 0, len(membershipTier.Owners))
	for _, owner := range membershipTier.Owners {
		if owner.UserID != "" {
			owners = append(owners, tokenHolderToModel(ctx, owner))
		}
	}

	return &model.MembershipTier{
		Dbid:     membershipTier.ID,
		Name:     &membershipTier.Name.String,
		AssetURL: &membershipTier.AssetUrl.String,
		TokenID:  &membershipTier.TokenID.String,
		Owners:   owners,
	}
}

func persistMembershipTierToModel(ctx context.Context, membershipTier persist.MembershipTier) *model.MembershipTier {
	owners := make([]*model.TokenHolder, 0, len(membershipTier.Owners))
	for _, owner := range membershipTier.Owners {
		if owner.UserID != "" {
			owners = append(owners, tokenHolderToModel(ctx, owner))
		}
	}

	return &model.MembershipTier{
		Dbid:     membershipTier.ID,
		Name:     util.StringToPointer(membershipTier.Name.String()),
		AssetURL: util.StringToPointer(membershipTier.AssetURL.String()),
		TokenID:  util.StringToPointer(membershipTier.TokenID.String()),
		Owners:   owners,
	}
}

func tokenHolderToModel(ctx context.Context, tokenHolder persist.TokenHolder) *model.TokenHolder {
	previewTokens := make([]*string, len(tokenHolder.PreviewTokens))
	for i, token := range tokenHolder.PreviewTokens {
		previewTokens[i] = util.StringToPointer(token.String())
	}

	return &model.TokenHolder{
		HelperTokenHolderData: model.HelperTokenHolderData{UserId: tokenHolder.UserID, WalletIds: tokenHolder.WalletIDs},
		User:                  nil, // handled by dedicated resolver
		Wallets:               nil, // handled by dedicated resolver
		PreviewTokens:         previewTokens,
	}
}

func multichainTokenHolderToModel(ctx context.Context, tokenHolder multichain.TokenHolder) *model.TokenHolder {
	previewTokens := make([]*string, len(tokenHolder.PreviewTokens))
	for i, token := range tokenHolder.PreviewTokens {
		previewTokens[i] = util.StringToPointer(token)
	}

	return &model.TokenHolder{
		HelperTokenHolderData: model.HelperTokenHolderData{UserId: tokenHolder.UserID, WalletIds: tokenHolder.WalletIDs},
		DisplayName:           &tokenHolder.DisplayName,
		User:                  nil, // handled by dedicated resolver
		Wallets:               nil, // handled by dedicated resolver
		PreviewTokens:         previewTokens,
	}
}

func tokenToModel(ctx context.Context, token db.Token) *model.Token {
	chain := persist.Chain(token.Chain.Int32)
	metadata, _ := token.TokenMetadata.MarshalJSON()
	metadataString := string(metadata)
	blockNumber := fmt.Sprint(token.BlockNumber.Int64)
	tokenType := model.TokenType(token.TokenType.String)

	var isSpamByUser *bool
	if token.IsUserMarkedSpam.Valid {
		isSpamByUser = &token.IsUserMarkedSpam.Bool
	}

	var isSpamByProvider *bool
	if token.IsProviderMarkedSpam.Valid {
		isSpamByProvider = &token.IsProviderMarkedSpam.Bool
	}

	return &model.Token{
		Dbid:             token.ID,
		CreationTime:     &token.CreatedAt,
		LastUpdated:      &token.LastUpdated,
		CollectorsNote:   &token.CollectorsNote.String,
		Media:            getMediaForToken(ctx, token),
		TokenType:        &tokenType,
		Chain:            &chain,
		Name:             &token.Name.String,
		Description:      &token.Description.String,
		OwnedByWallets:   nil, // handled by dedicated resolver
		TokenURI:         &token.TokenUri.String,
		TokenID:          &token.TokenID.String,
		Quantity:         &token.Quantity.String,
		Owner:            nil, // handled by dedicated resolver
		OwnershipHistory: nil, // TODO: later
		TokenMetadata:    &metadataString,
		Contract:         nil, // handled by dedicated resolver
		ExternalURL:      &token.ExternalUrl.String,
		BlockNumber:      &blockNumber, // TODO: later
		IsSpamByUser:     isSpamByUser,
		IsSpamByProvider: isSpamByProvider,

		// These are legacy mappings that will likely end up elsewhere when we pull data from the indexer
		OpenseaCollectionName: nil, // TODO: later
	}
}

func tokensToModel(ctx context.Context, token []db.Token) []*model.Token {
	res := make([]*model.Token, len(token))
	for i, token := range token {
		res[i] = tokenToModel(ctx, token)
	}
	return res
}

func communityToModel(ctx context.Context, community db.Contract, forceRefresh *bool, onlyGalleryUsers *bool) *model.Community {
	lastUpdated := community.LastUpdated
	contractAddress := persist.NewChainAddress(community.Address, persist.Chain(community.Chain.Int32))
	creatorAddress := persist.NewChainAddress(community.CreatorAddress, persist.Chain(community.Chain.Int32))
	chain := persist.Chain(community.Chain.Int32)
	return &model.Community{
		HelperCommunityData: model.HelperCommunityData{
			ForceRefresh:     forceRefresh,
			OnlyGalleryUsers: onlyGalleryUsers,
		},
		Dbid:            community.ID,
		LastUpdated:     &lastUpdated,
		ContractAddress: &contractAddress,
		CreatorAddress:  &creatorAddress,
		Name:            util.StringToPointer(community.Name.String),
		Description:     util.StringToPointer(community.Description.String),
		// PreviewImage:     util.StringToPointer(community.Pr.String()), // TODO do we still need this with the new image fields?
		Chain:            &chain,
		ProfileImageURL:  util.StringToPointer(community.ProfileImageUrl.String),
		ProfileBannerURL: util.StringToPointer(community.ProfileBannerUrl.String),
		BadgeURL:         util.StringToPointer(community.BadgeUrl.String),
		Owners:           nil, // handled by dedicated resolver
	}
}

func pageInfoToModel(ctx context.Context, pageInfo publicapi.PageInfo) *model.PageInfo {
	return &model.PageInfo{
		Total:           pageInfo.Total,
		Size:            pageInfo.Size,
		HasPreviousPage: pageInfo.HasPreviousPage,
		HasNextPage:     pageInfo.HasNextPage,
		StartCursor:     pageInfo.StartCursor,
		EndCursor:       pageInfo.EndCursor,
	}
}

func getUrlExtension(url string) string {
	return strings.ToLower(strings.TrimPrefix(filepath.Ext(url), "."))
}

func getMediaForToken(ctx context.Context, token db.Token) model.MediaSubtype {
	var med persist.Media
	err := token.Media.AssignTo(&med)
	if err != nil {
		return getInvalidMedia(ctx, med)
	}

	switch med.MediaType {
	case persist.MediaTypeImage, persist.MediaTypeGIF, persist.MediaTypeSVG:
		return getImageMedia(ctx, med)
	case persist.MediaTypeVideo:
		return getVideoMedia(ctx, med)
	case persist.MediaTypeAudio:
		return getAudioMedia(ctx, med)
	case persist.MediaTypeHTML:
		return getHtmlMedia(ctx, med)
	case persist.MediaTypeAnimation:
		return getGltfMedia(ctx, med)
	case persist.MediaTypeJSON:
		return getJsonMedia(ctx, med)
	case persist.MediaTypeText, persist.MediaTypeBase64Text:
		return getTextMedia(ctx, med)
	case persist.MediaTypeUnknown:
		return getUnknownMedia(ctx, med)
	case persist.MediaTypeSyncing:
		return getSyncingMedia(ctx, med)
	default:
		return getInvalidMedia(ctx, med)
	}

}

func getPreviewUrls(ctx context.Context, media persist.Media) *model.PreviewURLSet {
	url := media.ThumbnailURL.String()
	if (media.MediaType == persist.MediaTypeImage || media.MediaType == persist.MediaTypeSVG || media.MediaType == persist.MediaTypeGIF) && url == "" {
		url = media.MediaURL.String()
	}
	preview := remapLargeImageUrls(url)
	mm := mediamapper.For(ctx)

	return &model.PreviewURLSet{
		Raw:       &preview,
		Thumbnail: util.StringToPointer(mm.GetThumbnailImageUrl(preview)),
		Small:     util.StringToPointer(mm.GetSmallImageUrl(preview)),
		Medium:    util.StringToPointer(mm.GetMediumImageUrl(preview)),
		Large:     util.StringToPointer(mm.GetLargeImageUrl(preview)),
		SrcSet:    util.StringToPointer(mm.GetSrcSet(preview)),
	}
}

func getImageMedia(ctx context.Context, media persist.Media) model.ImageMedia {
	url := remapLargeImageUrls(media.MediaURL.String())

	return model.ImageMedia{
		PreviewURLs:      getPreviewUrls(ctx, media),
		MediaURL:         util.StringToPointer(media.MediaURL.String()),
		MediaType:        (*string)(&media.MediaType),
		ContentRenderURL: &url,
	}
}

// Temporary method for handling the large "dead ringers" NFT image. This remapping
// step should actually happen as part of generating resized images with imgix.
func remapLargeImageUrls(url string) string {
	if url == "https://storage.opensea.io/files/33ab86c2a565430af5e7fb8399876960.png" || url == "https://openseauserdata.com/files/33ab86c2a565430af5e7fb8399876960.png" {
		return "https://lh3.googleusercontent.com/pw/AM-JKLVsudnwN97ULF-DgJC1J_AZ8i-1pMjLCVUqswF1_WShId30uP_p_jSRkmVx-XNgKNIGFSglgRojZQrsLOoCM2pVNJwgx5_E4yeYRsMvDQALFKbJk0_6wj64tjLhSIINwGpdNw0MhtWNehKCipDKNeE"
	}

	return url
}

func getVideoMedia(ctx context.Context, media persist.Media) model.VideoMedia {
	asString := media.MediaURL.String()
	videoUrls := model.VideoURLSet{
		Raw:    &asString,
		Small:  &asString,
		Medium: &asString,
		Large:  &asString,
	}

	return model.VideoMedia{
		PreviewURLs:       getPreviewUrls(ctx, media),
		MediaURL:          util.StringToPointer(media.MediaURL.String()),
		MediaType:         (*string)(&media.MediaType),
		ContentRenderURLs: &videoUrls,
	}
}

func getAudioMedia(ctx context.Context, media persist.Media) model.AudioMedia {
	return model.AudioMedia{
		PreviewURLs:      getPreviewUrls(ctx, media),
		MediaURL:         util.StringToPointer(media.MediaURL.String()),
		MediaType:        (*string)(&media.MediaType),
		ContentRenderURL: (*string)(&media.MediaURL),
	}
}

func getTextMedia(ctx context.Context, media persist.Media) model.TextMedia {
	return model.TextMedia{
		PreviewURLs:      getPreviewUrls(ctx, media),
		MediaURL:         util.StringToPointer(media.MediaURL.String()),
		MediaType:        (*string)(&media.MediaType),
		ContentRenderURL: (*string)(&media.MediaURL),
	}
}

func getHtmlMedia(ctx context.Context, media persist.Media) model.HTMLMedia {
	return model.HTMLMedia{
		PreviewURLs:      getPreviewUrls(ctx, media),
		MediaURL:         util.StringToPointer(media.MediaURL.String()),
		MediaType:        (*string)(&media.MediaType),
		ContentRenderURL: (*string)(&media.MediaURL),
	}
}

func getJsonMedia(ctx context.Context, media persist.Media) model.JSONMedia {
	return model.JSONMedia{
		PreviewURLs:      getPreviewUrls(ctx, media),
		MediaURL:         util.StringToPointer(media.MediaURL.String()),
		MediaType:        (*string)(&media.MediaType),
		ContentRenderURL: (*string)(&media.MediaURL),
	}
}

func getGltfMedia(ctx context.Context, media persist.Media) model.GltfMedia {
	return model.GltfMedia{
		PreviewURLs:      getPreviewUrls(ctx, media),
		MediaURL:         util.StringToPointer(media.MediaURL.String()),
		MediaType:        (*string)(&media.MediaType),
		ContentRenderURL: (*string)(&media.MediaURL),
	}
}

func getUnknownMedia(ctx context.Context, media persist.Media) model.UnknownMedia {
	return model.UnknownMedia{
		PreviewURLs:      getPreviewUrls(ctx, media),
		MediaURL:         util.StringToPointer(media.MediaURL.String()),
		MediaType:        (*string)(&media.MediaType),
		ContentRenderURL: (*string)(&media.MediaURL),
	}
}

func getSyncingMedia(ctx context.Context, media persist.Media) model.SyncingMedia {
	return model.SyncingMedia{
		PreviewURLs:      getPreviewUrls(ctx, media),
		MediaURL:         util.StringToPointer(media.MediaURL.String()),
		MediaType:        (*string)(&media.MediaType),
		ContentRenderURL: (*string)(&media.MediaURL),
	}
}

func getInvalidMedia(ctx context.Context, media persist.Media) model.InvalidMedia {
	return model.InvalidMedia{
		PreviewURLs:      getPreviewUrls(ctx, media),
		MediaURL:         util.StringToPointer(media.MediaURL.String()),
		MediaType:        (*string)(&media.MediaType),
		ContentRenderURL: (*string)(&media.MediaURL),
	}
}

func chainAddressPointersToChainAddresses(chainAddresses []*persist.ChainAddress) []persist.ChainAddress {
	addresses := make([]persist.ChainAddress, 0, len(chainAddresses))

	for _, address := range chainAddresses {
		if address != nil {
			addresses = append(addresses, *address)
		}
	}

	return addresses
}<|MERGE_RESOLUTION|>--- conflicted
+++ resolved
@@ -558,72 +558,6 @@
 	}
 
 	return &model.FeedEvent{Dbid: eventID, EventData: data}, nil
-}
-
-<<<<<<< HEAD
-func resolveViewerFeed(ctx context.Context, before *string, after *string, first *int, last *int) (*model.FeedConnection, error) {
-	beforeToken, err := model.Cursor.DecodeToDBID(before)
-	if err != nil {
-		return nil, err
-	}
-
-	afterToken, err := model.Cursor.DecodeToDBID(after)
-	if err != nil {
-		return nil, err
-	}
-
-	userID, events, err := publicapi.For(ctx).Feed.GetViewerFeed(ctx, beforeToken, afterToken, first, last)
-
-	if err != nil {
-		return nil, err
-	}
-
-	edges, err := eventsToFeedEdges(events)
-
-	if err != nil {
-		return nil, err
-	}
-
-	return &model.FeedConnection{
-		Edges:    edges,
-		PageInfo: nil, // handled by dedicated resolver,
-		HelperFeedConnectionData: model.HelperFeedConnectionData{
-			UserId:  userID,
-			ByFirst: first != nil,
-		},
-	}, nil
-}
-
-func resolveGlobalFeed(ctx context.Context, before *string, after *string, first *int, last *int) (*model.FeedConnection, error) {
-	beforeToken, err := model.Cursor.DecodeToDBID(before)
-	if err != nil {
-		return nil, err
-	}
-
-	afterToken, err := model.Cursor.DecodeToDBID(after)
-	if err != nil {
-		return nil, err
-	}
-
-	events, err := publicapi.For(ctx).Feed.GlobalFeed(ctx, beforeToken, afterToken, first, last)
-	if err != nil {
-		return nil, err
-	}
-
-	edges, err := eventsToFeedEdges(events)
-
-	if err != nil {
-		return nil, err
-	}
-
-	return &model.FeedConnection{
-		Edges:    edges,
-		PageInfo: nil, // handled by dedicated resolver,
-		HelperFeedConnectionData: model.HelperFeedConnectionData{
-			UserId:  "",
-			ByFirst: first != nil,
-		},
-	}, nil
 }
 
 func resolveViewerNotifications(ctx context.Context, before *string, after *string, first *int, last *int) (*model.NotificationsConnection, error) {
@@ -860,7 +794,7 @@
 	for i, user := range users {
 		edges[i] = &model.GroupNotificationUserEdge{
 			Node:   userToModel(ctx, user),
-			Cursor: model.Cursor.DBIDEncodeToCursor(user.ID),
+			Cursor: nil,
 		}
 	}
 
@@ -874,8 +808,6 @@
 	}, nil
 }
 
-=======
->>>>>>> 66a16415
 func resolveFeedEventDataByEventID(ctx context.Context, eventID persist.DBID) (model.FeedEventData, error) {
 	event, err := publicapi.For(ctx).Feed.GetEventById(ctx, eventID)
 
@@ -928,121 +860,6 @@
 	return &model.CollectionTokenSettings{RenderLive: &defaultTokenSettings.RenderLive}, nil
 }
 
-<<<<<<< HEAD
-func resolveFeedPageInfo(ctx context.Context, feedConn *model.FeedConnection) (*model.PageInfo, error) {
-	pageInfo := model.PageInfo{Size: len(feedConn.Edges)}
-
-	if len(feedConn.Edges) == 0 {
-		return &pageInfo, nil
-	}
-
-	pageInfo.StartCursor = feedConn.Edges[0].Cursor
-	pageInfo.EndCursor = feedConn.Edges[len(feedConn.Edges)-1].Cursor
-
-	var cursor string
-
-	if feedConn.ByFirst {
-		cursor = pageInfo.EndCursor
-	} else {
-		cursor = pageInfo.StartCursor
-	}
-
-	hasPage, err := publicapi.For(ctx).Feed.HasPage(
-		ctx,
-		cursor,
-		feedConn.UserId,
-		feedConn.ByFirst,
-	)
-	if err != nil {
-		return nil, err
-	}
-
-	if feedConn.ByFirst {
-		pageInfo.HasNextPage = hasPage
-	} else {
-		pageInfo.HasPreviousPage = hasPage
-	}
-
-	return &pageInfo, nil
-}
-
-func resolveNotificationPageInfo(ctx context.Context, notificationConn *model.NotificationsConnection) (*model.PageInfo, error) {
-	pageInfo := model.PageInfo{Size: len(notificationConn.Edges)}
-
-	if len(notificationConn.Edges) == 0 {
-		return &pageInfo, nil
-	}
-
-	pageInfo.StartCursor = notificationConn.Edges[0].Cursor
-	pageInfo.EndCursor = notificationConn.Edges[len(notificationConn.Edges)-1].Cursor
-
-	var cursor string
-
-	if notificationConn.ByFirst {
-		cursor = pageInfo.EndCursor
-	} else {
-		cursor = pageInfo.StartCursor
-	}
-
-	hasPage, err := publicapi.For(ctx).Notifications.HasPage(
-		ctx,
-		cursor,
-		notificationConn.UserId,
-		notificationConn.ByFirst,
-	)
-	if err != nil {
-		return nil, err
-	}
-
-	if notificationConn.ByFirst {
-		pageInfo.HasNextPage = hasPage
-	} else {
-		pageInfo.HasPreviousPage = hasPage
-	}
-
-	return &pageInfo, nil
-}
-
-func resolveGroupedUserNotificationPageInfo(ctx context.Context, userConn *model.GroupNotificationUsersConnection) (*model.PageInfo, error) {
-	pageInfo := model.PageInfo{Size: len(userConn.Edges)}
-
-	if len(userConn.Edges) == 0 {
-		return &pageInfo, nil
-	}
-
-	pageInfo.StartCursor = userConn.Edges[0].Cursor
-	pageInfo.EndCursor = userConn.Edges[len(userConn.Edges)-1].Cursor
-
-	var cursor string
-
-	if userConn.ByFirst {
-		cursor = pageInfo.EndCursor
-	} else {
-		cursor = pageInfo.StartCursor
-	}
-
-	decodedCursor, err := model.Cursor.DecodeToDBID(&cursor)
-	if err != nil {
-		return nil, err
-	}
-
-	ids := userConn.HelperGroupNotificationUsersConnectionData.UserIDs
-	var idxOfCursor int
-	for i, id := range ids {
-		if id == *decodedCursor {
-			idxOfCursor = i
-			break
-		}
-	}
-	if userConn.ByFirst {
-		pageInfo.HasNextPage = idxOfCursor+1 < len(ids)
-	} else {
-		pageInfo.HasPreviousPage = idxOfCursor > 0
-	}
-
-	return &pageInfo, nil
-}
-
 func resolveNotificationByID(ctx context.Context, id persist.DBID) (model.Notification, error) {
 	notification, err := publicapi.For(ctx).Notifications.GetByID(ctx, id)
 
@@ -1053,8 +870,6 @@
 	return notificationToModel(notification)
 }
 
-=======
->>>>>>> 66a16415
 func resolveAdmireByAdmireID(ctx context.Context, admireID persist.DBID) (*model.Admire, error) {
 	admire, err := publicapi.For(ctx).Interaction.GetAdmireByID(ctx, admireID)
 
