package graphql

// schema.resolvers.go gets updated when generating gqlgen bindings and should not contain
// helper functions. schema.resolvers.helpers.go is a companion file that can contain
// helper functions without interfering with code generation.

import (
	"context"
	"fmt"
	"path/filepath"
	"strconv"
	"strings"

	"github.com/gammazero/workerpool"
	"github.com/magiclabs/magic-admin-go/token"
	"github.com/mikeydub/go-gallery/graphql/model"
	"github.com/mikeydub/go-gallery/service/emails"
	"github.com/mikeydub/go-gallery/service/logger"
	"github.com/mikeydub/go-gallery/service/mediamapper"
	"github.com/mikeydub/go-gallery/service/multichain"
	"github.com/mikeydub/go-gallery/service/notifications"
	"github.com/mikeydub/go-gallery/service/socialauth"
	"github.com/mikeydub/go-gallery/validate"

	"github.com/mikeydub/go-gallery/debugtools"
	"github.com/spf13/viper"

	db "github.com/mikeydub/go-gallery/db/gen/coredb"
	"github.com/mikeydub/go-gallery/publicapi"
	"github.com/mikeydub/go-gallery/service/auth"
	"github.com/mikeydub/go-gallery/service/persist"
	"github.com/mikeydub/go-gallery/util"
)

var errNoAuthMechanismFound = fmt.Errorf("no auth mechanism found")

var nodeFetcher = model.NodeFetcher{
	OnGallery:        resolveGalleryByGalleryID,
	OnCollection:     resolveCollectionByCollectionID,
	OnGalleryUser:    resolveGalleryUserByUserID,
	OnMembershipTier: resolveMembershipTierByMembershipId,
	OnToken:          resolveTokenByTokenID,
	OnWallet:         resolveWalletByAddress,
	OnContract:       resolveContractByContractID,
	OnFeedEvent:      resolveFeedEventByEventID,
	OnAdmire:         resolveAdmireByAdmireID,
	OnComment:        resolveCommentByCommentID,
	OnMerchToken:     resolveMerchTokenByTokenID,
	OnViewer:         resolveViewerByID,
	OnDeletedNode:    resolveDeletedNodeByID,

	OnCollectionToken: func(ctx context.Context, tokenId string, collectionId string) (*model.CollectionToken, error) {
		return resolveCollectionTokenByID(ctx, persist.DBID(tokenId), persist.DBID(collectionId))
	},

	OnCommunity: func(ctx context.Context, contractAddress string, chain string) (*model.Community, error) {
		if parsed, err := strconv.Atoi(chain); err == nil {
			return resolveCommunityByContractAddress(ctx, persist.NewChainAddress(persist.Address(contractAddress), persist.Chain(parsed)), util.ToPointer(false))
		} else {
			return nil, err
		}
	},
	OnSomeoneAdmiredYourFeedEventNotification: func(ctx context.Context, dbid persist.DBID) (*model.SomeoneAdmiredYourFeedEventNotification, error) {
		notif, err := resolveNotificationByID(ctx, dbid)
		if err != nil {
			return nil, err
		}

		notifConverted := notif.(model.SomeoneAdmiredYourFeedEventNotification)

		return &notifConverted, nil
	},
	OnSomeoneCommentedOnYourFeedEventNotification: func(ctx context.Context, dbid persist.DBID) (*model.SomeoneCommentedOnYourFeedEventNotification, error) {
		notif, err := resolveNotificationByID(ctx, dbid)
		if err != nil {
			return nil, err
		}

		notifConverted := notif.(model.SomeoneCommentedOnYourFeedEventNotification)

		return &notifConverted, nil
	},
	OnSomeoneFollowedYouBackNotification: func(ctx context.Context, dbid persist.DBID) (*model.SomeoneFollowedYouBackNotification, error) {
		notif, err := resolveNotificationByID(ctx, dbid)
		if err != nil {
			return nil, err
		}

		notifConverted := notif.(model.SomeoneFollowedYouBackNotification)

		return &notifConverted, nil
	},
	OnSomeoneFollowedYouNotification: func(ctx context.Context, dbid persist.DBID) (*model.SomeoneFollowedYouNotification, error) {
		notif, err := resolveNotificationByID(ctx, dbid)
		if err != nil {
			return nil, err
		}

		notifConverted := notif.(model.SomeoneFollowedYouNotification)

		return &notifConverted, nil
	},
	OnSomeoneViewedYourGalleryNotification: func(ctx context.Context, dbid persist.DBID) (*model.SomeoneViewedYourGalleryNotification, error) {
		notif, err := resolveNotificationByID(ctx, dbid)
		if err != nil {
			return nil, err
		}

		notifConverted := notif.(model.SomeoneViewedYourGalleryNotification)

		return &notifConverted, nil
	},
}

var defaultTokenSettings = persist.CollectionTokenSettings{}

func init() {
	nodeFetcher.ValidateHandlers()
}

// errorToGraphqlType converts a golang error to its matching type from our GraphQL schema.
// If no matching type is found, ok will return false
func errorToGraphqlType(ctx context.Context, err error, gqlTypeName string) (gqlModel interface{}, ok bool) {
	message := err.Error()
	var mappedErr model.Error = nil

	// TODO: Add model.ErrNotAuthorized mapping once auth handling is moved to the publicapi layer

	switch err.(type) {
	case auth.ErrAuthenticationFailed:
		mappedErr = model.ErrAuthenticationFailed{Message: message}
	case auth.ErrDoesNotOwnRequiredNFT:
		mappedErr = model.ErrDoesNotOwnRequiredToken{Message: message}
	case persist.ErrUserNotFound:
		mappedErr = model.ErrUserNotFound{Message: message}
	case persist.ErrUserAlreadyExists:
		mappedErr = model.ErrUserAlreadyExists{Message: message}
	case persist.ErrUsernameNotAvailable:
		mappedErr = model.ErrUsernameNotAvailable{Message: message}
	case persist.ErrCollectionNotFoundByID:
		mappedErr = model.ErrCollectionNotFound{Message: message}
	case persist.ErrTokenNotFoundByID:
		mappedErr = model.ErrTokenNotFound{Message: message}
	case persist.ErrContractNotFoundByAddress:
		mappedErr = model.ErrCommunityNotFound{Message: message}
	case persist.ErrAddressOwnedByUser:
		mappedErr = model.ErrAddressOwnedByUser{Message: message}
	case persist.ErrAdmireNotFound:
		mappedErr = model.ErrAdmireNotFound{Message: message}
	case persist.ErrAdmireAlreadyExists:
		mappedErr = model.ErrAdmireAlreadyExists{Message: message}
	case persist.ErrCommentNotFound:
		mappedErr = model.ErrCommentNotFound{Message: message}
	case publicapi.ErrTokenRefreshFailed:
		mappedErr = model.ErrSyncFailed{Message: message}
	case validate.ErrInvalidInput:
		validationErr, _ := err.(validate.ErrInvalidInput)
		mappedErr = model.ErrInvalidInput{Message: message, Parameters: validationErr.Parameters, Reasons: validationErr.Reasons}
	case persist.ErrFeedEventNotFoundByID:
		mappedErr = model.ErrFeedEventNotFound{Message: message}
	case persist.ErrUnknownAction:
		mappedErr = model.ErrUnknownAction{Message: message}
	case persist.ErrGalleryNotFound:
		mappedErr = model.ErrGalleryNotFound{Message: message}
	}

	if mappedErr != nil {
		if converted, ok := model.ConvertToModelType(mappedErr, gqlTypeName); ok {
			return converted, true
		}
	}

	return nil, false
}

// authMechanismToAuthenticator takes a GraphQL AuthMechanism and returns an Authenticator that can be used for auth
func (r *Resolver) authMechanismToAuthenticator(ctx context.Context, m model.AuthMechanism) (auth.Authenticator, error) {

	authApi := publicapi.For(ctx).Auth

	if debugtools.Enabled {
		if viper.GetString("ENV") == "local" && m.Debug != nil {
			return authApi.NewDebugAuthenticator(ctx, *m.Debug)
		}
	}

	if m.Eoa != nil && m.Eoa.ChainPubKey != nil {
		return authApi.NewNonceAuthenticator(*m.Eoa.ChainPubKey, m.Eoa.Nonce, m.Eoa.Signature, persist.WalletTypeEOA), nil
	}

	if m.GnosisSafe != nil {
		// GnosisSafe passes an empty signature
		return authApi.NewNonceAuthenticator(persist.NewChainPubKey(persist.PubKey(m.GnosisSafe.Address), persist.ChainETH), m.GnosisSafe.Nonce, "0x", persist.WalletTypeGnosis), nil
	}

	if m.MagicLink != nil && m.MagicLink.Token != "" {
		t, err := token.NewToken(m.MagicLink.Token)
		if err != nil {
			return nil, err
		}
		return authApi.NewMagicLinkAuthenticator(*t), nil
	}

	return nil, errNoAuthMechanismFound
}

// authMechanismToAuthenticator takes a GraphQL AuthMechanism and returns an Authenticator that can be used for auth
func (r *Resolver) socialAuthMechanismToAuthenticator(ctx context.Context, m model.SocialAuthMechanism) (socialauth.Authenticator, error) {

	if debugtools.Enabled {
		if viper.GetString("ENV") == "local" && m.Debug != nil {
			return debugtools.NewDebugSocialAuthenticator(m.Debug.Provider, m.Debug.ID, map[string]interface{}{"username": m.Debug.Username}), nil
		}
	}

	if m.Twitter != nil {
		authedUserID := publicapi.For(ctx).User.GetLoggedInUserId(ctx)
		return publicapi.For(ctx).Social.NewTwitterAuthenticator(authedUserID, m.Twitter.Code), nil
	}

	return nil, errNoAuthMechanismFound
}

func resolveGalleryUserByUserID(ctx context.Context, userID persist.DBID) (*model.GalleryUser, error) {
	user, err := publicapi.For(ctx).User.GetUserById(ctx, userID)

	if err != nil {
		return nil, err
	}

	return userToModel(ctx, *user), nil
}

func resolveGalleryUserByAddress(ctx context.Context, chainAddress persist.ChainAddress) (*model.GalleryUser, error) {
	user, err := publicapi.For(ctx).User.GetUserByAddress(ctx, chainAddress)

	if err != nil {
		return nil, err
	}

	return userToModel(ctx, *user), nil
}

func resolveGalleryUsersWithTrait(ctx context.Context, trait string) ([]*model.GalleryUser, error) {
	users, err := publicapi.For(ctx).User.GetUsersWithTrait(ctx, trait)

	if err != nil {
		return nil, err
	}

	models := make([]*model.GalleryUser, len(users))
	for i, user := range users {
		models[i] = userToModel(ctx, user)
	}

	return models, nil
}

func resolveBadgesByUserID(ctx context.Context, userID persist.DBID) ([]*model.Badge, error) {
	contracts, err := publicapi.For(ctx).Contract.GetContractsDisplayedByUserID(ctx, userID)

	if err != nil {
		return nil, err
	}

	var result []*model.Badge
	for _, contract := range contracts {
		result = append(result, contractToBadgeModel(ctx, contract))
	}

	return result, nil
}

func resolveFollowersByUserID(ctx context.Context, userID persist.DBID) ([]*model.GalleryUser, error) {
	followers, err := publicapi.For(ctx).User.GetFollowersByUserId(ctx, userID)

	if err != nil {
		return nil, err
	}

	var output = make([]*model.GalleryUser, len(followers))
	for i, user := range followers {
		output[i] = userToModel(ctx, user)
	}

	return output, nil
}

func resolveFollowingByUserID(ctx context.Context, userID persist.DBID) ([]*model.GalleryUser, error) {
	following, err := publicapi.For(ctx).User.GetFollowingByUserId(ctx, userID)

	if err != nil {
		return nil, err
	}

	var output = make([]*model.GalleryUser, len(following))
	for i, user := range following {
		output[i] = userToModel(ctx, user)
	}

	return output, nil
}

func resolveGalleryUserByUsername(ctx context.Context, username string) (*model.GalleryUser, error) {
	user, err := publicapi.For(ctx).User.GetUserByUsername(ctx, username)

	if err != nil {
		return nil, err
	}

	return userToModel(ctx, *user), nil
}

func resolveGalleriesByUserID(ctx context.Context, userID persist.DBID) ([]*model.Gallery, error) {
	galleries, err := publicapi.For(ctx).Gallery.GetGalleriesByUserId(ctx, userID)

	if err != nil {
		return nil, err
	}

	var output = make([]*model.Gallery, len(galleries))
	for i, gallery := range galleries {
		output[i] = galleryToModel(ctx, gallery)
	}

	return output, nil
}

func resolveCollectionByCollectionID(ctx context.Context, collectionID persist.DBID) (*model.Collection, error) {
	collection, err := publicapi.For(ctx).Collection.GetCollectionById(ctx, collectionID)
	if err != nil {
		return nil, err
	}

	return collectionToModel(ctx, *collection), nil
}

func resolveCollectionsByCollectionIDs(ctx context.Context, collectionIDs []persist.DBID) ([]*model.Collection, []error) {
	models := make([]*model.Collection, len(collectionIDs))
	errors := make([]error, len(collectionIDs))

	collections, collectionErrs := publicapi.For(ctx).Collection.GetCollectionsByIds(ctx, collectionIDs)

	for i, err := range collectionErrs {
		if err != nil {
			errors[i] = err
		} else {
			models[i] = collectionToModel(ctx, *collections[i])
		}
	}

	return models, errors
}

func resolveCollectionsByGalleryID(ctx context.Context, galleryID persist.DBID) ([]*model.Collection, error) {
	collections, err := publicapi.For(ctx).Collection.GetCollectionsByGalleryId(ctx, galleryID)
	if err != nil {
		return nil, err
	}

	var output = make([]*model.Collection, len(collections))
	for i, collection := range collections {
		output[i] = collectionToModel(ctx, collection)
	}

	return output, nil
}

func resolveTokenPreviewsByGalleryID(ctx context.Context, galleryID persist.DBID) ([]*model.PreviewURLSet, error) {
	medias, err := publicapi.For(ctx).Gallery.GetTokenPreviewsByGalleryID(ctx, galleryID)
	if err != nil {
		return nil, err
	}

	return util.Map(medias, func(token persist.Media) (*model.PreviewURLSet, error) {
		return getPreviewUrls(ctx, token), nil
	})
}

func resolveCollectionTokenByID(ctx context.Context, tokenID persist.DBID, collectionID persist.DBID) (*model.CollectionToken, error) {
	token, err := resolveTokenByTokenID(ctx, tokenID)
	if err != nil {
		return nil, err
	}
	return tokenCollectionToModel(ctx, token, collectionID), nil
}

func resolveGalleryByGalleryID(ctx context.Context, galleryID persist.DBID) (*model.Gallery, error) {
	dbGal, err := publicapi.For(ctx).Gallery.GetGalleryById(ctx, galleryID)
	if err != nil {
		return nil, err
	}
	gallery := &model.Gallery{
		Dbid:          galleryID,
		Name:          &dbGal.Name,
		Description:   &dbGal.Description,
		Position:      &dbGal.Position,
		Hidden:        &dbGal.Hidden,
		TokenPreviews: nil, // handled by dedicated resolver
		Owner:         nil, // handled by dedicated resolver
		Collections:   nil, // handled by dedicated resolver
	}

	return gallery, nil
}

func resolveViewerGalleryByGalleryID(ctx context.Context, galleryID persist.DBID) (*model.ViewerGallery, error) {
	gallery, err := publicapi.For(ctx).Gallery.GetViewerGalleryById(ctx, galleryID)

	if err != nil {
		return nil, err
	}

	return &model.ViewerGallery{
		Gallery: galleryToModel(ctx, *gallery),
	}, nil
}

func resolveViewerExperiencesByUserID(ctx context.Context, userID persist.DBID) ([]*model.UserExperience, error) {
	return publicapi.For(ctx).User.GetUserExperiences(ctx, userID)
}

func resolveViewerSocialsByUserID(ctx context.Context, userID persist.DBID) (*model.SocialAccounts, error) {
	return publicapi.For(ctx).User.GetSocials(ctx, userID)
}

func resolveUserSocialsByUserID(ctx context.Context, userID persist.DBID) (*model.SocialAccounts, error) {
	return publicapi.For(ctx).User.GetDisplayedSocials(ctx, userID)
}

func resolveTokenByTokenID(ctx context.Context, tokenID persist.DBID) (*model.Token, error) {
	token, err := publicapi.For(ctx).Token.GetTokenById(ctx, tokenID)

	if err != nil {
		return nil, err
	}

	return tokenToModel(ctx, *token), nil
}

func resolveTokensByWalletID(ctx context.Context, walletID persist.DBID) ([]*model.Token, error) {
	tokens, err := publicapi.For(ctx).Token.GetTokensByWalletID(ctx, walletID)

	if err != nil {
		return nil, err
	}

	return tokensToModel(ctx, tokens), nil
}

func resolveTokensByUserIDAndContractID(ctx context.Context, userID, contractID persist.DBID) ([]*model.Token, error) {

	tokens, err := publicapi.For(ctx).Token.GetTokensByUserIDAndContractID(ctx, userID, contractID)
	if err != nil {
		return nil, err
	}

	return tokensToModel(ctx, tokens), nil
}

func resolveTokensByContractID(ctx context.Context, contractID persist.DBID) ([]*model.Token, error) {

	tokens, err := publicapi.For(ctx).Token.GetTokensByContractId(ctx, contractID)
	if err != nil {
		return nil, err
	}

	return tokensToModel(ctx, tokens), nil
}

func resolveTokensByContractIDWithPagination(ctx context.Context, contractID persist.DBID, before, after *string, first, last *int, onlyGalleryUsers *bool) (*model.TokensConnection, error) {

	tokens, pageInfo, err := publicapi.For(ctx).Token.GetTokensByContractIdPaginate(ctx, contractID, before, after, first, last, onlyGalleryUsers)
	if err != nil {
		return nil, err
	}

	edges := make([]*model.TokenEdge, len(tokens))
	for i, token := range tokens {
		edges[i] = &model.TokenEdge{
			Node:   tokenToModel(ctx, token),
			Cursor: nil, // not used by relay, but relay will complain without this field existing
		}
	}

	return &model.TokensConnection{
		Edges:    edges,
		PageInfo: pageInfoToModel(ctx, pageInfo),
	}, nil
}

func refreshTokensInContractAsync(ctx context.Context, contractID persist.DBID, forceRefresh bool) error {
	return publicapi.For(ctx).Contract.RefreshOwnersAsync(ctx, contractID, forceRefresh)
}

func resolveTokensByUserID(ctx context.Context, userID persist.DBID) ([]*model.Token, error) {
	tokens, err := publicapi.For(ctx).Token.GetTokensByUserID(ctx, userID)

	if err != nil {
		return nil, err
	}

	return tokensToModel(ctx, tokens), nil
}

func resolveTokenOwnerByTokenID(ctx context.Context, tokenID persist.DBID) (*model.GalleryUser, error) {
	token, err := publicapi.For(ctx).Token.GetTokenById(ctx, tokenID)

	if err != nil {
		return nil, err
	}

	return resolveGalleryUserByUserID(ctx, token.OwnerUserID)
}

func resolveContractByTokenID(ctx context.Context, tokenID persist.DBID) (*model.Contract, error) {
	token, err := publicapi.For(ctx).Token.GetTokenById(ctx, tokenID)

	if err != nil {
		return nil, err
	}

	return resolveContractByContractID(ctx, token.Contract)
}

func resolveContractByContractID(ctx context.Context, contractID persist.DBID) (*model.Contract, error) {
	contract, err := publicapi.For(ctx).Contract.GetContractByID(ctx, contractID)

	if err != nil {
		return nil, err
	}

	return contractToModel(ctx, *contract), nil
}

func resolveWalletByWalletID(ctx context.Context, walletID persist.DBID) (*model.Wallet, error) {
	wallet, err := publicapi.For(ctx).Wallet.GetWalletByID(ctx, walletID)
	if err != nil {
		return nil, err
	}

	return walletToModelSqlc(ctx, *wallet), nil
}

func resolveWalletByAddress(ctx context.Context, address persist.DBID) (*model.Wallet, error) {

	wallet := model.Wallet{
		// TODO
	}

	return &wallet, nil
}

func resolveViewer(ctx context.Context) *model.Viewer {

	if !publicapi.For(ctx).User.IsUserLoggedIn(ctx) {
		return nil
	}

	userID := publicapi.For(ctx).User.GetLoggedInUserId(ctx)

	viewer := &model.Viewer{
		HelperViewerData: model.HelperViewerData{
			UserId: userID,
		},
		User:            nil, // handled by dedicated resolver
		ViewerGalleries: nil, // handled by dedicated resolver
	}

	return viewer
}

func resolveViewerEmail(ctx context.Context) *model.UserEmail {
	userWithPII, err := publicapi.For(ctx).User.GetUserWithPII(ctx)
	if err != nil {
		return nil
	}

	return userWithPIIToEmailModel(userWithPII)
}

func userWithPIIToEmailModel(user *db.PiiUserView) *model.UserEmail {

	return &model.UserEmail{
		Email:              &user.PiiEmailAddress,
		VerificationStatus: &user.EmailVerified,
		EmailNotificationSettings: &model.EmailNotificationSettings{
			UnsubscribedFromAll:           user.EmailUnsubscriptions.All.Bool(),
			UnsubscribedFromNotifications: user.EmailUnsubscriptions.Notifications.Bool(),
		},
	}

}

func resolveMembershipTierByMembershipId(ctx context.Context, id persist.DBID) (*model.MembershipTier, error) {
	tier, err := publicapi.For(ctx).User.GetMembershipByMembershipId(ctx, id)

	if err != nil {
		return nil, err
	}

	return membershipToModel(ctx, *tier), nil
}

func resolveCommunityByContractAddress(ctx context.Context, contractAddress persist.ChainAddress, forceRefresh *bool) (*model.Community, error) {
	community, err := publicapi.For(ctx).Contract.GetContractByAddress(ctx, contractAddress)

	if err != nil {
		return nil, err
	}

	return communityToModel(ctx, *community, forceRefresh), nil
}

func resolveCommunityOwnersByContractID(ctx context.Context, contractID persist.DBID, before, after *string, first, last *int, onlyGalleryUsers *bool) (*model.TokenHoldersConnection, error) {
	contract, err := publicapi.For(ctx).Contract.GetContractByID(ctx, contractID)
	if err != nil {
		return nil, err
	}
	owners, pageInfo, err := publicapi.For(ctx).Contract.GetCommunityOwnersByContractAddress(ctx, persist.NewChainAddress(contract.Address, contract.Chain), before, after, first, last, onlyGalleryUsers)
	if err != nil {
		return nil, err
	}
	edges := make([]*model.TokenHolderEdge, len(owners))
	for i, owner := range owners {
		edges[i] = &model.TokenHolderEdge{
			Node:   owner,
			Cursor: nil, // not used by relay, but relay will complain without this field existing
		}
	}

	return &model.TokenHoldersConnection{
		Edges:    edges,
		PageInfo: pageInfoToModel(ctx, pageInfo),
	}, nil

}

func resolveGeneralAllowlist(ctx context.Context) ([]*persist.ChainAddress, error) {
	addresses, err := publicapi.For(ctx).Misc.GetGeneralAllowlist(ctx)

	if err != nil {
		return nil, err
	}

	output := make([]*persist.ChainAddress, 0, len(addresses))

	for _, address := range addresses {
		chainAddress := persist.NewChainAddress(persist.Address(address), persist.ChainETH)
		output = append(output, &chainAddress)
	}

	return output, nil
}

func resolveWalletsByUserID(ctx context.Context, userID persist.DBID) ([]*model.Wallet, error) {
	wallets, err := publicapi.For(ctx).Wallet.GetWalletsByUserID(ctx, userID)

	if err != nil {
		return nil, err
	}

	output := make([]*model.Wallet, 0, len(wallets))

	for _, wallet := range wallets {
		output = append(output, walletToModelSqlc(ctx, wallet))
	}

	return output, nil
}

func resolvePrimaryWalletByUserID(ctx context.Context, userID persist.DBID) (*model.Wallet, error) {

	user, err := publicapi.For(ctx).User.GetUserById(ctx, userID)
	if err != nil {
		return nil, err
	}

	wallet, err := publicapi.For(ctx).Wallet.GetWalletByID(ctx, user.PrimaryWalletID)
	if err != nil {
		return nil, err
	}

	return walletToModelSqlc(ctx, *wallet), nil
}

func resolveFeedEventByEventID(ctx context.Context, eventID persist.DBID) (*model.FeedEvent, error) {
	event, err := publicapi.For(ctx).Feed.GetFeedEventById(ctx, eventID)
	if err != nil {
		return nil, err
	}

	return feedEventToModel(event)
}

func resolveViewerNotifications(ctx context.Context, before *string, after *string, first *int, last *int) (*model.NotificationsConnection, error) {

	notifs, pageInfo, unseen, err := publicapi.For(ctx).Notifications.GetViewerNotifications(ctx, before, after, first, last)

	if err != nil {
		return nil, err
	}

	edges, err := notificationsToEdges(notifs)

	if err != nil {
		return nil, err
	}

	return &model.NotificationsConnection{
		Edges:       edges,
		PageInfo:    pageInfoToModel(ctx, pageInfo),
		UnseenCount: &unseen,
	}, nil
}

func notificationsToEdges(notifs []db.Notification) ([]*model.NotificationEdge, error) {
	edges := make([]*model.NotificationEdge, len(notifs))

	for i, notif := range notifs {

		node, err := notificationToModel(notif)
		if err != nil {
			return nil, err
		}

		edges[i] = &model.NotificationEdge{
			Node: node,
		}
	}

	return edges, nil
}

func notificationToModel(notif db.Notification) (model.Notification, error) {
	amount := int(notif.Amount)
	switch notif.Action {
	case persist.ActionAdmiredFeedEvent:
		return model.SomeoneAdmiredYourFeedEventNotification{
			HelperSomeoneAdmiredYourFeedEventNotificationData: model.HelperSomeoneAdmiredYourFeedEventNotificationData{
				OwnerID:          notif.OwnerID,
				FeedEventID:      notif.FeedEventID,
				NotificationData: notif.Data,
			},
			Dbid:         notif.ID,
			Seen:         &notif.Seen,
			CreationTime: &notif.CreatedAt,
			UpdatedTime:  &notif.LastUpdated,
			Count:        &amount,
			FeedEvent:    nil, // handled by dedicated resolver
			Admirers:     nil, // handled by dedicated resolver
		}, nil
	case persist.ActionCommentedOnFeedEvent:
		return model.SomeoneCommentedOnYourFeedEventNotification{
			HelperSomeoneCommentedOnYourFeedEventNotificationData: model.HelperSomeoneCommentedOnYourFeedEventNotificationData{
				OwnerID:          notif.OwnerID,
				FeedEventID:      notif.FeedEventID,
				CommentID:        notif.CommentID,
				NotificationData: notif.Data,
			},
			Dbid:         notif.ID,
			Seen:         &notif.Seen,
			CreationTime: &notif.CreatedAt,
			UpdatedTime:  &notif.LastUpdated,
			FeedEvent:    nil, // handled by dedicated resolver
			Comment:      nil, // handled by dedicated resolver
		}, nil
	case persist.ActionUserFollowedUsers:
		if !notif.Data.FollowedBack {
			return model.SomeoneFollowedYouNotification{
				HelperSomeoneFollowedYouNotificationData: model.HelperSomeoneFollowedYouNotificationData{
					OwnerID:          notif.OwnerID,
					NotificationData: notif.Data,
				},
				Dbid:         notif.ID,
				Seen:         &notif.Seen,
				CreationTime: &notif.CreatedAt,
				UpdatedTime:  &notif.LastUpdated,
				Count:        &amount,
				Followers:    nil, // handled by dedicated resolver
			}, nil
		}
		return model.SomeoneFollowedYouBackNotification{
			HelperSomeoneFollowedYouBackNotificationData: model.HelperSomeoneFollowedYouBackNotificationData{
				OwnerID:          notif.OwnerID,
				NotificationData: notif.Data,
			},
			Dbid:         notif.ID,
			Seen:         &notif.Seen,
			CreationTime: &notif.CreatedAt,
			UpdatedTime:  &notif.LastUpdated,
			Count:        &amount,
			Followers:    nil, // handled by dedicated resolver
		}, nil
	case persist.ActionViewedGallery:
		nonCount := len(notif.Data.UnauthedViewerIDs)
		return model.SomeoneViewedYourGalleryNotification{
			HelperSomeoneViewedYourGalleryNotificationData: model.HelperSomeoneViewedYourGalleryNotificationData{
				OwnerID:          notif.OwnerID,
				GalleryID:        notif.GalleryID,
				NotificationData: notif.Data,
			},
			Dbid:               notif.ID,
			Seen:               &notif.Seen,
			CreationTime:       &notif.CreatedAt,
			UpdatedTime:        &notif.LastUpdated,
			Count:              &amount,
			UserViewers:        nil, // handled by dedicated resolver
			Gallery:            nil, // handled by dedicated resolver
			NonUserViewerCount: &nonCount,
		}, nil
	default:
		return nil, fmt.Errorf("unknown notification action: %s", notif.Action)
	}
}

func resolveViewerNotificationSettings(ctx context.Context) (*model.NotificationSettings, error) {

	userID := publicapi.For(ctx).User.GetLoggedInUserId(ctx)

	user, err := publicapi.For(ctx).User.GetUserById(ctx, userID)

	if err != nil {
		return nil, err
	}

	return notificationSettingsToModel(ctx, user), nil

}

func notificationSettingsToModel(ctx context.Context, user *db.User) *model.NotificationSettings {
	settings := user.NotificationSettings
	return &model.NotificationSettings{
		SomeoneFollowedYou:           settings.SomeoneFollowedYou,
		SomeoneAdmiredYourUpdate:     settings.SomeoneAdmiredYourUpdate,
		SomeoneCommentedOnYourUpdate: settings.SomeoneCommentedOnYourUpdate,
		SomeoneViewedYourGallery:     settings.SomeoneViewedYourGallery,
	}
}

func resolveNewNotificationSubscription(ctx context.Context) <-chan model.Notification {
	userID := publicapi.For(ctx).User.GetLoggedInUserId(ctx)
	notifDispatcher := notifications.For(ctx)
	notifs := notifDispatcher.GetNewNotificationsForUser(userID)
	logger.For(ctx).Info("new notification subscription for ", userID)

	result := make(chan model.Notification)

	go func() {
		for notif := range notifs {
			// use async to prevent blocking the dispatcher
			asModel, err := notificationToModel(notif)
			if err != nil {
				logger.For(nil).Errorf("error converting notification to model: %v", err)
				return
			}
			select {
			case result <- asModel:
				logger.For(nil).Debug("sent new notification to subscription")
			default:
				logger.For(nil).Errorf("notification subscription channel full, dropping notification")
				notifDispatcher.UnsubscribeNewNotificationsForUser(userID)
			}
		}
	}()

	return result
}

func resolveUpdatedNotificationSubscription(ctx context.Context) <-chan model.Notification {
	userID := publicapi.For(ctx).User.GetLoggedInUserId(ctx)
	notifDispatcher := notifications.For(ctx)
	notifs := notifDispatcher.GetUpdatedNotificationsForUser(userID)

	result := make(chan model.Notification)

	wp := workerpool.New(10)

	go func() {
		for notif := range notifs {
			n := notif
			wp.Submit(func() {
				asModel, err := notificationToModel(n)
				if err != nil {
					logger.For(nil).Errorf("error converting notification to model: %v", err)
					return
				}
				select {
				case result <- asModel:
					logger.For(nil).Debug("sent updated notification to subscription")
				default:
					logger.For(nil).Errorf("notification subscription channel full, dropping notification")
					notifDispatcher.UnsubscribeUpdatedNotificationsForUser(userID)
				}
			})
		}
		wp.StopWait()
	}()

	return result
}

func resolveGroupNotificationUsersConnectionByUserIDs(ctx context.Context, userIDs persist.DBIDList, before *string, after *string, first *int, last *int) (*model.GroupNotificationUsersConnection, error) {
	if len(userIDs) == 0 {
		return &model.GroupNotificationUsersConnection{
			Edges:    []*model.GroupNotificationUserEdge{},
			PageInfo: &model.PageInfo{},
		}, nil
	}
	users, pageInfo, err := publicapi.For(ctx).User.GetUsersByIDs(ctx, userIDs, before, after, first, last)
	if err != nil {
		return nil, err
	}

	edges := make([]*model.GroupNotificationUserEdge, len(users))

	for i, user := range users {
		edges[i] = &model.GroupNotificationUserEdge{
			Node:   userToModel(ctx, user),
			Cursor: nil,
		}
	}

	return &model.GroupNotificationUsersConnection{
		Edges:    edges,
		PageInfo: pageInfoToModel(ctx, pageInfo),
		HelperGroupNotificationUsersConnectionData: model.HelperGroupNotificationUsersConnectionData{
			UserIDs: userIDs,
		},
	}, nil
}

func resolveFeedEventDataByEventID(ctx context.Context, eventID persist.DBID) (model.FeedEventData, error) {
	event, err := publicapi.For(ctx).Feed.GetFeedEventById(ctx, eventID)

	if err != nil {
		return nil, err
	}

	return feedEventToDataModel(event)
}

func resolveCollectionTokensByTokenIDs(ctx context.Context, collectionID persist.DBID, tokenIDs persist.DBIDList) ([]*model.CollectionToken, error) {
	tokens, err := publicapi.For(ctx).Token.GetTokensByIDs(ctx, tokenIDs)
	if err != nil {
		return nil, err
	}

	newTokens := make([]*model.CollectionToken, len(tokenIDs))

	tokenIDToPosition := make(map[persist.DBID]int)
	for i, tokenID := range tokenIDs {
		tokenIDToPosition[tokenID] = i
	}

	// Fill in the data for tokens that still exist.
	// Tokens that have since been deleted will be nil.
	for _, t := range tokens {
		token := tokenToModel(ctx, t)
		newTokens[tokenIDToPosition[t.ID]] = tokenCollectionToModel(ctx, token, collectionID)
	}

	return newTokens, nil
}

func resolveTokenSettingsByIDs(ctx context.Context, tokenID, collectionID persist.DBID) (*model.CollectionTokenSettings, error) {
	collection, err := publicapi.For(ctx).Collection.GetCollectionById(ctx, collectionID)

	if err != nil {
		return nil, err
	}

	if settings, ok := collection.TokenSettings[tokenID]; ok {
		return &model.CollectionTokenSettings{RenderLive: &settings.RenderLive}, nil
	}

	return &model.CollectionTokenSettings{RenderLive: &defaultTokenSettings.RenderLive}, nil
}

func resolveNotificationByID(ctx context.Context, id persist.DBID) (model.Notification, error) {
	notification, err := publicapi.For(ctx).Notifications.GetByID(ctx, id)

	if err != nil {
		return nil, err
	}

	return notificationToModel(notification)
}

func resolveAdmireByAdmireID(ctx context.Context, admireID persist.DBID) (*model.Admire, error) {
	admire, err := publicapi.For(ctx).Interaction.GetAdmireByID(ctx, admireID)

	if err != nil {
		return nil, err
	}

	return admireToModel(ctx, *admire), nil
}

func resolveCommentByCommentID(ctx context.Context, commentID persist.DBID) (*model.Comment, error) {
	comment, err := publicapi.For(ctx).Interaction.GetCommentByID(ctx, commentID)

	if err != nil {
		return nil, err
	}

	return commentToModel(ctx, *comment), nil
}

func resolveMerchTokenByTokenID(ctx context.Context, tokenID string) (*model.MerchToken, error) {
	token, err := publicapi.For(ctx).Merch.GetMerchTokenByTokenID(ctx, persist.TokenID(tokenID))

	if err != nil {
		return nil, err
	}

	return token, nil
}

func resolveViewerByID(ctx context.Context, id string) (*model.Viewer, error) {

	if !publicapi.For(ctx).User.IsUserLoggedIn(ctx) {
		return nil, nil
	}
	userID := publicapi.For(ctx).User.GetLoggedInUserId(ctx)

	if userID.String() != id {
		return nil, nil
	}

	return &model.Viewer{
		HelperViewerData: model.HelperViewerData{
			UserId: userID,
		},
		User:            nil, // handled by dedicated resolver
		ViewerGalleries: nil, // handled by dedicated resolver
	}, nil
}

func resolveDeletedNodeByID(ctx context.Context, id persist.DBID) (*model.DeletedNode, error) {
	return &model.DeletedNode{
		Dbid: id,
	}, nil
}

func verifyEmail(ctx context.Context, token string) (*model.VerifyEmailPayload, error) {
	output, err := emails.VerifyEmail(ctx, token)
	if err != nil {
		return nil, err
	}

	return &model.VerifyEmailPayload{
		Email: output.Email,
	}, nil

}

func updateUserEmail(ctx context.Context, email persist.Email) (*model.UpdateEmailPayload, error) {
	err := publicapi.For(ctx).User.UpdateUserEmail(ctx, email)
	if err != nil {
		return nil, err
	}

	return &model.UpdateEmailPayload{
		Viewer: resolveViewer(ctx),
	}, nil

}

func resendEmailVerification(ctx context.Context) (*model.ResendVerificationEmailPayload, error) {
	err := publicapi.For(ctx).User.ResendEmailVerification(ctx)
	if err != nil {
		return nil, err
	}

	return &model.ResendVerificationEmailPayload{
		Viewer: resolveViewer(ctx),
	}, nil

}

func updateUserEmailNotificationSettings(ctx context.Context, input model.UpdateEmailNotificationSettingsInput) (*model.UpdateEmailNotificationSettingsPayload, error) {
	err := publicapi.For(ctx).User.UpdateUserEmailNotificationSettings(ctx, persist.EmailUnsubscriptions{
		All:           persist.NullBool(input.UnsubscribedFromAll),
		Notifications: persist.NullBool(input.UnsubscribedFromNotifications),
	})
	if err != nil {
		return nil, err
	}

	return &model.UpdateEmailNotificationSettingsPayload{
		Viewer: resolveViewer(ctx),
	}, nil

}

func unsubscribeFromEmailType(ctx context.Context, input model.UnsubscribeFromEmailTypeInput) (*model.UnsubscribeFromEmailTypePayload, error) {

	if err := emails.UnsubscribeByJWT(ctx, input.Token, []model.EmailUnsubscriptionType{input.Type}); err != nil {
		return nil, err
	}

	return &model.UnsubscribeFromEmailTypePayload{
		Viewer: resolveViewer(ctx),
	}, nil

}

func feedEventToDataModel(event *db.FeedEvent) (model.FeedEventData, error) {
	switch event.Action {
	case persist.ActionUserCreated:
		return feedEventToUserCreatedFeedEventData(event), nil
	case persist.ActionUserFollowedUsers:
		return feedEventToUserFollowedUsersFeedEventData(event), nil
	case persist.ActionCollectorsNoteAddedToToken:
		return feedEventToCollectorsNoteAddedToTokenFeedEventData(event), nil
	case persist.ActionCollectionCreated:
		return feedEventToCollectionCreatedFeedEventData(event), nil
	case persist.ActionCollectorsNoteAddedToCollection:
		return feedEventToCollectorsNoteAddedToCollectionFeedEventData(event), nil
	case persist.ActionTokensAddedToCollection:
		return feedEventToTokensAddedToCollectionFeedEventData(event), nil
	case persist.ActionCollectionUpdated:
		return feedEventToCollectionUpdatedFeedEventData(event), nil
	case persist.ActionGalleryUpdated:
		return feedEventToGalleryUpdatedFeedEventData(event), nil
	default:
		return nil, persist.ErrUnknownAction{Action: event.Action}
	}
}

func rawGalleryEventToFeedEventDataModel(event *db.Event) (model.FeedEventData, error) {
	switch event.Action {
	case persist.ActionCollectorsNoteAddedToToken:
		return rawEventToCollectorsNoteAddedToTokenFeedEventData(event), nil
	case persist.ActionCollectionCreated:
		return rawEventToCollectionCreatedFeedEventData(event), nil
	case persist.ActionCollectorsNoteAddedToCollection:
		return rawEventToCollectorsNoteAddedToCollectionFeedEventData(event), nil
	case persist.ActionTokensAddedToCollection:
		return rawEventToTokensAddedToCollectionFeedEventData(event), nil
	case persist.ActionGalleryInfoUpdated:
		return rawEventToGalleryInfoUpdatedFeedEventData(event), nil
	default:
		return nil, persist.ErrUnknownAction{Action: event.Action}
	}
}

func feedEventToModel(event *db.FeedEvent) (*model.FeedEvent, error) {
	data, err := feedEventToDataModel(event)
	if err != nil {
		return nil, err
	}

	// Value always returns a nil error so we can safely ignore it.
	caption, _ := event.Caption.Value()

	var captionVal *string
	if caption != nil {
		captionVal = util.ToPointer(caption.(string))
	}

	return &model.FeedEvent{
		Dbid:      event.ID,
		Caption:   captionVal,
		EventData: data,
	}, nil
}

func feedEventToUserCreatedFeedEventData(event *db.FeedEvent) model.FeedEventData {
	return model.UserCreatedFeedEventData{
		EventTime: &event.EventTime,
		Owner:     &model.GalleryUser{Dbid: event.OwnerID}, // remaining fields handled by dedicated resolver
		Action:    &event.Action,
	}
}

func feedEventToUserFollowedUsersFeedEventData(event *db.FeedEvent) model.FeedEventData {
	followed := make([]*model.FollowInfo, len(event.Data.UserFollowedIDs))

	for i, userID := range event.Data.UserFollowedIDs {
		followed[i] = &model.FollowInfo{
			User:         &model.GalleryUser{Dbid: userID}, // remaining fields handled by dedicated resolver
			FollowedBack: util.ToPointer(event.Data.UserFollowedBack[i]),
		}
	}

	return model.UserFollowedUsersFeedEventData{
		EventTime: &event.EventTime,
		Owner:     &model.GalleryUser{Dbid: event.OwnerID}, // remaining fields handled by dedicated resolver
		Action:    &event.Action,
		Followed:  followed,
	}
}

func feedEventToCollectorsNoteAddedToTokenFeedEventData(event *db.FeedEvent) model.FeedEventData {
	return model.CollectorsNoteAddedToTokenFeedEventData{
		EventTime:         &event.EventTime,
		Owner:             &model.GalleryUser{Dbid: event.OwnerID}, // remaining fields handled by dedicated resolver
		Token:             &model.CollectionToken{Token: &model.Token{Dbid: event.Data.TokenID}, Collection: &model.Collection{Dbid: event.Data.TokenCollectionID}, HelperCollectionTokenData: model.HelperCollectionTokenData{TokenId: event.Data.TokenID, CollectionId: event.Data.TokenCollectionID}},
		Action:            &event.Action,
		NewCollectorsNote: util.ToPointer(event.Data.TokenNewCollectorsNote),
	}
}

func rawEventToCollectorsNoteAddedToTokenFeedEventData(event *db.Event) model.FeedEventData {
	return model.CollectorsNoteAddedToTokenFeedEventData{
		EventTime:         &event.CreatedAt,
		Owner:             &model.GalleryUser{Dbid: persist.DBID(event.ActorID.String)}, // remaining fields handled by dedicated resolver
		Token:             &model.CollectionToken{Token: &model.Token{Dbid: event.TokenID}, Collection: &model.Collection{Dbid: event.CollectionID}, HelperCollectionTokenData: model.HelperCollectionTokenData{TokenId: event.TokenID, CollectionId: event.CollectionID}},
		Action:            &event.Action,
		NewCollectorsNote: util.ToPointer(event.Data.TokenCollectorsNote),
	}
}

func feedEventToCollectionCreatedFeedEventData(event *db.FeedEvent) model.FeedEventData {
	return model.CollectionCreatedFeedEventData{
		EventTime:  &event.EventTime,
		Owner:      &model.GalleryUser{Dbid: event.OwnerID},          // remaining fields handled by dedicated resolver
		Collection: &model.Collection{Dbid: event.Data.CollectionID}, // remaining fields handled by dedicated resolver
		Action:     &event.Action,
		NewTokens:  nil, // handled by dedicated resolver
		HelperCollectionCreatedFeedEventDataData: model.HelperCollectionCreatedFeedEventDataData{
			TokenIDs:     event.Data.CollectionTokenIDs,
			CollectionID: event.Data.CollectionID,
		},
	}
}

func rawEventToCollectionCreatedFeedEventData(event *db.Event) model.FeedEventData {
	return model.CollectionCreatedFeedEventData{
		EventTime:  &event.CreatedAt,
		Owner:      &model.GalleryUser{Dbid: persist.DBID(event.ActorID.String)}, // remaining fields handled by dedicated resolver
		Collection: &model.Collection{Dbid: event.CollectionID},                  // remaining fields handled by dedicated resolver
		Action:     &event.Action,
		NewTokens:  nil, // handled by dedicated resolver
		HelperCollectionCreatedFeedEventDataData: model.HelperCollectionCreatedFeedEventDataData{
			TokenIDs:     event.Data.CollectionTokenIDs,
			CollectionID: event.CollectionID,
		},
	}
}

func feedEventToCollectorsNoteAddedToCollectionFeedEventData(event *db.FeedEvent) model.FeedEventData {
	return model.CollectorsNoteAddedToCollectionFeedEventData{
		EventTime:         &event.EventTime,
		Owner:             &model.GalleryUser{Dbid: event.OwnerID},          // remaining fields handled by dedicated resolver
		Collection:        &model.Collection{Dbid: event.Data.CollectionID}, // remaining fields handled by dedicated resolver
		Action:            &event.Action,
		NewCollectorsNote: util.ToPointer(event.Data.CollectionNewCollectorsNote),
	}
}

func rawEventToCollectorsNoteAddedToCollectionFeedEventData(event *db.Event) model.FeedEventData {
	return model.CollectorsNoteAddedToCollectionFeedEventData{
		EventTime:         &event.CreatedAt,
		Owner:             &model.GalleryUser{Dbid: persist.DBID(event.ActorID.String)}, // remaining fields handled by dedicated resolver
		Collection:        &model.Collection{Dbid: event.CollectionID},                  // remaining fields handled by dedicated resolver
		Action:            &event.Action,
		NewCollectorsNote: util.ToPointer(event.Data.CollectionCollectorsNote),
	}
}

func feedEventToTokensAddedToCollectionFeedEventData(event *db.FeedEvent) model.FeedEventData {
	return model.TokensAddedToCollectionFeedEventData{
		EventTime:  &event.EventTime,
		Owner:      &model.GalleryUser{Dbid: event.OwnerID},          // remaining fields handled by dedicated resolver
		Collection: &model.Collection{Dbid: event.Data.CollectionID}, // remaining fields handled by dedicated resolver
		Action:     &event.Action,
		NewTokens:  nil, // handled by dedicated resolver
		IsPreFeed:  util.ToPointer(event.Data.CollectionIsPreFeed),
		HelperTokensAddedToCollectionFeedEventDataData: model.HelperTokensAddedToCollectionFeedEventDataData{
			TokenIDs:     event.Data.CollectionTokenIDs,
			CollectionID: event.Data.CollectionID,
		},
	}
}

func rawEventToTokensAddedToCollectionFeedEventData(event *db.Event) model.FeedEventData {
	logger.For(nil).Infof("here it is before: coll id: %s - token ids: %+v", event.CollectionID, event.Data.CollectionTokenIDs)
	return model.TokensAddedToCollectionFeedEventData{
		EventTime:  &event.CreatedAt,
		Owner:      &model.GalleryUser{Dbid: persist.DBID(event.ActorID.String)}, // remaining fields handled by dedicated resolver
		Collection: &model.Collection{Dbid: event.CollectionID},                  // remaining fields handled by dedicated resolver
		Action:     &event.Action,
		NewTokens:  nil, // handled by dedicated resolver
		HelperTokensAddedToCollectionFeedEventDataData: model.HelperTokensAddedToCollectionFeedEventDataData{
			TokenIDs:     event.Data.CollectionTokenIDs,
			CollectionID: event.CollectionID,
		},
	}
}

func rawEventToGalleryInfoUpdatedFeedEventData(event *db.Event) model.FeedEventData {
	return model.GalleryInfoUpdatedFeedEventData{
		EventTime:      &event.CreatedAt,
		Owner:          &model.GalleryUser{Dbid: persist.DBID(event.ActorID.String)}, // remaining fields handled by dedicated resolver
		Action:         &event.Action,
		NewName:        event.Data.GalleryName,
		NewDescription: event.Data.GalleryDescription,
	}
}

func feedEventToCollectionUpdatedFeedEventData(event *db.FeedEvent) model.FeedEventData {
	return model.CollectionUpdatedFeedEventData{
		EventTime:         &event.EventTime,
		Owner:             &model.GalleryUser{Dbid: event.OwnerID},          // remaining fields handled by dedicated resolver
		Collection:        &model.Collection{Dbid: event.Data.CollectionID}, // remaining fields handled by dedicated resolver
		Action:            &event.Action,
		NewTokens:         nil, // handled by dedicated resolver
		NewCollectorsNote: util.ToPointer(event.Data.CollectionNewCollectorsNote),
		HelperCollectionUpdatedFeedEventDataData: model.HelperCollectionUpdatedFeedEventDataData{
			TokenIDs:     event.Data.CollectionTokenIDs,
			CollectionID: event.Data.CollectionID,
		},
	}
}

func feedEventToGalleryUpdatedFeedEventData(event *db.FeedEvent) model.FeedEventData {

	return model.GalleryUpdatedFeedEventData{
		EventTime:      &event.EventTime,
		Owner:          &model.GalleryUser{Dbid: event.OwnerID},    // remaining fields handled by dedicated resolver
		Gallery:        &model.Gallery{Dbid: event.Data.GalleryID}, // remaining fields handled by dedicated resolver
		Action:         &event.Action,
		SubEventDatas:  nil, // handled by dedicated resolver
		NewName:        util.StringToPointerIfNotEmpty(event.Data.GalleryName),
		NewDescription: util.StringToPointerIfNotEmpty(event.Data.GalleryDescription),
		HelperGalleryUpdatedFeedEventDataData: model.HelperGalleryUpdatedFeedEventDataData{
			FeedEventID: event.ID,
		},
	}
}

func resolveSubEventDatasByFeedEventID(ctx context.Context, feedEventID persist.DBID) ([]model.FeedEventData, error) {
	feedEvent, err := publicapi.For(ctx).Feed.GetFeedEventById(ctx, feedEventID)
	if err != nil {
		return nil, err
	}

	return feedEventToSubEventDatas(ctx, *feedEvent)

}

func feedEventToSubEventDatas(ctx context.Context, event db.FeedEvent) ([]model.FeedEventData, error) {
	result := make([]model.FeedEventData, 0, 5)
	if event.Data.GalleryName != "" || event.Data.GalleryDescription != "" {
		result = append(result, model.GalleryInfoUpdatedFeedEventData{
			EventTime:      &event.CreatedAt,
			Owner:          &model.GalleryUser{Dbid: persist.DBID(event.OwnerID)}, // remaining fields handled by dedicated resolver
			Action:         util.ToPointer(persist.ActionGalleryInfoUpdated),
			NewName:        util.StringToPointerIfNotEmpty(event.Data.GalleryName),
			NewDescription: util.StringToPointerIfNotEmpty(event.Data.GalleryDescription),
		})
	}

	handledNew := make(map[persist.DBID]bool)

	if event.Data.GalleryNewCollections != nil && len(event.Data.GalleryNewCollections) > 0 {
		for _, collectionID := range event.Data.GalleryNewCollections {
			var collectorsNote *string
			if note, ok := event.Data.GalleryNewCollectionCollectorsNotes[collectionID]; ok {
				collectorsNote = &note
			}
<<<<<<< HEAD
			handledNew[collectionID] = true
=======
>>>>>>> e9bc6819
			if collectorsNote == nil && (event.Data.GalleryNewCollectionTokenIDs[collectionID] == nil || len(event.Data.GalleryNewCollectionTokenIDs[collectionID]) == 0) {
				continue
			}
			result = append(result, model.CollectionCreatedFeedEventData{
				EventTime:         &event.CreatedAt,
				Owner:             &model.GalleryUser{Dbid: persist.DBID(event.OwnerID)}, // remaining fields handled by dedicated resolver
				Collection:        &model.Collection{Dbid: collectionID},                 // remaining fields handled by dedicated resolver
				Action:            util.ToPointer(persist.ActionCollectionCreated),
				NewTokens:         nil, // handled by dedicated resolver
				NewCollectorsNote: collectorsNote,
				HelperCollectionCreatedFeedEventDataData: model.HelperCollectionCreatedFeedEventDataData{
					CollectionID: collectionID,
					TokenIDs:     event.Data.GalleryNewCollectionTokenIDs[collectionID],
				},
			})

		}
	}

	if event.Data.GalleryNewCollectionTokenIDs != nil && len(event.Data.GalleryNewCollectionTokenIDs) > 0 {
		for collectionID, tokenIDs := range event.Data.GalleryNewCollectionTokenIDs {
			if handledNew[collectionID] {
				continue
			}
			result = append(result, model.TokensAddedToCollectionFeedEventData{
				EventTime:  &event.CreatedAt,
				Owner:      &model.GalleryUser{Dbid: persist.DBID(event.OwnerID)}, // remaining fields handled by dedicated resolver
				Collection: &model.Collection{Dbid: collectionID},                 // remaining fields handled by dedicated resolver
				Action:     util.ToPointer(persist.ActionCollectionUpdated),
				NewTokens:  nil, // handled by dedicated resolver
				HelperTokensAddedToCollectionFeedEventDataData: model.HelperTokensAddedToCollectionFeedEventDataData{
					TokenIDs:     tokenIDs,
					CollectionID: collectionID,
				},
			})
		}
	}

	if event.Data.GalleryNewCollectionCollectorsNotes != nil && len(event.Data.GalleryNewCollectionCollectorsNotes) > 0 {
		for collectionID, collectorsNote := range event.Data.GalleryNewCollectionCollectorsNotes {
			if handledNew[collectionID] {
				continue
			}
			result = append(result, model.CollectorsNoteAddedToCollectionFeedEventData{
				EventTime:         &event.CreatedAt,
				Owner:             &model.GalleryUser{Dbid: persist.DBID(event.OwnerID)}, // remaining fields handled by dedicated resolver
				Collection:        &model.Collection{Dbid: collectionID},                 // remaining fields handled by dedicated resolver
				Action:            util.ToPointer(persist.ActionCollectionUpdated),
				NewCollectorsNote: util.StringToPointerIfNotEmpty(collectorsNote),
			})
		}
	}

	if event.Data.GalleryNewCollectionTokenCollectorsNotes != nil && len(event.Data.GalleryNewCollectionTokenCollectorsNotes) > 0 {
		for collectionID, newNotes := range event.Data.GalleryNewCollectionTokenCollectorsNotes {
			for tokenID, note := range newNotes {
				result = append(result, model.CollectorsNoteAddedToTokenFeedEventData{
					EventTime: &event.CreatedAt,
					Owner:     &model.GalleryUser{Dbid: persist.DBID(event.OwnerID)}, // remaining fields handled by dedicated resolver
					Token: &model.CollectionToken{Token: &model.Token{Dbid: tokenID}, Collection: &model.Collection{Dbid: collectionID}, HelperCollectionTokenData: model.HelperCollectionTokenData{
						TokenId:      tokenID,
						CollectionId: collectionID,
					}}, // remaining fields handled by dedicated resolver
					Action:            util.ToPointer(persist.ActionCollectorsNoteAddedToToken),
					NewCollectorsNote: util.StringToPointerIfNotEmpty(note),
				})
			}
		}
	}

	return result, nil
}

func eventsToFeedEdges(events []db.FeedEvent) ([]*model.FeedEdge, error) {
	edges := make([]*model.FeedEdge, len(events))

	for i, evt := range events {
		var node model.FeedEventOrError
		node, err := feedEventToModel(&evt)

		if e, ok := err.(*persist.ErrUnknownAction); ok {
			node = model.ErrUnknownAction{Message: e.Error()}
		} else if err != nil {
			return nil, err
		}

		edges[i] = &model.FeedEdge{Node: node}
	}

	return edges, nil
}

func galleryToModel(ctx context.Context, gallery db.Gallery) *model.Gallery {

	return &model.Gallery{
		Dbid:        gallery.ID,
		Name:        &gallery.Name,
		Description: &gallery.Description,
		Position:    &gallery.Position,
		Hidden:      &gallery.Hidden,
		Owner:       nil, // handled by dedicated resolver
		Collections: nil, // handled by dedicated resolver
	}
}

func layoutToModel(ctx context.Context, layout persist.TokenLayout, version int) *model.CollectionLayout {
	if version == 0 {
		// Some older collections predate configurable columns; the default back then was 3
		if layout.Columns == 0 {
			layout.Columns = 3
		}

		// Treat the original collection as a single section.
		return &model.CollectionLayout{
			Sections: []*int{util.ToPointer(0)},
			SectionLayout: []*model.CollectionSectionLayout{
				{
					Columns:    util.ToPointer(layout.Columns),
					Whitespace: util.ToPointerSlice(layout.Whitespace),
				},
			},
		}
	}

	layouts := make([]*model.CollectionSectionLayout, 0)
	for _, l := range layout.SectionLayout {
		layouts = append(layouts, &model.CollectionSectionLayout{
			Columns:    util.ToPointer(l.Columns.Int()),
			Whitespace: util.ToPointerSlice(l.Whitespace),
		})
	}

	return &model.CollectionLayout{
		Sections:      util.ToPointerSlice(layout.Sections),
		SectionLayout: layouts,
	}
}

// userToModel converts a db.User to a model.User
func userToModel(ctx context.Context, user db.User) *model.GalleryUser {
	userApi := publicapi.For(ctx).User
	isAuthenticatedUser := userApi.IsUserLoggedIn(ctx) && userApi.GetLoggedInUserId(ctx) == user.ID

	wallets := make([]*model.Wallet, len(user.Wallets))
	for i, wallet := range user.Wallets {
		wallets[i] = walletToModelPersist(ctx, wallet)
	}

	return &model.GalleryUser{
		HelperGalleryUserData: model.HelperGalleryUserData{
			UserID:            user.ID,
			FeaturedGalleryID: user.FeaturedGallery,
		},
		Dbid:      user.ID,
		Username:  &user.Username.String,
		Bio:       &user.Bio.String,
		Wallets:   wallets,
		Universal: &user.Universal,

		// each handled by dedicated resolver
		Galleries: nil,
		Followers: nil,
		Following: nil,
		Tokens:    nil,
		Badges:    nil,
		Roles:     nil,

		IsAuthenticatedUser: &isAuthenticatedUser,
	}
}

// admireToModel converts a db.Admire to a model.Admire
func admireToModel(ctx context.Context, admire db.Admire) *model.Admire {

	return &model.Admire{
		Dbid:         admire.ID,
		CreationTime: &admire.CreatedAt,
		LastUpdated:  &admire.LastUpdated,
		Admirer:      &model.GalleryUser{Dbid: admire.ActorID}, // remaining fields handled by dedicated resolver
	}
}

// admireToModel converts a db.Admire to a model.Admire
func admiresToModels(ctx context.Context, admires []db.Admire) []*model.Admire {
	result := make([]*model.Admire, len(admires))
	for i, admire := range admires {
		result[i] = admireToModel(ctx, admire)
	}
	return result
}

// commentToModel converts a db.Admire to a model.Admire
func commentToModel(ctx context.Context, comment db.Comment) *model.Comment {

	return &model.Comment{
		Dbid:         comment.ID,
		CreationTime: &comment.CreatedAt,
		LastUpdated:  &comment.LastUpdated,
		Comment:      &comment.Comment,
		Commenter:    &model.GalleryUser{Dbid: comment.ActorID}, // remaining fields handled by dedicated resolver
	}
}

// commentToModel converts a db.Admire to a model.Admire
func commentsToModels(ctx context.Context, comment []db.Comment) []*model.Comment {

	result := make([]*model.Comment, len(comment))
	for i, comment := range comment {
		result[i] = commentToModel(ctx, comment)
	}
	return result
}

func walletToModelPersist(ctx context.Context, wallet persist.Wallet) *model.Wallet {
	chainAddress := persist.NewChainAddress(wallet.Address, wallet.Chain)

	return &model.Wallet{
		Dbid:         wallet.ID,
		WalletType:   &wallet.WalletType,
		ChainAddress: &chainAddress,
		Chain:        &wallet.Chain,
		Tokens:       nil, // handled by dedicated resolver
	}
}

func walletToModelSqlc(ctx context.Context, wallet db.Wallet) *model.Wallet {
	chain := wallet.Chain
	chainAddress := persist.NewChainAddress(wallet.Address, chain)

	return &model.Wallet{
		Dbid:         wallet.ID,
		WalletType:   &wallet.WalletType,
		ChainAddress: &chainAddress,
		Chain:        &wallet.Chain,
		Tokens:       nil, // handled by dedicated resolver
	}
}

func contractToModel(ctx context.Context, contract db.Contract) *model.Contract {
	chain := contract.Chain
	addr := persist.NewChainAddress(contract.Address, chain)
	creator := persist.NewChainAddress(contract.CreatorAddress, chain)

	return &model.Contract{
		Dbid:             contract.ID,
		ContractAddress:  &addr,
		CreatorAddress:   &creator,
		Chain:            &contract.Chain,
		Name:             &contract.Name.String,
		LastUpdated:      &contract.LastUpdated,
		ProfileImageURL:  &contract.ProfileImageUrl.String,
		ProfileBannerURL: &contract.ProfileBannerUrl.String,
		BadgeURL:         &contract.BadgeUrl.String,
	}
}

func contractToBadgeModel(ctx context.Context, contract db.Contract) *model.Badge {
	return &model.Badge{
		Contract: contractToModel(ctx, contract),
		Name:     &contract.Name.String,
		ImageURL: contract.BadgeUrl.String,
	}
}
func collectionToModel(ctx context.Context, collection db.Collection) *model.Collection {
	version := int(collection.Version.Int32)

	return &model.Collection{
		Dbid:           collection.ID,
		Version:        &version,
		Name:           &collection.Name.String,
		CollectorsNote: &collection.CollectorsNote.String,
		Gallery:        nil, // handled by dedicated resolver
		Layout:         layoutToModel(ctx, collection.Layout, version),
		Hidden:         &collection.Hidden,
		Tokens:         nil, // handled by dedicated resolver
	}
}

func membershipToModel(ctx context.Context, membershipTier db.Membership) *model.MembershipTier {
	owners := make([]*model.TokenHolder, 0, len(membershipTier.Owners))
	for _, owner := range membershipTier.Owners {
		if owner.UserID != "" {
			owners = append(owners, tokenHolderToModel(ctx, owner))
		}
	}

	return &model.MembershipTier{
		Dbid:     membershipTier.ID,
		Name:     &membershipTier.Name.String,
		AssetURL: &membershipTier.AssetUrl.String,
		TokenID:  util.ToPointer(membershipTier.TokenID.String()),
		Owners:   owners,
	}
}

func persistMembershipTierToModel(ctx context.Context, membershipTier persist.MembershipTier) *model.MembershipTier {
	owners := make([]*model.TokenHolder, 0, len(membershipTier.Owners))
	for _, owner := range membershipTier.Owners {
		if owner.UserID != "" {
			owners = append(owners, tokenHolderToModel(ctx, owner))
		}
	}

	return &model.MembershipTier{
		Dbid:     membershipTier.ID,
		Name:     util.ToPointer(membershipTier.Name.String()),
		AssetURL: util.ToPointer(membershipTier.AssetURL.String()),
		TokenID:  util.ToPointer(membershipTier.TokenID.String()),
		Owners:   owners,
	}
}

func tokenHolderToModel(ctx context.Context, tokenHolder persist.TokenHolder) *model.TokenHolder {
	previewTokens := make([]*string, len(tokenHolder.PreviewTokens))
	for i, token := range tokenHolder.PreviewTokens {
		previewTokens[i] = util.ToPointer(token.String())
	}

	return &model.TokenHolder{
		HelperTokenHolderData: model.HelperTokenHolderData{UserId: tokenHolder.UserID, WalletIds: tokenHolder.WalletIDs},
		User:                  nil, // handled by dedicated resolver
		Wallets:               nil, // handled by dedicated resolver
		PreviewTokens:         previewTokens,
	}
}

func multichainTokenHolderToModel(ctx context.Context, tokenHolder multichain.TokenHolder, contractID persist.DBID) *model.TokenHolder {
	previewTokens := make([]*string, len(tokenHolder.PreviewTokens))
	for i, token := range tokenHolder.PreviewTokens {
		previewTokens[i] = util.ToPointer(token)
	}

	return &model.TokenHolder{
		HelperTokenHolderData: model.HelperTokenHolderData{UserId: tokenHolder.UserID, WalletIds: tokenHolder.WalletIDs},
		DisplayName:           &tokenHolder.DisplayName,
		User:                  nil, // handled by dedicated resolver
		Wallets:               nil, // handled by dedicated resolver
		PreviewTokens:         previewTokens,
	}
}

func tokenToModel(ctx context.Context, token db.Token) *model.Token {
	chain := token.Chain
	metadata, _ := token.TokenMetadata.MarshallJSON()
	metadataString := string(metadata)
	blockNumber := fmt.Sprint(token.BlockNumber.Int64)
	tokenType := model.TokenType(token.TokenType.String)

	var isSpamByUser *bool
	if token.IsUserMarkedSpam.Valid {
		isSpamByUser = &token.IsUserMarkedSpam.Bool
	}

	var isSpamByProvider *bool
	if token.IsProviderMarkedSpam.Valid {
		isSpamByProvider = &token.IsProviderMarkedSpam.Bool
	}

	return &model.Token{
		Dbid:             token.ID,
		CreationTime:     &token.CreatedAt,
		LastUpdated:      &token.LastUpdated,
		CollectorsNote:   &token.CollectorsNote.String,
		Media:            getMediaForToken(ctx, token),
		TokenType:        &tokenType,
		Chain:            &chain,
		Name:             &token.Name.String,
		Description:      &token.Description.String,
		OwnedByWallets:   nil, // handled by dedicated resolver
		TokenID:          util.ToPointer(token.TokenID.String()),
		Quantity:         &token.Quantity.String,
		Owner:            nil, // handled by dedicated resolver
		OwnershipHistory: nil, // TODO: later
		TokenMetadata:    &metadataString,
		Contract:         nil, // handled by dedicated resolver
		ExternalURL:      &token.ExternalUrl.String,
		BlockNumber:      &blockNumber, // TODO: later
		IsSpamByUser:     isSpamByUser,
		IsSpamByProvider: isSpamByProvider,

		// These are legacy mappings that will likely end up elsewhere when we pull data from the indexer
		OpenseaCollectionName: nil, // TODO: later
	}
}

func tokensToModel(ctx context.Context, token []db.Token) []*model.Token {
	res := make([]*model.Token, len(token))
	for i, token := range token {
		res[i] = tokenToModel(ctx, token)
	}
	return res
}

func tokenCollectionToModel(ctx context.Context, token *model.Token, collectionID persist.DBID) *model.CollectionToken {
	return &model.CollectionToken{
		HelperCollectionTokenData: model.HelperCollectionTokenData{
			TokenId:      token.Dbid,
			CollectionId: collectionID,
		},
		Token:         token,
		Collection:    nil, // handled by dedicated resolver
		TokenSettings: nil, // handled by dedicated resolver
	}
}

func communityToModel(ctx context.Context, community db.Contract, forceRefresh *bool) *model.Community {
	lastUpdated := community.LastUpdated
	contractAddress := persist.NewChainAddress(community.Address, community.Chain)
	creatorAddress := persist.NewChainAddress(community.CreatorAddress, community.Chain)
	chain := community.Chain
	return &model.Community{
		HelperCommunityData: model.HelperCommunityData{
			ForceRefresh: forceRefresh,
		},
		Dbid:            community.ID,
		LastUpdated:     &lastUpdated,
		ContractAddress: &contractAddress,
		CreatorAddress:  &creatorAddress,
		Name:            util.ToPointer(community.Name.String),
		Description:     util.ToPointer(community.Description.String),
		// PreviewImage:     util.ToPointer(community.Pr.String()), // TODO do we still need this with the new image fields?
		Chain:            &chain,
		ProfileImageURL:  util.ToPointer(community.ProfileImageUrl.String),
		ProfileBannerURL: util.ToPointer(community.ProfileBannerUrl.String),
		BadgeURL:         util.ToPointer(community.BadgeUrl.String),
		Owners:           nil, // handled by dedicated resolver
	}
}

func pageInfoToModel(ctx context.Context, pageInfo publicapi.PageInfo) *model.PageInfo {
	return &model.PageInfo{
		Total:           pageInfo.Total,
		Size:            pageInfo.Size,
		HasPreviousPage: pageInfo.HasPreviousPage,
		HasNextPage:     pageInfo.HasNextPage,
		StartCursor:     pageInfo.StartCursor,
		EndCursor:       pageInfo.EndCursor,
	}
}

func getUrlExtension(url string) string {
	return strings.ToLower(strings.TrimPrefix(filepath.Ext(url), "."))
}

func getMediaForToken(ctx context.Context, token db.Token) model.MediaSubtype {
	med := token.Media
	switch med.MediaType {
	case persist.MediaTypeImage, persist.MediaTypeSVG:
		return getImageMedia(ctx, med)
	case persist.MediaTypeGIF:
		return getGIFMedia(ctx, med)
	case persist.MediaTypeVideo:
		return getVideoMedia(ctx, med)
	case persist.MediaTypeAudio:
		return getAudioMedia(ctx, med)
	case persist.MediaTypeHTML:
		return getHtmlMedia(ctx, med)
	case persist.MediaTypeAnimation:
		return getGltfMedia(ctx, med)
	case persist.MediaTypeJSON:
		return getJsonMedia(ctx, med)
	case persist.MediaTypeText, persist.MediaTypeBase64Text:
		return getTextMedia(ctx, med)
	case persist.MediaTypePDF:
		return getPdfMedia(ctx, med)
	case persist.MediaTypeUnknown:
		return getUnknownMedia(ctx, med)
	case persist.MediaTypeSyncing:
		return getSyncingMedia(ctx, med)
	default:
		return getInvalidMedia(ctx, med)
	}

}

func getPreviewUrls(ctx context.Context, media persist.Media) *model.PreviewURLSet {
	url := media.ThumbnailURL.String()
	if (media.MediaType == persist.MediaTypeImage || media.MediaType == persist.MediaTypeSVG || media.MediaType == persist.MediaTypeGIF) && url == "" {
		url = media.MediaURL.String()
	}
	preview := remapLargeImageUrls(url)
	mm := mediamapper.For(ctx)

	return &model.PreviewURLSet{
		Raw:       &preview,
		Thumbnail: util.ToPointer(mm.GetThumbnailImageUrl(preview)),
		Small:     util.ToPointer(mm.GetSmallImageUrl(preview)),
		Medium:    util.ToPointer(mm.GetMediumImageUrl(preview)),
		Large:     util.ToPointer(mm.GetLargeImageUrl(preview)),
		SrcSet:    util.ToPointer(mm.GetSrcSet(preview)),
	}
}

func getImageMedia(ctx context.Context, media persist.Media) model.ImageMedia {
	url := remapLargeImageUrls(media.MediaURL.String())

	return model.ImageMedia{
		PreviewURLs:      getPreviewUrls(ctx, media),
		MediaURL:         util.ToPointer(media.MediaURL.String()),
		MediaType:        (*string)(&media.MediaType),
		ContentRenderURL: &url,
	}
}

func getGIFMedia(ctx context.Context, media persist.Media) model.GIFMedia {
	url := remapLargeImageUrls(media.MediaURL.String())

	return model.GIFMedia{
		PreviewURLs:      getPreviewUrls(ctx, media),
		MediaURL:         util.ToPointer(media.MediaURL.String()),
		MediaType:        (*string)(&media.MediaType),
		ContentRenderURL: &url,
	}
}

// Temporary method for handling the large "dead ringers" NFT image. This remapping
// step should actually happen as part of generating resized images with imgix.
func remapLargeImageUrls(url string) string {
	if url == "https://storage.opensea.io/files/33ab86c2a565430af5e7fb8399876960.png" || url == "https://openseauserdata.com/files/33ab86c2a565430af5e7fb8399876960.png" {
		return "https://lh3.googleusercontent.com/pw/AM-JKLVsudnwN97ULF-DgJC1J_AZ8i-1pMjLCVUqswF1_WShId30uP_p_jSRkmVx-XNgKNIGFSglgRojZQrsLOoCM2pVNJwgx5_E4yeYRsMvDQALFKbJk0_6wj64tjLhSIINwGpdNw0MhtWNehKCipDKNeE"
	}

	return url
}

func getVideoMedia(ctx context.Context, media persist.Media) model.VideoMedia {
	asString := media.MediaURL.String()
	videoUrls := model.VideoURLSet{
		Raw:    &asString,
		Small:  &asString,
		Medium: &asString,
		Large:  &asString,
	}

	return model.VideoMedia{
		PreviewURLs:       getPreviewUrls(ctx, media),
		MediaURL:          util.ToPointer(media.MediaURL.String()),
		MediaType:         (*string)(&media.MediaType),
		ContentRenderURLs: &videoUrls,
	}
}

func getAudioMedia(ctx context.Context, media persist.Media) model.AudioMedia {
	return model.AudioMedia{
		PreviewURLs:      getPreviewUrls(ctx, media),
		MediaURL:         util.ToPointer(media.MediaURL.String()),
		MediaType:        (*string)(&media.MediaType),
		ContentRenderURL: (*string)(&media.MediaURL),
	}
}

func getTextMedia(ctx context.Context, media persist.Media) model.TextMedia {
	return model.TextMedia{
		PreviewURLs:      getPreviewUrls(ctx, media),
		MediaURL:         util.ToPointer(media.MediaURL.String()),
		MediaType:        (*string)(&media.MediaType),
		ContentRenderURL: (*string)(&media.MediaURL),
	}
}

func getPdfMedia(ctx context.Context, media persist.Media) model.PDFMedia {
	return model.PDFMedia{
		PreviewURLs:      getPreviewUrls(ctx, media),
		MediaURL:         util.ToPointer(media.MediaURL.String()),
		MediaType:        (*string)(&media.MediaType),
		ContentRenderURL: (*string)(&media.MediaURL),
	}
}

func getHtmlMedia(ctx context.Context, media persist.Media) model.HTMLMedia {
	return model.HTMLMedia{
		PreviewURLs:      getPreviewUrls(ctx, media),
		MediaURL:         util.ToPointer(media.MediaURL.String()),
		MediaType:        (*string)(&media.MediaType),
		ContentRenderURL: (*string)(&media.MediaURL),
	}
}

func getJsonMedia(ctx context.Context, media persist.Media) model.JSONMedia {
	return model.JSONMedia{
		PreviewURLs:      getPreviewUrls(ctx, media),
		MediaURL:         util.ToPointer(media.MediaURL.String()),
		MediaType:        (*string)(&media.MediaType),
		ContentRenderURL: (*string)(&media.MediaURL),
	}
}

func getGltfMedia(ctx context.Context, media persist.Media) model.GltfMedia {
	return model.GltfMedia{
		PreviewURLs:      getPreviewUrls(ctx, media),
		MediaURL:         util.ToPointer(media.MediaURL.String()),
		MediaType:        (*string)(&media.MediaType),
		ContentRenderURL: (*string)(&media.MediaURL),
	}
}

func getUnknownMedia(ctx context.Context, media persist.Media) model.UnknownMedia {
	return model.UnknownMedia{
		PreviewURLs:      getPreviewUrls(ctx, media),
		MediaURL:         util.ToPointer(media.MediaURL.String()),
		MediaType:        (*string)(&media.MediaType),
		ContentRenderURL: (*string)(&media.MediaURL),
	}
}

func getSyncingMedia(ctx context.Context, media persist.Media) model.SyncingMedia {
	return model.SyncingMedia{
		PreviewURLs:      getPreviewUrls(ctx, media),
		MediaURL:         util.ToPointer(media.MediaURL.String()),
		MediaType:        (*string)(&media.MediaType),
		ContentRenderURL: (*string)(&media.MediaURL),
	}
}

func getInvalidMedia(ctx context.Context, media persist.Media) model.InvalidMedia {
	return model.InvalidMedia{
		PreviewURLs:      getPreviewUrls(ctx, media),
		MediaURL:         util.ToPointer(media.MediaURL.String()),
		MediaType:        (*string)(&media.MediaType),
		ContentRenderURL: (*string)(&media.MediaURL),
	}
}<|MERGE_RESOLUTION|>--- conflicted
+++ resolved
@@ -1362,10 +1362,7 @@
 			if note, ok := event.Data.GalleryNewCollectionCollectorsNotes[collectionID]; ok {
 				collectorsNote = &note
 			}
-<<<<<<< HEAD
 			handledNew[collectionID] = true
-=======
->>>>>>> e9bc6819
 			if collectorsNote == nil && (event.Data.GalleryNewCollectionTokenIDs[collectionID] == nil || len(event.Data.GalleryNewCollectionTokenIDs[collectionID]) == 0) {
 				continue
 			}
