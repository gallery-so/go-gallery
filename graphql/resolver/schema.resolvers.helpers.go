--- conflicted
+++ resolved
@@ -518,11 +518,8 @@
 
 func userWithPIIToEmailModel(user *db.UsersWithPii) *model.UserEmail {
 
-<<<<<<< HEAD
 	email := user.PiiEmailAddress.String
 
-=======
->>>>>>> 8453c82d
 	return &model.UserEmail{
 		Email:              &user.Email,
 		VerificationStatus: &user.EmailVerified,
