--- conflicted
+++ resolved
@@ -972,25 +972,16 @@
 	for i, id := range input.TokenIds {
 		tokenIDList[i] = persist.TokenID(id)
 	}
-<<<<<<< HEAD
 	if input.Address == nil {
 		return nil, fmt.Errorf("address is required")
 	}
 	tokens, err := publicapi.For(ctx).Merch.RedeemMerchItems(ctx, tokenIDList, *input.Address, input.Signature, input.WalletType)
-=======
-	codes, err := publicapi.For(ctx).Merch.RedeemMerchItems(ctx, tokenIDList, persist.NewChainPubKey(persist.PubKey(input.Address.String()), input.Address.Chain()), input.Signature, input.WalletType)
-
->>>>>>> 9ad5a838
 	if err != nil {
 		return nil, err
 	}
 
 	output := &model.RedeemMerchPayload{
-<<<<<<< HEAD
 		Tokens: tokens,
-=======
-		DiscountCodes: codes,
->>>>>>> 9ad5a838
 	}
 	return output, nil
 }
@@ -1015,10 +1006,12 @@
 	return userToModel(ctx, *user), nil
 }
 
-<<<<<<< HEAD
 func (r *mutationResolver) UploadPersistedQueries(ctx context.Context, input *model.UploadPersistedQueriesInput) (model.UploadPersistedQueriesPayloadOrError, error) {
 	err := publicapi.For(ctx).APQ.UploadPersistedQueries(ctx, *input.PersistedQueries)
-=======
+  message := "Persisted queries uploaded successfully"
+
+	return model.UploadPersistedQueriesPayload{Message: &message}, nil
+}
 func (r *mutationResolver) SyncTokensForUsername(ctx context.Context, username string, chains []persist.Chain) (model.SyncTokensForUsernamePayloadOrError, error) {
 	api := publicapi.For(ctx)
 
@@ -1027,7 +1020,6 @@
 	if err != nil {
 		return nil, err
 	}
->>>>>>> 9ad5a838
 
 	if chains == nil || len(chains) == 0 {
 		chains = []persist.Chain{persist.ChainETH}
@@ -1038,17 +1030,11 @@
 		return nil, err
 	}
 
-<<<<<<< HEAD
-	message := "Persisted queries uploaded successfully"
-
-	return model.UploadPersistedQueriesPayload{Message: &message}, nil
-=======
 	output := &model.SyncTokensForUsernamePayload{
 		Message: "Successfully synced tokens",
 	}
 
 	return output, nil
->>>>>>> 9ad5a838
 }
 
 func (r *mutationResolver) BanUserFromFeed(ctx context.Context, username string, action string) (model.BanUserFromFeedPayloadOrError, error) {
