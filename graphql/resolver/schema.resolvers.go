--- conflicted
+++ resolved
@@ -551,30 +551,6 @@
 	return resolveGeneralAllowlist(ctx)
 }
 
-<<<<<<< HEAD
-func (r *queryResolver) FeedByUserID(ctx context.Context, id persist.DBID, before *string, after *string, first *int, last *int) (*model.FeedConnection, error) {
-	feed, err := resolveFeedByUserID(ctx, id, before, after, first, last)
-
-	if err != nil {
-		return nil, err
-	}
-
-	return feed, nil
-}
-
-func (r *queryResolver) GlobalFeed(ctx context.Context, before *string, after *string, first *int, last *int) (*model.FeedConnection, error) {
-	feed, err := resolveGlobalFeed(ctx, before, after, first, last)
-
-	if err != nil {
-		return nil, err
-	}
-
-	return feed, nil
-}
-
-func (r *queryResolver) FeedEventByID(ctx context.Context, id persist.DBID) (model.FeedEventByIDOrError, error) {
-	return resolveFeedEventByEventID(ctx, id)
-=======
 func (r *queryResolver) GalleryOfTheWeekWinners(ctx context.Context) ([]*model.GalleryUser, error) {
 	winners, err := publicapi.For(ctx).Misc.GetGalleryOfTheWeekWinners(ctx)
 
@@ -584,7 +560,30 @@
 	}
 
 	return output, err
->>>>>>> f3247c9a
+}
+
+func (r *queryResolver) FeedByUserID(ctx context.Context, id persist.DBID, before *string, after *string, first *int, last *int) (*model.FeedConnection, error) {
+	feed, err := resolveFeedByUserID(ctx, id, before, after, first, last)
+
+	if err != nil {
+		return nil, err
+	}
+
+	return feed, nil
+}
+
+func (r *queryResolver) GlobalFeed(ctx context.Context, before *string, after *string, first *int, last *int) (*model.FeedConnection, error) {
+	feed, err := resolveGlobalFeed(ctx, before, after, first, last)
+
+	if err != nil {
+		return nil, err
+	}
+
+	return feed, nil
+}
+
+func (r *queryResolver) FeedEventByID(ctx context.Context, id persist.DBID) (model.FeedEventByIDOrError, error) {
+	return resolveFeedEventByEventID(ctx, id)
 }
 
 func (r *tokenResolver) Owner(ctx context.Context, obj *model.Token) (*model.GalleryUser, error) {
