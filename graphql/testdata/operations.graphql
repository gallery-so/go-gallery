--- conflicted
+++ resolved
@@ -291,18 +291,8 @@
   }
 }
 
-<<<<<<< HEAD
-mutation updateGalleryMutation($input: UpdateGalleryInput!) {
+    mutation updateGalleryMutation($input: UpdateGalleryInput!) {
   updateGallery(input: $input) {
-=======
-mutation admireFeedEventMutation($feedEventId: DBID!) {
-  admireFeedEvent(feedEventId: $feedEventId) {
->>>>>>> b512e546
-    ... on Error {
-      __typename
-      message
-    }
-<<<<<<< HEAD
     ... on UpdateGalleryPayload {
       gallery {
         dbid
@@ -317,7 +307,16 @@
             }
           }
         }
-=======
+      }
+    }
+  }
+    }
+mutation admireFeedEventMutation($feedEventId: DBID!) {
+  admireFeedEvent(feedEventId: $feedEventId) {
+    ... on Error {
+      __typename
+      message
+    }
     ... on AdmireFeedEventPayload {
       feedEvent {
         dbid
@@ -335,7 +334,6 @@
     ... on CommentOnFeedEventPayload {
       feedEvent {
         dbid
->>>>>>> b512e546
       }
     }
   }
