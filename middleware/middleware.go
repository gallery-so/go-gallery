--- conflicted
+++ resolved
@@ -62,34 +62,6 @@
 			return
 		}
 
-<<<<<<< HEAD
-		if viper.GetBool("REQUIRE_NFTS") {
-			user, err := userRepository.GetByID(c, userID)
-			if err != nil {
-				c.AbortWithStatusJSON(http.StatusInternalServerError, util.ErrorResponse{Error: err.Error()})
-				return
-			}
-			has := false
-			for _, addr := range user.Wallets {
-				if addr.Chain != persist.ChainETH {
-					continue
-				}
-				allowlist := auth.GetAllowlistContracts()
-				for k, v := range allowlist {
-					if res, _ := eth.HasNFTs(c, k, v, persist.EthereumAddress(addr.Address), ethClient); res {
-						has = true
-						break
-					}
-				}
-			}
-			if !has {
-				c.AbortWithStatusJSON(http.StatusBadRequest, util.ErrorResponse{Error: errUserDoesNotHaveRequiredNFT{addresses: user.Wallets}.Error()})
-				return
-			}
-		}
-
-=======
->>>>>>> 565f8ecd
 		auth.SetAuthStateForCtx(c, userID, nil)
 		c.Next()
 	}
