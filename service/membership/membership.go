package membership

import (
	"context"
	"fmt"
	"github.com/mikeydub/go-gallery/service/logger"
	"net/http"
	"time"

	"cloud.google.com/go/storage"
	"github.com/ethereum/go-ethereum/ethclient"
	"github.com/everFinance/goar"
	"github.com/gammazero/workerpool"
	shell "github.com/ipfs/go-ipfs-api"
	"github.com/mikeydub/go-gallery/service/eth"
	"github.com/mikeydub/go-gallery/service/nft"
	"github.com/mikeydub/go-gallery/service/opensea"
	"github.com/mikeydub/go-gallery/service/persist"
	"github.com/mikeydub/go-gallery/util"
	"github.com/spf13/viper"
)

// MembershipTierIDs is a list of all membership tiers
var MembershipTierIDs = []persist.TokenID{"4", "1", "3", "5", "6", "8"}

// PremiumCards is the contract address for the premium membership cards
const PremiumCards persist.Address = "0xe01569ca9b39e55bc7c0dfa09f05fa15cb4c7698"

// UpdateMembershipTiers fetches all membership cards for all token IDs
func UpdateMembershipTiers(membershipRepository persist.MembershipRepository, userRepository persist.UserRepository, galleryRepository persist.GalleryRepository, ethClient *ethclient.Client, ipfsClient *shell.Shell, arweaveClient *goar.Client, stg *storage.Client) ([]persist.MembershipTier, error) {
	ctx, cancel := context.WithTimeout(context.Background(), time.Minute*2)
	defer cancel()
	membershipTiers := make([]persist.MembershipTier, len(MembershipTierIDs))
	tierChan := make(chan persist.MembershipTier)
	for _, v := range MembershipTierIDs {
		md, err := getTokenMetadata(ctx, v, PremiumCards, ipfsClient, arweaveClient, stg)
		if err != nil {
			return nil, fmt.Errorf("Failed to get token metadata for token: %s, %v", v, err)
		}
		owners, err := getOwnersForToken(ctx, v, PremiumCards)
		if err != nil {
			return nil, fmt.Errorf("Failed to get owners for token: %s, %v", v, err)
		}
		if len(owners) == 0 {
			logger.For(ctx).Errorf("No owners found for token: %s", v)
			continue
		}
		go func(id persist.TokenID, o []persist.Address) {
			tier, err := processOwners(ctx, id, md, o, ethClient, userRepository, galleryRepository, membershipRepository)
			if err != nil {
				logger.For(ctx).Errorf("Failed to process membership events for token: %s, %v", id, err)
			}
			tierChan <- tier
		}(v, owners)
	}

	for i := 0; i < len(MembershipTierIDs); i++ {
		membershipTiers[i] = <-tierChan
	}
	return membershipTiers, nil
}

// UpdateMembershipTier fetches all membership cards for a token ID
func UpdateMembershipTier(pTokenID persist.TokenID, membershipRepository persist.MembershipRepository, userRepository persist.UserRepository, galleryRepository persist.GalleryRepository, ethClient *ethclient.Client, ipfsClient *shell.Shell, arweaveClient *goar.Client, stg *storage.Client) (persist.MembershipTier, error) {
	ctx, cancel := context.WithTimeout(context.Background(), time.Minute)
	defer cancel()
	_, err := processCurrentTier(ctx, pTokenID, ethClient, userRepository, galleryRepository, membershipRepository)
	if err != nil {
		return persist.MembershipTier{}, fmt.Errorf("Failed to process membership events for token: %s, %v", pTokenID, err)
	}
	md, err := getTokenMetadata(ctx, pTokenID, PremiumCards, ipfsClient, arweaveClient, stg)
	if err != nil {
		return persist.MembershipTier{}, fmt.Errorf("Failed to get token metadata for token: %s, %v", pTokenID, err)
	}
	owners, err := getOwnersForToken(ctx, pTokenID, PremiumCards)
	if err != nil {
		return persist.MembershipTier{}, fmt.Errorf("Failed to get owners for token: %s, %v", pTokenID, err)
	}
	if len(owners) == 0 {
		return persist.MembershipTier{}, fmt.Errorf("No owners found for token: %s", pTokenID)
	}
	return processOwners(ctx, pTokenID, md, owners, ethClient, userRepository, galleryRepository, membershipRepository)
}

// UpdateMembershipTiersToken fetches all membership cards for a token ID
func UpdateMembershipTiersToken(membershipRepository persist.MembershipRepository, userRepository persist.UserRepository, nftRepository persist.TokenRepository, galleryRepository persist.GalleryTokenRepository, ethClient *ethclient.Client) ([]persist.MembershipTier, error) {
	ctx, cancel := context.WithTimeout(context.Background(), time.Second*30)
	defer cancel()
	membershipTiers := make([]persist.MembershipTier, len(MembershipTierIDs))
	tierChan := make(chan persist.MembershipTier)
	for _, v := range MembershipTierIDs {
		go func(id persist.TokenID) {
			tier, err := processEventsToken(ctx, id, ethClient, userRepository, nftRepository, galleryRepository, membershipRepository)
			if err != nil {
				logger.For(ctx).Errorf("Failed to process membership events for token: %s, %v", id, err)
			}
			tierChan <- tier
		}(v)
	}

	for i := 0; i < len(MembershipTierIDs); i++ {
		membershipTiers[i] = <-tierChan
	}
	return membershipTiers, nil
}

// UpdateMembershipTierToken fetches all membership cards for a token ID
func UpdateMembershipTierToken(pTokenID persist.TokenID, membershipRepository persist.MembershipRepository, userRepository persist.UserRepository, nftRepository persist.TokenRepository, galleryRepository persist.GalleryTokenRepository, ethClient *ethclient.Client) (persist.MembershipTier, error) {
	ctx, cancel := context.WithTimeout(context.Background(), time.Minute)
	defer cancel()
	_, err := processCurrentTierToken(ctx, pTokenID, ethClient, userRepository, galleryRepository, membershipRepository)
	if err != nil {
		return persist.MembershipTier{}, fmt.Errorf("Failed to process membership events for token: %s, %v", pTokenID, err)
	}
	events, err := OpenseaFetchMembershipCards(PremiumCards, pTokenID, 0, 0)
	if err != nil {
		return persist.MembershipTier{}, fmt.Errorf("Failed to fetch membership cards for token: %s, %v", pTokenID, err)
	}
	if len(events) == 0 {
		return persist.MembershipTier{}, fmt.Errorf("No membership cards found for token: %s", pTokenID)
	}

	return processEventsToken(ctx, pTokenID, ethClient, userRepository, nftRepository, galleryRepository, membershipRepository)
}

// OpenseaFetchMembershipCards recursively fetches all membership cards for a token ID
func OpenseaFetchMembershipCards(contractAddress persist.Address, tokenID persist.TokenID, pOffset int, pRetry int) ([]opensea.Event, error) {

	client := &http.Client{
		Timeout: time.Minute,
	}

	result := []opensea.Event{}

	urlStr := fmt.Sprintf("https://api.opensea.io/api/v1/events?asset_contract_address=%s&token_id=%s&only_opensea=false&offset=%d&limit=50", contractAddress, tokenID.Base10String(), pOffset)

	req, err := http.NewRequest("GET", urlStr, nil)
	if err != nil {
		return nil, err
	}
	req.Header.Set("X-API-KEY", viper.GetString("OPENSEA_API_KEY"))

	resp, err := client.Do(req)
	if err != nil {
		return nil, err
	}

	if resp.StatusCode != 200 {
		if resp.StatusCode == 429 {
			if pRetry > 3 {
				return nil, fmt.Errorf("timed out fetching membership cards %d at url: %s", tokenID.Base10Int(), urlStr)
			}

			logger.For(nil).Warnf("Opensea API rate limit exceeded, retrying in 5 seconds")
			time.Sleep(time.Second * 2 * time.Duration(pRetry+1))
			return OpenseaFetchMembershipCards(contractAddress, tokenID, pOffset, pRetry+1)
		}
		return nil, fmt.Errorf("unexpected status code: %d - url: %s", resp.StatusCode, urlStr)
	}

	response := &opensea.Events{}
	err = util.UnmarshallBody(response, resp.Body)
	if err != nil {
		return nil, err
	}
	err = resp.Body.Close()
	if err != nil {
		return nil, err
	}
	result = append(result, response.Events...)
	if len(response.Events) == 50 {
		next, err := OpenseaFetchMembershipCards(contractAddress, tokenID, pOffset+50, pRetry)
		if err != nil {
			return nil, err
		}
		result = append(result, next...)
	}

	return result, nil
}

func filterTokenHolders(holdersChannel chan persist.TokenHolder, numHolders int, tokenID persist.TokenID) []persist.TokenHolder {
	receivedAddresses := map[persist.Address]bool{}
	tokenHolderByUserId := map[persist.DBID]*persist.TokenHolder{}

	for i := 0; i < numHolders; i++ {
		owner := <-holdersChannel
		for _, address := range owner.Addresses {
			if address == "" || receivedAddresses[address] {
				logrus.Debugf("Skipping duplicate or empty address for ID %s: %s", tokenID, address)
				continue
			}

			if owner.UserID == "" || owner.Username == "" {
				logrus.Debugf("Skipping empty userID or username for ID %s: userID=%s, username=%s", tokenID, owner.UserID, owner.Username)
				continue
			}

			if existingUser, ok := tokenHolderByUserId[owner.UserID]; ok {
				existingUser.Addresses = append(existingUser.Addresses, address)
				continue
			}

			tokenHolderByUserId[owner.UserID] = &persist.TokenHolder{
				UserID:      owner.UserID,
				Addresses:   []persist.Address{address},
				Username:    owner.Username,
				PreviewNFTs: owner.PreviewNFTs,
			}
		}
	}

	filtered := make([]persist.TokenHolder, 0, len(tokenHolderByUserId))
	for _, tokenHolder := range tokenHolderByUserId {
		filtered = append(filtered, *tokenHolder)
	}

	return filtered
}

func processCurrentTier(ctx context.Context, pTokenID persist.TokenID, ethClient *ethclient.Client, userRepository persist.UserRepository, galleryRepository persist.GalleryRepository, membershipRepository persist.MembershipRepository) (persist.MembershipTier, error) {

	tier, err := membershipRepository.GetByTokenID(ctx, pTokenID)
	if err != nil {
		logger.For(ctx).Errorf("Failed to get membership tier for token: %s, %v", pTokenID, err)
		return persist.MembershipTier{}, nil
	}
	wp := workerpool.New(10)
	ownersChan := make(chan persist.TokenHolder)
	for _, v := range tier.Owners {
		owner := v
		wp.Submit(func() {
			owner := fillMembershipOwner(ctx, owner.Addresses, pTokenID, ethClient, userRepository, galleryRepository)
			ownersChan <- owner
		})
	}
<<<<<<< HEAD

	tier.Owners = filterTokenHolders(ownersChan, len(tier.Owners), pTokenID)
=======
	receivedOwners := map[persist.Address]bool{}
	receivedUsers := map[string]bool{}
	newOwners := make([]persist.MembershipOwner, 0, len(tier.Owners))
	for i := 0; i < len(tier.Owners); i++ {
		owner := <-ownersChan
		if receivedOwners[owner.Address] || owner.Address == "" {
			logger.For(ctx).Debugf("Skipping duplicate or empty owner for ID %s: %s", pTokenID, owner.Address)
			continue
		}
		if owner.Username != "" && receivedUsers[strings.ToLower(owner.Username.String())] {
			logger.For(ctx).Debugf("Skipping duplicate username for ID %s: %s", pTokenID, owner.Username)
			continue
		}
		newOwners = append(newOwners, owner)
		receivedOwners[owner.Address] = true
		if owner.Username != "" {
			receivedUsers[strings.ToLower(owner.Username.String())] = true
		}
	}
	tier.Owners = newOwners
>>>>>>> 025a28e3
	wp.StopWait()
	logger.For(ctx).Debugf("Done receiving owners for token %s", pTokenID)

	err = membershipRepository.UpsertByTokenID(ctx, pTokenID, tier)
	if err != nil {
		logger.For(ctx).Errorf("Error upserting membership tier %s: %s", pTokenID, err)
		return persist.MembershipTier{}, err
	}

	return tier, nil
}

func processCurrentTierToken(ctx context.Context, pTokenID persist.TokenID, ethClient *ethclient.Client, userRepository persist.UserRepository, galleryRepository persist.GalleryTokenRepository, membershipRepository persist.MembershipRepository) (persist.MembershipTier, error) {

	tier, err := membershipRepository.GetByTokenID(ctx, pTokenID)
	if err != nil {
		logger.For(ctx).Errorf("Failed to get membership tier for token: %s, %v", pTokenID, err)
		return persist.MembershipTier{}, nil
	}
	wp := workerpool.New(10)
	ownersChan := make(chan persist.TokenHolder)
	for _, v := range tier.Owners {
		owner := v
		wp.Submit(func() {
			owner := fillMembershipOwnerToken(ctx, owner.Addresses, pTokenID, ethClient, userRepository, galleryRepository)
			ownersChan <- owner
		})
	}
<<<<<<< HEAD

	tier.Owners = filterTokenHolders(ownersChan, len(tier.Owners), pTokenID)
=======
	receivedOwners := map[persist.Address]bool{}
	receivedUsers := map[string]bool{}
	newOwners := make([]persist.MembershipOwner, 0, len(tier.Owners))
	for i := 0; i < len(tier.Owners); i++ {
		owner := <-ownersChan
		if receivedOwners[owner.Address] || owner.Address == "" {
			logger.For(ctx).Debugf("Skipping duplicate or empty owner for ID %s: %s", pTokenID, owner.Address)
			continue
		}
		if owner.Username != "" && receivedUsers[strings.ToLower(owner.Username.String())] {
			logger.For(ctx).Debugf("Skipping duplicate username for ID %s: %s", pTokenID, owner.Username)
			continue
		}
		newOwners = append(newOwners, owner)
		receivedOwners[owner.Address] = true
		if owner.Username != "" {
			receivedUsers[strings.ToLower(owner.Username.String())] = true
		}
	}
	tier.Owners = newOwners
>>>>>>> 025a28e3
	wp.StopWait()
	logger.For(ctx).Debugf("Done receiving owners for token %s", pTokenID)

	err = membershipRepository.UpsertByTokenID(ctx, pTokenID, tier)
	if err != nil {
		logger.For(ctx).Errorf("Error upserting membership tier %s: %s", pTokenID, err)
		return persist.MembershipTier{}, err
	}

	return tier, nil
}

func processOwners(ctx context.Context, id persist.TokenID, metadata alchemyNFTMetadata, owners []persist.Address, ethClient *ethclient.Client, userRepository persist.UserRepository, galleryRepository persist.GalleryRepository, membershipRepository persist.MembershipRepository) (persist.MembershipTier, error) {
	tier := persist.MembershipTier{
		TokenID:     id,
		LastUpdated: persist.LastUpdatedTime(time.Now()),
	}
	logger.For(ctx).Infof("Fetching membership tier: %s", id)

	tier.Name = persist.NullString(metadata.Name)
	tier.AssetURL = persist.NullString(metadata.Image)

<<<<<<< HEAD
	logrus.Infof("Fetched membership cards for token %s with name %s and asset URL %s ", id, tier.Name, tier.AssetURL)
=======
	logger.For(ctx).Infof("Fetched membership cards for token %s with name %s and asset URL %s ", id, tier.Name, tier.AssetURL)
	tier.Owners = make([]persist.MembershipOwner, 0, len(owners))
>>>>>>> 025a28e3

	ownersChan := make(chan persist.TokenHolder)
	wp := workerpool.New(10)
	for i, o := range owners {
		addr := o
		wp.Submit(func() {
			logger.For(ctx).Debugf("Processing event for ID %s %+v %d", id, addr, i)
			if addr.String() != persist.ZeroAddress.String() {
				logger.For(ctx).Debug("Event is to real address")
				// does to have the NFT?
				membershipOwner := fillMembershipOwner(ctx, []persist.Address{addr}, id, ethClient, userRepository, galleryRepository)
				if membershipOwner.PreviewNFTs != nil && len(membershipOwner.PreviewNFTs) > 0 {
<<<<<<< HEAD
					logrus.Debugf("Adding membership owner %s for ID %s", addr, id)
					ownersChan <- membershipOwner
				} else {
					logrus.Debugf("Skipping membership owner %s for ID %s", addr, id)
					ownersChan <- persist.TokenHolder{}
				}
				return
			}
			logrus.Debugf("Event is to 0x0000000000000000000000000000000000000000 for ID %s", id)
			ownersChan <- persist.TokenHolder{}
		})

	}

	tier.Owners = filterTokenHolders(ownersChan, len(owners), id)
=======
					logger.For(ctx).Debugf("Adding membership owner %s for ID %s", membershipOwner.Address, id)
					ownersChan <- membershipOwner
				} else {
					logger.For(ctx).Debugf("Skipping membership owner %s for ID %s", membershipOwner.Address, id)
					ownersChan <- persist.MembershipOwner{}
				}
				return
			}
			logger.For(ctx).Debugf("Event is to 0x0000000000000000000000000000000000000000 for ID %s", id)
			ownersChan <- persist.MembershipOwner{}
		})

	}
	receivedOwners := map[persist.Address]bool{}
	receivedUsers := map[string]bool{}
	for i := 0; i < len(owners); i++ {
		owner := <-ownersChan
		if receivedOwners[owner.Address] || owner.Address == "" {
			logger.For(ctx).Debugf("Skipping duplicate or empty owner for ID %s: %s", id, owner.Address)
			continue
		}
		if owner.Username != "" && receivedUsers[strings.ToLower(owner.Username.String())] {
			logger.For(ctx).Debugf("Skipping duplicate username for ID %s: %s", id, owner.Username)
			continue
		}
		tier.Owners = append(tier.Owners, owner)
		receivedOwners[owner.Address] = true
		if owner.Username != "" {
			receivedUsers[strings.ToLower(owner.Username.String())] = true
		}
	}
>>>>>>> 025a28e3
	wp.StopWait()
	logger.For(ctx).Debugf("Done receiving owners for token %s", id)

	err := membershipRepository.UpsertByTokenID(ctx, id, tier)
	if err != nil {
		logger.For(ctx).Errorf("Error upserting membership tier %s: %s", id, err)
		return persist.MembershipTier{}, err
	}

	return tier, nil
}

func fillMembershipOwner(ctx context.Context, pAddresses []persist.Address, id persist.TokenID, ethClient *ethclient.Client, userRepository persist.UserRepository, galleryRepository persist.GalleryRepository) persist.TokenHolder {
	membershipOwner := persist.TokenHolder{Addresses: pAddresses}

<<<<<<< HEAD
	for _, address := range pAddresses {
		glryUser, err := userRepository.GetByAddress(ctx, address)
		if err != nil || glryUser.Username == "" {
			logrus.WithError(err).Errorf("Failed to get user for address %s", address)
			continue
		}

		membershipOwner.Username = glryUser.Username
		membershipOwner.UserID = glryUser.ID
=======
	glryUser, err := userRepository.GetByAddress(ctx, pAddress)
	if err != nil || glryUser.Username == "" {
		logger.For(ctx).WithError(err).Errorf("Failed to get user for address %s", pAddress)
		return membershipOwner
	}
	membershipOwner.Username = glryUser.Username
	membershipOwner.UserID = glryUser.ID
>>>>>>> 025a28e3

		galleries, err := galleryRepository.GetByUserID(ctx, glryUser.ID)
		if err == nil && len(galleries) > 0 {
			gallery := galleries[0]
			if gallery.Collections != nil && len(gallery.Collections) > 0 {
				membershipOwner.PreviewNFTs = nft.GetPreviewsFromCollections(gallery.Collections)
			}
		}

		return membershipOwner
	}

	return membershipOwner
}

func fillMembershipOwnerToken(ctx context.Context, pAddresses []persist.Address, id persist.TokenID, ethClient *ethclient.Client, userRepository persist.UserRepository, galleryRepository persist.GalleryTokenRepository) persist.TokenHolder {
	membershipOwner := persist.TokenHolder{Addresses: pAddresses}

	for _, address := range pAddresses {
		if hasNFT, _ := eth.HasNFT(ctx, PremiumCards, id, address, ethClient); !hasNFT {
			continue
		}

		glryUser, err := userRepository.GetByAddress(ctx, address)
		if err != nil || glryUser.Username == "" {
<<<<<<< HEAD
			logrus.WithError(err).Errorf("Failed to get user for address %s", address)
			continue
=======
			logger.For(ctx).WithError(err).Errorf("Failed to get user for address %s", pAddress)
			return membershipOwner
>>>>>>> 025a28e3
		}

		membershipOwner.Username = glryUser.Username
		membershipOwner.UserID = glryUser.ID

		galleries, err := galleryRepository.GetByUserID(ctx, glryUser.ID)
		if err == nil && len(galleries) > 0 {
			gallery := galleries[0]
			if gallery.Collections != nil || len(gallery.Collections) > 0 {
				membershipOwner.PreviewNFTs = nft.GetPreviewsFromCollectionsToken(gallery.Collections)
			}
		}

		return membershipOwner
	}

	return membershipOwner
}

func processEventsToken(ctx context.Context, id persist.TokenID, ethClient *ethclient.Client, userRepository persist.UserRepository, nftRepository persist.TokenRepository, galleryRepository persist.GalleryTokenRepository, membershipRepository persist.MembershipRepository) (persist.MembershipTier, error) {
	tier := persist.MembershipTier{
		TokenID:     id,
		LastUpdated: persist.LastUpdatedTime(time.Now()),
	}
	logger.For(ctx).Infof("Fetching membership tier: %s", id)

	tokens, err := nftRepository.GetByTokenIdentifiers(ctx, persist.TokenID(id), PremiumCards, -1, 0)
	if err != nil || len(tokens) == 0 {
		logger.For(ctx).WithError(err).Errorf("Failed to fetch membership cards for token: %s", id)
		return tier, nil
	}
	initialToken := tokens[0]

	tier.Name = persist.NullString(initialToken.Name)
	tier.AssetURL = persist.NullString(initialToken.Media.MediaURL)

	logger.For(ctx).Infof("Fetched membership cards for token %s with name %s and asset URL %s ", id, tier.Name, tier.AssetURL)

	ownersChan := make(chan persist.TokenHolder)
	wp := workerpool.New(10)
	for _, t := range tokens {
		token := t
		wp.Submit(func() {
			membershipOwner := fillMembershipOwnerToken(ctx, []persist.Address{token.OwnerAddress}, id, ethClient, userRepository, galleryRepository)
			if membershipOwner.PreviewNFTs != nil && len(membershipOwner.PreviewNFTs) > 0 {
				ownersChan <- membershipOwner
			} else {
				ownersChan <- persist.TokenHolder{}
			}
		})

	}

	tier.Owners = filterTokenHolders(ownersChan, len(tokens), id)
	wp.StopWait()

	err = membershipRepository.UpsertByTokenID(ctx, id, tier)
	if err != nil {
		logger.For(ctx).Errorf("Error upserting membership tier: %s", err)
		return persist.MembershipTier{}, err
	}

	return tier, nil
}

// OrderMembershipTiers orders the membership tiers in the desired order determined for the membership page
func OrderMembershipTiers(pTiers []persist.MembershipTier) []persist.MembershipTier {
	result := make([]persist.MembershipTier, 0, len(pTiers))
	for _, v := range MembershipTierIDs {
		for _, t := range pTiers {
			if t.TokenID == v {
				result = append(result, t)
			}
		}
	}
	return result
}

// GetMembershipTiers returns the most recent membership tiers and potentially updates tiers
func GetMembershipTiers(ctx context.Context, forceRefresh bool, membershipRepository persist.MembershipRepository, userRepository persist.UserRepository,
	galleryRepository persist.GalleryRepository, ethClient *ethclient.Client, ipfsClient *shell.Shell, arweaveClient *goar.Client, stg *storage.Client) ([]persist.MembershipTier, error) {

	if forceRefresh {
		logger.For(ctx).Infof("Force refresh - updating membership tiers")
	}

	allTiers, err := membershipRepository.GetAll(ctx)
	if err != nil {
		return nil, err
	}

	logger.For(ctx).Debugf("Found %d membership tiers in the DB", len(allTiers))

	if len(allTiers) > 0 {
		if len(allTiers) != len(MembershipTierIDs) {
			tiers := make(map[persist.TokenID]bool)

			for _, tier := range allTiers {
				tiers[tier.TokenID] = true
			}

			for _, tierID := range MembershipTierIDs {
				if ok := tiers[tierID]; !ok {
					logger.For(ctx).Infof("Tier not found - updating membership tier %s", tierID)
					newTier, err := UpdateMembershipTier(tierID, membershipRepository, userRepository, galleryRepository, ethClient, ipfsClient, arweaveClient, stg)
					if err != nil {
						return nil, err
					}
					allTiers = append(allTiers, newTier)
				}
			}
		}

		tiersToUpdate := make([]persist.TokenID, 0, len(allTiers))
		for _, tier := range allTiers {
			if time.Since(tier.LastUpdated.Time()) > time.Hour || forceRefresh {
				logger.For(ctx).Infof("Tier %s not updated in the last hour - updating membership tier", tier.TokenID)
				tiersToUpdate = append(tiersToUpdate, tier.TokenID)
			}
		}

		if len(tiersToUpdate) > 0 {
			go func() {
				for _, tierID := range tiersToUpdate {
					_, err := UpdateMembershipTier(tierID, membershipRepository, userRepository, galleryRepository, ethClient, ipfsClient, arweaveClient, stg)
					if err != nil {
						logger.For(ctx).WithError(err).Errorf("Failed to update membership tier %s", tierID)
					}
				}
			}()
		}

		return OrderMembershipTiers(allTiers), nil
	}

	logger.For(ctx).Infof("No tiers found - updating membership tiers")
	membershipTiers, err := UpdateMembershipTiers(membershipRepository, userRepository, galleryRepository, ethClient, ipfsClient, arweaveClient, stg)
	if err != nil {
		return nil, err
	}

	return OrderMembershipTiers(membershipTiers), nil
}<|MERGE_RESOLUTION|>--- conflicted
+++ resolved
@@ -187,12 +187,12 @@
 		owner := <-holdersChannel
 		for _, address := range owner.Addresses {
 			if address == "" || receivedAddresses[address] {
-				logrus.Debugf("Skipping duplicate or empty address for ID %s: %s", tokenID, address)
+				logger.For(nil).Debugf("Skipping duplicate or empty address for ID %s: %s", tokenID, address)
 				continue
 			}
 
 			if owner.UserID == "" || owner.Username == "" {
-				logrus.Debugf("Skipping empty userID or username for ID %s: userID=%s, username=%s", tokenID, owner.UserID, owner.Username)
+				logger.For(nil).Debugf("Skipping empty userID or username for ID %s: userID=%s, username=%s", tokenID, owner.UserID, owner.Username)
 				continue
 			}
 
@@ -234,31 +234,8 @@
 			ownersChan <- owner
 		})
 	}
-<<<<<<< HEAD
 
 	tier.Owners = filterTokenHolders(ownersChan, len(tier.Owners), pTokenID)
-=======
-	receivedOwners := map[persist.Address]bool{}
-	receivedUsers := map[string]bool{}
-	newOwners := make([]persist.MembershipOwner, 0, len(tier.Owners))
-	for i := 0; i < len(tier.Owners); i++ {
-		owner := <-ownersChan
-		if receivedOwners[owner.Address] || owner.Address == "" {
-			logger.For(ctx).Debugf("Skipping duplicate or empty owner for ID %s: %s", pTokenID, owner.Address)
-			continue
-		}
-		if owner.Username != "" && receivedUsers[strings.ToLower(owner.Username.String())] {
-			logger.For(ctx).Debugf("Skipping duplicate username for ID %s: %s", pTokenID, owner.Username)
-			continue
-		}
-		newOwners = append(newOwners, owner)
-		receivedOwners[owner.Address] = true
-		if owner.Username != "" {
-			receivedUsers[strings.ToLower(owner.Username.String())] = true
-		}
-	}
-	tier.Owners = newOwners
->>>>>>> 025a28e3
 	wp.StopWait()
 	logger.For(ctx).Debugf("Done receiving owners for token %s", pTokenID)
 
@@ -287,31 +264,8 @@
 			ownersChan <- owner
 		})
 	}
-<<<<<<< HEAD
 
 	tier.Owners = filterTokenHolders(ownersChan, len(tier.Owners), pTokenID)
-=======
-	receivedOwners := map[persist.Address]bool{}
-	receivedUsers := map[string]bool{}
-	newOwners := make([]persist.MembershipOwner, 0, len(tier.Owners))
-	for i := 0; i < len(tier.Owners); i++ {
-		owner := <-ownersChan
-		if receivedOwners[owner.Address] || owner.Address == "" {
-			logger.For(ctx).Debugf("Skipping duplicate or empty owner for ID %s: %s", pTokenID, owner.Address)
-			continue
-		}
-		if owner.Username != "" && receivedUsers[strings.ToLower(owner.Username.String())] {
-			logger.For(ctx).Debugf("Skipping duplicate username for ID %s: %s", pTokenID, owner.Username)
-			continue
-		}
-		newOwners = append(newOwners, owner)
-		receivedOwners[owner.Address] = true
-		if owner.Username != "" {
-			receivedUsers[strings.ToLower(owner.Username.String())] = true
-		}
-	}
-	tier.Owners = newOwners
->>>>>>> 025a28e3
 	wp.StopWait()
 	logger.For(ctx).Debugf("Done receiving owners for token %s", pTokenID)
 
@@ -334,12 +288,7 @@
 	tier.Name = persist.NullString(metadata.Name)
 	tier.AssetURL = persist.NullString(metadata.Image)
 
-<<<<<<< HEAD
-	logrus.Infof("Fetched membership cards for token %s with name %s and asset URL %s ", id, tier.Name, tier.AssetURL)
-=======
 	logger.For(ctx).Infof("Fetched membership cards for token %s with name %s and asset URL %s ", id, tier.Name, tier.AssetURL)
-	tier.Owners = make([]persist.MembershipOwner, 0, len(owners))
->>>>>>> 025a28e3
 
 	ownersChan := make(chan persist.TokenHolder)
 	wp := workerpool.New(10)
@@ -352,55 +301,21 @@
 				// does to have the NFT?
 				membershipOwner := fillMembershipOwner(ctx, []persist.Address{addr}, id, ethClient, userRepository, galleryRepository)
 				if membershipOwner.PreviewNFTs != nil && len(membershipOwner.PreviewNFTs) > 0 {
-<<<<<<< HEAD
-					logrus.Debugf("Adding membership owner %s for ID %s", addr, id)
+					logger.For(ctx).Debugf("Adding membership owner %s for ID %s", addr, id)
 					ownersChan <- membershipOwner
 				} else {
-					logrus.Debugf("Skipping membership owner %s for ID %s", addr, id)
+					logger.For(ctx).Debugf("Skipping membership owner %s for ID %s", addr, id)
 					ownersChan <- persist.TokenHolder{}
 				}
 				return
 			}
-			logrus.Debugf("Event is to 0x0000000000000000000000000000000000000000 for ID %s", id)
+			logger.For(ctx).Debugf("Event is to 0x0000000000000000000000000000000000000000 for ID %s", id)
 			ownersChan <- persist.TokenHolder{}
 		})
 
 	}
 
 	tier.Owners = filterTokenHolders(ownersChan, len(owners), id)
-=======
-					logger.For(ctx).Debugf("Adding membership owner %s for ID %s", membershipOwner.Address, id)
-					ownersChan <- membershipOwner
-				} else {
-					logger.For(ctx).Debugf("Skipping membership owner %s for ID %s", membershipOwner.Address, id)
-					ownersChan <- persist.MembershipOwner{}
-				}
-				return
-			}
-			logger.For(ctx).Debugf("Event is to 0x0000000000000000000000000000000000000000 for ID %s", id)
-			ownersChan <- persist.MembershipOwner{}
-		})
-
-	}
-	receivedOwners := map[persist.Address]bool{}
-	receivedUsers := map[string]bool{}
-	for i := 0; i < len(owners); i++ {
-		owner := <-ownersChan
-		if receivedOwners[owner.Address] || owner.Address == "" {
-			logger.For(ctx).Debugf("Skipping duplicate or empty owner for ID %s: %s", id, owner.Address)
-			continue
-		}
-		if owner.Username != "" && receivedUsers[strings.ToLower(owner.Username.String())] {
-			logger.For(ctx).Debugf("Skipping duplicate username for ID %s: %s", id, owner.Username)
-			continue
-		}
-		tier.Owners = append(tier.Owners, owner)
-		receivedOwners[owner.Address] = true
-		if owner.Username != "" {
-			receivedUsers[strings.ToLower(owner.Username.String())] = true
-		}
-	}
->>>>>>> 025a28e3
 	wp.StopWait()
 	logger.For(ctx).Debugf("Done receiving owners for token %s", id)
 
@@ -416,25 +331,15 @@
 func fillMembershipOwner(ctx context.Context, pAddresses []persist.Address, id persist.TokenID, ethClient *ethclient.Client, userRepository persist.UserRepository, galleryRepository persist.GalleryRepository) persist.TokenHolder {
 	membershipOwner := persist.TokenHolder{Addresses: pAddresses}
 
-<<<<<<< HEAD
 	for _, address := range pAddresses {
 		glryUser, err := userRepository.GetByAddress(ctx, address)
 		if err != nil || glryUser.Username == "" {
-			logrus.WithError(err).Errorf("Failed to get user for address %s", address)
+			logger.For(ctx).WithError(err).Errorf("Failed to get user for address %s", address)
 			continue
 		}
 
 		membershipOwner.Username = glryUser.Username
 		membershipOwner.UserID = glryUser.ID
-=======
-	glryUser, err := userRepository.GetByAddress(ctx, pAddress)
-	if err != nil || glryUser.Username == "" {
-		logger.For(ctx).WithError(err).Errorf("Failed to get user for address %s", pAddress)
-		return membershipOwner
-	}
-	membershipOwner.Username = glryUser.Username
-	membershipOwner.UserID = glryUser.ID
->>>>>>> 025a28e3
 
 		galleries, err := galleryRepository.GetByUserID(ctx, glryUser.ID)
 		if err == nil && len(galleries) > 0 {
@@ -460,13 +365,8 @@
 
 		glryUser, err := userRepository.GetByAddress(ctx, address)
 		if err != nil || glryUser.Username == "" {
-<<<<<<< HEAD
-			logrus.WithError(err).Errorf("Failed to get user for address %s", address)
+			logger.For(ctx).WithError(err).Errorf("Failed to get user for address %s", address)
 			continue
-=======
-			logger.For(ctx).WithError(err).Errorf("Failed to get user for address %s", pAddress)
-			return membershipOwner
->>>>>>> 025a28e3
 		}
 
 		membershipOwner.Username = glryUser.Username
