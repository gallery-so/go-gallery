package membership

import (
	"context"
	"fmt"
	"net/http"
	"time"

	"github.com/mikeydub/go-gallery/service/eth"
	"github.com/mikeydub/go-gallery/service/opensea"
	"github.com/mikeydub/go-gallery/service/persist"
	"github.com/mikeydub/go-gallery/util"
	"github.com/sirupsen/logrus"
	"github.com/spf13/viper"
)

// MembershipTierIDs is a list of all membership tiers
var MembershipTierIDs = []persist.TokenID{"3", "4", "5", "6", "8"}

// UpdateMembershipTiers fetches all membership cards for all token IDs
func UpdateMembershipTiers(membershipRepository persist.MembershipRepository, userRepository persist.UserRepository, nftRepository persist.NFTRepository, ethClient *eth.Client) ([]persist.MembershipTier, error) {
	ctx, cancel := context.WithTimeout(context.Background(), time.Minute*2)
	defer cancel()
	membershipTiers := make([]persist.MembershipTier, len(MembershipTierIDs))
	tierChan := make(chan persist.MembershipTier)
	for _, v := range MembershipTierIDs {
		events, err := OpenseaFetchMembershipCards(persist.Address(viper.GetString("CONTRACT_ADDRESS")), persist.TokenID(v), 0)
		if err != nil {
			return nil, fmt.Errorf("Failed to fetch membership cards for token: %s, %w", v, err)
		}
		if len(events) == 0 {
			continue
		}
		time.Sleep(time.Second)
		go func(id persist.TokenID, events []opensea.Event) {
<<<<<<< HEAD
			tier := persist.MembershipTier{
				TokenID: id,
			}
			logrus.Infof("Fetching membership tier: %s", id)

			asset := events[0].Asset

			tier.Name = persist.NullString(asset.Name)
			tier.AssetURL = persist.NullString(asset.ImageURL)

			logrus.Infof("Fetched membership cards for token %s with name %s and asset URL %s ", id, tier.Name, tier.AssetURL)
			tier.Owners = make([]persist.MembershipOwner, 0, len(events)*2)

			ownersChan := make(chan []persist.MembershipOwner)
			for _, e := range events {
				logrus.Warnf("%s -> %s", e.FromAccount.Address, e.ToAccount.Address)
				go func(event opensea.Event) {
					owners := make([]persist.MembershipOwner, 0, 2)
					// does from have the NFT?
					if event.FromAccount.Address != "0x0000000000000000000000000000000000000000" {
						hasNFT, _ := ethClient.HasNFT(ctx, id, event.FromAccount.Address)
						if hasNFT {
							membershipOwner := persist.MembershipOwner{Address: event.FromAccount.Address}
							if glryUser, err := userRepository.GetByAddress(ctx, event.FromAccount.Address); err == nil && glryUser.Username != "" {
								membershipOwner.Username = persist.NullString(glryUser.Username)
								membershipOwner.UserID = glryUser.ID

								nfts, err := nftRepository.GetByUserID(ctx, glryUser.ID)
								if err == nil && len(nfts) > 0 {
									nftURLs := make([]persist.NullString, 0, 3)
									for i, nft := range nfts {
										if i == 3 {
											break
										}
										if nft.ImagePreviewURL != "" {
											nftURLs = append(nftURLs, nft.ImagePreviewURL)
										} else if nft.ImageURL != "" {
											nftURLs = append(nftURLs, nft.ImageURL)
										} else {
											i--
											continue
										}
									}
									membershipOwner.PreviewNFTs = nftURLs
								}
							}
							owners = append(owners, membershipOwner)
						}
					}
					if event.ToAccount.Address != "0x0000000000000000000000000000000000000000" {
						// does to have the NFT?
						hasNFT, _ := ethClient.HasNFT(ctx, id, event.ToAccount.Address)
						if hasNFT {
							membershipOwner := persist.MembershipOwner{Address: event.ToAccount.Address}
							if glryUser, err := userRepository.GetByAddress(ctx, event.ToAccount.Address); err == nil && glryUser.Username != "" {
								membershipOwner.Username = persist.NullString(glryUser.Username)
								membershipOwner.UserID = glryUser.ID

								nfts, err := nftRepository.GetByUserID(ctx, glryUser.ID)
								if err == nil && len(nfts) > 0 {
									nftURLs := make([]persist.NullString, 0, 3)
									for i, nft := range nfts {
										if i == 3 {
											break
										}
										if nft.ImagePreviewURL != "" {
											nftURLs = append(nftURLs, nft.ImagePreviewURL)
										} else if nft.ImageURL != "" {
											nftURLs = append(nftURLs, nft.ImageURL)
										} else {
											i--
											continue
										}
									}
									membershipOwner.PreviewNFTs = nftURLs
								}
							}
							owners = append(owners, membershipOwner)
						}
					}
					logrus.Infof("Fetched membership owners %+v for token %s ", owners, id)
					ownersChan <- owners
				}(e)
			}
			for i := 0; i < len(events); i++ {
				tier.Owners = append(tier.Owners, <-ownersChan...)
			}
			go membershipRepository.UpsertByTokenID(ctx, id, tier)
			tierChan <- tier
=======
			tierChan <- processEvents(ctx, id, events, ethClient, userRepository, nftRepository, membershipRepository)
>>>>>>> 9af5729b
		}(v, events)
	}

	for i := 0; i < len(MembershipTierIDs); i++ {
		membershipTiers[i] = <-tierChan
	}
	return membershipTiers, nil
}

// UpdateMembershipTier fetches all membership cards for a token ID
func UpdateMembershipTier(pTokenID persist.TokenID, membershipRepository persist.MembershipRepository, userRepository persist.UserRepository, nftRepository persist.NFTRepository, ethClient *eth.Client) (persist.MembershipTier, error) {
	ctx, cancel := context.WithTimeout(context.Background(), time.Minute)
	defer cancel()
	events, err := OpenseaFetchMembershipCards(persist.Address(viper.GetString("CONTRACT_ADDRESS")), pTokenID, 0)
	if err != nil {
		return persist.MembershipTier{}, fmt.Errorf("Failed to fetch membership cards for token: %s, %w", pTokenID, err)
	}
	if len(events) == 0 {
		return persist.MembershipTier{}, fmt.Errorf("No membership cards found for token: %s", pTokenID)
	}

	return processEvents(ctx, pTokenID, events, ethClient, userRepository, nftRepository, membershipRepository), nil
}

// UpdateMembershipTiersToken fetches all membership cards for a token ID
func UpdateMembershipTiersToken(membershipRepository persist.MembershipRepository, userRepository persist.UserRepository, nftRepository persist.TokenRepository, ethClient *eth.Client) ([]persist.MembershipTier, error) {
	ctx, cancel := context.WithTimeout(context.Background(), time.Second*30)
	defer cancel()
	membershipTiers := make([]persist.MembershipTier, len(MembershipTierIDs))
	tierChan := make(chan persist.MembershipTier)
	for _, v := range MembershipTierIDs {
		go func(id persist.TokenID) {

<<<<<<< HEAD
			tier.Name = initialToken.Name
			tier.AssetURL = initialToken.Media.MediaURL
			logrus.Infof("Fetched membership cards for token %s with name %s and asset URL %s ", id, tier.Name, tier.AssetURL)

			tier.Owners = make([]persist.MembershipOwner, 0, len(tokens))

			ownersChan := make(chan persist.MembershipOwner)
			for _, e := range tokens {
				go func(token persist.Token) {
					membershipOwner := persist.MembershipOwner{Address: token.OwnerAddress}
					if glryUser, err := userRepository.GetByAddress(ctx, token.OwnerAddress); err == nil && glryUser.Username != "" {
						membershipOwner.Username = persist.NullString(glryUser.Username)
						membershipOwner.UserID = glryUser.ID

						nfts, err := nftRepository.GetByUserID(ctx, glryUser.ID, -1, 0)
						if err == nil && len(nfts) > 0 {
							nftURLs := make([]persist.NullString, 0, 3)
							for i, nft := range nfts {
								if i == 3 {
									break
								}
								if nft.Media.PreviewURL != "" {
									nftURLs = append(nftURLs, nft.Media.PreviewURL)
								} else if nft.Media.MediaURL != "" {
									nftURLs = append(nftURLs, nft.Media.MediaURL)
								} else {
									i--
									continue
								}
							}
							membershipOwner.PreviewNFTs = nftURLs
						}
					}
					logrus.Infof("Fetched membership owner %+v for token %s ", membershipOwner, id)
					ownersChan <- membershipOwner
				}(e)
			}
			for i := 0; i < len(tokens); i++ {
				tier.Owners = append(tier.Owners, <-ownersChan)
			}
			go membershipRepository.UpsertByTokenID(ctx, id, tier)
			tierChan <- tier
=======
			tierChan <- processEventsToken(ctx, id, ethClient, userRepository, nftRepository, membershipRepository)
>>>>>>> 9af5729b
		}(v)
	}

	for i := 0; i < len(MembershipTierIDs); i++ {
		membershipTiers[i] = <-tierChan
	}
	return membershipTiers, nil
}

// UpdateMembershipTierToken fetches all membership cards for a token ID
func UpdateMembershipTierToken(pTokenID persist.TokenID, membershipRepository persist.MembershipRepository, userRepository persist.UserRepository, nftRepository persist.TokenRepository, ethClient *eth.Client) (persist.MembershipTier, error) {
	ctx, cancel := context.WithTimeout(context.Background(), time.Minute)
	defer cancel()
	events, err := OpenseaFetchMembershipCards(persist.Address(viper.GetString("CONTRACT_ADDRESS")), pTokenID, 0)
	if err != nil {
		return persist.MembershipTier{}, fmt.Errorf("Failed to fetch membership cards for token: %s, %w", pTokenID, err)
	}
	if len(events) == 0 {
		return persist.MembershipTier{}, fmt.Errorf("No membership cards found for token: %s", pTokenID)
	}

	return processEventsToken(ctx, pTokenID, ethClient, userRepository, nftRepository, membershipRepository), nil
}

// OpenseaFetchMembershipCards recursively fetches all membership cards for a token ID
func OpenseaFetchMembershipCards(contractAddress persist.Address, tokenID persist.TokenID, pOffset int) ([]opensea.Event, error) {

	client := &http.Client{
		Timeout: time.Minute,
	}

	result := []opensea.Event{}

	urlStr := fmt.Sprintf("https://api.opensea.io/api/v1/events?asset_contract_address=%s&token_id=%s&only_opensea=false&offset=%d&limit=50", contractAddress, tokenID.Base10String(), pOffset)

	req, err := http.NewRequest("GET", urlStr, nil)
	if err != nil {
		return nil, err
	}
	req.Header.Set("X-API-KEY", viper.GetString("OPENSEA_API_KEY"))

	resp, err := client.Do(req)
	if err != nil {
		return nil, err
	}

	if resp.StatusCode != 200 {
		return nil, fmt.Errorf("unexpected status code: %d - url: %s", resp.StatusCode, urlStr)
	}

	response := &opensea.Events{}
	err = util.UnmarshallBody(response, resp.Body)
	if err != nil {
		return nil, err
	}
	err = resp.Body.Close()
	if err != nil {
		return nil, err
	}
	result = append(result, response.Events...)
	if len(response.Events) == 50 {
		next, err := OpenseaFetchMembershipCards(contractAddress, tokenID, pOffset+50)
		if err != nil {
			return nil, err
		}
		result = append(result, next...)
	}

	return result, nil
}

func processEvents(ctx context.Context, id persist.TokenID, events []opensea.Event, ethClient *eth.Client, userRepository persist.UserRepository, nftRepository persist.NFTRepository, membershipRepository persist.MembershipRepository) persist.MembershipTier {
	tier := persist.MembershipTier{
		TokenID: id,
	}
	logrus.Infof("Fetching membership tier: %s", id)

	asset := events[0].Asset
	tier.Name = asset.Name
	tier.AssetURL = asset.ImageURL

	logrus.Infof("Fetched membership cards for token %s with name %s and asset URL %s ", id, tier.Name, tier.AssetURL)
	tier.Owners = make([]persist.MembershipOwner, 0, len(events)*2)

	ownersChan := make(chan []persist.MembershipOwner)
	for _, e := range events {
		logrus.Warnf("%s -> %s", e.FromAccount.Address, e.ToAccount.Address)
		go func(event opensea.Event) {
			owners := make([]persist.MembershipOwner, 0, 2)
			// does from have the NFT?
			if event.FromAccount.Address != "0x0000000000000000000000000000000000000000" {
				hasNFT, _ := ethClient.HasNFT(ctx, id, event.FromAccount.Address)
				if hasNFT {
					membershipOwner := persist.MembershipOwner{Address: event.FromAccount.Address}
					if glryUser, err := userRepository.GetByAddress(ctx, event.FromAccount.Address); err == nil && glryUser.UserName != "" {
						membershipOwner.Username = glryUser.UserName
						membershipOwner.UserID = glryUser.ID

						nfts, err := nftRepository.GetByUserID(ctx, glryUser.ID)
						if err == nil && len(nfts) > 0 {
							nftURLs := make([]string, 0, 3)
							for i, nft := range nfts {
								if i == 3 {
									break
								}
								if nft.ImagePreviewURL != "" {
									nftURLs = append(nftURLs, nft.ImagePreviewURL)
								} else if nft.ImageURL != "" {
									nftURLs = append(nftURLs, nft.ImageURL)
								} else {
									i--
									continue
								}
							}
							membershipOwner.PreviewNFTs = nftURLs
						}
					}
					owners = append(owners, membershipOwner)
				}
			}
			if event.ToAccount.Address != "0x0000000000000000000000000000000000000000" {
				// does to have the NFT?
				hasNFT, _ := ethClient.HasNFT(ctx, id, event.ToAccount.Address)
				if hasNFT {
					membershipOwner := persist.MembershipOwner{Address: event.ToAccount.Address}
					if glryUser, err := userRepository.GetByAddress(ctx, event.ToAccount.Address); err == nil && glryUser.UserName != "" {
						membershipOwner.Username = glryUser.UserName
						membershipOwner.UserID = glryUser.ID

						nfts, err := nftRepository.GetByUserID(ctx, glryUser.ID)
						if err == nil && len(nfts) > 0 {
							nftURLs := make([]string, 0, 3)
							for i, nft := range nfts {
								if i == 3 {
									break
								}
								if nft.ImagePreviewURL != "" {
									nftURLs = append(nftURLs, nft.ImagePreviewURL)
								} else if nft.ImageURL != "" {
									nftURLs = append(nftURLs, nft.ImageURL)
								} else {
									i--
									continue
								}
							}
							membershipOwner.PreviewNFTs = nftURLs
						}
					}
					owners = append(owners, membershipOwner)
				}
			}
			logrus.Infof("Fetched membership owners %+v for token %s ", owners, id)
			ownersChan <- owners
		}(e)
	}
	for i := 0; i < len(events); i++ {
		tier.Owners = append(tier.Owners, <-ownersChan...)
	}
	go membershipRepository.UpsertByTokenID(ctx, id, tier)
	return tier
}

func processEventsToken(ctx context.Context, id persist.TokenID, ethClient *eth.Client, userRepository persist.UserRepository, nftRepository persist.TokenRepository, membershipRepository persist.MembershipRepository) persist.MembershipTier {
	tier := persist.MembershipTier{
		TokenID: id,
	}
	logrus.Infof("Fetching membership tier: %s", id)

	tokens, err := nftRepository.GetByTokenIdentifiers(ctx, persist.TokenID(id), persist.Address(viper.GetString("CONTRACT_ADDRESS")), -1, 0)
	if err != nil || len(tokens) == 0 {
		logrus.WithError(err).Errorf("Failed to fetch membership cards for token: %s", id)
		return tier
	}
	initialToken := tokens[0]

	tier.Name = initialToken.Name
	tier.AssetURL = initialToken.Media.MediaURL
	logrus.Infof("Fetched membership cards for token %s with name %s and asset URL %s ", id, tier.Name, tier.AssetURL)

	tier.Owners = make([]persist.MembershipOwner, 0, len(tokens))

	ownersChan := make(chan persist.MembershipOwner)
	for _, e := range tokens {
		go func(token persist.Token) {
			membershipOwner := persist.MembershipOwner{Address: token.OwnerAddress}
			if glryUser, err := userRepository.GetByAddress(ctx, token.OwnerAddress); err == nil && glryUser.UserName != "" {
				membershipOwner.Username = glryUser.UserName
				membershipOwner.UserID = glryUser.ID

				nfts, err := nftRepository.GetByUserID(ctx, glryUser.ID, -1, 0)
				if err == nil && len(nfts) > 0 {
					nftURLs := make([]string, 0, 3)
					for i, nft := range nfts {
						if i == 3 {
							break
						}
						if nft.Media.PreviewURL != "" {
							nftURLs = append(nftURLs, nft.Media.PreviewURL)
						} else if nft.Media.MediaURL != "" {
							nftURLs = append(nftURLs, nft.Media.MediaURL)
						} else {
							i--
							continue
						}
					}
					membershipOwner.PreviewNFTs = nftURLs
				}
			}
			logrus.Infof("Fetched membership owner %+v for token %s ", membershipOwner, id)
			ownersChan <- membershipOwner
		}(e)
	}
	for i := 0; i < len(tokens); i++ {
		tier.Owners = append(tier.Owners, <-ownersChan)
	}
	go membershipRepository.UpsertByTokenID(ctx, id, tier)
	return tier
}<|MERGE_RESOLUTION|>--- conflicted
+++ resolved
@@ -33,99 +33,7 @@
 		}
 		time.Sleep(time.Second)
 		go func(id persist.TokenID, events []opensea.Event) {
-<<<<<<< HEAD
-			tier := persist.MembershipTier{
-				TokenID: id,
-			}
-			logrus.Infof("Fetching membership tier: %s", id)
-
-			asset := events[0].Asset
-
-			tier.Name = persist.NullString(asset.Name)
-			tier.AssetURL = persist.NullString(asset.ImageURL)
-
-			logrus.Infof("Fetched membership cards for token %s with name %s and asset URL %s ", id, tier.Name, tier.AssetURL)
-			tier.Owners = make([]persist.MembershipOwner, 0, len(events)*2)
-
-			ownersChan := make(chan []persist.MembershipOwner)
-			for _, e := range events {
-				logrus.Warnf("%s -> %s", e.FromAccount.Address, e.ToAccount.Address)
-				go func(event opensea.Event) {
-					owners := make([]persist.MembershipOwner, 0, 2)
-					// does from have the NFT?
-					if event.FromAccount.Address != "0x0000000000000000000000000000000000000000" {
-						hasNFT, _ := ethClient.HasNFT(ctx, id, event.FromAccount.Address)
-						if hasNFT {
-							membershipOwner := persist.MembershipOwner{Address: event.FromAccount.Address}
-							if glryUser, err := userRepository.GetByAddress(ctx, event.FromAccount.Address); err == nil && glryUser.Username != "" {
-								membershipOwner.Username = persist.NullString(glryUser.Username)
-								membershipOwner.UserID = glryUser.ID
-
-								nfts, err := nftRepository.GetByUserID(ctx, glryUser.ID)
-								if err == nil && len(nfts) > 0 {
-									nftURLs := make([]persist.NullString, 0, 3)
-									for i, nft := range nfts {
-										if i == 3 {
-											break
-										}
-										if nft.ImagePreviewURL != "" {
-											nftURLs = append(nftURLs, nft.ImagePreviewURL)
-										} else if nft.ImageURL != "" {
-											nftURLs = append(nftURLs, nft.ImageURL)
-										} else {
-											i--
-											continue
-										}
-									}
-									membershipOwner.PreviewNFTs = nftURLs
-								}
-							}
-							owners = append(owners, membershipOwner)
-						}
-					}
-					if event.ToAccount.Address != "0x0000000000000000000000000000000000000000" {
-						// does to have the NFT?
-						hasNFT, _ := ethClient.HasNFT(ctx, id, event.ToAccount.Address)
-						if hasNFT {
-							membershipOwner := persist.MembershipOwner{Address: event.ToAccount.Address}
-							if glryUser, err := userRepository.GetByAddress(ctx, event.ToAccount.Address); err == nil && glryUser.Username != "" {
-								membershipOwner.Username = persist.NullString(glryUser.Username)
-								membershipOwner.UserID = glryUser.ID
-
-								nfts, err := nftRepository.GetByUserID(ctx, glryUser.ID)
-								if err == nil && len(nfts) > 0 {
-									nftURLs := make([]persist.NullString, 0, 3)
-									for i, nft := range nfts {
-										if i == 3 {
-											break
-										}
-										if nft.ImagePreviewURL != "" {
-											nftURLs = append(nftURLs, nft.ImagePreviewURL)
-										} else if nft.ImageURL != "" {
-											nftURLs = append(nftURLs, nft.ImageURL)
-										} else {
-											i--
-											continue
-										}
-									}
-									membershipOwner.PreviewNFTs = nftURLs
-								}
-							}
-							owners = append(owners, membershipOwner)
-						}
-					}
-					logrus.Infof("Fetched membership owners %+v for token %s ", owners, id)
-					ownersChan <- owners
-				}(e)
-			}
-			for i := 0; i < len(events); i++ {
-				tier.Owners = append(tier.Owners, <-ownersChan...)
-			}
-			go membershipRepository.UpsertByTokenID(ctx, id, tier)
-			tierChan <- tier
-=======
 			tierChan <- processEvents(ctx, id, events, ethClient, userRepository, nftRepository, membershipRepository)
->>>>>>> 9af5729b
 		}(v, events)
 	}
 
@@ -158,53 +66,7 @@
 	tierChan := make(chan persist.MembershipTier)
 	for _, v := range MembershipTierIDs {
 		go func(id persist.TokenID) {
-
-<<<<<<< HEAD
-			tier.Name = initialToken.Name
-			tier.AssetURL = initialToken.Media.MediaURL
-			logrus.Infof("Fetched membership cards for token %s with name %s and asset URL %s ", id, tier.Name, tier.AssetURL)
-
-			tier.Owners = make([]persist.MembershipOwner, 0, len(tokens))
-
-			ownersChan := make(chan persist.MembershipOwner)
-			for _, e := range tokens {
-				go func(token persist.Token) {
-					membershipOwner := persist.MembershipOwner{Address: token.OwnerAddress}
-					if glryUser, err := userRepository.GetByAddress(ctx, token.OwnerAddress); err == nil && glryUser.Username != "" {
-						membershipOwner.Username = persist.NullString(glryUser.Username)
-						membershipOwner.UserID = glryUser.ID
-
-						nfts, err := nftRepository.GetByUserID(ctx, glryUser.ID, -1, 0)
-						if err == nil && len(nfts) > 0 {
-							nftURLs := make([]persist.NullString, 0, 3)
-							for i, nft := range nfts {
-								if i == 3 {
-									break
-								}
-								if nft.Media.PreviewURL != "" {
-									nftURLs = append(nftURLs, nft.Media.PreviewURL)
-								} else if nft.Media.MediaURL != "" {
-									nftURLs = append(nftURLs, nft.Media.MediaURL)
-								} else {
-									i--
-									continue
-								}
-							}
-							membershipOwner.PreviewNFTs = nftURLs
-						}
-					}
-					logrus.Infof("Fetched membership owner %+v for token %s ", membershipOwner, id)
-					ownersChan <- membershipOwner
-				}(e)
-			}
-			for i := 0; i < len(tokens); i++ {
-				tier.Owners = append(tier.Owners, <-ownersChan)
-			}
-			go membershipRepository.UpsertByTokenID(ctx, id, tier)
-			tierChan <- tier
-=======
 			tierChan <- processEventsToken(ctx, id, ethClient, userRepository, nftRepository, membershipRepository)
->>>>>>> 9af5729b
 		}(v)
 	}
 
@@ -283,8 +145,8 @@
 	logrus.Infof("Fetching membership tier: %s", id)
 
 	asset := events[0].Asset
-	tier.Name = asset.Name
-	tier.AssetURL = asset.ImageURL
+	tier.Name = persist.NullString(asset.Name)
+	tier.AssetURL = persist.NullString(asset.ImageURL)
 
 	logrus.Infof("Fetched membership cards for token %s with name %s and asset URL %s ", id, tier.Name, tier.AssetURL)
 	tier.Owners = make([]persist.MembershipOwner, 0, len(events)*2)
@@ -336,7 +198,7 @@
 
 						nfts, err := nftRepository.GetByUserID(ctx, glryUser.ID)
 						if err == nil && len(nfts) > 0 {
-							nftURLs := make([]string, 0, 3)
+							nftURLs := make([]persist.NullString, 0, 3)
 							for i, nft := range nfts {
 								if i == 3 {
 									break
@@ -379,9 +241,10 @@
 		return tier
 	}
 	initialToken := tokens[0]
-
-	tier.Name = initialToken.Name
-	tier.AssetURL = initialToken.Media.MediaURL
+  
+  tier.Name = persist.NullString(initialToken.Name)
+	tier.AssetURL = persist.NullString(initialToken.Media.MediaURL)
+
 	logrus.Infof("Fetched membership cards for token %s with name %s and asset URL %s ", id, tier.Name, tier.AssetURL)
 
 	tier.Owners = make([]persist.MembershipOwner, 0, len(tokens))
@@ -396,7 +259,7 @@
 
 				nfts, err := nftRepository.GetByUserID(ctx, glryUser.ID, -1, 0)
 				if err == nil && len(nfts) > 0 {
-					nftURLs := make([]string, 0, 3)
+					nftURLs := make([]persist.NullString, 0, 3)
 					for i, nft := range nfts {
 						if i == 3 {
 							break
