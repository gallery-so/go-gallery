--- conflicted
+++ resolved
@@ -51,41 +51,17 @@
 				go func(event opensea.Event) {
 					owners := make([]persist.MembershipOwner, 0, 2)
 					// does from have the NFT?
-<<<<<<< HEAD
-					hasNFT, _ := ethClient.HasNFT(pCtx, id, event.FromAccount.Address)
-					if hasNFT {
-						membershipOwner := persist.MembershipOwner{}
-						if glryUser, err := userRepository.GetByAddress(pCtx, event.FromAccount.Address); err == nil && glryUser.Username != "" {
-							membershipOwner.Username = persist.NullString(glryUser.Username)
-							membershipOwner.UserID = glryUser.ID
-							membershipOwner.Address = event.FromAccount.Address
-
-							nfts, err := nftRepository.GetByUserID(pCtx, glryUser.ID)
-							if err == nil && len(nfts) > 0 {
-								nftURLs := make([]persist.NullString, 0, 3)
-								for i, nft := range nfts {
-									if i == 3 {
-										break
-									}
-									if nft.ImagePreviewURL != "" {
-										nftURLs = append(nftURLs, nft.ImagePreviewURL)
-									} else if nft.ImageURL != "" {
-										nftURLs = append(nftURLs, nft.ImageURL)
-									} else {
-										i--
-										continue
-=======
 					if event.FromAccount.Address != "0x0000000000000000000000000000000000000000" {
 						hasNFT, _ := ethClient.HasNFT(ctx, id, event.FromAccount.Address)
 						if hasNFT {
 							membershipOwner := persist.MembershipOwner{Address: event.FromAccount.Address}
-							if glryUser, err := userRepository.GetByAddress(ctx, event.FromAccount.Address); err == nil && glryUser.UserName != "" {
-								membershipOwner.Username = glryUser.UserName
+							if glryUser, err := userRepository.GetByAddress(ctx, event.FromAccount.Address); err == nil && glryUser.Username != "" {
+								membershipOwner.Username = persist.NullString(glryUser.Username)
 								membershipOwner.UserID = glryUser.ID
 
 								nfts, err := nftRepository.GetByUserID(ctx, glryUser.ID)
 								if err == nil && len(nfts) > 0 {
-									nftURLs := make([]string, 0, 3)
+									nftURLs := make([]persist.NullString, 0, 3)
 									for i, nft := range nfts {
 										if i == 3 {
 											break
@@ -98,7 +74,6 @@
 											i--
 											continue
 										}
->>>>>>> e7cb3a33
 									}
 									membershipOwner.PreviewNFTs = nftURLs
 								}
@@ -106,43 +81,18 @@
 							owners = append(owners, membershipOwner)
 						}
 					}
-<<<<<<< HEAD
-					// does to have the NFT?
-					hasNFT, _ = ethClient.HasNFT(pCtx, id, event.ToAccount.Address)
-					if hasNFT {
-						membershipOwner := persist.MembershipOwner{}
-						if glryUser, err := userRepository.GetByAddress(pCtx, event.ToAccount.Address); err == nil && glryUser.Username != "" {
-							membershipOwner.Username = persist.NullString(glryUser.Username)
-							membershipOwner.UserID = glryUser.ID
-							membershipOwner.Address = event.FromAccount.Address
-
-							nfts, err := nftRepository.GetByUserID(pCtx, glryUser.ID)
-							if err == nil && len(nfts) > 0 {
-								nftURLs := make([]persist.NullString, 0, 3)
-								for i, nft := range nfts {
-									if i == 3 {
-										break
-									}
-									if nft.ImagePreviewURL != "" {
-										nftURLs = append(nftURLs, nft.ImagePreviewURL)
-									} else if nft.ImageURL != "" {
-										nftURLs = append(nftURLs, nft.ImageURL)
-									} else {
-										i--
-										continue
-=======
 					if event.ToAccount.Address != "0x0000000000000000000000000000000000000000" {
 						// does to have the NFT?
 						hasNFT, _ := ethClient.HasNFT(ctx, id, event.ToAccount.Address)
 						if hasNFT {
 							membershipOwner := persist.MembershipOwner{Address: event.ToAccount.Address}
-							if glryUser, err := userRepository.GetByAddress(ctx, event.ToAccount.Address); err == nil && glryUser.UserName != "" {
-								membershipOwner.Username = glryUser.UserName
+							if glryUser, err := userRepository.GetByAddress(ctx, event.ToAccount.Address); err == nil && glryUser.Username != "" {
+								membershipOwner.Username = persist.NullString(glryUser.Username)
 								membershipOwner.UserID = glryUser.ID
 
 								nfts, err := nftRepository.GetByUserID(ctx, glryUser.ID)
 								if err == nil && len(nfts) > 0 {
-									nftURLs := make([]string, 0, 3)
+									nftURLs := make([]persist.NullString, 0, 3)
 									for i, nft := range nfts {
 										if i == 3 {
 											break
@@ -155,7 +105,6 @@
 											i--
 											continue
 										}
->>>>>>> e7cb3a33
 									}
 									membershipOwner.PreviewNFTs = nftURLs
 								}
@@ -211,15 +160,9 @@
 			ownersChan := make(chan persist.MembershipOwner)
 			for _, e := range tokens {
 				go func(token persist.Token) {
-<<<<<<< HEAD
-					membershipOwner := persist.MembershipOwner{}
+					membershipOwner := persist.MembershipOwner{Address: token.OwnerAddress}
 					if glryUser, err := userRepository.GetByAddress(pCtx, token.OwnerAddress); err == nil && glryUser.Username != "" {
 						membershipOwner.Username = persist.NullString(glryUser.Username)
-=======
-					membershipOwner := persist.MembershipOwner{Address: token.OwnerAddress}
-					if glryUser, err := userRepository.GetByAddress(ctx, token.OwnerAddress); err == nil && glryUser.UserName != "" {
-						membershipOwner.Username = glryUser.UserName
->>>>>>> e7cb3a33
 						membershipOwner.UserID = glryUser.ID
 
 						nfts, err := nftRepository.GetByUserID(ctx, glryUser.ID, -1, 0)
