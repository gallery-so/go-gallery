package membership

import (
	"context"
	"fmt"
	"net/http"
	"time"

	"github.com/mikeydub/go-gallery/middleware"
	"github.com/mikeydub/go-gallery/service/eth"
	"github.com/mikeydub/go-gallery/service/opensea"
	"github.com/mikeydub/go-gallery/service/persist"
	"github.com/mikeydub/go-gallery/util"
	"github.com/sirupsen/logrus"
	"github.com/spf13/viper"
)

// UpdateMembershipTiers fetches all membership cards for a token ID
func UpdateMembershipTiers(pCtx context.Context, membershipRepository persist.MembershipRepository, userRepository persist.UserRepository, nftRepository persist.NFTRepository, ethClient *eth.Client) ([]persist.MembershipTier, error) {
	membershipTiers := make([]persist.MembershipTier, len(middleware.RequiredNFTs))
	tierChan := make(chan persist.MembershipTier)
	for _, v := range middleware.RequiredNFTs {
		go func(id persist.TokenID) {
			tier := persist.MembershipTier{
				TokenID: id,
			}
			logrus.Infof("Fetching membership tier: %s", id)
			events, err := openseaFetchMembershipCards(persist.Address(viper.GetString("CONTRACT_ADDRESS")), persist.TokenID(id), 0)
			if err != nil || len(events) == 0 {
				logrus.WithError(err).Errorf("Failed to fetch membership cards for token: %s", id)
				tierChan <- tier
				return
			}
			asset := events[0].Asset
<<<<<<< HEAD
			tier.Name = persist.NullString(asset.Name)
			tier.AssetURL = persist.NullString(asset.ImageURL)
=======
			tier.Name = asset.Name
			tier.AssetURL = asset.ImageURL

			logrus.Infof("Fetched membership cards for token %s with name %s and asset URL %s ", id, tier.Name, tier.AssetURL)
>>>>>>> 83da2802
			tier.Owners = make([]persist.MembershipOwner, 0, len(events)*2)

			ownersChan := make(chan []persist.MembershipOwner)
			for _, e := range events {
				go func(event opensea.Event) {
					owners := make([]persist.MembershipOwner, 0, 2)
					// does from have the NFT?
					hasNFT, _ := ethClient.HasNFT(pCtx, id, event.FromAccount.Address)
					if hasNFT {
						membershipOwner := persist.MembershipOwner{}
						if glryUser, err := userRepository.GetByAddress(pCtx, event.FromAccount.Address); err == nil && glryUser.Username != "" {
							membershipOwner.Username = persist.NullString(glryUser.Username)
							membershipOwner.UserID = glryUser.ID
							membershipOwner.Address = event.FromAccount.Address

							nfts, err := nftRepository.GetByUserID(pCtx, glryUser.ID)
							if err == nil && len(nfts) > 0 {
								nftURLs := make([]persist.NullString, 0, 3)
								for i, nft := range nfts {
									if i == 3 {
										break
									}
									if nft.ImagePreviewURL != "" {
										nftURLs = append(nftURLs, nft.ImagePreviewURL)
									} else if nft.ImageURL != "" {
										nftURLs = append(nftURLs, nft.ImageURL)
									} else {
										i--
										continue
									}
								}
								membershipOwner.PreviewNFTs = nftURLs
							}
						} else {
							membershipOwner.Address = event.FromAccount.Address
						}
						owners = append(owners, membershipOwner)
					}
					// does to have the NFT?
					hasNFT, _ = ethClient.HasNFT(pCtx, id, event.ToAccount.Address)
					if hasNFT {
						membershipOwner := persist.MembershipOwner{}
						if glryUser, err := userRepository.GetByAddress(pCtx, event.ToAccount.Address); err == nil && glryUser.Username != "" {
							membershipOwner.Username = persist.NullString(glryUser.Username)
							membershipOwner.UserID = glryUser.ID
							membershipOwner.Address = event.FromAccount.Address

							nfts, err := nftRepository.GetByUserID(pCtx, glryUser.ID)
							if err == nil && len(nfts) > 0 {
								nftURLs := make([]persist.NullString, 0, 3)
								for i, nft := range nfts {
									if i == 3 {
										break
									}
									if nft.ImagePreviewURL != "" {
										nftURLs = append(nftURLs, nft.ImagePreviewURL)
									} else if nft.ImageURL != "" {
										nftURLs = append(nftURLs, nft.ImageURL)
									} else {
										i--
										continue
									}
								}
								membershipOwner.PreviewNFTs = nftURLs
							}
						} else {
							membershipOwner.Address = event.FromAccount.Address
						}
						owners = append(owners, membershipOwner)
					}
					logrus.Infof("Fetched membership owners %+v for token %s ", owners, id)
					ownersChan <- owners
				}(e)
			}
			for i := 0; i < len(events); i++ {
				tier.Owners = append(tier.Owners, <-ownersChan...)
			}
			go membershipRepository.UpsertByTokenID(pCtx, id, tier)
			tierChan <- tier
		}(v)
	}

	for i := 0; i < len(middleware.RequiredNFTs); i++ {
		membershipTiers[i] = <-tierChan
	}
	return membershipTiers, nil
}

// UpdateMembershipTiersToken fetches all membership cards for a token ID
func UpdateMembershipTiersToken(pCtx context.Context, membershipRepository persist.MembershipRepository, userRepository persist.UserRepository, nftRepository persist.TokenRepository, ethClient *eth.Client) ([]persist.MembershipTier, error) {
	membershipTiers := make([]persist.MembershipTier, len(middleware.RequiredNFTs))
	tierChan := make(chan persist.MembershipTier)
	for _, v := range middleware.RequiredNFTs {
		go func(id persist.TokenID) {
			tier := persist.MembershipTier{
				TokenID: id,
			}
			logrus.Infof("Fetching membership tier: %s", id)

			tokens, err := nftRepository.GetByTokenIdentifiers(pCtx, persist.TokenID(id), persist.Address(viper.GetString("CONTRACT_ADDRESS")), -1, 0)
			if err != nil || len(tokens) == 0 {
				logrus.WithError(err).Errorf("Failed to fetch membership cards for token: %s", id)
				tierChan <- tier
				return
			}
			initialToken := tokens[0]

			tier.Name = initialToken.Name
			tier.AssetURL = initialToken.Media.MediaURL
			logrus.Infof("Fetched membership cards for token %s with name %s and asset URL %s ", id, tier.Name, tier.AssetURL)

			tier.Owners = make([]persist.MembershipOwner, 0, len(tokens))

			ownersChan := make(chan persist.MembershipOwner)
			for _, e := range tokens {
				go func(token persist.Token) {
					membershipOwner := persist.MembershipOwner{}
					if glryUser, err := userRepository.GetByAddress(pCtx, token.OwnerAddress); err == nil && glryUser.Username != "" {
						membershipOwner.Username = persist.NullString(glryUser.Username)
						membershipOwner.UserID = glryUser.ID
						membershipOwner.Address = token.OwnerAddress

						nfts, err := nftRepository.GetByUserID(pCtx, glryUser.ID, -1, 0)
						if err == nil && len(nfts) > 0 {
							nftURLs := make([]persist.NullString, 0, 3)
							for i, nft := range nfts {
								if i == 3 {
									break
								}
								if nft.Media.PreviewURL != "" {
									nftURLs = append(nftURLs, nft.Media.PreviewURL)
								} else if nft.Media.MediaURL != "" {
									nftURLs = append(nftURLs, nft.Media.MediaURL)
								} else {
									i--
									continue
								}
							}
							membershipOwner.PreviewNFTs = nftURLs
						}
					} else {
						membershipOwner.Address = token.OwnerAddress
					}
					logrus.Infof("Fetched membership owner %+v for token %s ", membershipOwner, id)
					ownersChan <- membershipOwner
				}(e)
			}
			for i := 0; i < len(tokens); i++ {
				tier.Owners = append(tier.Owners, <-ownersChan)
			}
			go membershipRepository.UpsertByTokenID(pCtx, id, tier)
			tierChan <- tier
		}(v)
	}

	for i := 0; i < len(middleware.RequiredNFTs); i++ {
		membershipTiers[i] = <-tierChan
	}
	return membershipTiers, nil
}

// recursively fetches all membership cards for a token ID
func openseaFetchMembershipCards(contractAddress persist.Address, tokenID persist.TokenID, pOffset int) ([]opensea.Event, error) {

	client := &http.Client{
		Timeout: time.Second * 5,
	}

	result := []opensea.Event{}

	urlStr := fmt.Sprintf("https://api.opensea.io/api/v1/events?asset_contract_address=%s&token_id=%s&only_opensea=false&offset=%d&limit=100", contractAddress, tokenID.Base10String(), pOffset)

	req, err := http.NewRequest("GET", urlStr, nil)
	if err != nil {
		return nil, err
	}

	resp, err := client.Do(req)
	if err != nil {
		return nil, err
	}
	defer resp.Body.Close()
	if resp.StatusCode != 200 {
		return nil, fmt.Errorf("unexpected status code: %d - url: %s", resp.StatusCode, urlStr)
	}

	response := &opensea.Events{}
	err = util.UnmarshallBody(response, resp.Body)
	if err != nil {
		return nil, err
	}
	result = append(result, response.Events...)
	if len(response.Events) == 100 {
		next, err := openseaFetchMembershipCards(contractAddress, tokenID, pOffset+100)
		if err != nil {
			return nil, err
		}
		result = append(result, next...)
	}

	return result, nil
}<|MERGE_RESOLUTION|>--- conflicted
+++ resolved
@@ -32,15 +32,11 @@
 				return
 			}
 			asset := events[0].Asset
-<<<<<<< HEAD
-			tier.Name = persist.NullString(asset.Name)
-			tier.AssetURL = persist.NullString(asset.ImageURL)
-=======
-			tier.Name = asset.Name
-			tier.AssetURL = asset.ImageURL
+
+      tier.Name = persist.NullString(asset.Name)
+      tier.AssetURL = persist.NullString(asset.ImageURL)
 
 			logrus.Infof("Fetched membership cards for token %s with name %s and asset URL %s ", id, tier.Name, tier.AssetURL)
->>>>>>> 83da2802
 			tier.Owners = make([]persist.MembershipOwner, 0, len(events)*2)
 
 			ownersChan := make(chan []persist.MembershipOwner)
