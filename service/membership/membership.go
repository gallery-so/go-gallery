package membership

import (
	"context"
	"fmt"
	"github.com/mikeydub/go-gallery/service/logger"
	"net/http"
	"time"

	"cloud.google.com/go/storage"
	"github.com/ethereum/go-ethereum/ethclient"
	"github.com/everFinance/goar"
	"github.com/gammazero/workerpool"
	shell "github.com/ipfs/go-ipfs-api"
	"github.com/mikeydub/go-gallery/service/multichain/opensea"
	"github.com/mikeydub/go-gallery/service/nft"
	"github.com/mikeydub/go-gallery/service/persist"
	"github.com/mikeydub/go-gallery/util"
	"github.com/spf13/viper"
)

// MembershipTierIDs is a list of all membership tiers
var MembershipTierIDs = []persist.TokenID{"4", "1", "3", "5", "6", "8"}

// PremiumCards is the contract address for the premium membership cards
const PremiumCards persist.EthereumAddress = "0xe01569ca9b39e55bc7c0dfa09f05fa15cb4c7698"

// UpdateMembershipTiers fetches all membership cards for all token IDs
func UpdateMembershipTiers(membershipRepository persist.MembershipRepository, userRepository persist.UserRepository, galleryRepository persist.GalleryRepository, walletRepository persist.WalletRepository, ethClient *ethclient.Client, ipfsClient *shell.Shell, arweaveClient *goar.Client, stg *storage.Client) ([]persist.MembershipTier, error) {
	ctx, cancel := context.WithTimeout(context.Background(), time.Minute*2)
	defer cancel()
	membershipTiers := make([]persist.MembershipTier, len(MembershipTierIDs))
	tierChan := make(chan persist.MembershipTier)
	for _, v := range MembershipTierIDs {
		md, err := getTokenMetadata(ctx, v, PremiumCards, ipfsClient, arweaveClient, stg)
		if err != nil {
			return nil, fmt.Errorf("Failed to get token metadata for token: %s, %v", v, err)
		}
		owners, err := getOwnersForToken(ctx, v, PremiumCards)
		if err != nil {
			return nil, fmt.Errorf("Failed to get owners for token: %s, %v", v, err)
		}
		if len(owners) == 0 {
			logger.For(ctx).Errorf("No owners found for token: %s", v)
			continue
		}
		go func(id persist.TokenID, o []persist.EthereumAddress) {
			tier, err := processOwners(ctx, id, md, o, ethClient, userRepository, galleryRepository, membershipRepository, walletRepository)
			if err != nil {
				logger.For(ctx).Errorf("Failed to process membership events for token: %s, %v", id, err)
			}
			tierChan <- tier
		}(v, owners)
	}

	for i := 0; i < len(MembershipTierIDs); i++ {
		membershipTiers[i] = <-tierChan
	}
	return membershipTiers, nil
}

// UpdateMembershipTier fetches all membership cards for a token ID
func UpdateMembershipTier(pTokenID persist.TokenID, membershipRepository persist.MembershipRepository, userRepository persist.UserRepository, galleryRepository persist.GalleryRepository, walletRepository persist.WalletRepository, ethClient *ethclient.Client, ipfsClient *shell.Shell, arweaveClient *goar.Client, stg *storage.Client) (persist.MembershipTier, error) {
	ctx, cancel := context.WithTimeout(context.Background(), time.Minute)
	defer cancel()
	_, err := processCurrentTier(ctx, pTokenID, ethClient, userRepository, galleryRepository, membershipRepository, walletRepository)
	if err != nil {
		return persist.MembershipTier{}, fmt.Errorf("Failed to process membership events for token: %s, %v", pTokenID, err)
	}
	md, err := getTokenMetadata(ctx, pTokenID, PremiumCards, ipfsClient, arweaveClient, stg)
	if err != nil {
		return persist.MembershipTier{}, fmt.Errorf("Failed to get token metadata for token: %s, %v", pTokenID, err)
	}
	owners, err := getOwnersForToken(ctx, pTokenID, PremiumCards)
	if err != nil {
		return persist.MembershipTier{}, fmt.Errorf("Failed to get owners for token: %s, %v", pTokenID, err)
	}
	if len(owners) == 0 {
		return persist.MembershipTier{}, fmt.Errorf("No owners found for token: %s", pTokenID)
	}
	return processOwners(ctx, pTokenID, md, owners, ethClient, userRepository, galleryRepository, membershipRepository, walletRepository)
}

// UpdateMembershipTiersToken fetches all membership cards for a token ID
func UpdateMembershipTiersToken(membershipRepository persist.MembershipRepository, userRepository persist.UserRepository, nftRepository persist.TokenGalleryRepository, galleryRepository persist.GalleryTokenRepository, ethClient *ethclient.Client) ([]persist.MembershipTier, error) {
	ctx, cancel := context.WithTimeout(context.Background(), time.Second*30)
	defer cancel()
	membershipTiers := make([]persist.MembershipTier, len(MembershipTierIDs))
	tierChan := make(chan persist.MembershipTier)
	for _, v := range MembershipTierIDs {
		go func(id persist.TokenID) {
			tier, err := processEventsToken(ctx, id, ethClient, userRepository, nftRepository, galleryRepository, membershipRepository)
			if err != nil {
				logger.For(ctx).Errorf("Failed to process membership events for token: %s, %v", id, err)
			}
			tierChan <- tier
		}(v)
	}

	for i := 0; i < len(MembershipTierIDs); i++ {
		membershipTiers[i] = <-tierChan
	}
	return membershipTiers, nil
}

// UpdateMembershipTierToken fetches all membership cards for a token ID
func UpdateMembershipTierToken(pTokenID persist.TokenID, membershipRepository persist.MembershipRepository, userRepository persist.UserRepository, nftRepository persist.TokenGalleryRepository, galleryRepository persist.GalleryTokenRepository, ethClient *ethclient.Client) (persist.MembershipTier, error) {
	ctx, cancel := context.WithTimeout(context.Background(), time.Minute)
	defer cancel()
	_, err := processCurrentTierToken(ctx, pTokenID, ethClient, userRepository, galleryRepository, membershipRepository)
	if err != nil {
		return persist.MembershipTier{}, fmt.Errorf("Failed to process membership events for token: %s, %v", pTokenID, err)
	}
	events, err := OpenseaFetchMembershipCards(PremiumCards, pTokenID, 0, 0)
	if err != nil {
		return persist.MembershipTier{}, fmt.Errorf("Failed to fetch membership cards for token: %s, %v", pTokenID, err)
	}
	if len(events) == 0 {
		return persist.MembershipTier{}, fmt.Errorf("No membership cards found for token: %s", pTokenID)
	}

	return processEventsToken(ctx, pTokenID, ethClient, userRepository, nftRepository, galleryRepository, membershipRepository)
}

// OpenseaFetchMembershipCards recursively fetches all membership cards for a token ID
func OpenseaFetchMembershipCards(contractAddress persist.EthereumAddress, tokenID persist.TokenID, pOffset int, pRetry int) ([]opensea.Event, error) {

	client := &http.Client{
		Timeout: time.Minute,
	}

	result := []opensea.Event{}

	urlStr := fmt.Sprintf("https://api.opensea.io/api/v1/events?asset_contract_address=%s&token_id=%s&only_opensea=false&offset=%d&limit=50", contractAddress, tokenID.Base10String(), pOffset)

	req, err := http.NewRequest("GET", urlStr, nil)
	if err != nil {
		return nil, err
	}
	req.Header.Set("X-API-KEY", viper.GetString("OPENSEA_API_KEY"))

	resp, err := client.Do(req)
	if err != nil {
		return nil, err
	}

	if resp.StatusCode != 200 {
		if resp.StatusCode == 429 {
			if pRetry > 3 {
				return nil, fmt.Errorf("timed out fetching membership cards %d at url: %s", tokenID.Base10Int(), urlStr)
			}

			logger.For(nil).Warnf("Opensea API rate limit exceeded, retrying in 5 seconds")
			time.Sleep(time.Second * 2 * time.Duration(pRetry+1))
			return OpenseaFetchMembershipCards(contractAddress, tokenID, pOffset, pRetry+1)
		}
		return nil, fmt.Errorf("unexpected status code: %d - url: %s", resp.StatusCode, urlStr)
	}

	response := &opensea.Events{}
	err = util.UnmarshallBody(response, resp.Body)
	if err != nil {
		return nil, err
	}
	err = resp.Body.Close()
	if err != nil {
		return nil, err
	}
	result = append(result, response.Events...)
	if len(response.Events) == 50 {
		next, err := OpenseaFetchMembershipCards(contractAddress, tokenID, pOffset+50, pRetry)
		if err != nil {
			return nil, err
		}
		result = append(result, next...)
	}

	return result, nil
}

<<<<<<< HEAD
func processCurrentTier(ctx context.Context, pTokenID persist.TokenID, ethClient *ethclient.Client, userRepository persist.UserRepository, galleryRepository persist.GalleryRepository, membershipRepository persist.MembershipRepository, walletRepository persist.WalletRepository) (persist.MembershipTier, error) {
=======
func filterTokenHolders(holdersChannel chan persist.TokenHolder, numHolders int, tokenID persist.TokenID) []persist.TokenHolder {
	receivedAddresses := map[persist.Address]bool{}
	tokenHolderByUserId := map[persist.DBID]*persist.TokenHolder{}

	for i := 0; i < numHolders; i++ {
		owner := <-holdersChannel
		for _, address := range owner.Addresses {
			if address == "" || receivedAddresses[address] {
				logger.For(nil).Debugf("Skipping duplicate or empty address for ID %s: %s", tokenID, address)
				continue
			}

			if owner.UserID == "" || owner.Username == "" {
				logger.For(nil).Debugf("Skipping empty userID or username for ID %s: userID=%s, username=%s", tokenID, owner.UserID, owner.Username)
				continue
			}

			if existingUser, ok := tokenHolderByUserId[owner.UserID]; ok {
				existingUser.Addresses = append(existingUser.Addresses, address)
				continue
			}

			tokenHolderByUserId[owner.UserID] = &persist.TokenHolder{
				UserID:      owner.UserID,
				Addresses:   []persist.Address{address},
				Username:    owner.Username,
				PreviewNFTs: owner.PreviewNFTs,
			}
		}
	}

	filtered := make([]persist.TokenHolder, 0, len(tokenHolderByUserId))
	for _, tokenHolder := range tokenHolderByUserId {
		filtered = append(filtered, *tokenHolder)
	}

	return filtered
}

func processCurrentTier(ctx context.Context, pTokenID persist.TokenID, ethClient *ethclient.Client, userRepository persist.UserRepository, galleryRepository persist.GalleryRepository, membershipRepository persist.MembershipRepository) (persist.MembershipTier, error) {
>>>>>>> 84af1376

	tier, err := membershipRepository.GetByTokenID(ctx, pTokenID)
	if err != nil {
		logger.For(ctx).Errorf("Failed to get membership tier for token: %s, %v", pTokenID, err)
		return persist.MembershipTier{}, nil
	}
	wp := workerpool.New(10)
	ownersChan := make(chan persist.TokenHolder)
	for _, v := range tier.Owners {
		owner := v
		wp.Submit(func() {
<<<<<<< HEAD
			owner := fillMembershipOwner(ctx, owner.Address, pTokenID, ethClient, userRepository, galleryRepository, walletRepository)
			ownersChan <- owner
		})
	}
	receivedOwners := map[persist.EthereumAddress]bool{}
	receivedUsers := map[string]bool{}
	newOwners := make([]persist.MembershipOwner, 0, len(tier.Owners))
	for i := 0; i < len(tier.Owners); i++ {
		owner := <-ownersChan
		if receivedOwners[owner.Address] || owner.Address.String() == "" {
			logrus.Debugf("Skipping duplicate or empty owner for ID %s: %s", pTokenID, owner.Address)
			continue
		}
		if owner.Username != "" && receivedUsers[strings.ToLower(owner.Username.String())] {
			logrus.Debugf("Skipping duplicate username for ID %s: %s", pTokenID, owner.Username)
			continue
		}
		newOwners = append(newOwners, owner)
		receivedOwners[owner.Address] = true
		if owner.Username != "" {
			receivedUsers[strings.ToLower(owner.Username.String())] = true
		}
	}
	tier.Owners = newOwners
=======
			owner := fillMembershipOwner(ctx, owner.Addresses, pTokenID, ethClient, userRepository, galleryRepository)
			ownersChan <- owner
		})
	}

	tier.Owners = filterTokenHolders(ownersChan, len(tier.Owners), pTokenID)
>>>>>>> 84af1376
	wp.StopWait()
	logger.For(ctx).Debugf("Done receiving owners for token %s", pTokenID)

	err = membershipRepository.UpsertByTokenID(ctx, pTokenID, tier)
	if err != nil {
		logger.For(ctx).Errorf("Error upserting membership tier %s: %s", pTokenID, err)
		return persist.MembershipTier{}, err
	}

	return tier, nil
}

func processCurrentTierToken(ctx context.Context, pTokenID persist.TokenID, ethClient *ethclient.Client, userRepository persist.UserRepository, galleryRepository persist.GalleryTokenRepository, membershipRepository persist.MembershipRepository) (persist.MembershipTier, error) {

	tier, err := membershipRepository.GetByTokenID(ctx, pTokenID)
	if err != nil {
		logger.For(ctx).Errorf("Failed to get membership tier for token: %s, %v", pTokenID, err)
		return persist.MembershipTier{}, nil
	}
	wp := workerpool.New(10)
	ownersChan := make(chan persist.TokenHolder)
	for _, v := range tier.Owners {
		owner := v
		wp.Submit(func() {
<<<<<<< HEAD
			owner := fillMembershipOwnerToken(ctx, owner.UserID, owner.Address, pTokenID, ethClient, userRepository, galleryRepository)
			ownersChan <- owner
		})
	}
	receivedOwners := map[persist.EthereumAddress]bool{}
	receivedUsers := map[string]bool{}
	newOwners := make([]persist.MembershipOwner, 0, len(tier.Owners))
	for i := 0; i < len(tier.Owners); i++ {
		owner := <-ownersChan
		if receivedOwners[owner.Address] || owner.Address.String() == "" {
			logrus.Debugf("Skipping duplicate or empty owner for ID %s: %s", pTokenID, owner.Address)
			continue
		}
		if owner.Username != "" && receivedUsers[strings.ToLower(owner.Username.String())] {
			logrus.Debugf("Skipping duplicate username for ID %s: %s", pTokenID, owner.Username)
			continue
		}
		newOwners = append(newOwners, owner)
		receivedOwners[owner.Address] = true
		if owner.Username != "" {
			receivedUsers[strings.ToLower(owner.Username.String())] = true
		}
	}
	tier.Owners = newOwners
=======
			owner := fillMembershipOwnerToken(ctx, owner.Addresses, pTokenID, ethClient, userRepository, galleryRepository)
			ownersChan <- owner
		})
	}

	tier.Owners = filterTokenHolders(ownersChan, len(tier.Owners), pTokenID)
>>>>>>> 84af1376
	wp.StopWait()
	logger.For(ctx).Debugf("Done receiving owners for token %s", pTokenID)

	err = membershipRepository.UpsertByTokenID(ctx, pTokenID, tier)
	if err != nil {
		logger.For(ctx).Errorf("Error upserting membership tier %s: %s", pTokenID, err)
		return persist.MembershipTier{}, err
	}

	return tier, nil
}

func processOwners(ctx context.Context, id persist.TokenID, metadata alchemyNFTMetadata, owners []persist.EthereumAddress, ethClient *ethclient.Client, userRepository persist.UserRepository, galleryRepository persist.GalleryRepository, membershipRepository persist.MembershipRepository, walletRepository persist.WalletRepository) (persist.MembershipTier, error) {
	tier := persist.MembershipTier{
		TokenID:     id,
		LastUpdated: persist.LastUpdatedTime(time.Now()),
	}
	logger.For(ctx).Infof("Fetching membership tier: %s", id)

	tier.Name = persist.NullString(metadata.Name)
	tier.AssetURL = persist.NullString(metadata.Image)

	logger.For(ctx).Infof("Fetched membership cards for token %s with name %s and asset URL %s ", id, tier.Name, tier.AssetURL)

	ownersChan := make(chan persist.TokenHolder)
	wp := workerpool.New(10)
	for i, o := range owners {
		addr := o
		wp.Submit(func() {
			logger.For(ctx).Debugf("Processing event for ID %s %+v %d", id, addr, i)
			if addr.String() != persist.ZeroAddress.String() {
				logger.For(ctx).Debug("Event is to real address")
				// does to have the NFT?
<<<<<<< HEAD
				membershipOwner := fillMembershipOwner(ctx, addr, id, ethClient, userRepository, galleryRepository, walletRepository)
=======
				membershipOwner := fillMembershipOwner(ctx, []persist.Address{addr}, id, ethClient, userRepository, galleryRepository)
>>>>>>> 84af1376
				if membershipOwner.PreviewNFTs != nil && len(membershipOwner.PreviewNFTs) > 0 {
					logger.For(ctx).Debugf("Adding membership owner %s for ID %s", addr, id)
					ownersChan <- membershipOwner
				} else {
					logger.For(ctx).Debugf("Skipping membership owner %s for ID %s", addr, id)
					ownersChan <- persist.TokenHolder{}
				}
				return
			}
			logger.For(ctx).Debugf("Event is to 0x0000000000000000000000000000000000000000 for ID %s", id)
			ownersChan <- persist.TokenHolder{}
		})

	}
<<<<<<< HEAD
	receivedOwners := map[persist.EthereumAddress]bool{}
	receivedUsers := map[string]bool{}
	for i := 0; i < len(owners); i++ {
		owner := <-ownersChan
		if receivedOwners[owner.Address] || owner.Address.String() == "" {
			logrus.Debugf("Skipping duplicate or empty owner for ID %s: %s", id, owner.Address)
			continue
		}
		if owner.Username != "" && receivedUsers[strings.ToLower(owner.Username.String())] {
			logrus.Debugf("Skipping duplicate username for ID %s: %s", id, owner.Username)
			continue
		}
		tier.Owners = append(tier.Owners, owner)
		receivedOwners[owner.Address] = true
		if owner.Username != "" {
			receivedUsers[strings.ToLower(owner.Username.String())] = true
		}
	}
=======

	tier.Owners = filterTokenHolders(ownersChan, len(owners), id)
>>>>>>> 84af1376
	wp.StopWait()
	logger.For(ctx).Debugf("Done receiving owners for token %s", id)

	err := membershipRepository.UpsertByTokenID(ctx, id, tier)
	if err != nil {
		logger.For(ctx).Errorf("Error upserting membership tier %s: %s", id, err)
		return persist.MembershipTier{}, err
	}

	return tier, nil
}

<<<<<<< HEAD
func fillMembershipOwner(ctx context.Context, pAddress persist.EthereumAddress, id persist.TokenID, ethClient *ethclient.Client, userRepository persist.UserRepository, galleryRepository persist.GalleryRepository, walletRepository persist.WalletRepository) persist.MembershipOwner {
	membershipOwner := persist.MembershipOwner{Address: pAddress}

	wallet, err := walletRepository.GetByAddressDetails(ctx, persist.Address(pAddress.String()), persist.ChainETH)
	if err != nil {
		logrus.Errorf("Error getting wallet for address %s: %s", pAddress, err)
		return membershipOwner
	}
	glryUser, err := userRepository.GetByWallet(ctx, wallet.ID)
	if err != nil || glryUser.Username == "" {
		logrus.WithError(err).Errorf("Failed to get user for address %s", pAddress)
		return membershipOwner
	}
	membershipOwner.Username = glryUser.Username
	membershipOwner.UserID = glryUser.ID
=======
func fillMembershipOwner(ctx context.Context, pAddresses []persist.Address, id persist.TokenID, ethClient *ethclient.Client, userRepository persist.UserRepository, galleryRepository persist.GalleryRepository) persist.TokenHolder {
	membershipOwner := persist.TokenHolder{Addresses: pAddresses}

	for _, address := range pAddresses {
		glryUser, err := userRepository.GetByAddress(ctx, address)
		if err != nil || glryUser.Username == "" {
			logger.For(ctx).WithError(err).Errorf("Failed to get user for address %s", address)
			continue
		}

		membershipOwner.Username = glryUser.Username
		membershipOwner.UserID = glryUser.ID
>>>>>>> 84af1376

		galleries, err := galleryRepository.GetByUserID(ctx, glryUser.ID)
		if err == nil && len(galleries) > 0 {
			gallery := galleries[0]
			if gallery.Collections != nil && len(gallery.Collections) > 0 {
				membershipOwner.PreviewNFTs = nft.GetPreviewsFromCollections(gallery.Collections)
			}
		}

		return membershipOwner
	}

	return membershipOwner
}

<<<<<<< HEAD
func fillMembershipOwnerToken(ctx context.Context, pUserID persist.DBID, pAddress persist.EthereumAddress, id persist.TokenID, ethClient *ethclient.Client, userRepository persist.UserRepository, galleryRepository persist.GalleryTokenRepository) persist.MembershipOwner {
	membershipOwner := persist.MembershipOwner{}

	glryUser, err := userRepository.GetByID(ctx, pUserID)
	if err != nil || glryUser.Username == "" {
		logrus.WithError(err).Errorf("Failed to get user for ID %s", pUserID)
		return membershipOwner
	}
	membershipOwner.Username = glryUser.Username
	membershipOwner.UserID = glryUser.ID
	membershipOwner.Address = pAddress

	galleries, err := galleryRepository.GetByUserID(ctx, glryUser.ID)
	if err == nil && len(galleries) > 0 {
		gallery := galleries[0]
		if gallery.Collections != nil || len(gallery.Collections) > 0 {
			membershipOwner.PreviewNFTs = nft.GetPreviewsFromCollectionsToken(gallery.Collections)
=======
func fillMembershipOwnerToken(ctx context.Context, pAddresses []persist.Address, id persist.TokenID, ethClient *ethclient.Client, userRepository persist.UserRepository, galleryRepository persist.GalleryTokenRepository) persist.TokenHolder {
	membershipOwner := persist.TokenHolder{Addresses: pAddresses}

	for _, address := range pAddresses {
		if hasNFT, _ := eth.HasNFT(ctx, PremiumCards, id, address, ethClient); !hasNFT {
			continue
		}

		glryUser, err := userRepository.GetByAddress(ctx, address)
		if err != nil || glryUser.Username == "" {
			logger.For(ctx).WithError(err).Errorf("Failed to get user for address %s", address)
			continue
		}

		membershipOwner.Username = glryUser.Username
		membershipOwner.UserID = glryUser.ID

		galleries, err := galleryRepository.GetByUserID(ctx, glryUser.ID)
		if err == nil && len(galleries) > 0 {
			gallery := galleries[0]
			if gallery.Collections != nil || len(gallery.Collections) > 0 {
				membershipOwner.PreviewNFTs = nft.GetPreviewsFromCollectionsToken(gallery.Collections)
			}
>>>>>>> 84af1376
		}

		return membershipOwner
	}

	return membershipOwner
}

func processEventsToken(ctx context.Context, id persist.TokenID, ethClient *ethclient.Client, userRepository persist.UserRepository, nftRepository persist.TokenGalleryRepository, galleryRepository persist.GalleryTokenRepository, membershipRepository persist.MembershipRepository) (persist.MembershipTier, error) {
	tier := persist.MembershipTier{
		TokenID:     id,
		LastUpdated: persist.LastUpdatedTime(time.Now()),
	}
	logger.For(ctx).Infof("Fetching membership tier: %s", id)

	tokens, err := nftRepository.GetByTokenIdentifiers(ctx, persist.TokenID(id), persist.Address(PremiumCards), persist.ChainETH, -1, 0)
	if err != nil || len(tokens) == 0 {
		logger.For(ctx).WithError(err).Errorf("Failed to fetch membership cards for token: %s", id)
		return tier, nil
	}
	initialToken := tokens[0]

	tier.Name = persist.NullString(initialToken.Name)
	tier.AssetURL = persist.NullString(initialToken.Media.MediaURL)

	logger.For(ctx).Infof("Fetched membership cards for token %s with name %s and asset URL %s ", id, tier.Name, tier.AssetURL)

	ownersChan := make(chan persist.TokenHolder)
	wp := workerpool.New(10)
	for _, t := range tokens {
		token := t
		wp.Submit(func() {
<<<<<<< HEAD
			addr := persist.EthereumAddress("")
			if len(token.OwnerAddresses) > 0 {
				addr = persist.EthereumAddress(token.OwnerAddresses[0].Address)
			}
			membershipOwner := fillMembershipOwnerToken(ctx, token.OwnerUserID, addr, id, ethClient, userRepository, galleryRepository)
=======
			membershipOwner := fillMembershipOwnerToken(ctx, []persist.Address{token.OwnerAddress}, id, ethClient, userRepository, galleryRepository)
>>>>>>> 84af1376
			if membershipOwner.PreviewNFTs != nil && len(membershipOwner.PreviewNFTs) > 0 {
				ownersChan <- membershipOwner
			} else {
				ownersChan <- persist.TokenHolder{}
			}
		})

	}
<<<<<<< HEAD
	for i := 0; i < len(tokens); i++ {
		owner := <-ownersChan
		if owner.Address.String() != "" {
			tier.Owners = append(tier.Owners, <-ownersChan)
		}
	}
=======

	tier.Owners = filterTokenHolders(ownersChan, len(tokens), id)
>>>>>>> 84af1376
	wp.StopWait()

	err = membershipRepository.UpsertByTokenID(ctx, id, tier)
	if err != nil {
		logger.For(ctx).Errorf("Error upserting membership tier: %s", err)
		return persist.MembershipTier{}, err
	}

	return tier, nil
}

// OrderMembershipTiers orders the membership tiers in the desired order determined for the membership page
func OrderMembershipTiers(pTiers []persist.MembershipTier) []persist.MembershipTier {
	result := make([]persist.MembershipTier, 0, len(pTiers))
	for _, v := range MembershipTierIDs {
		for _, t := range pTiers {
			if t.TokenID == v {
				result = append(result, t)
			}
		}
	}
	return result
}

// GetMembershipTiers returns the most recent membership tiers and potentially updates tiers
func GetMembershipTiers(ctx context.Context, forceRefresh bool, membershipRepository persist.MembershipRepository, userRepository persist.UserRepository,
	galleryRepository persist.GalleryRepository, walletRepository persist.WalletRepository, ethClient *ethclient.Client, ipfsClient *shell.Shell, arweaveClient *goar.Client, stg *storage.Client) ([]persist.MembershipTier, error) {

	if forceRefresh {
		logger.For(ctx).Infof("Force refresh - updating membership tiers")
	}

	allTiers, err := membershipRepository.GetAll(ctx)
	if err != nil {
		return nil, err
	}

	logger.For(ctx).Debugf("Found %d membership tiers in the DB", len(allTiers))

	if len(allTiers) > 0 {
		if len(allTiers) != len(MembershipTierIDs) {
			tiers := make(map[persist.TokenID]bool)

			for _, tier := range allTiers {
				tiers[tier.TokenID] = true
			}

			for _, tierID := range MembershipTierIDs {
				if ok := tiers[tierID]; !ok {
<<<<<<< HEAD
					logrus.Infof("Tier not found - updating membership tier %s", tierID)
					newTier, err := UpdateMembershipTier(tierID, membershipRepository, userRepository, galleryRepository, walletRepository, ethClient, ipfsClient, arweaveClient, stg)
=======
					logger.For(ctx).Infof("Tier not found - updating membership tier %s", tierID)
					newTier, err := UpdateMembershipTier(tierID, membershipRepository, userRepository, galleryRepository, ethClient, ipfsClient, arweaveClient, stg)
>>>>>>> 84af1376
					if err != nil {
						return nil, err
					}
					allTiers = append(allTiers, newTier)
				}
			}
		}

		tiersToUpdate := make([]persist.TokenID, 0, len(allTiers))
		for _, tier := range allTiers {
			if time.Since(tier.LastUpdated.Time()) > time.Hour || forceRefresh {
				logger.For(ctx).Infof("Tier %s not updated in the last hour - updating membership tier", tier.TokenID)
				tiersToUpdate = append(tiersToUpdate, tier.TokenID)
			}
		}

		if len(tiersToUpdate) > 0 {
			go func() {
				for _, tierID := range tiersToUpdate {
					_, err := UpdateMembershipTier(tierID, membershipRepository, userRepository, galleryRepository, walletRepository, ethClient, ipfsClient, arweaveClient, stg)
					if err != nil {
						logger.For(ctx).WithError(err).Errorf("Failed to update membership tier %s", tierID)
					}
				}
			}()
		}

		return OrderMembershipTiers(allTiers), nil
	}

<<<<<<< HEAD
	logrus.Infof("No tiers found - updating membership tiers")
	membershipTiers, err := UpdateMembershipTiers(membershipRepository, userRepository, galleryRepository, walletRepository, ethClient, ipfsClient, arweaveClient, stg)
=======
	logger.For(ctx).Infof("No tiers found - updating membership tiers")
	membershipTiers, err := UpdateMembershipTiers(membershipRepository, userRepository, galleryRepository, ethClient, ipfsClient, arweaveClient, stg)
>>>>>>> 84af1376
	if err != nil {
		return nil, err
	}

	return OrderMembershipTiers(membershipTiers), nil
}<|MERGE_RESOLUTION|>--- conflicted
+++ resolved
@@ -178,9 +178,6 @@
 	return result, nil
 }
 
-<<<<<<< HEAD
-func processCurrentTier(ctx context.Context, pTokenID persist.TokenID, ethClient *ethclient.Client, userRepository persist.UserRepository, galleryRepository persist.GalleryRepository, membershipRepository persist.MembershipRepository, walletRepository persist.WalletRepository) (persist.MembershipTier, error) {
-=======
 func filterTokenHolders(holdersChannel chan persist.TokenHolder, numHolders int, tokenID persist.TokenID) []persist.TokenHolder {
 	receivedAddresses := map[persist.Address]bool{}
 	tokenHolderByUserId := map[persist.DBID]*persist.TokenHolder{}
@@ -220,8 +217,7 @@
 	return filtered
 }
 
-func processCurrentTier(ctx context.Context, pTokenID persist.TokenID, ethClient *ethclient.Client, userRepository persist.UserRepository, galleryRepository persist.GalleryRepository, membershipRepository persist.MembershipRepository) (persist.MembershipTier, error) {
->>>>>>> 84af1376
+func processCurrentTier(ctx context.Context, pTokenID persist.TokenID, ethClient *ethclient.Client, userRepository persist.UserRepository, galleryRepository persist.GalleryRepository, membershipRepository persist.MembershipRepository, walletRepository persist.WalletRepository) (persist.MembershipTier, error) {
 
 	tier, err := membershipRepository.GetByTokenID(ctx, pTokenID)
 	if err != nil {
@@ -233,39 +229,12 @@
 	for _, v := range tier.Owners {
 		owner := v
 		wp.Submit(func() {
-<<<<<<< HEAD
-			owner := fillMembershipOwner(ctx, owner.Address, pTokenID, ethClient, userRepository, galleryRepository, walletRepository)
+			owner := fillMembershipOwner(ctx, owner.Addresses, pTokenID, ethClient, userRepository, galleryRepository, walletRepository)
 			ownersChan <- owner
 		})
 	}
-	receivedOwners := map[persist.EthereumAddress]bool{}
-	receivedUsers := map[string]bool{}
-	newOwners := make([]persist.MembershipOwner, 0, len(tier.Owners))
-	for i := 0; i < len(tier.Owners); i++ {
-		owner := <-ownersChan
-		if receivedOwners[owner.Address] || owner.Address.String() == "" {
-			logrus.Debugf("Skipping duplicate or empty owner for ID %s: %s", pTokenID, owner.Address)
-			continue
-		}
-		if owner.Username != "" && receivedUsers[strings.ToLower(owner.Username.String())] {
-			logrus.Debugf("Skipping duplicate username for ID %s: %s", pTokenID, owner.Username)
-			continue
-		}
-		newOwners = append(newOwners, owner)
-		receivedOwners[owner.Address] = true
-		if owner.Username != "" {
-			receivedUsers[strings.ToLower(owner.Username.String())] = true
-		}
-	}
-	tier.Owners = newOwners
-=======
-			owner := fillMembershipOwner(ctx, owner.Addresses, pTokenID, ethClient, userRepository, galleryRepository)
-			ownersChan <- owner
-		})
-	}
 
 	tier.Owners = filterTokenHolders(ownersChan, len(tier.Owners), pTokenID)
->>>>>>> 84af1376
 	wp.StopWait()
 	logger.For(ctx).Debugf("Done receiving owners for token %s", pTokenID)
 
@@ -290,39 +259,12 @@
 	for _, v := range tier.Owners {
 		owner := v
 		wp.Submit(func() {
-<<<<<<< HEAD
-			owner := fillMembershipOwnerToken(ctx, owner.UserID, owner.Address, pTokenID, ethClient, userRepository, galleryRepository)
+			owner := fillMembershipOwnerToken(ctx, owner.UserID, owner.Addresses, pTokenID, ethClient, userRepository, galleryRepository)
 			ownersChan <- owner
 		})
 	}
-	receivedOwners := map[persist.EthereumAddress]bool{}
-	receivedUsers := map[string]bool{}
-	newOwners := make([]persist.MembershipOwner, 0, len(tier.Owners))
-	for i := 0; i < len(tier.Owners); i++ {
-		owner := <-ownersChan
-		if receivedOwners[owner.Address] || owner.Address.String() == "" {
-			logrus.Debugf("Skipping duplicate or empty owner for ID %s: %s", pTokenID, owner.Address)
-			continue
-		}
-		if owner.Username != "" && receivedUsers[strings.ToLower(owner.Username.String())] {
-			logrus.Debugf("Skipping duplicate username for ID %s: %s", pTokenID, owner.Username)
-			continue
-		}
-		newOwners = append(newOwners, owner)
-		receivedOwners[owner.Address] = true
-		if owner.Username != "" {
-			receivedUsers[strings.ToLower(owner.Username.String())] = true
-		}
-	}
-	tier.Owners = newOwners
-=======
-			owner := fillMembershipOwnerToken(ctx, owner.Addresses, pTokenID, ethClient, userRepository, galleryRepository)
-			ownersChan <- owner
-		})
-	}
 
 	tier.Owners = filterTokenHolders(ownersChan, len(tier.Owners), pTokenID)
->>>>>>> 84af1376
 	wp.StopWait()
 	logger.For(ctx).Debugf("Done receiving owners for token %s", pTokenID)
 
@@ -356,11 +298,7 @@
 			if addr.String() != persist.ZeroAddress.String() {
 				logger.For(ctx).Debug("Event is to real address")
 				// does to have the NFT?
-<<<<<<< HEAD
-				membershipOwner := fillMembershipOwner(ctx, addr, id, ethClient, userRepository, galleryRepository, walletRepository)
-=======
-				membershipOwner := fillMembershipOwner(ctx, []persist.Address{addr}, id, ethClient, userRepository, galleryRepository)
->>>>>>> 84af1376
+				membershipOwner := fillMembershipOwner(ctx, []persist.Address{addr}, id, ethClient, userRepository, galleryRepository, walletRepository)
 				if membershipOwner.PreviewNFTs != nil && len(membershipOwner.PreviewNFTs) > 0 {
 					logger.For(ctx).Debugf("Adding membership owner %s for ID %s", addr, id)
 					ownersChan <- membershipOwner
@@ -375,29 +313,8 @@
 		})
 
 	}
-<<<<<<< HEAD
-	receivedOwners := map[persist.EthereumAddress]bool{}
-	receivedUsers := map[string]bool{}
-	for i := 0; i < len(owners); i++ {
-		owner := <-ownersChan
-		if receivedOwners[owner.Address] || owner.Address.String() == "" {
-			logrus.Debugf("Skipping duplicate or empty owner for ID %s: %s", id, owner.Address)
-			continue
-		}
-		if owner.Username != "" && receivedUsers[strings.ToLower(owner.Username.String())] {
-			logrus.Debugf("Skipping duplicate username for ID %s: %s", id, owner.Username)
-			continue
-		}
-		tier.Owners = append(tier.Owners, owner)
-		receivedOwners[owner.Address] = true
-		if owner.Username != "" {
-			receivedUsers[strings.ToLower(owner.Username.String())] = true
-		}
-	}
-=======
 
 	tier.Owners = filterTokenHolders(ownersChan, len(owners), id)
->>>>>>> 84af1376
 	wp.StopWait()
 	logger.For(ctx).Debugf("Done receiving owners for token %s", id)
 
@@ -410,26 +327,21 @@
 	return tier, nil
 }
 
-<<<<<<< HEAD
-func fillMembershipOwner(ctx context.Context, pAddress persist.EthereumAddress, id persist.TokenID, ethClient *ethclient.Client, userRepository persist.UserRepository, galleryRepository persist.GalleryRepository, walletRepository persist.WalletRepository) persist.MembershipOwner {
-	membershipOwner := persist.MembershipOwner{Address: pAddress}
-
-	wallet, err := walletRepository.GetByAddressDetails(ctx, persist.Address(pAddress.String()), persist.ChainETH)
-	if err != nil {
-		logrus.Errorf("Error getting wallet for address %s: %s", pAddress, err)
-		return membershipOwner
-	}
-	glryUser, err := userRepository.GetByWallet(ctx, wallet.ID)
-	if err != nil || glryUser.Username == "" {
-		logrus.WithError(err).Errorf("Failed to get user for address %s", pAddress)
-		return membershipOwner
-	}
-	membershipOwner.Username = glryUser.Username
-	membershipOwner.UserID = glryUser.ID
-=======
-func fillMembershipOwner(ctx context.Context, pAddresses []persist.Address, id persist.TokenID, ethClient *ethclient.Client, userRepository persist.UserRepository, galleryRepository persist.GalleryRepository) persist.TokenHolder {
+func fillMembershipOwner(ctx context.Context, pAddresses []persist.Address, id persist.TokenID, ethClient *ethclient.Client, userRepository persist.UserRepository, galleryRepository persist.GalleryRepository, walletRepository persist.WalletRepository) persist.TokenHolder {
 	membershipOwner := persist.TokenHolder{Addresses: pAddresses}
 
+	//wallet, err := walletRepository.GetByAddressDetails(ctx, persist.Address(pAddress.String()), persist.ChainETH)
+	//if err != nil {
+	//	logrus.Errorf("Error getting wallet for address %s: %s", pAddress, err)
+	//	return membershipOwner
+	//}
+	//glryUser, err := userRepository.GetByWallet(ctx, wallet.ID)
+	//if err != nil || glryUser.Username == "" {
+	//	logrus.WithError(err).Errorf("Failed to get user for address %s", pAddress)
+	//	return membershipOwner
+	//}
+	//membershipOwner.Username = glryUser.Username
+	//membershipOwner.UserID = glryUser.ID
 	for _, address := range pAddresses {
 		glryUser, err := userRepository.GetByAddress(ctx, address)
 		if err != nil || glryUser.Username == "" {
@@ -439,7 +351,6 @@
 
 		membershipOwner.Username = glryUser.Username
 		membershipOwner.UserID = glryUser.ID
->>>>>>> 84af1376
 
 		galleries, err := galleryRepository.GetByUserID(ctx, glryUser.ID)
 		if err == nil && len(galleries) > 0 {
@@ -455,49 +366,36 @@
 	return membershipOwner
 }
 
-<<<<<<< HEAD
-func fillMembershipOwnerToken(ctx context.Context, pUserID persist.DBID, pAddress persist.EthereumAddress, id persist.TokenID, ethClient *ethclient.Client, userRepository persist.UserRepository, galleryRepository persist.GalleryTokenRepository) persist.MembershipOwner {
-	membershipOwner := persist.MembershipOwner{}
-
-	glryUser, err := userRepository.GetByID(ctx, pUserID)
-	if err != nil || glryUser.Username == "" {
-		logrus.WithError(err).Errorf("Failed to get user for ID %s", pUserID)
-		return membershipOwner
-	}
-	membershipOwner.Username = glryUser.Username
-	membershipOwner.UserID = glryUser.ID
-	membershipOwner.Address = pAddress
+func fillMembershipOwnerToken(ctx context.Context, pUserID persist.DBID, pAddresses []persist.Address, id persist.TokenID, ethClient *ethclient.Client, userRepository persist.UserRepository, galleryRepository persist.GalleryTokenRepository) persist.TokenHolder {
+	membershipOwner := persist.TokenHolder{Addresses: pAddresses}
+
+	//glryUser, err := userRepository.GetByID(ctx, pUserID)
+	//if err != nil || glryUser.Username == "" {
+	//	logrus.WithError(err).Errorf("Failed to get user for ID %s", pUserID)
+	//	return membershipOwner
+	//}
+	//membershipOwner.Username = glryUser.Username
+	//membershipOwner.UserID = glryUser.ID
+	//membershipOwner.Address = pAddress
+	for _, address := range pAddresses {
+		if hasNFT, _ := eth.HasNFT(ctx, PremiumCards, id, address, ethClient); !hasNFT {
+			continue
+		}
+
+		glryUser, err := userRepository.GetByAddress(ctx, address)
+		if err != nil || glryUser.Username == "" {
+			logger.For(ctx).WithError(err).Errorf("Failed to get user for address %s", address)
+			continue
+		}
+
+		membershipOwner.Username = glryUser.Username
+		membershipOwner.UserID = glryUser.ID
 
 	galleries, err := galleryRepository.GetByUserID(ctx, glryUser.ID)
 	if err == nil && len(galleries) > 0 {
 		gallery := galleries[0]
 		if gallery.Collections != nil || len(gallery.Collections) > 0 {
 			membershipOwner.PreviewNFTs = nft.GetPreviewsFromCollectionsToken(gallery.Collections)
-=======
-func fillMembershipOwnerToken(ctx context.Context, pAddresses []persist.Address, id persist.TokenID, ethClient *ethclient.Client, userRepository persist.UserRepository, galleryRepository persist.GalleryTokenRepository) persist.TokenHolder {
-	membershipOwner := persist.TokenHolder{Addresses: pAddresses}
-
-	for _, address := range pAddresses {
-		if hasNFT, _ := eth.HasNFT(ctx, PremiumCards, id, address, ethClient); !hasNFT {
-			continue
-		}
-
-		glryUser, err := userRepository.GetByAddress(ctx, address)
-		if err != nil || glryUser.Username == "" {
-			logger.For(ctx).WithError(err).Errorf("Failed to get user for address %s", address)
-			continue
-		}
-
-		membershipOwner.Username = glryUser.Username
-		membershipOwner.UserID = glryUser.ID
-
-		galleries, err := galleryRepository.GetByUserID(ctx, glryUser.ID)
-		if err == nil && len(galleries) > 0 {
-			gallery := galleries[0]
-			if gallery.Collections != nil || len(gallery.Collections) > 0 {
-				membershipOwner.PreviewNFTs = nft.GetPreviewsFromCollectionsToken(gallery.Collections)
-			}
->>>>>>> 84af1376
 		}
 
 		return membershipOwner
@@ -530,15 +428,12 @@
 	for _, t := range tokens {
 		token := t
 		wp.Submit(func() {
-<<<<<<< HEAD
-			addr := persist.EthereumAddress("")
-			if len(token.OwnerAddresses) > 0 {
-				addr = persist.EthereumAddress(token.OwnerAddresses[0].Address)
-			}
-			membershipOwner := fillMembershipOwnerToken(ctx, token.OwnerUserID, addr, id, ethClient, userRepository, galleryRepository)
-=======
 			membershipOwner := fillMembershipOwnerToken(ctx, []persist.Address{token.OwnerAddress}, id, ethClient, userRepository, galleryRepository)
->>>>>>> 84af1376
+            // TODO: How does token.OwnerAddresses change things here?
+			//addr := persist.EthereumAddress("")
+			//if len(token.OwnerAddresses) > 0 {
+			//	addr = persist.EthereumAddress(token.OwnerAddresses[0].Address)
+			//}
 			if membershipOwner.PreviewNFTs != nil && len(membershipOwner.PreviewNFTs) > 0 {
 				ownersChan <- membershipOwner
 			} else {
@@ -547,17 +442,8 @@
 		})
 
 	}
-<<<<<<< HEAD
-	for i := 0; i < len(tokens); i++ {
-		owner := <-ownersChan
-		if owner.Address.String() != "" {
-			tier.Owners = append(tier.Owners, <-ownersChan)
-		}
-	}
-=======
 
 	tier.Owners = filterTokenHolders(ownersChan, len(tokens), id)
->>>>>>> 84af1376
 	wp.StopWait()
 
 	err = membershipRepository.UpsertByTokenID(ctx, id, tier)
@@ -607,13 +493,8 @@
 
 			for _, tierID := range MembershipTierIDs {
 				if ok := tiers[tierID]; !ok {
-<<<<<<< HEAD
-					logrus.Infof("Tier not found - updating membership tier %s", tierID)
+					logger.For(ctx).Infof("Tier not found - updating membership tier %s", tierID)
 					newTier, err := UpdateMembershipTier(tierID, membershipRepository, userRepository, galleryRepository, walletRepository, ethClient, ipfsClient, arweaveClient, stg)
-=======
-					logger.For(ctx).Infof("Tier not found - updating membership tier %s", tierID)
-					newTier, err := UpdateMembershipTier(tierID, membershipRepository, userRepository, galleryRepository, ethClient, ipfsClient, arweaveClient, stg)
->>>>>>> 84af1376
 					if err != nil {
 						return nil, err
 					}
@@ -644,13 +525,8 @@
 		return OrderMembershipTiers(allTiers), nil
 	}
 
-<<<<<<< HEAD
-	logrus.Infof("No tiers found - updating membership tiers")
+	logger.For(ctx).Infof("No tiers found - updating membership tiers")
 	membershipTiers, err := UpdateMembershipTiers(membershipRepository, userRepository, galleryRepository, walletRepository, ethClient, ipfsClient, arweaveClient, stg)
-=======
-	logger.For(ctx).Infof("No tiers found - updating membership tiers")
-	membershipTiers, err := UpdateMembershipTiers(membershipRepository, userRepository, galleryRepository, ethClient, ipfsClient, arweaveClient, stg)
->>>>>>> 84af1376
 	if err != nil {
 		return nil, err
 	}
