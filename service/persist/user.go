package persist

import (
	"context"
	"fmt"
)

// User represents a user in the datase and throughout the application
type User struct {
<<<<<<< HEAD
	Version      NullInt32       `bson:"version"` // schema version for this model
	ID           DBID            `bson:"_id"           json:"id" binding:"required"`
	CreationTime CreationTime    `bson:"created_at" json:"created_at"`
	Deleted      NullBool        `bson:"deleted" json:"-"`
	LastUpdated  LastUpdatedTime `bson:"last_updated" json:"last_updated"`

	Username           NullString `bson:"username,omitempty"         json:"username"` // mutable
	UsernameIdempotent NullString `bson:"username_idempotent,omitempty" json:"username_idempotent"`
	Addresses          []Address  `bson:"addresses"     json:"addresses"` // IMPORTANT!! - users can have multiple addresses associated with their account
	Bio                NullString `bson:"bio"  json:"bio"`
=======
	Version            NullInt64       `json:"version"` // schema version for this model
	ID                 DBID            `json:"id" binding:"required"`
	CreationTime       CreationTime    `json:"created_at"`
	Deleted            NullBool        `json:"-"`
	LastUpdated        LastUpdatedTime `json:"last_updated"`
	Username           NullString      `json:"username"` // mutable
	UsernameIdempotent NullString      `json:"username_idempotent"`
	Addresses          []Address       `json:"addresses"` // IMPORTANT!! - users can have multiple addresses associated with their account
	Bio                NullString      `json:"bio"`
>>>>>>> 49598501
}

// UserUpdateInfoInput represents the data to be updated when updating a user
type UserUpdateInfoInput struct {
	LastUpdated        LastUpdatedTime `json:"last_updated"`
	Username           NullString      `json:"username"`
	UsernameIdempotent NullString      `json:"username_idempotent"`
	Bio                NullString      `json:"bio"`
}

// UserRepository represents the interface for interacting with the persisted state of users
type UserRepository interface {
	UpdateByID(context.Context, DBID, interface{}) error
	ExistsByAddress(context.Context, Address) (bool, error)
	Create(context.Context, User) (DBID, error)
	GetByID(context.Context, DBID) (User, error)
	GetByAddress(context.Context, Address) (User, error)
	GetByUsername(context.Context, string) (User, error)
	Delete(context.Context, DBID) error
	AddAddresses(context.Context, DBID, []Address) error
	RemoveAddresses(context.Context, DBID, []Address) error
	MergeUsers(context.Context, DBID, DBID) error
}

// ErrUserNotFoundByID is returned when a user is not found by ID
type ErrUserNotFoundByID struct {
	ID DBID
}

// ErrUserNotFoundByUsername is returned when a user is not found by username
type ErrUserNotFoundByUsername struct {
	Username string
}

// ErrUserNotFoundByAddress is returned when a user is not found by wallet address
type ErrUserNotFoundByAddress struct {
	Address Address
}

func (e ErrUserNotFoundByID) Error() string {
	return fmt.Sprintf("user not found by ID: %s", e.ID)
}

func (e ErrUserNotFoundByAddress) Error() string {
	return fmt.Sprintf("user not found by address: %s", e.Address)
}

func (e ErrUserNotFoundByUsername) Error() string {
	return fmt.Sprintf("user not found by username: %s", e.Username)
}<|MERGE_RESOLUTION|>--- conflicted
+++ resolved
@@ -7,19 +7,7 @@
 
 // User represents a user in the datase and throughout the application
 type User struct {
-<<<<<<< HEAD
-	Version      NullInt32       `bson:"version"` // schema version for this model
-	ID           DBID            `bson:"_id"           json:"id" binding:"required"`
-	CreationTime CreationTime    `bson:"created_at" json:"created_at"`
-	Deleted      NullBool        `bson:"deleted" json:"-"`
-	LastUpdated  LastUpdatedTime `bson:"last_updated" json:"last_updated"`
-
-	Username           NullString `bson:"username,omitempty"         json:"username"` // mutable
-	UsernameIdempotent NullString `bson:"username_idempotent,omitempty" json:"username_idempotent"`
-	Addresses          []Address  `bson:"addresses"     json:"addresses"` // IMPORTANT!! - users can have multiple addresses associated with their account
-	Bio                NullString `bson:"bio"  json:"bio"`
-=======
-	Version            NullInt64       `json:"version"` // schema version for this model
+	Version            NullInt32       `json:"version"` // schema version for this model
 	ID                 DBID            `json:"id" binding:"required"`
 	CreationTime       CreationTime    `json:"created_at"`
 	Deleted            NullBool        `json:"-"`
@@ -28,7 +16,6 @@
 	UsernameIdempotent NullString      `json:"username_idempotent"`
 	Addresses          []Address       `json:"addresses"` // IMPORTANT!! - users can have multiple addresses associated with their account
 	Bio                NullString      `json:"bio"`
->>>>>>> 49598501
 }
 
 // UserUpdateInfoInput represents the data to be updated when updating a user
