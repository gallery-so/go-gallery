--- conflicted
+++ resolved
@@ -57,10 +57,7 @@
 }
 
 func (e ErrUserNotFound) Error() string {
-<<<<<<< HEAD
 	return fmt.Sprintf("user not found: address: %s, ID: %s, walletID: %s,username: %s, authenticator: %s", e.Address, e.WalletID, e.UserID, e.Username, e.Authenticator)
-=======
-	return fmt.Sprintf("user not found: address: %s, ID: %s, username: %s, authenticator: %s", e.Address, e.UserID, e.Username, e.Authenticator)
 }
 
 type ErrUserAlreadyExists struct {
@@ -71,5 +68,4 @@
 
 func (e ErrUserAlreadyExists) Error() string {
 	return fmt.Sprintf("user already exists: username: %s, address: %s, authenticator: %s", e.Username, e.Address, e.Authenticator)
->>>>>>> d06ed4bd
 }