package persist

import (
	"context"
	"database/sql/driver"
	"encoding/json"

	"github.com/lib/pq"
)

// MembershipTier represents the membership tier of a user
type MembershipTier struct {
	Version      NullInt32       `json:"version"` // schema version for this model
	ID           DBID            `json:"id" binding:"required"`
	CreationTime CreationTime    `json:"created_at"`
	Deleted      NullBool        `json:"-"`
	LastUpdated  LastUpdatedTime `json:"last_updated"`
	Name         NullString      `json:"name"`
	TokenID      TokenID         `json:"token_id"`
	AssetURL     NullString      `json:"asset_url"`
	Owners       []TokenHolder   `json:"owners"`
}

<<<<<<< HEAD
// MembershipOwner represents a user who owns a membership card
type MembershipOwner struct {
	UserID      DBID            `json:"user_id"`
	Address     EthereumAddress `json:"address"`
	Username    NullString      `json:"username"`
	PreviewNFTs []NullString    `json:"preview_nfts"`
=======
// TokenHolder represents a user who owns a membership card
type TokenHolder struct {
	UserID      DBID         `json:"user_id"`
	Addresses   []Address    `json:"addresses"`
	Username    NullString   `json:"username"`
	PreviewNFTs []NullString `json:"preview_nfts"`
>>>>>>> 84af1376
}

// TokenHolderList is a slice of MembershipOwners, used to implement scanner/valuer interfaces
type TokenHolderList []TokenHolder

func (l TokenHolderList) Value() (driver.Value, error) {
	return pq.Array(l).Value()
}

func (l *TokenHolderList) Scan(value interface{}) error {
	return pq.Array(l).Scan(value)
}

// MembershipRepository represents the interface for interacting with the persisted state of users
type MembershipRepository interface {
	UpsertByTokenID(context.Context, TokenID, MembershipTier) error
	GetByTokenID(context.Context, TokenID) (MembershipTier, error)
	GetAll(context.Context) ([]MembershipTier, error)
}

// Value implements the database/sql/driver Valuer interface for the membership owner type
func (o TokenHolder) Value() (driver.Value, error) {
	return json.Marshal(o)
}

// Scan implements the database/sql Scanner interface for the membership owner type
func (o *TokenHolder) Scan(src interface{}) error {
	if src == nil {
		*o = TokenHolder{}
		return nil
	}
	return json.Unmarshal(src.([]uint8), o)
}

// ErrMembershipNotFoundByTokenID represents an error when a membership is not found by token id
type ErrMembershipNotFoundByTokenID struct {
	TokenID TokenID
}

// ErrMembershipNotFoundByID represents an error when a membership is not found by its id
type ErrMembershipNotFoundByID struct {
	ID DBID
}

// ErrMembershipNotFoundByName represents an error when a membership is not found by name
type ErrMembershipNotFoundByName struct {
	Name string
}

func (e ErrMembershipNotFoundByName) Error() string {
	return "membership not found by name: " + e.Name
}

func (e ErrMembershipNotFoundByTokenID) Error() string {
	return "membership not found by token id: " + e.TokenID.String()
}

func (e ErrMembershipNotFoundByID) Error() string {
	return "membership not found by id: " + e.ID.String()
}<|MERGE_RESOLUTION|>--- conflicted
+++ resolved
@@ -21,21 +21,12 @@
 	Owners       []TokenHolder   `json:"owners"`
 }
 
-<<<<<<< HEAD
-// MembershipOwner represents a user who owns a membership card
-type MembershipOwner struct {
-	UserID      DBID            `json:"user_id"`
-	Address     EthereumAddress `json:"address"`
-	Username    NullString      `json:"username"`
-	PreviewNFTs []NullString    `json:"preview_nfts"`
-=======
 // TokenHolder represents a user who owns a membership card
 type TokenHolder struct {
 	UserID      DBID         `json:"user_id"`
 	Addresses   []Address    `json:"addresses"`
 	Username    NullString   `json:"username"`
 	PreviewNFTs []NullString `json:"preview_nfts"`
->>>>>>> 84af1376
 }
 
 // TokenHolderList is a slice of MembershipOwners, used to implement scanner/valuer interfaces
