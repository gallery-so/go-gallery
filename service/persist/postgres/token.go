--- conflicted
+++ resolved
@@ -291,7 +291,7 @@
 		}
 		for _, ownership := range token.OwnershipHistory {
 			if !owners[ownership.Address.String()] {
-				if err := t.deleteOldtoken(pCtx, token.TokenID, token.ContractAddress, ownership.Address); err != nil {
+				if err := t.deleteTokenUnsafe(pCtx, token.TokenID, token.ContractAddress, ownership.Address); err != nil {
 					return err
 				}
 				owners[ownership.Address.String()] = true
@@ -299,21 +299,15 @@
 		}
 	}
 
-<<<<<<< HEAD
-	for i, token := range allTokens {
+
+   for i, token := range allTokens {
 		if token.Quantity == "" || token.Quantity == "0" {
-			if err := t.deleteOldtoken(pCtx, token.TokenID, token.ContractAddress, token.OwnerAddress); err != nil {
+			if err := t.deleteTokenUnsafe(pCtx, token.TokenID, token.ContractAddress, token.OwnerAddress); err != nil {
 				return err
 			}
 			allTokens = append(allTokens[:i], allTokens[i+1:]...)
 		}
 	}
-
-	// Postgres can't upsert more than 3400 tokens at a time
-	if len(allTokens) > (65535/19 - 1000) {
-		next := allTokens[(65535/19 - 1000):]
-		current := allTokens[:(65535/19 - 1000)]
-=======
 	// Postgres only allows 65535 parameters at a time.
 	// TODO: Consider trying this implementation at some point instead of chunking:
 	//       https://klotzandrew.com/blog/postgres-passing-65535-parameter-limit
@@ -323,7 +317,6 @@
 	if len(allTokens) > rowsPerQuery {
 		next := allTokens[rowsPerQuery:]
 		current := allTokens[:rowsPerQuery]
->>>>>>> c4cdd387
 		if err := t.BulkUpsert(pCtx, next); err != nil {
 			return err
 		}
@@ -470,7 +463,7 @@
 	return count, nil
 }
 
-func (t *TokenRepository) deleteOldtoken(pCtx context.Context, pTokenID persist.TokenID, pContractAddress, pOwnerAddress persist.Address) error {
+func (t *TokenRepository) deleteTokenUnsafe(pCtx context.Context, pTokenID persist.TokenID, pContractAddress, pOwnerAddress persist.Address) error {
 	_, err := t.deleteStmt.ExecContext(pCtx, pTokenID, pContractAddress, pOwnerAddress)
 	return err
 }