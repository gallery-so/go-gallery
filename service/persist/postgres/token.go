--- conflicted
+++ resolved
@@ -320,11 +320,7 @@
 		}
 		for _, ownership := range token.OwnershipHistory {
 			if !owners[ownership.Address.String()] {
-<<<<<<< HEAD
-				logrus.Debugf("Deleting ownership history for %s for token %s", ownership.Address.String(), persist.NewTokenIdentifiers(persist.Address(token.ContractAddress.String()), token.TokenID, token.Chain))
-=======
-				logger.For(pCtx).Debugf("Deleting ownership history for %s for token %s", ownership.Address.String(), persist.NewTokenIdentifiers(token.ContractAddress, token.TokenID))
->>>>>>> 84af1376
+				logger.For(pCtx).Debugf("Deleting ownership history for %s for token %s", ownership.Address.String(), persist.NewTokenIdentifiers(persist.Address(token.ContractAddress.String()), token.TokenID, token.Chain))
 				if err := t.deleteTokenUnsafe(pCtx, token.TokenID, token.ContractAddress, ownership.Address); err != nil {
 					return err
 				}
@@ -336,11 +332,7 @@
 	logger.For(pCtx).Infof("Checking 0 quantities for tokens...")
 	for i, token := range pTokens {
 		if token.Quantity == "" || token.Quantity == "0" {
-<<<<<<< HEAD
-			logrus.Debugf("Deleting token %s for 0 quantity", persist.NewTokenIdentifiers(persist.Address(token.ContractAddress.String()), token.TokenID, token.Chain))
-=======
-			logger.For(pCtx).Debugf("Deleting token %s for 0 quantity", persist.NewTokenIdentifiers(token.ContractAddress, token.TokenID))
->>>>>>> 84af1376
+			logger.For(pCtx).Debugf("Deleting token %s for 0 quantity", persist.NewTokenIdentifiers(persist.Address(token.ContractAddress.String()), token.TokenID, token.Chain))
 			if err := t.deleteTokenUnsafe(pCtx, token.TokenID, token.ContractAddress, token.OwnerAddress); err != nil {
 				return err
 			}
