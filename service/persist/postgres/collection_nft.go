--- conflicted
+++ resolved
@@ -538,13 +538,8 @@
 
 	for _, coll := range colls {
 		for _, nft := range coll.NFTs {
-<<<<<<< HEAD
 			if !containsWallet(addresses, nft.OwnerAddress) {
-				logrus.Infof("removing nft %s from collections for %s because NFT is of old address", nft.ID, pUserID)
-=======
-			if !containsAddress(addresses, nft.OwnerAddress) {
 				logger.For(pCtx).Infof("removing nft %s from collections for %s because NFT is of old address", nft.ID, pUserID)
->>>>>>> 84af1376
 				_, err := c.removeNFTFromCollectionsStmt.ExecContext(pCtx, nft.ID, pUserID)
 				if err != nil {
 					return err
