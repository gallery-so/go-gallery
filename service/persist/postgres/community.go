--- conflicted
+++ resolved
@@ -5,14 +5,9 @@
 	"database/sql"
 	"encoding/json"
 	"fmt"
-<<<<<<< HEAD
 	"github.com/lib/pq"
-=======
 	"github.com/mikeydub/go-gallery/service/logger"
->>>>>>> 025a28e3
 	"time"
-
-	"github.com/sirupsen/logrus"
 
 	"github.com/mikeydub/go-gallery/service/memstore"
 	"github.com/mikeydub/go-gallery/service/persist"
@@ -151,13 +146,13 @@
 		defer rows.Close()
 
 		if err != nil {
-			logrus.Warnf("error getting preview NFTs of community '%s' by addresses '%s': %s", pAddress, tokenHolder.Addresses, err)
+			logger.For(ctx).Warnf("error getting preview NFTs of community '%s' by addresses '%s': %s", pAddress, tokenHolder.Addresses, err)
 		} else {
 			for rows.Next() {
 				var imageURL persist.NullString
 				err = rows.Scan(&imageURL)
 				if err != nil {
-					logrus.Warnf("error scanning preview NFT of community '%s' by addresses '%s': %s", pAddress, tokenHolder.Addresses, err)
+					logger.For(ctx).Warnf("error scanning preview NFT of community '%s' by addresses '%s': %s", pAddress, tokenHolder.Addresses, err)
 					continue
 				}
 				previewNFTs = append(previewNFTs, imageURL)
