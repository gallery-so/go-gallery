package postgres

import (
	"context"
	"database/sql"
	"errors"
	"time"

	"github.com/lib/pq"
	"github.com/mikeydub/go-gallery/service/memstore"
	"github.com/mikeydub/go-gallery/service/persist"
)

// GalleryRepository is the repository for interacting with galleries in a postgres database
type GalleryRepository struct {
<<<<<<< HEAD
	db                        *sql.DB
	createStmt                *sql.Stmt
	updateStmt                *sql.Stmt
	addCollectionsStmt        *sql.Stmt
	getByUserIDStmt           *sql.Stmt
	getByIDStmt               *sql.Stmt
	checkOwnCollectionsStmt   *sql.Stmt
	countAllCollectionsStmt   *sql.Stmt
	countCollsStmt            *sql.Stmt
	getCollectionsStmt        *sql.Stmt
	getGalleryCollectionsStmt *sql.Stmt
=======
	db                      *sql.DB
	createStmt              *sql.Stmt
	updateStmt              *sql.Stmt
	addCollectionsStmt      *sql.Stmt
	getByUserIDStmt         *sql.Stmt
	getByIDStmt             *sql.Stmt
	getByUserIDRawStmt      *sql.Stmt
	getByIDRawStmt          *sql.Stmt
	checkOwnCollectionsStmt *sql.Stmt
	countAllCollectionsStmt *sql.Stmt
	countCollsStmt          *sql.Stmt
>>>>>>> 15d8104b

	galleriesCache memstore.Cache
}

// NewGalleryRepository creates a new GalleryRepository
func NewGalleryRepository(db *sql.DB, gCache memstore.Cache) *GalleryRepository {
	ctx, cancel := context.WithTimeout(context.Background(), 10*time.Second)
	defer cancel()

	createStmt, err := db.PrepareContext(ctx, `INSERT INTO galleries (ID, VERSION, COLLECTIONS, OWNER_USER_ID) VALUES ($1, $2, $3, $4) RETURNING ID;`)
	checkNoErr(err)

	updateStmt, err := db.PrepareContext(ctx, `UPDATE galleries SET LAST_UPDATED = $1, COLLECTIONS = $2 WHERE ID = $3 AND OWNER_USER_ID = $4;`)
	checkNoErr(err)

	addCollectionsStmt, err := db.PrepareContext(ctx, `UPDATE galleries SET COLLECTIONS = COLLECTIONS || $1 WHERE ID = $2 AND OWNER_USER_ID = $3;`)
	checkNoErr(err)

	getByUserIDStmt, err := db.PrepareContext(ctx, `SELECT g.ID,g.VERSION,g.OWNER_USER_ID,g.CREATED_AT,g.LAST_UPDATED,
	c.ID,c.OWNER_USER_ID,c.NAME,c.VERSION,c.DELETED,c.COLLECTORS_NOTE,
	c.LAYOUT,c.CREATED_AT,c.LAST_UPDATED,
	n.ID,n.OWNER_ADDRESS,
	n.MULTIPLE_OWNERS,n.NAME,n.CONTRACT,n.TOKEN_COLLECTION_NAME,n.CREATOR_ADDRESS,n.CREATOR_NAME,
	n.IMAGE_URL,n.IMAGE_THUMBNAIL_URL,n.IMAGE_PREVIEW_URL,n.ANIMATION_ORIGINAL_URL,n.CREATED_AT 
	FROM galleries g, unnest(g.COLLECTIONS) WITH ORDINALITY AS u(coll, coll_ord)
	LEFT JOIN collections c ON c.ID = coll 
	LEFT JOIN LATERAL (SELECT n.*,nft,nft_ord FROM nfts n, unnest(c.NFTS) WITH ORDINALITY AS x(nft, nft_ord)) n ON n.ID = n.nft
	WHERE g.OWNER_USER_ID = $1 AND g.DELETED = false ORDER BY coll_ord,n.nft_ord;`)
	checkNoErr(err)

	getByIDStmt, err := db.PrepareContext(ctx, `SELECT g.ID,g.VERSION,g.OWNER_USER_ID,g.CREATED_AT,g.LAST_UPDATED,
	c.ID,c.OWNER_USER_ID,c.NAME,c.VERSION,c.DELETED,c.COLLECTORS_NOTE,
	c.LAYOUT,c.CREATED_AT,c.LAST_UPDATED,n.ID,n.OWNER_ADDRESS,
	n.MULTIPLE_OWNERS,n.NAME,n.CONTRACT,n.TOKEN_COLLECTION_NAME,n.CREATOR_ADDRESS,n.CREATOR_NAME, 
	n.IMAGE_URL,n.IMAGE_THUMBNAIL_URL,n.IMAGE_PREVIEW_URL,n.ANIMATION_ORIGINAL_URL,n.CREATED_AT 
	FROM galleries g, unnest(g.COLLECTIONS) WITH ORDINALITY AS u(coll, coll_ord)
	LEFT JOIN collections c ON c.ID = coll 
	LEFT JOIN LATERAL (SELECT n.*,nft,nft_ord FROM nfts n, unnest(c.NFTS) WITH ORDINALITY AS x(nft, nft_ord)) n ON n.ID = n.nft
	WHERE g.ID = $1 AND g.DELETED = false ORDER BY coll_ord,n.nft_ord;`)
	checkNoErr(err)

	getByUserIDRawStmt, err := db.PrepareContext(ctx, `SELECT g.ID,g.VERSION,g.OWNER_USER_ID,g.CREATED_AT,g.LAST_UPDATED FROM galleries g WHERE g.OWNER_USER_ID = $1 AND g.DELETED = false;`)
	checkNoErr(err)

	getByIDRawStmt, err := db.PrepareContext(ctx, `SELECT g.ID,g.VERSION,g.OWNER_USER_ID,g.CREATED_AT,g.LAST_UPDATED FROM galleries g WHERE g.ID = $1 AND g.DELETED = false;`)
	checkNoErr(err)

	checkOwnCollectionsStmt, err := db.PrepareContext(ctx, `SELECT COUNT(*) FROM collections WHERE ID = ANY($1) AND OWNER_USER_ID = $2;`)
	checkNoErr(err)

	countAllCollectionsStmt, err := db.PrepareContext(ctx, `SELECT COUNT(*) FROM collections WHERE OWNER_USER_ID = $1;`)
	checkNoErr(err)

	countCollsStmt, err := db.PrepareContext(ctx, `SELECT array_length(COLLECTIONS, 1) FROM galleries WHERE ID = $1;`)
	checkNoErr(err)

<<<<<<< HEAD
	getCollectionsStmt, err := db.PrepareContext(ctx, `SELECT ID FROM collections WHERE OWNER_USER_ID = $1;`)
	checkNoErr(err)

	getGalleryCollectionsStmt, err := db.PrepareContext(ctx, `SELECT COLLECTIONS FROM galleries WHERE ID = $1;`)
	checkNoErr(err)

	return &GalleryRepository{db: db, createStmt: createStmt, updateStmt: updateStmt, addCollectionsStmt: addCollectionsStmt, getByUserIDStmt: getByUserIDStmt, getByIDStmt: getByIDStmt, galleriesCache: gCache, checkOwnCollectionsStmt: checkOwnCollectionsStmt, countAllCollectionsStmt: countAllCollectionsStmt, countCollsStmt: countCollsStmt, getCollectionsStmt: getCollectionsStmt, getGalleryCollectionsStmt: getGalleryCollectionsStmt}
=======
	return &GalleryRepository{db: db, createStmt: createStmt, updateStmt: updateStmt, addCollectionsStmt: addCollectionsStmt, getByUserIDStmt: getByUserIDStmt, getByIDStmt: getByIDStmt, galleriesCache: gCache, checkOwnCollectionsStmt: checkOwnCollectionsStmt, countAllCollectionsStmt: countAllCollectionsStmt, countCollsStmt: countCollsStmt, getByUserIDRawStmt: getByUserIDRawStmt, getByIDRawStmt: getByIDRawStmt}
>>>>>>> 15d8104b
}

// Create creates a new gallery
func (g *GalleryRepository) Create(pCtx context.Context, pGallery persist.GalleryDB) (persist.DBID, error) {

	err := ensureCollsOwnedByUser(pCtx, g, pGallery.Collections, pGallery.OwnerUserID)
	if err != nil {
		return "", err
	}
	colls, err := ensureAllCollsAccountedFor(pCtx, g, pGallery.Collections, pGallery.OwnerUserID)
	if err != nil {
		return "", err
	}
	pGallery.Collections = colls

	var id persist.DBID
	err = g.createStmt.QueryRowContext(pCtx, persist.GenerateID(), pGallery.Version, pq.Array(pGallery.Collections), pGallery.OwnerUserID).Scan(&id)
	if err != nil {
		return "", err
	}
	return id, nil
}

// Update updates the gallery with the given ID and ensures that gallery is owned by the given userID
func (g *GalleryRepository) Update(pCtx context.Context, pID persist.DBID, pUserID persist.DBID, pUpdate persist.GalleryUpdateInput) error {
	err := ensureCollsOwnedByUser(pCtx, g, pUpdate.Collections, pUserID)
	if err != nil {
		return err
	}
	colls, err := ensureAllCollsAccountedFor(pCtx, g, pUpdate.Collections, pUserID)
	if err != nil {
		return err
	}
	pUpdate.Collections = colls
	res, err := g.updateStmt.ExecContext(pCtx, pUpdate.LastUpdated, pq.Array(pUpdate.Collections), pID, pUserID)
	if err != nil {
		return err
	}
	rowsAffected, err := res.RowsAffected()
	if err != nil {
		return err
	}
	if rowsAffected == 0 {
		return persist.ErrGalleryNotFoundByID{ID: pID}
	}
	return nil
}

// AddCollections adds the given collections to the gallery with the given ID
func (g *GalleryRepository) AddCollections(pCtx context.Context, pID persist.DBID, pUserID persist.DBID, pCollections []persist.DBID) error {
	err := ensureCollsOwnedByUser(pCtx, g, pCollections, pUserID)
	if err != nil {
		return err
	}

	var ct persist.NullInt64
	err = g.countCollsStmt.QueryRowContext(pCtx, pID).Scan(&ct)
	if err != nil {
		return err
	}

	var allCollsCt int64
	err = g.countAllCollectionsStmt.QueryRowContext(pCtx, pUserID).Scan(&allCollsCt)
	if err != nil {
		return err
	}

<<<<<<< HEAD
	if ct+int64(len(pCollections)) != allCollsCt {
		var galleryCollIDs []persist.DBID
		err = g.getGalleryCollectionsStmt.QueryRowContext(pCtx, pID).Scan(pq.Array(&galleryCollIDs))
		if err != nil {
			return err
		}
		galleryCollIDs = append(galleryCollIDs, pCollections...)

		allColls, err := addUnaccountedForCollections(pCtx, g, pUserID, galleryCollIDs)
		if err != nil {
			return err
		}
		res, err := g.updateStmt.ExecContext(pCtx, time.Now(), pq.Array(allColls), pID, pUserID)
		if err != nil {
			return err
		}
		rowsAffected, err := res.RowsAffected()
		if err != nil {
			return err
		}
		if rowsAffected == 0 {
			return persist.ErrGalleryNotFoundByID{ID: pID}
		}
		return nil
=======
	if ct.Int64()+int64(len(pCollections)) != allCollsCt {
		return errNotAllCollectionsAccountedFor
>>>>>>> 15d8104b
	}

	res, err := g.addCollectionsStmt.ExecContext(pCtx, pq.Array(pCollections), pID, pUserID)
	if err != nil {
		return err
	}
	rowsAffected, err := res.RowsAffected()
	if err != nil {
		return err
	}
	if rowsAffected == 0 {
		return persist.ErrGalleryNotFoundByID{ID: pID}
	}
	return nil
}

// GetByUserID returns the galleries owned by the given userID
func (g *GalleryRepository) GetByUserID(pCtx context.Context, pUserID persist.DBID) ([]persist.Gallery, error) {
	rows, err := g.getByUserIDStmt.QueryContext(pCtx, pUserID)
	if err != nil {
		return nil, err
	}
	defer rows.Close()

	galleries := make(map[persist.DBID]persist.Gallery)
	collections := make(map[persist.DBID][]persist.Collection)
	var gallery persist.Gallery
	var collection persist.Collection
	var nft persist.CollectionNFT
	for rows.Next() {
		lastCollID := collection.ID

		err := rows.Scan(&gallery.ID, &gallery.Version, &gallery.OwnerUserID, &gallery.CreationTime, &gallery.LastUpdated,
			&collection.ID, &collection.OwnerUserID, &collection.Name, &collection.Version, &collection.Deleted, &collection.CollectorsNote,
			&collection.Layout, &collection.CreationTime, &collection.LastUpdated, &nft.ID, &nft.OwnerAddress,
			&nft.MultipleOwners, &nft.Name, &nft.Contract, &nft.TokenCollectionName, &nft.CreatorAddress, &nft.CreatorName,
			&nft.ImageURL, &nft.ImageThumbnailURL, &nft.ImagePreviewURL, &nft.AnimationOriginalURL, &nft.CreationTime)
		if err != nil {
			return nil, err
		}
		if _, ok := galleries[gallery.ID]; !ok {
			galleries[gallery.ID] = gallery
		}
		colls, ok := collections[gallery.ID]
		if !ok {
			colls = make([]persist.Collection, 0, 10)
			collection.NFTs = []persist.CollectionNFT{nft}
			colls = append(colls, collection)
			collections[gallery.ID] = colls
		} else {
			if lastCollID != collection.ID {
				collection.NFTs = []persist.CollectionNFT{nft}
				colls = append(colls, collection)
			} else {
				colls[len(colls)-1].NFTs = append(colls[len(colls)-1].NFTs, nft)
			}
		}
		collections[gallery.ID] = colls
	}
	if err := rows.Err(); err != nil {
		return nil, err
	}

	result := make([]persist.Gallery, 0, len(galleries))

	if len(galleries) == 0 {
		galleriesRaw, err := g.getByUserIDRawStmt.QueryContext(pCtx, pUserID)
		if err != nil {
			return nil, err
		}
		defer galleriesRaw.Close()
		for galleriesRaw.Next() {
			var rawGallery persist.Gallery
			err := galleriesRaw.Scan(&rawGallery.ID, &rawGallery.Version, &rawGallery.OwnerUserID, &rawGallery.CreationTime, &rawGallery.LastUpdated)
			if err != nil {
				return nil, err
			}
			rawGallery.Collections = []persist.Collection{}
			result = append(result, rawGallery)
		}
		if err := galleriesRaw.Err(); err != nil {
			return nil, err
		}
		return result, nil
	}
	for _, gallery := range galleries {
		collections := collections[gallery.ID]
		gallery.Collections = make([]persist.Collection, 0, len(collections))
		for _, coll := range collections {
			gallery.Collections = append(gallery.Collections, coll)
		}
		result = append(result, gallery)
	}
	return result, nil

}

// GetByID returns the gallery with the given ID
func (g *GalleryRepository) GetByID(pCtx context.Context, pID persist.DBID) (persist.Gallery, error) {
	rows, err := g.getByIDStmt.QueryContext(pCtx, pID)
	if err != nil {
		return persist.Gallery{}, err
	}
	defer rows.Close()

	galleries := make(map[persist.DBID]persist.Gallery)
	collections := make(map[persist.DBID][]persist.Collection)
	var gallery persist.Gallery
	var collection persist.Collection
	var nft persist.CollectionNFT
	for rows.Next() {
		lastCollID := collection.ID

		err := rows.Scan(&gallery.ID, &gallery.Version, &gallery.OwnerUserID, &gallery.CreationTime, &gallery.LastUpdated,
			&collection.ID, &collection.OwnerUserID, &collection.Name, &collection.Version, &collection.Deleted, &collection.CollectorsNote,
			&collection.Layout, &collection.CreationTime, &collection.LastUpdated, &nft.ID, &nft.OwnerAddress,
			&nft.MultipleOwners, &nft.Name, &nft.Contract, &nft.TokenCollectionName, &nft.CreatorAddress, &nft.CreatorName,
			&nft.ImageURL, &nft.ImageThumbnailURL, &nft.ImagePreviewURL, &nft.AnimationOriginalURL, &nft.CreationTime)
		if err != nil {
			return persist.Gallery{}, err
		}
		if _, ok := galleries[gallery.ID]; !ok {
			galleries[gallery.ID] = gallery
		}
		colls, ok := collections[gallery.ID]
		if !ok {
			colls = make([]persist.Collection, 0, 10)
			collection.NFTs = []persist.CollectionNFT{nft}
			colls = append(colls, collection)
			collections[gallery.ID] = colls
		} else {
			if lastCollID != collection.ID {
				collection.NFTs = []persist.CollectionNFT{nft}
				colls = append(colls, collection)
			} else {
				colls[len(colls)-1].NFTs = append(colls[len(colls)-1].NFTs, nft)
			}
		}
		collections[gallery.ID] = colls
	}
	if err := rows.Err(); err != nil {
		return persist.Gallery{}, err
	}

	if len(galleries) > 1 {
		return persist.Gallery{}, errors.New("too many galleries")
	}

	if len(galleries) == 0 {
		res := persist.Gallery{Collections: []persist.Collection{}}
		err := g.getByUserIDRawStmt.QueryRowContext(pCtx, pID).Scan(&res.ID, &res.Version, &res.OwnerUserID, &res.CreationTime, &res.LastUpdated)
		if err != nil {
			return persist.Gallery{}, err
		}
		if res.ID != pID {
			return persist.Gallery{}, persist.ErrGalleryNotFoundByID{ID: pID}
		}
		return res, nil
	}

	for _, gallery := range galleries {
		collections := collections[gallery.ID]
		gallery.Collections = make([]persist.Collection, 0, len(collections))
		for _, coll := range collections {
			gallery.Collections = append(gallery.Collections, coll)
		}
		return gallery, nil
	}
	return persist.Gallery{}, persist.ErrGalleryNotFoundByID{ID: pID}
}

// RefreshCache deletes the given key in the cache
func (g *GalleryRepository) RefreshCache(pCtx context.Context, pUserID persist.DBID) error {
	return g.galleriesCache.Delete(pCtx, pUserID.String())
}

func ensureCollsOwnedByUser(pCtx context.Context, g *GalleryRepository, pColls []persist.DBID, pUserID persist.DBID) error {
	var ct int64
	err := g.checkOwnCollectionsStmt.QueryRowContext(pCtx, pq.Array(pColls), pUserID).Scan(&ct)
	if err != nil {
		return err
	}
	if ct != int64(len(pColls)) {
		return errCollsNotOwnedByUser
	}
	return nil
}

func ensureAllCollsAccountedFor(pCtx context.Context, g *GalleryRepository, pColls []persist.DBID, pUserID persist.DBID) ([]persist.DBID, error) {
	var ct int64
	err := g.countAllCollectionsStmt.QueryRowContext(pCtx, pUserID).Scan(&ct)
	if err != nil {
		return nil, err
	}
	if ct != int64(len(pColls)) {
<<<<<<< HEAD
		if int64(len(pColls)) < ct {
			return addUnaccountedForCollections(pCtx, g, pUserID, pColls)
		}
		return nil, errNotAllCollectionsAccountedFor
=======
		return errNotAllCollectionsAccountedFor
>>>>>>> 15d8104b
	}
	return pColls, nil
}

func addUnaccountedForCollections(pCtx context.Context, g *GalleryRepository, pUserID persist.DBID, pColls []persist.DBID) ([]persist.DBID, error) {
	rows, err := g.getCollectionsStmt.QueryContext(pCtx, pUserID)
	if err != nil {
		return nil, err
	}
	defer rows.Close()
	colls := make([]persist.DBID, 0, len(pColls)*2)
	for rows.Next() {
		var coll persist.DBID
		if err := rows.Scan(&coll); err != nil {
			return nil, err
		}
		colls = append(colls, coll)
	}
	if err := rows.Err(); err != nil {
		return nil, err
	}
	return appendDifference(pColls, colls), nil
}<|MERGE_RESOLUTION|>--- conflicted
+++ resolved
@@ -13,31 +13,19 @@
 
 // GalleryRepository is the repository for interacting with galleries in a postgres database
 type GalleryRepository struct {
-<<<<<<< HEAD
 	db                        *sql.DB
 	createStmt                *sql.Stmt
 	updateStmt                *sql.Stmt
 	addCollectionsStmt        *sql.Stmt
 	getByUserIDStmt           *sql.Stmt
 	getByIDStmt               *sql.Stmt
+	getByUserIDRawStmt        *sql.Stmt
+	getByIDRawStmt            *sql.Stmt
 	checkOwnCollectionsStmt   *sql.Stmt
 	countAllCollectionsStmt   *sql.Stmt
 	countCollsStmt            *sql.Stmt
 	getCollectionsStmt        *sql.Stmt
 	getGalleryCollectionsStmt *sql.Stmt
-=======
-	db                      *sql.DB
-	createStmt              *sql.Stmt
-	updateStmt              *sql.Stmt
-	addCollectionsStmt      *sql.Stmt
-	getByUserIDStmt         *sql.Stmt
-	getByIDStmt             *sql.Stmt
-	getByUserIDRawStmt      *sql.Stmt
-	getByIDRawStmt          *sql.Stmt
-	checkOwnCollectionsStmt *sql.Stmt
-	countAllCollectionsStmt *sql.Stmt
-	countCollsStmt          *sql.Stmt
->>>>>>> 15d8104b
 
 	galleriesCache memstore.Cache
 }
@@ -94,17 +82,13 @@
 	countCollsStmt, err := db.PrepareContext(ctx, `SELECT array_length(COLLECTIONS, 1) FROM galleries WHERE ID = $1;`)
 	checkNoErr(err)
 
-<<<<<<< HEAD
 	getCollectionsStmt, err := db.PrepareContext(ctx, `SELECT ID FROM collections WHERE OWNER_USER_ID = $1;`)
 	checkNoErr(err)
 
 	getGalleryCollectionsStmt, err := db.PrepareContext(ctx, `SELECT COLLECTIONS FROM galleries WHERE ID = $1;`)
 	checkNoErr(err)
 
-	return &GalleryRepository{db: db, createStmt: createStmt, updateStmt: updateStmt, addCollectionsStmt: addCollectionsStmt, getByUserIDStmt: getByUserIDStmt, getByIDStmt: getByIDStmt, galleriesCache: gCache, checkOwnCollectionsStmt: checkOwnCollectionsStmt, countAllCollectionsStmt: countAllCollectionsStmt, countCollsStmt: countCollsStmt, getCollectionsStmt: getCollectionsStmt, getGalleryCollectionsStmt: getGalleryCollectionsStmt}
-=======
-	return &GalleryRepository{db: db, createStmt: createStmt, updateStmt: updateStmt, addCollectionsStmt: addCollectionsStmt, getByUserIDStmt: getByUserIDStmt, getByIDStmt: getByIDStmt, galleriesCache: gCache, checkOwnCollectionsStmt: checkOwnCollectionsStmt, countAllCollectionsStmt: countAllCollectionsStmt, countCollsStmt: countCollsStmt, getByUserIDRawStmt: getByUserIDRawStmt, getByIDRawStmt: getByIDRawStmt}
->>>>>>> 15d8104b
+	return &GalleryRepository{db: db, createStmt: createStmt, updateStmt: updateStmt, addCollectionsStmt: addCollectionsStmt, getByUserIDStmt: getByUserIDStmt, getByIDStmt: getByIDStmt, galleriesCache: gCache, checkOwnCollectionsStmt: checkOwnCollectionsStmt, countAllCollectionsStmt: countAllCollectionsStmt, countCollsStmt: countCollsStmt, getCollectionsStmt: getCollectionsStmt, getGalleryCollectionsStmt: getGalleryCollectionsStmt, getByUserIDRawStmt: getByUserIDRawStmt, getByIDRawStmt: getByIDRawStmt}
 }
 
 // Create creates a new gallery
@@ -172,8 +156,7 @@
 		return err
 	}
 
-<<<<<<< HEAD
-	if ct+int64(len(pCollections)) != allCollsCt {
+	if ct.Int64()+int64(len(pCollections)) != allCollsCt {
 		var galleryCollIDs []persist.DBID
 		err = g.getGalleryCollectionsStmt.QueryRowContext(pCtx, pID).Scan(pq.Array(&galleryCollIDs))
 		if err != nil {
@@ -197,10 +180,6 @@
 			return persist.ErrGalleryNotFoundByID{ID: pID}
 		}
 		return nil
-=======
-	if ct.Int64()+int64(len(pCollections)) != allCollsCt {
-		return errNotAllCollectionsAccountedFor
->>>>>>> 15d8104b
 	}
 
 	res, err := g.addCollectionsStmt.ExecContext(pCtx, pq.Array(pCollections), pID, pUserID)
@@ -396,14 +375,10 @@
 		return nil, err
 	}
 	if ct != int64(len(pColls)) {
-<<<<<<< HEAD
 		if int64(len(pColls)) < ct {
 			return addUnaccountedForCollections(pCtx, g, pUserID, pColls)
 		}
 		return nil, errNotAllCollectionsAccountedFor
-=======
-		return errNotAllCollectionsAccountedFor
->>>>>>> 15d8104b
 	}
 	return pColls, nil
 }
