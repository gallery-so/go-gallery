package postgres

import (
	"context"
	"database/sql"
	"errors"
	"time"

	"github.com/lib/pq"
	"github.com/mikeydub/go-gallery/service/memstore"
	"github.com/mikeydub/go-gallery/service/persist"
)

// GalleryRepository is the repository for interacting with galleries in a postgres database
type GalleryRepository struct {
	db                        *sql.DB
	createStmt                *sql.Stmt
	updateStmt                *sql.Stmt
	addCollectionsStmt        *sql.Stmt
	getByUserIDStmt           *sql.Stmt
	getByIDStmt               *sql.Stmt
	checkOwnCollectionsStmt   *sql.Stmt
	countAllCollectionsStmt   *sql.Stmt
	countCollsStmt            *sql.Stmt
	getCollectionsStmt        *sql.Stmt
	getGalleryCollectionsStmt *sql.Stmt

	galleriesCache memstore.Cache
}

// NewGalleryRepository creates a new GalleryRepository
func NewGalleryRepository(db *sql.DB, gCache memstore.Cache) *GalleryRepository {
	ctx, cancel := context.WithTimeout(context.Background(), 10*time.Second)
	defer cancel()

	createStmt, err := db.PrepareContext(ctx, `INSERT INTO galleries (ID, VERSION, COLLECTIONS, OWNER_USER_ID) VALUES ($1, $2, $3, $4) RETURNING ID;`)
	checkNoErr(err)

	updateStmt, err := db.PrepareContext(ctx, `UPDATE galleries SET LAST_UPDATED = $1, COLLECTIONS = $2 WHERE ID = $3 AND OWNER_USER_ID = $4;`)
	checkNoErr(err)

	addCollectionsStmt, err := db.PrepareContext(ctx, `UPDATE galleries SET COLLECTIONS = COLLECTIONS || $1 WHERE ID = $2 AND OWNER_USER_ID = $3;`)
	checkNoErr(err)

	getByUserIDStmt, err := db.PrepareContext(ctx, `SELECT g.ID,g.VERSION,g.OWNER_USER_ID,g.CREATED_AT,g.LAST_UPDATED,
	c.ID,c.OWNER_USER_ID,c.NAME,c.VERSION,c.DELETED,c.COLLECTORS_NOTE,
	c.LAYOUT,c.CREATED_AT,c.LAST_UPDATED,
	n.ID,n.OWNER_ADDRESS,
	n.MULTIPLE_OWNERS,n.NAME,n.CONTRACT,n.TOKEN_COLLECTION_NAME,n.CREATOR_ADDRESS,n.CREATOR_NAME,
	n.IMAGE_URL,n.IMAGE_THUMBNAIL_URL,n.IMAGE_PREVIEW_URL,n.ANIMATION_ORIGINAL_URL,n.CREATED_AT 
	FROM galleries g, unnest(g.COLLECTIONS) WITH ORDINALITY AS u(coll, coll_ord)
	LEFT JOIN collections c ON c.ID = coll 
	LEFT JOIN LATERAL (SELECT n.*,nft,nft_ord FROM nfts n, unnest(c.NFTS) WITH ORDINALITY AS x(nft, nft_ord)) n ON n.ID = n.nft
	WHERE g.OWNER_USER_ID = $1 AND g.DELETED = false ORDER BY coll_ord,n.nft_ord;`)
	checkNoErr(err)

	getByIDStmt, err := db.PrepareContext(ctx, `SELECT g.ID,g.VERSION,g.OWNER_USER_ID,g.CREATED_AT,g.LAST_UPDATED,
	c.ID,c.OWNER_USER_ID,c.NAME,c.VERSION,c.DELETED,c.COLLECTORS_NOTE,
	c.LAYOUT,c.CREATED_AT,c.LAST_UPDATED,n.ID,n.OWNER_ADDRESS,
	n.MULTIPLE_OWNERS,n.NAME,n.CONTRACT,n.TOKEN_COLLECTION_NAME,n.CREATOR_ADDRESS,n.CREATOR_NAME, 
	n.IMAGE_URL,n.IMAGE_THUMBNAIL_URL,n.IMAGE_PREVIEW_URL,n.ANIMATION_ORIGINAL_URL,n.CREATED_AT 
	FROM galleries g, unnest(g.COLLECTIONS) WITH ORDINALITY AS u(coll, coll_ord)
	LEFT JOIN collections c ON c.ID = coll 
	LEFT JOIN LATERAL (SELECT n.*,nft,nft_ord FROM nfts n, unnest(c.NFTS) WITH ORDINALITY AS x(nft, nft_ord)) n ON n.ID = n.nft
	WHERE g.ID = $1 AND g.DELETED = false ORDER BY coll_ord,n.nft_ord;`)
	checkNoErr(err)

	checkOwnCollectionsStmt, err := db.PrepareContext(ctx, `SELECT COUNT(*) FROM collections WHERE ID = ANY($1) AND OWNER_USER_ID = $2;`)
	checkNoErr(err)

	countAllCollectionsStmt, err := db.PrepareContext(ctx, `SELECT COUNT(*) FROM collections WHERE OWNER_USER_ID = $1;`)
	checkNoErr(err)

	countCollsStmt, err := db.PrepareContext(ctx, `SELECT array_length(COLLECTIONS, 1) FROM galleries WHERE ID = $1;`)
	checkNoErr(err)

	getCollectionsStmt, err := db.PrepareContext(ctx, `SELECT ID FROM collections WHERE OWNER_USER_ID = $1;`)
	checkNoErr(err)

	getGalleryCollectionsStmt, err := db.PrepareContext(ctx, `SELECT COLLECTIONS FROM galleries WHERE ID = $1;`)
	checkNoErr(err)

	return &GalleryRepository{db: db, createStmt: createStmt, updateStmt: updateStmt, addCollectionsStmt: addCollectionsStmt, getByUserIDStmt: getByUserIDStmt, getByIDStmt: getByIDStmt, galleriesCache: gCache, checkOwnCollectionsStmt: checkOwnCollectionsStmt, countAllCollectionsStmt: countAllCollectionsStmt, countCollsStmt: countCollsStmt, getCollectionsStmt: getCollectionsStmt, getGalleryCollectionsStmt: getGalleryCollectionsStmt}
}

// Create creates a new gallery
func (g *GalleryRepository) Create(pCtx context.Context, pGallery persist.GalleryDB) (persist.DBID, error) {

	err := ensureCollsOwnedByUser(pCtx, g, pGallery.Collections, pGallery.OwnerUserID)
	if err != nil {
		return "", err
	}
	colls, err := ensureAllCollsAccountedFor(pCtx, g, pGallery.Collections, pGallery.OwnerUserID)
	if err != nil {
		return "", err
	}
	pGallery.Collections = colls

	var id persist.DBID
	err = g.createStmt.QueryRowContext(pCtx, persist.GenerateID(), pGallery.Version, pq.Array(pGallery.Collections), pGallery.OwnerUserID).Scan(&id)
	if err != nil {
		return "", err
	}
	return id, nil
}

// Update updates the gallery with the given ID and ensures that gallery is owned by the given userID
func (g *GalleryRepository) Update(pCtx context.Context, pID persist.DBID, pUserID persist.DBID, pUpdate persist.GalleryUpdateInput) error {
	err := ensureCollsOwnedByUser(pCtx, g, pUpdate.Collections, pUserID)
	if err != nil {
		return err
	}
	colls, err := ensureAllCollsAccountedFor(pCtx, g, pUpdate.Collections, pUserID)
	if err != nil {
		return err
	}
	pUpdate.Collections = colls
	res, err := g.updateStmt.ExecContext(pCtx, pUpdate.LastUpdated, pq.Array(pUpdate.Collections), pID, pUserID)
	if err != nil {
		return err
	}
	rowsAffected, err := res.RowsAffected()
	if err != nil {
		return err
	}
	if rowsAffected == 0 {
		return persist.ErrGalleryNotFoundByID{ID: pID}
	}
	return nil
}

// AddCollections adds the given collections to the gallery with the given ID
func (g *GalleryRepository) AddCollections(pCtx context.Context, pID persist.DBID, pUserID persist.DBID, pCollections []persist.DBID) error {
	err := ensureCollsOwnedByUser(pCtx, g, pCollections, pUserID)
	if err != nil {
		return err
	}

	var ct persist.NullInt64
	err = g.countCollsStmt.QueryRowContext(pCtx, pID).Scan(&ct)
	if err != nil {
		return err
	}

	var allCollsCt int64
	err = g.countAllCollectionsStmt.QueryRowContext(pCtx, pUserID).Scan(&allCollsCt)
	if err != nil {
		return err
	}

<<<<<<< HEAD
	if ct+int64(len(pCollections)) != allCollsCt {
		var galleryCollIDs []persist.DBID
		err = g.getGalleryCollectionsStmt.QueryRowContext(pCtx, pID).Scan(pq.Array(&galleryCollIDs))
		if err != nil {
			return err
		}
		galleryCollIDs = append(galleryCollIDs, pCollections...)

		allColls, err := addUnaccountedForCollections(pCtx, g, pUserID, galleryCollIDs)
		if err != nil {
			return err
		}
		res, err := g.updateStmt.ExecContext(pCtx, time.Now(), pq.Array(allColls), pID, pUserID)
		if err != nil {
			return err
		}
		rowsAffected, err := res.RowsAffected()
		if err != nil {
			return err
		}
		if rowsAffected == 0 {
			return persist.ErrGalleryNotFoundByID{ID: pID}
		}
		return nil
=======
	if ct.Int64()+int64(len(pCollections)) != allCollsCt {
		return errNotAllCollectionsAccountedFor
>>>>>>> b27ee1fd
	}

	res, err := g.addCollectionsStmt.ExecContext(pCtx, pq.Array(pCollections), pID, pUserID)
	if err != nil {
		return err
	}
	rowsAffected, err := res.RowsAffected()
	if err != nil {
		return err
	}
	if rowsAffected == 0 {
		return persist.ErrGalleryNotFoundByID{ID: pID}
	}
	return nil
}

// GetByUserID returns the galleries owned by the given userID
func (g *GalleryRepository) GetByUserID(pCtx context.Context, pUserID persist.DBID) ([]persist.Gallery, error) {
	rows, err := g.getByUserIDStmt.QueryContext(pCtx, pUserID)
	if err != nil {
		return nil, err
	}
	defer rows.Close()

	galleries := make(map[persist.DBID]persist.Gallery)
	collections := make(map[persist.DBID][]persist.Collection)
	var gallery persist.Gallery
	var collection persist.Collection
	var nft persist.CollectionNFT
	for rows.Next() {
		lastCollID := collection.ID

		err := rows.Scan(&gallery.ID, &gallery.Version, &gallery.OwnerUserID, &gallery.CreationTime, &gallery.LastUpdated,
			&collection.ID, &collection.OwnerUserID, &collection.Name, &collection.Version, &collection.Deleted, &collection.CollectorsNote,
			&collection.Layout, &collection.CreationTime, &collection.LastUpdated, &nft.ID, &nft.OwnerAddress,
			&nft.MultipleOwners, &nft.Name, &nft.Contract, &nft.TokenCollectionName, &nft.CreatorAddress, &nft.CreatorName,
			&nft.ImageURL, &nft.ImageThumbnailURL, &nft.ImagePreviewURL, &nft.AnimationOriginalURL, &nft.CreationTime)
		if err != nil {
			return nil, err
		}
		if _, ok := galleries[gallery.ID]; !ok {
			galleries[gallery.ID] = gallery
		}
		colls, ok := collections[gallery.ID]
		if !ok {
			colls = make([]persist.Collection, 0, 10)
			collection.NFTs = []persist.CollectionNFT{nft}
			colls = append(colls, collection)
			collections[gallery.ID] = colls
		} else {
			if lastCollID != collection.ID {
				collection.NFTs = []persist.CollectionNFT{nft}
				colls = append(colls, collection)
			} else {
				colls[len(colls)-1].NFTs = append(colls[len(colls)-1].NFTs, nft)
			}
		}
		collections[gallery.ID] = colls
	}
	if err := rows.Err(); err != nil {
		return nil, err
	}

	result := make([]persist.Gallery, 0, len(galleries))
	for _, gallery := range galleries {
		collections := collections[gallery.ID]
		gallery.Collections = make([]persist.Collection, 0, len(collections))
		for _, coll := range collections {
			gallery.Collections = append(gallery.Collections, coll)
		}
		result = append(result, gallery)
	}
	return result, nil

}

// GetByID returns the gallery with the given ID
func (g *GalleryRepository) GetByID(pCtx context.Context, pID persist.DBID) (persist.Gallery, error) {
	rows, err := g.getByIDStmt.QueryContext(pCtx, pID)
	if err != nil {
		return persist.Gallery{}, err
	}
	defer rows.Close()

	galleries := make(map[persist.DBID]persist.Gallery)
	collections := make(map[persist.DBID][]persist.Collection)
	var gallery persist.Gallery
	var collection persist.Collection
	var nft persist.CollectionNFT
	for rows.Next() {
		lastCollID := collection.ID

		err := rows.Scan(&gallery.ID, &gallery.Version, &gallery.OwnerUserID, &gallery.CreationTime, &gallery.LastUpdated,
			&collection.ID, &collection.OwnerUserID, &collection.Name, &collection.Version, &collection.Deleted, &collection.CollectorsNote,
			&collection.Layout, &collection.CreationTime, &collection.LastUpdated, &nft.ID, &nft.OwnerAddress,
			&nft.MultipleOwners, &nft.Name, &nft.Contract, &nft.TokenCollectionName, &nft.CreatorAddress, &nft.CreatorName,
			&nft.ImageURL, &nft.ImageThumbnailURL, &nft.ImagePreviewURL, &nft.AnimationOriginalURL, &nft.CreationTime)
		if err != nil {
			return persist.Gallery{}, err
		}
		if _, ok := galleries[gallery.ID]; !ok {
			galleries[gallery.ID] = gallery
		}
		colls, ok := collections[gallery.ID]
		if !ok {
			colls = make([]persist.Collection, 0, 10)
			collection.NFTs = []persist.CollectionNFT{nft}
			colls = append(colls, collection)
			collections[gallery.ID] = colls
		} else {
			if lastCollID != collection.ID {
				collection.NFTs = []persist.CollectionNFT{nft}
				colls = append(colls, collection)
			} else {
				colls[len(colls)-1].NFTs = append(colls[len(colls)-1].NFTs, nft)
			}
		}
		collections[gallery.ID] = colls
	}
	if err := rows.Err(); err != nil {
		return persist.Gallery{}, err
	}

	if len(galleries) > 1 {
		return persist.Gallery{}, errors.New("too many galleries")
	}

	for _, gallery := range galleries {
		collections := collections[gallery.ID]
		gallery.Collections = make([]persist.Collection, 0, len(collections))
		for _, coll := range collections {
			gallery.Collections = append(gallery.Collections, coll)
		}
		return gallery, nil
	}
	return persist.Gallery{}, persist.ErrGalleryNotFoundByID{ID: pID}
}

// RefreshCache deletes the given key in the cache
func (g *GalleryRepository) RefreshCache(pCtx context.Context, pUserID persist.DBID) error {
	return g.galleriesCache.Delete(pCtx, pUserID.String())
}

func ensureCollsOwnedByUser(pCtx context.Context, g *GalleryRepository, pColls []persist.DBID, pUserID persist.DBID) error {
	var ct int64
	err := g.checkOwnCollectionsStmt.QueryRowContext(pCtx, pq.Array(pColls), pUserID).Scan(&ct)
	if err != nil {
		return err
	}
	if ct != int64(len(pColls)) {
		return errCollsNotOwnedByUser
	}
	return nil
}

func ensureAllCollsAccountedFor(pCtx context.Context, g *GalleryRepository, pColls []persist.DBID, pUserID persist.DBID) ([]persist.DBID, error) {
	var ct int64
	err := g.countAllCollectionsStmt.QueryRowContext(pCtx, pUserID).Scan(&ct)
	if err != nil {
		return nil, err
	}
	if ct != int64(len(pColls)) {
		if int64(len(pColls)) < ct {
			return addUnaccountedForCollections(pCtx, g, pUserID, pColls)
		}
		return nil, errNotAllCollectionsAccountedFor
	}
	return pColls, nil
}

func addUnaccountedForCollections(pCtx context.Context, g *GalleryRepository, pUserID persist.DBID, pColls []persist.DBID) ([]persist.DBID, error) {
	rows, err := g.getCollectionsStmt.QueryContext(pCtx, pUserID)
	if err != nil {
		return nil, err
	}
	defer rows.Close()
	colls := make([]persist.DBID, 0, len(pColls)*2)
	for rows.Next() {
		var coll persist.DBID
		if err := rows.Scan(&coll); err != nil {
			return nil, err
		}
		colls = append(colls, coll)
	}
	if err := rows.Err(); err != nil {
		return nil, err
	}
	return appendDifference(pColls, colls), nil
}<|MERGE_RESOLUTION|>--- conflicted
+++ resolved
@@ -148,8 +148,7 @@
 		return err
 	}
 
-<<<<<<< HEAD
-	if ct+int64(len(pCollections)) != allCollsCt {
+	if ct.Int64()+int64(len(pCollections)) != allCollsCt {
 		var galleryCollIDs []persist.DBID
 		err = g.getGalleryCollectionsStmt.QueryRowContext(pCtx, pID).Scan(pq.Array(&galleryCollIDs))
 		if err != nil {
@@ -173,10 +172,6 @@
 			return persist.ErrGalleryNotFoundByID{ID: pID}
 		}
 		return nil
-=======
-	if ct.Int64()+int64(len(pCollections)) != allCollsCt {
-		return errNotAllCollectionsAccountedFor
->>>>>>> b27ee1fd
 	}
 
 	res, err := g.addCollectionsStmt.ExecContext(pCtx, pq.Array(pCollections), pID, pUserID)
