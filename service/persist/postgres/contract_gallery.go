package postgres

import (
	"context"
	"database/sql"
	"errors"
	"fmt"
	"time"

	"github.com/lib/pq"
	db "github.com/mikeydub/go-gallery/db/gen/coredb"
	"github.com/mikeydub/go-gallery/service/persist"
	"github.com/sirupsen/logrus"
)

// ContractGalleryRepository represents a contract repository in the postgres database
type ContractGalleryRepository struct {
	db                    *sql.DB
	queries               *db.Queries
	getByIDStmt           *sql.Stmt
	getByAddressStmt      *sql.Stmt
	getByAddressesStmt    *sql.Stmt
	upsertByAddressStmt   *sql.Stmt
	getOwnersStmt         *sql.Stmt
	getUserByWalletIDStmt *sql.Stmt
	getPreviewNFTsStmt    *sql.Stmt
}

// NewContractGalleryRepository creates a new postgres repository for interacting with contracts
func NewContractGalleryRepository(db *sql.DB, queries *db.Queries) *ContractGalleryRepository {
	ctx, cancel := context.WithTimeout(context.Background(), time.Second*10)
	defer cancel()

	getByIDStmt, err := db.PrepareContext(ctx, `SELECT ID,VERSION,CREATED_AT,LAST_UPDATED,ADDRESS,SYMBOL,NAME,OWNER_ADDRESS,CHAIN,IS_PROVIDER_MARKED_SPAM FROM contracts WHERE ID = $1;`)
	checkNoErr(err)

	getByAddressStmt, err := db.PrepareContext(ctx, `SELECT ID,VERSION,CREATED_AT,LAST_UPDATED,ADDRESS,SYMBOL,NAME,OWNER_ADDRESS,CHAIN,IS_PROVIDER_MARKED_SPAM FROM contracts WHERE ADDRESS = $1 AND CHAIN = $2 AND DELETED = false;`)
	checkNoErr(err)

	getByAddressesStmt, err := db.PrepareContext(ctx, `SELECT ID,VERSION,CREATED_AT,LAST_UPDATED,ADDRESS,SYMBOL,NAME,OWNER_ADDRESS,CHAIN,IS_PROVIDER_MARKED_SPAM FROM contracts WHERE ADDRESS = ANY($1) AND CHAIN = $2 AND DELETED = false;`)
	checkNoErr(err)

	upsertByAddressStmt, err := db.PrepareContext(ctx, `
		insert into contracts (id,version,address,symbol,name,owner_address,chain,description,profile_image_url) values ($1,$2,$3,$4,$5,$6,$7,$8,$9)
			on conflict (address,chain) where parent_id is null do update set
			version = $2,
			address = $3,
			symbol = coalesce(nullif(contracts.symbol, ''), nullif($4, '')),
			name = coalesce(nullif(contracts.name, ''), nullif($5, '')),
			description = coalesce(nullif(contracts.description, ''), nullif($8, '')),
			profile_image_url = coalesce(nullif(contracts.profile_image_url, ''), nullif($9, '')),
			owner_address = case when nullif(contracts.owner_address, '') is null then $6 else contracts.owner_address end,
			chain = $7
		returning id;
	`)
	checkNoErr(err)

	getOwnersStmt, err := db.PrepareContext(ctx,
		`SELECT n.OWNED_BY_WALLETS
	FROM galleries g, unnest(g.COLLECTIONS) WITH ORDINALITY AS u(coll, coll_ord)
	LEFT JOIN collections c ON c.ID = coll
	LEFT JOIN LATERAL (SELECT n.*,nft,nft_ord FROM tokens n, unnest(c.NFTS) WITH ORDINALITY AS x(nft, nft_ord)) n ON n.ID = n.nft
	WHERE n.CONTRACT = $1 AND g.DELETED = false AND c.DELETED = false AND n.DISPLAYABLE and n.DELETED = false ORDER BY coll_ord,n.nft_ord LIMIT $2 OFFSET $3;`,
	)
	checkNoErr(err)

	getUserByWalletIDStmt, err := db.PrepareContext(ctx, `SELECT ID,USERNAME FROM users WHERE WALLETS @> ARRAY[$1]:: varchar[] AND DELETED = false`)
	checkNoErr(err)

	getPreviewNFTsStmt, err := db.PrepareContext(ctx, `SELECT coalesce(nullif(token_medias.media->>'thumbnail_url', ''), nullif(token_medias.media->>'media_url', ''))::varchar FROM tokens LEFT JOIN token_medias ON token_medias.ID = tokens.TOKEN_MEDIA_ID WHERE tokens.CONTRACT = $1 AND tokens.DISPLAYABLE AND tokens.DELETED = false AND tokens.OWNED_BY_WALLETS && $2 AND (LENGTH(token_medias.MEDIA->>'thumbnail_url') > 0 or LENGTH(token_medias.MEDIA->>'media_url') > 0) ORDER BY tokens.ID LIMIT 3`)
	checkNoErr(err)

	return &ContractGalleryRepository{db: db, queries: queries, getByIDStmt: getByIDStmt, getByAddressStmt: getByAddressStmt, upsertByAddressStmt: upsertByAddressStmt, getByAddressesStmt: getByAddressesStmt, getOwnersStmt: getOwnersStmt, getUserByWalletIDStmt: getUserByWalletIDStmt, getPreviewNFTsStmt: getPreviewNFTsStmt}
}

func (c *ContractGalleryRepository) GetByID(ctx context.Context, id persist.DBID) (persist.ContractGallery, error) {
	contract := persist.ContractGallery{}
	err := c.getByIDStmt.QueryRowContext(ctx, id).Scan(&contract.ID, &contract.Version, &contract.CreationTime, &contract.LastUpdated, &contract.Address, &contract.Symbol, &contract.Name, &contract.OwnerAddress, &contract.Chain, &contract.IsProviderMarkedSpam)
	if err != nil {
		if errors.Is(err, sql.ErrNoRows) {
			return persist.ContractGallery{}, persist.ErrContractNotFoundByID{ID: id}
		}
		return persist.ContractGallery{}, err
	}

	return contract, nil
}

// GetByAddress returns the contract with the given address
func (c *ContractGalleryRepository) GetByAddress(pCtx context.Context, pAddress persist.Address, pChain persist.Chain) (persist.ContractGallery, error) {
	contract := persist.ContractGallery{}
	err := c.getByAddressStmt.QueryRowContext(pCtx, pAddress, pChain).Scan(&contract.ID, &contract.Version, &contract.CreationTime, &contract.LastUpdated, &contract.Address, &contract.Symbol, &contract.Name, &contract.OwnerAddress, &contract.Chain, &contract.IsProviderMarkedSpam)
	if err != nil {
		return persist.ContractGallery{}, err
	}

	return contract, nil
}

// GetByAddresses returns the contract with the given address
func (c *ContractGalleryRepository) GetByAddresses(pCtx context.Context, pAddresses []persist.Address, pChain persist.Chain) ([]persist.ContractGallery, error) {
	res := []persist.ContractGallery{}
	rows, err := c.getByAddressesStmt.QueryContext(pCtx, pAddresses, pChain)
	if err != nil {
		return res, err
	}
	defer rows.Close()

	for rows.Next() {
		var contract persist.ContractGallery
		err := rows.Scan(&contract.ID, &contract.Version, &contract.CreationTime, &contract.LastUpdated, &contract.Address, &contract.Symbol, &contract.Name, &contract.OwnerAddress, &contract.Chain, &contract.IsProviderMarkedSpam)
		if err != nil {
			return res, err
		}
		res = append(res, contract)
	}

	if err := rows.Err(); err != nil {
		return res, err
	}

	return res, nil
}

// UpsertByAddress upserts the contract with the given address
func (c *ContractGalleryRepository) UpsertByAddress(pCtx context.Context, pAddress persist.Address, pChain persist.Chain, pContract persist.ContractGallery) (contractID persist.DBID, err error) {
	err = c.upsertByAddressStmt.QueryRowContext(pCtx, persist.GenerateID(), pContract.Version, pContract.Address, pContract.Symbol, pContract.Name, pContract.OwnerAddress, pContract.Chain, pContract.Description, pContract.ProfileImageURL).Scan(&contractID)
<<<<<<< HEAD
=======
	if err != nil {
		return "", err
	}

>>>>>>> 2ac6d639
	return contractID, nil
}

// BulkUpsert bulk upserts the contracts by address
func (c *ContractGalleryRepository) BulkUpsert(pCtx context.Context, pContracts []persist.ContractGallery, canOverwriteOwnerAddress bool) ([]persist.ContractGallery, error) {
	if len(pContracts) == 0 {
		return []persist.ContractGallery{}, nil
	}

	contracts := removeDuplicateContractsGallery(pContracts)
	params := db.UpsertParentContractsParams{
		CanOverwriteOwnerAddress: canOverwriteOwnerAddress,
	}

	for i := range contracts {
		c := &contracts[i]
		params.Ids = append(params.Ids, persist.GenerateID().String())
		params.Version = append(params.Version, c.Version.Int32())
		params.Address = append(params.Address, c.Address.String())
		params.Symbol = append(params.Symbol, c.Symbol.String())
		params.Name = append(params.Name, c.Name.String())
		params.OwnerAddress = append(params.OwnerAddress, c.OwnerAddress.String())
		params.Chain = append(params.Chain, int32(c.Chain))
		params.Description = append(params.Description, c.Description.String())
		params.ProfileImageUrl = append(params.ProfileImageUrl, c.ProfileImageURL.String())
		params.ProviderMarkedSpam = append(params.ProviderMarkedSpam, c.IsProviderMarkedSpam)
	}

	upserted, err := c.queries.UpsertParentContracts(pCtx, params)
	if err != nil {
		return nil, err
	}

	if len(contracts) != len(upserted) {
		panic(fmt.Sprintf("expected %d upserted contracts, got %d", len(contracts), len(upserted)))
	}

	// Update contracts with the existing data if the contract already exists.
	// The remaining fields are skipped because the upsert logic ensures that the existing row is
	// always replaced with the newer row.
	for i := range contracts {
		c := &contracts[i]
		(*c).ID = upserted[i].ID
		(*c).CreationTime = upserted[i].CreatedAt
		(*c).CreatorAddress = upserted[i].CreatorAddress
		(*c).ParentID = upserted[i].ParentID
		(*c).OwnerAddress = upserted[i].OwnerAddress
		(*c).OverrideCreatorUserID = upserted[i].OverrideCreatorUserID
	}

	return contracts, nil
}

func (c *ContractGalleryRepository) GetOwnersByAddress(ctx context.Context, contractAddr persist.Address, chain persist.Chain, limit, offset int) ([]persist.TokenHolder, error) {
	contract, err := c.GetByAddress(ctx, contractAddr, chain)
	if err != nil {
		return nil, err
	}

	walletIDs := make([]persist.DBID, 0, 20)
	rows, err := c.getOwnersStmt.QueryContext(ctx, contract.ID, limit, offset)
	if err != nil {
		return nil, fmt.Errorf("error getting owners: %w", err)
	}
	defer rows.Close()

	seen := map[persist.DBID]bool{}

	for rows.Next() {

		var wallets []persist.DBID

		err = rows.Scan(pq.Array(&wallets))
		if err != nil {
			return nil, fmt.Errorf("error scanning owners: %w", err)
		}

		for _, id := range wallets {
			if !seen[id] {
				walletIDs = append(walletIDs, id)
			}

			seen[id] = true
		}
	}

	if err = rows.Err(); err != nil {
		return nil, fmt.Errorf("error getting owners: %w", err)
	}

	if len(seen) == 0 {
		return []persist.TokenHolder{}, nil
	}

	tokenHolders := map[persist.DBID]*persist.TokenHolder{}
	for _, walletID := range walletIDs {
		var username persist.NullString
		var userID persist.DBID
		err := c.getUserByWalletIDStmt.QueryRowContext(ctx, walletID).Scan(&userID, &username)
		if err != nil {
			logrus.Warnf("error getting member of community '%s' by wallet ID '%s': %s", contractAddr, walletID, err)
			continue
		}

		if username.String() == "" {
			continue
		}

		if tokenHolder, ok := tokenHolders[userID]; ok {
			tokenHolder.WalletIDs = append(tokenHolder.WalletIDs, walletID)
		} else {
			tokenHolders[userID] = &persist.TokenHolder{
				UserID:        userID,
				WalletIDs:     []persist.DBID{walletID},
				PreviewTokens: nil,
			}
		}
	}

	result := make([]persist.TokenHolder, 0, len(tokenHolders))

	for _, tokenHolder := range tokenHolders {
		previewNFTs := make([]persist.NullString, 0, 3)

		rows, err = c.getPreviewNFTsStmt.QueryContext(ctx, contract.ID, pq.Array(tokenHolder.WalletIDs))

		if err != nil {
			logrus.Warnf("error getting preview NFTs of community '%s' by wallet IDs '%s': %s", contractAddr, tokenHolder.WalletIDs, err)
		} else {
			defer rows.Close()
			for rows.Next() {
				var imageURL persist.NullString
				err = rows.Scan(&imageURL)
				if err != nil {
					logrus.Warnf("error scanning preview NFT of community '%s' by wallet IDs '%s': %s", contractAddr, tokenHolder.WalletIDs, err)
					continue
				}
				previewNFTs = append(previewNFTs, imageURL)
			}
		}

		tokenHolder.PreviewTokens = previewNFTs
		result = append(result, *tokenHolder)
	}

	return result, nil

}

func removeDuplicateContractsGallery(pContracts []persist.ContractGallery) []persist.ContractGallery {
	if len(pContracts) == 0 {
		return pContracts
	}
	unique := map[persist.Address]bool{}
	result := make([]persist.ContractGallery, 0, len(pContracts))
	for _, v := range pContracts {
		if unique[v.Address] {
			continue
		}
		result = append(result, v)
		unique[v.Address] = true
	}
	return result
}<|MERGE_RESOLUTION|>--- conflicted
+++ resolved
@@ -125,14 +125,7 @@
 // UpsertByAddress upserts the contract with the given address
 func (c *ContractGalleryRepository) UpsertByAddress(pCtx context.Context, pAddress persist.Address, pChain persist.Chain, pContract persist.ContractGallery) (contractID persist.DBID, err error) {
 	err = c.upsertByAddressStmt.QueryRowContext(pCtx, persist.GenerateID(), pContract.Version, pContract.Address, pContract.Symbol, pContract.Name, pContract.OwnerAddress, pContract.Chain, pContract.Description, pContract.ProfileImageURL).Scan(&contractID)
-<<<<<<< HEAD
-=======
-	if err != nil {
-		return "", err
-	}
-
->>>>>>> 2ac6d639
-	return contractID, nil
+	return contractID, err
 }
 
 // BulkUpsert bulk upserts the contracts by address
