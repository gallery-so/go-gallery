--- conflicted
+++ resolved
@@ -76,7 +76,6 @@
 		return err
 	}
 
-<<<<<<< HEAD
 	ct, err := g.queries.GalleryRepoCountColls(pCtx, pID)
 	if err != nil {
 		return err
@@ -117,8 +116,6 @@
 		return nil
 	}
 
-=======
->>>>>>> f7591628
 	rowsAffected, err := g.queries.GalleryRepoAddCollections(pCtx, db.GalleryRepoAddCollectionsParams{
 		CollectionIds: util.StringersToStrings(pCollections),
 		GalleryID:     pID,
