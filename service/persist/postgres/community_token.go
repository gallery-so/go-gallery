package postgres

import (
	"context"
	"database/sql"
	"encoding/json"
	"fmt"
	"github.com/lib/pq"
	"time"

	"github.com/mikeydub/go-gallery/service/memstore"
	"github.com/mikeydub/go-gallery/service/persist"
	"github.com/sirupsen/logrus"
)

// CommunityTokenRepository represents a repository for interacting with persisted communities
type CommunityTokenRepository struct {
	cache memstore.Cache
	db    *sql.DB

<<<<<<< HEAD
	getInfoStmt             *sql.Stmt
	getUserByAddressStmt    *sql.Stmt
	getContractStmt         *sql.Stmt
	getWalletByDetailsStmt  *sql.Stmt
	getAddressByDetailsStmt *sql.Stmt
	getAddressByIDStmt      *sql.Stmt
=======
	getInfoStmt          *sql.Stmt
	getUserByAddressStmt *sql.Stmt
	getContractStmt      *sql.Stmt
	getPreviewNFTsStmt   *sql.Stmt
>>>>>>> 84af1376
}

// NewCommunityTokenRepository returns a new CommunityRepository
func NewCommunityTokenRepository(db *sql.DB, cache memstore.Cache) *CommunityTokenRepository {
	ctx, cancel := context.WithTimeout(context.Background(), 10*time.Second)
	defer cancel()

	getInfoStmt, err := db.PrepareContext(ctx,
		`SELECT n.OWNER_ADDRESS,n.DESCRIPTION,n.MEDIA
	FROM galleries g, unnest(g.COLLECTIONS) WITH ORDINALITY AS u(coll, coll_ord)
	LEFT JOIN collections c ON c.ID = coll
	LEFT JOIN LATERAL (SELECT n.*,nft,nft_ord FROM nfts n, unnest(c.NFTS) WITH ORDINALITY AS x(nft, nft_ord)) n ON n.ID = n.nft
	WHERE n.CONTRACT_ADDRESS = $1 AND g.DELETED = false AND c.DELETED = false AND n.DELETED = false ORDER BY coll_ord,n.nft_ord;`,
	)
	checkNoErr(err)

	getUserByAddressStmt, err := db.PrepareContext(ctx, `SELECT ID,USERNAME FROM users WHERE ADDRESSES @> ARRAY[$1]:: varchar[] AND DELETED = false`)
	checkNoErr(err)

	getContractStmt, err := db.PrepareContext(ctx, `SELECT NAME,CREATOR_ADDRESS FROM contracts WHERE ADDRESS = $1`)
	checkNoErr(err)

<<<<<<< HEAD
	getWalletByDetailsStmt, err := db.PrepareContext(ctx, `SELECT ID,VERSION,CREATED_AT,LAST_UPDATED,ADDRESS,CHAIN,WALLET_TYPE FROM wallets WHERE ADDRESS = $1 AND CHAIN = $2 AND DELETED = false;`)
	checkNoErr(err)

	getAddressByDetailsStmt, err := db.PrepareContext(ctx, `SELECT ID,VERSION,CREATED_AT,LAST_UPDATED,ADDRESS_VALUE,CHAIN FROM addresses WHERE ADDRESS_VALUE = $1 AND CHAIN = $2 AND DELETED = false;`)
	checkNoErr(err)

	getAddressByIDStmt, err := db.PrepareContext(ctx, `SELECT ID,VERSION,CREATED_AT,LAST_UPDATED,ADDRESS,CHAIN FROM addresses WHERE ID = $1;`)
	checkNoErr(err)

	return &CommunityTokenRepository{
		cache:                   cache,
		db:                      db,
		getInfoStmt:             getInfoStmt,
		getUserByAddressStmt:    getUserByAddressStmt,
		getContractStmt:         getContractStmt,
		getWalletByDetailsStmt:  getWalletByDetailsStmt,
		getAddressByDetailsStmt: getAddressByDetailsStmt,
		getAddressByIDStmt:      getAddressByIDStmt,
=======
	getPreviewNFTsStmt, err := db.PrepareContext(ctx, `SELECT MEDIA->>'thumbnail_url' FROM nfts WHERE CONTRACT_ADDRESS = $1 AND DELETED = false AND OWNER_ADDRESS = ANY($2) AND LENGTH(MEDIA->>'thumbnail_url') > 0 ORDER BY ID LIMIT 3`)
	checkNoErr(err)

	return &CommunityTokenRepository{
		cache:                cache,
		db:                   db,
		getInfoStmt:          getInfoStmt,
		getUserByAddressStmt: getUserByAddressStmt,
		getContractStmt:      getContractStmt,
		getPreviewNFTsStmt:   getPreviewNFTsStmt,
>>>>>>> 84af1376
	}
}

// GetByAddress returns a community by its address
<<<<<<< HEAD
func (c *CommunityTokenRepository) GetByAddress(ctx context.Context, pAddress persist.Address, pChain persist.Chain) (persist.Community, error) {
=======
func (c *CommunityTokenRepository) GetByAddress(ctx context.Context, pAddress persist.Address, forceRefresh bool) (persist.Community, error) {
>>>>>>> 84af1376
	var community persist.Community

	if !forceRefresh {
		bs, err := c.cache.Get(ctx, pAddress.String())
		if err == nil && len(bs) > 0 {
			err = json.Unmarshal(bs, &community)
			if err != nil {
				return persist.Community{}, err
			}
			return community, nil
		}
	}

	community = persist.Community{
		ContractAddress: pAddress,
	}

	hasDescription := true

	addresses := make([]persist.Address, 0, 20)

	rows, err := c.getInfoStmt.QueryContext(ctx, pAddress)
	if err != nil {
		return persist.Community{}, fmt.Errorf("error getting community info: %w", err)
	}
	defer rows.Close()

	seen := map[persist.Address]bool{}

	for rows.Next() {
		tempDesc := community.Description

		var address persist.Address
		var media persist.Media
		err = rows.Scan(&address, &community.Description, &media)
		if err != nil {
			return persist.Community{}, fmt.Errorf("error scanning community info: %w", err)
		}

		if tempDesc != "" && hasDescription && tempDesc != community.Description {
			hasDescription = false
		}

		if media.ThumbnailURL != "" && community.PreviewImage == "" {
			community.PreviewImage = media.ThumbnailURL
		}

		if !seen[address] {
			addresses = append(addresses, address)
		}

		seen[address] = true
	}

	if err = rows.Err(); err != nil {
		return persist.Community{}, fmt.Errorf("error getting community info: %w", err)
	}

	if len(seen) == 0 {
		return persist.Community{}, persist.ErrCommunityNotFound{CommunityAddress: pAddress}
	}

	if !hasDescription {
		community.Description = ""
	}

	err = c.getContractStmt.QueryRowContext(ctx, pAddress).Scan(&community.Name, &community.CreatorAddress)
	if err != nil {
		return persist.Community{}, fmt.Errorf("error getting community contract: %w", err)
	}

	tokenHolders := map[persist.DBID]*persist.TokenHolder{}
	for _, address := range addresses {
		var username persist.NullString
		var userID persist.DBID
		err := c.getUserByAddressStmt.QueryRowContext(ctx, address).Scan(&userID, &username)
		if err != nil {
			logrus.Warnf("error getting member of community '%s' by address '%s': %s", pAddress, address, err)
			continue
		}

		if username.String() == "" {
			continue
		}

		if tokenHolder, ok := tokenHolders[userID]; ok {
			tokenHolder.Addresses = append(tokenHolder.Addresses, address)
		} else {
			tokenHolders[userID] = &persist.TokenHolder{
				UserID:      userID,
				Addresses:   []persist.Address{address},
				Username:    username,
				PreviewNFTs: nil,
			}
		}
<<<<<<< HEAD
		wallet := persist.Wallet{}
		err = c.getWalletByDetailsStmt.QueryRowContext(ctx, address).Scan(&wallet.ID, &wallet.Version, &wallet.CreationTime, &wallet.LastUpdated, &wallet.Address, &wallet.Chain, &wallet.WalletType)
		if err != nil {
			logrus.Warnf("error getting wallet of member of community '%s' by address '%s': %s", pAddress, address, err)
			continue
		}
		community.Owners = append(community.Owners, persist.CommunityOwner{Wallet: wallet, Username: username})
=======
	}

	community.Owners = make([]persist.TokenHolder, 0, len(tokenHolders))

	for _, tokenHolder := range tokenHolders {
		previewNFTs := make([]persist.NullString, 0, 3)

		rows, err = c.getPreviewNFTsStmt.QueryContext(ctx, pAddress, pq.Array(tokenHolder.Addresses))
		defer rows.Close()

		if err != nil {
			logrus.Warnf("error getting preview NFTs of community '%s' by addresses '%s': %s", pAddress, tokenHolder.Addresses, err)
		} else {
			for rows.Next() {
				var imageURL persist.NullString
				err = rows.Scan(&imageURL)
				if err != nil {
					logrus.Warnf("error scanning preview NFT of community '%s' by addresses '%s': %s", pAddress, tokenHolder.Addresses, err)
					continue
				}
				previewNFTs = append(previewNFTs, imageURL)
			}
		}

		tokenHolder.PreviewNFTs = previewNFTs
		community.Owners = append(community.Owners, *tokenHolder)
>>>>>>> 84af1376
	}

	community.LastUpdated = persist.LastUpdatedTime(time.Now())

	bs, err := json.Marshal(community)
	if err != nil {
		return persist.Community{}, err
	}
	err = c.cache.Set(ctx, pAddress.String(), bs, staleCommunityTime)
	if err != nil {
		return persist.Community{}, err
	}

	return community, nil

}<|MERGE_RESOLUTION|>--- conflicted
+++ resolved
@@ -18,19 +18,13 @@
 	cache memstore.Cache
 	db    *sql.DB
 
-<<<<<<< HEAD
 	getInfoStmt             *sql.Stmt
 	getUserByAddressStmt    *sql.Stmt
 	getContractStmt         *sql.Stmt
 	getWalletByDetailsStmt  *sql.Stmt
 	getAddressByDetailsStmt *sql.Stmt
 	getAddressByIDStmt      *sql.Stmt
-=======
-	getInfoStmt          *sql.Stmt
-	getUserByAddressStmt *sql.Stmt
-	getContractStmt      *sql.Stmt
 	getPreviewNFTsStmt   *sql.Stmt
->>>>>>> 84af1376
 }
 
 // NewCommunityTokenRepository returns a new CommunityRepository
@@ -53,7 +47,6 @@
 	getContractStmt, err := db.PrepareContext(ctx, `SELECT NAME,CREATOR_ADDRESS FROM contracts WHERE ADDRESS = $1`)
 	checkNoErr(err)
 
-<<<<<<< HEAD
 	getWalletByDetailsStmt, err := db.PrepareContext(ctx, `SELECT ID,VERSION,CREATED_AT,LAST_UPDATED,ADDRESS,CHAIN,WALLET_TYPE FROM wallets WHERE ADDRESS = $1 AND CHAIN = $2 AND DELETED = false;`)
 	checkNoErr(err)
 
@@ -61,6 +54,9 @@
 	checkNoErr(err)
 
 	getAddressByIDStmt, err := db.PrepareContext(ctx, `SELECT ID,VERSION,CREATED_AT,LAST_UPDATED,ADDRESS,CHAIN FROM addresses WHERE ID = $1;`)
+	checkNoErr(err)
+
+	getPreviewNFTsStmt, err := db.PrepareContext(ctx, `SELECT MEDIA->>'thumbnail_url' FROM nfts WHERE CONTRACT_ADDRESS = $1 AND DELETED = false AND OWNER_ADDRESS = ANY($2) AND LENGTH(MEDIA->>'thumbnail_url') > 0 ORDER BY ID LIMIT 3`)
 	checkNoErr(err)
 
 	return &CommunityTokenRepository{
@@ -72,27 +68,12 @@
 		getWalletByDetailsStmt:  getWalletByDetailsStmt,
 		getAddressByDetailsStmt: getAddressByDetailsStmt,
 		getAddressByIDStmt:      getAddressByIDStmt,
-=======
-	getPreviewNFTsStmt, err := db.PrepareContext(ctx, `SELECT MEDIA->>'thumbnail_url' FROM nfts WHERE CONTRACT_ADDRESS = $1 AND DELETED = false AND OWNER_ADDRESS = ANY($2) AND LENGTH(MEDIA->>'thumbnail_url') > 0 ORDER BY ID LIMIT 3`)
-	checkNoErr(err)
-
-	return &CommunityTokenRepository{
-		cache:                cache,
-		db:                   db,
-		getInfoStmt:          getInfoStmt,
-		getUserByAddressStmt: getUserByAddressStmt,
-		getContractStmt:      getContractStmt,
 		getPreviewNFTsStmt:   getPreviewNFTsStmt,
->>>>>>> 84af1376
 	}
 }
 
 // GetByAddress returns a community by its address
-<<<<<<< HEAD
-func (c *CommunityTokenRepository) GetByAddress(ctx context.Context, pAddress persist.Address, pChain persist.Chain) (persist.Community, error) {
-=======
-func (c *CommunityTokenRepository) GetByAddress(ctx context.Context, pAddress persist.Address, forceRefresh bool) (persist.Community, error) {
->>>>>>> 84af1376
+func (c *CommunityTokenRepository) GetByAddress(ctx context.Context, pAddress persist.Address, pChain persist.Chain, forceRefresh bool) (persist.Community, error) {
 	var community persist.Community
 
 	if !forceRefresh {
@@ -188,15 +169,13 @@
 				PreviewNFTs: nil,
 			}
 		}
-<<<<<<< HEAD
-		wallet := persist.Wallet{}
-		err = c.getWalletByDetailsStmt.QueryRowContext(ctx, address).Scan(&wallet.ID, &wallet.Version, &wallet.CreationTime, &wallet.LastUpdated, &wallet.Address, &wallet.Chain, &wallet.WalletType)
-		if err != nil {
-			logrus.Warnf("error getting wallet of member of community '%s' by address '%s': %s", pAddress, address, err)
-			continue
-		}
-		community.Owners = append(community.Owners, persist.CommunityOwner{Wallet: wallet, Username: username})
-=======
+		//wallet := persist.Wallet{}
+		//err = c.getWalletByDetailsStmt.QueryRowContext(ctx, address).Scan(&wallet.ID, &wallet.Version, &wallet.CreationTime, &wallet.LastUpdated, &wallet.Address, &wallet.Chain, &wallet.WalletType)
+		//if err != nil {
+		//	logrus.Warnf("error getting wallet of member of community '%s' by address '%s': %s", pAddress, address, err)
+		//	continue
+		//}
+		//community.Owners = append(community.Owners, persist.CommunityOwner{Wallet: wallet, Username: username})
 	}
 
 	community.Owners = make([]persist.TokenHolder, 0, len(tokenHolders))
@@ -223,7 +202,6 @@
 
 		tokenHolder.PreviewNFTs = previewNFTs
 		community.Owners = append(community.Owners, *tokenHolder)
->>>>>>> 84af1376
 	}
 
 	community.LastUpdated = persist.LastUpdatedTime(time.Now())
