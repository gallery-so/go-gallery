package postgres

import (
	"context"
	"database/sql"
	"fmt"
	"strings"
	"time"

	"github.com/lib/pq"
	"github.com/mikeydub/go-gallery/service/persist"
)

// UserRepository represents a user repository in the postgres database
type UserRepository struct {
	db                    *sql.DB
	updateInfoStmt        *sql.Stmt
	existsByAddressStmt   *sql.Stmt
	createStmt            *sql.Stmt
	getByIDStmt           *sql.Stmt
	getByAddressStmt      *sql.Stmt
	getByUsernameStmt     *sql.Stmt
	deleteStmt            *sql.Stmt
	getGalleriesStmt      *sql.Stmt
	updateCollectionsStmt *sql.Stmt
	deleteGalleryStmt     *sql.Stmt
<<<<<<< HEAD
	createWalletStmt      *sql.Stmt
	getWalletIDStmt       *sql.Stmt
	getWalletStmt         *sql.Stmt
	addWalletStmt         *sql.Stmt
	removeWalletStmt      *sql.Stmt
=======
	addFollowerStmt       *sql.Stmt
	removeFollowerStmt    *sql.Stmt
>>>>>>> 84af1376
}

// NewUserRepository creates a new postgres repository for interacting with users
// TODO joins for users to wallets and wallets to addresses
func NewUserRepository(db *sql.DB) *UserRepository {
	ctx, cancel := context.WithTimeout(context.Background(), time.Second*10)
	defer cancel()

	updateInfoStmt, err := db.PrepareContext(ctx, `UPDATE users SET USERNAME = $2, USERNAME_IDEMPOTENT = $3, LAST_UPDATED = $4, BIO = $5 WHERE ID = $1;`)
	checkNoErr(err)

	existsByAddressStmt, err := db.PrepareContext(ctx, `SELECT 1 FROM users WHERE EXISTS(SELECT 1 FROM addresses WHERE ADDRESS_VALUE = $1 AND CHAIN = $2 AND DELETED = false);`)
	checkNoErr(err)

	createStmt, err := db.PrepareContext(ctx, `INSERT INTO users (ID, ADDRESSES) VALUES ($1, $2) RETURNING ID;`)
	checkNoErr(err)

	getByIDStmt, err := db.PrepareContext(ctx, `SELECT ID,DELETED,VERSION,USERNAME,USERNAME_IDEMPOTENT,BIO,ADDRESSES,CREATED_AT,LAST_UPDATED FROM users WHERE ID = $1 AND DELETED = false;`)
	checkNoErr(err)

	getByAddressStmt, err := db.PrepareContext(ctx, `SELECT ID,DELETED,VERSION,USERNAME,USERNAME_IDEMPOTENT,BIO,CREATED_AT,LAST_UPDATED FROM users WHERE $1 = ANY(ADDRESSES) AND DELETED = false;`)
	checkNoErr(err)

	getByUsernameStmt, err := db.PrepareContext(ctx, `SELECT ID,DELETED,VERSION,USERNAME,USERNAME_IDEMPOTENT,BIO,CREATED_AT,LAST_UPDATED FROM users WHERE USERNAME_IDEMPOTENT = $1 AND DELETED = false;`)
	checkNoErr(err)

	deleteStmt, err := db.PrepareContext(ctx, `UPDATE users SET DELETED = TRUE WHERE ID = $1;`)
	checkNoErr(err)

	getGalleriesStmt, err := db.PrepareContext(ctx, `SELECT ID, COLLECTIONS FROM galleries WHERE OWNER_USER_ID = $1 and DELETED = false;`)
	checkNoErr(err)

	updateCollectionsStmt, err := db.PrepareContext(ctx, `UPDATE galleries SET COLLECTIONS = $2 WHERE ID = $1;`)
	checkNoErr(err)

	deleteGalleryStmt, err := db.PrepareContext(ctx, `UPDATE galleries SET DELETED = true WHERE ID = $1;`)
	checkNoErr(err)

	createWalletStmt, err := db.PrepareContext(ctx, `INSERT INTO wallets (ID, ADDRESS, CHAIN,WALLET_TYPE) VALUES ($1, $2, $3, $4) ON CONFLICT (ADDRESS,CHAIN) DO NOTHING;`)
	checkNoErr(err)

	getWalletIDStmt, err := db.PrepareContext(ctx, `SELECT ID FROM wallets WHERE ADDRESS = $1 AND CHAIN = $2;`)
	checkNoErr(err)

	getWalletStmt, err := db.PrepareContext(ctx, `SELECT ADDRESS,CHAIN,WALLET_TYPE,VERSION,CREATED_AT,LAST_UPDATED FROM wallets WHERE ID = $1;`)
	checkNoErr(err)

	addWalletStmt, err := db.PrepareContext(ctx, `UPDATE users SET ADDRESSES = array_append(ADDRESSES, $1) WHERE ID = $2;`)
	checkNoErr(err)

	removeWalletStmt, err := db.PrepareContext(ctx, `UPDATE users SET ADDRESSES = array_remove(ADDRESSES, $1) WHERE ID = $2;`)
	checkNoErr(err)

	addFollowerStmt, err := db.PrepareContext(ctx, `INSERT INTO follows (ID, FOLLOWER, FOLLOWEE, DELETED) VALUES ($1, $2, $3, false) ON CONFLICT (FOLLOWER, FOLLOWEE) DO UPDATE SET deleted = false`)
	checkNoErr(err)

	removeFollowerStmt, err := db.PrepareContext(ctx, `UPDATE follows SET DELETED = true WHERE FOLLOWER = $1 AND FOLLOWEE = $2`)
	checkNoErr(err)

	return &UserRepository{
		db:                  db,
		updateInfoStmt:      updateInfoStmt,
		existsByAddressStmt: existsByAddressStmt,
		createStmt:          createStmt,
		getByIDStmt:         getByIDStmt,
		getByAddressStmt:    getByAddressStmt,
		getByUsernameStmt:   getByUsernameStmt,
		deleteStmt:          deleteStmt,

		getGalleriesStmt:      getGalleriesStmt,
		updateCollectionsStmt: updateCollectionsStmt,
		deleteGalleryStmt:     deleteGalleryStmt,
<<<<<<< HEAD
		createWalletStmt:      createWalletStmt,
		getWalletIDStmt:       getWalletIDStmt,
		getWalletStmt:         getWalletStmt,
		addWalletStmt:         addWalletStmt,
		removeWalletStmt:      removeWalletStmt,
=======
		addFollowerStmt:       addFollowerStmt,
		removeFollowerStmt:    removeFollowerStmt,
>>>>>>> 84af1376
	}
}

// UpdateByID updates the user with the given ID
func (u *UserRepository) UpdateByID(pCtx context.Context, pID persist.DBID, pUpdate interface{}) error {

	switch pUpdate.(type) {
	case persist.UserUpdateInfoInput:
		update := pUpdate.(persist.UserUpdateInfoInput)
		aUser, _ := u.GetByUsername(pCtx, update.Username.String())
		if aUser.ID != "" && aUser.ID != pID {
			return persist.ErrUserAlreadyExists{Username: update.Username.String()}
		}
		res, err := u.updateInfoStmt.ExecContext(pCtx, pID, update.Username, strings.ToLower(update.UsernameIdempotent.String()), update.LastUpdated, update.Bio)
		if err != nil {
			return err
		}
		rows, err := res.RowsAffected()
		if err != nil {
			return err
		}
		if rows == 0 {
			return persist.ErrUserNotFound{UserID: pID}
		}
	default:
		return fmt.Errorf("unsupported update type: %T", pUpdate)
	}

	return nil

}

// Create creates a new user
func (u *UserRepository) Create(pCtx context.Context, pUser persist.CreateUserInput) (persist.DBID, error) {
	var walletID persist.DBID
	var id persist.DBID

	_, err := u.createWalletStmt.ExecContext(pCtx, persist.GenerateID(), pUser.Address, pUser.Chain, pUser.WalletType)
	if err != nil {
		return "", fmt.Errorf("failed to create wallet: %w", err)
	}
	err = u.getWalletIDStmt.QueryRowContext(pCtx, pUser.Address, pUser.Chain).Scan(&walletID)
	if err != nil {
		return "", err
	}

	err = u.createStmt.QueryRowContext(pCtx, persist.GenerateID(), []persist.DBID{walletID}).Scan(&id)
	if err != nil {
		return "", err
	}

	return id, nil
}

// GetByID gets the user with the given ID
func (u *UserRepository) GetByID(pCtx context.Context, pID persist.DBID) (persist.User, error) {

	user := persist.User{}
	walletIDs := []persist.DBID{}
	err := u.getByIDStmt.QueryRowContext(pCtx, pID).Scan(&user.ID, &user.Deleted, &user.Version, &user.Username, &user.UsernameIdempotent, &user.Bio, pq.Array(&walletIDs), &user.CreationTime, &user.LastUpdated)
	if err != nil {
		if err == sql.ErrNoRows {
			return persist.User{}, persist.ErrUserNotFound{UserID: pID}
		}
		return persist.User{}, err
	}
	wallets := make([]persist.Wallet, len(walletIDs))

	for i, walletID := range walletIDs {
		wallet := persist.Wallet{ID: walletID}
		err = u.getWalletStmt.QueryRowContext(pCtx, walletID).Scan(&wallet.Address, &wallet.Chain, &wallet.WalletType, &wallet.Version, &wallet.CreationTime, &wallet.LastUpdated)
		if err != nil {
			return persist.User{}, fmt.Errorf("failed to get wallet: %w", err)
		}
		wallets[i] = wallet
	}
	user.Wallets = wallets

	return user, nil
}

// GetByAddressDetails gets the user with the given address in their list of addresses
// TODO use string and chain to get the user
func (u *UserRepository) GetByAddressDetails(pCtx context.Context, pAddress persist.Address, pChain persist.Chain) (persist.User, error) {
	var walletID persist.DBID

	err := u.getWalletIDStmt.QueryRowContext(pCtx, pAddress, pChain).Scan(&walletID)
	if err != nil {
		return persist.User{}, err
	}

	var user persist.User
	err = u.getByAddressStmt.QueryRowContext(pCtx, walletID).Scan(&user.ID, &user.Deleted, &user.Version, &user.Username, &user.UsernameIdempotent, &user.Bio, &user.CreationTime, &user.LastUpdated)
	if err != nil {
		if err == sql.ErrNoRows {
			return persist.User{}, persist.ErrUserNotFound{Address: pAddress, Chain: pChain, WalletID: walletID}
		}
		return persist.User{}, err
	}

	return user, nil

}

// GetByWallet gets the user with the given wallet in their list of addresses
// TODO use string and chain to get the user
func (u *UserRepository) GetByWallet(pCtx context.Context, pWallet persist.DBID) (persist.User, error) {

	var user persist.User
	err := u.getByAddressStmt.QueryRowContext(pCtx, pWallet).Scan(&user.ID, &user.Deleted, &user.Version, &user.Username, &user.UsernameIdempotent, &user.Bio, &user.CreationTime, &user.LastUpdated)
	if err != nil {
		if err == sql.ErrNoRows {
			return persist.User{}, persist.ErrUserNotFound{WalletID: pWallet}
		}
		return persist.User{}, err
	}

	return user, nil

}

// GetByUsername gets the user with the given username
func (u *UserRepository) GetByUsername(pCtx context.Context, pUsername string) (persist.User, error) {

	var user persist.User
	err := u.getByUsernameStmt.QueryRowContext(pCtx, strings.ToLower(pUsername)).Scan(&user.ID, &user.Deleted, &user.Version, &user.Username, &user.UsernameIdempotent, pq.Array(&user.Wallets), &user.Bio, &user.CreationTime, &user.LastUpdated)
	if err != nil {
		if err == sql.ErrNoRows {
			return persist.User{}, persist.ErrUserNotFound{Username: pUsername}
		}
		return persist.User{}, err
	}
	return user, nil

}

// AddWallet adds an address to user as well as ensures that the wallet and address exists
func (u *UserRepository) AddWallet(pCtx context.Context, pUserID persist.DBID, pAddress persist.Address, pChain persist.Chain, pWalletType persist.WalletType) error {

	if _, err := u.createWalletStmt.ExecContext(pCtx, persist.GenerateID(), pAddress, pChain, pWalletType); err != nil {
		return err
	}

	var walletID persist.DBID
	if err := u.getWalletIDStmt.QueryRowContext(pCtx, pAddress, pChain).Scan(&walletID); err != nil {
		return err
	}

	if _, err := u.addWalletStmt.ExecContext(pCtx, walletID, pUserID); err != nil {
		return err
	}

	return nil
}

// RemoveWallet removes an address from user
func (u *UserRepository) RemoveWallet(pCtx context.Context, pUserID persist.DBID, pAddress persist.Address, pChain persist.Chain) error {

	var walletID persist.DBID
	err := u.getWalletIDStmt.QueryRowContext(pCtx, pAddress, pChain).Scan(&walletID)
	if err != nil {
		return err
	}

	if _, err := u.removeWalletStmt.ExecContext(pCtx, walletID, pUserID); err != nil {
		return err
	}

	return nil
}

// Delete deletes the user with the given ID
func (u *UserRepository) Delete(pCtx context.Context, pID persist.DBID) error {

	res, err := u.deleteStmt.ExecContext(pCtx, pID)
	if err != nil {
		return err
	}
	rows, err := res.RowsAffected()
	if err != nil {
		return err
	}
	if rows == 0 {
		return persist.ErrUserNotFound{UserID: pID}
	}

	return nil
}

// MergeUsers merges the given users into the first user
func (u *UserRepository) MergeUsers(pCtx context.Context, pInitialUser persist.DBID, pSecondUser persist.DBID) error {

	var user persist.User
	if err := u.getByIDStmt.QueryRowContext(pCtx, pInitialUser).Scan(&user.ID, &user.Deleted, &user.Version, &user.Username, &user.UsernameIdempotent, pq.Array(&user.Wallets), &user.Bio, &user.CreationTime, &user.LastUpdated); err != nil {
		return err
	}

	var secondUser persist.User
	if err := u.getByIDStmt.QueryRowContext(pCtx, pSecondUser).Scan(&secondUser.ID, &secondUser.Deleted, &secondUser.Version, &secondUser.Username, &secondUser.UsernameIdempotent, pq.Array(&secondUser.Wallets), &secondUser.Bio, &secondUser.CreationTime, &secondUser.LastUpdated); err != nil {
		return err
	}

	tx, err := u.db.BeginTx(pCtx, nil)
	if err != nil {
		return err
	}
	defer tx.Rollback()

	deleteGalleryStmt := tx.StmtContext(pCtx, u.deleteGalleryStmt)
	mergedCollections := make([]persist.DBID, 0, 3)

	res, err := u.getGalleriesStmt.QueryContext(pCtx, secondUser.ID)
	if err != nil {
		return err
	}
	defer res.Close()

	for res.Next() {
		var gallery persist.GalleryDB
		if err := res.Scan(&gallery.ID, pq.Array(&gallery.Collections)); err != nil {
			return err
		}

		mergedCollections = append(mergedCollections, gallery.Collections...)

		if _, err := deleteGalleryStmt.ExecContext(pCtx, gallery.ID); err != nil {
			return err
		}
	}

	if err := res.Err(); err != nil {
		return err
	}

	nextRes, err := u.getGalleriesStmt.QueryContext(pCtx, pInitialUser)
	if err != nil {
		return err
	}
	defer nextRes.Close()

	if nextRes.Next() {
		var gallery persist.GalleryDB
		if err := nextRes.Scan(&gallery.ID, pq.Array(&gallery.Collections)); err != nil {
			return err
		}

		if _, err := tx.StmtContext(pCtx, u.updateCollectionsStmt).ExecContext(pCtx, gallery.ID, pq.Array(append(gallery.Collections, mergedCollections...))); err != nil {
			return err
		}
	}

	if _, err := tx.StmtContext(pCtx, u.deleteStmt).ExecContext(pCtx, secondUser.ID); err != nil {
		return err
	}

	return tx.Commit()
}

func (u *UserRepository) AddFollower(pCtx context.Context, follower persist.DBID, followee persist.DBID) error {
	_, err := u.addFollowerStmt.ExecContext(pCtx, persist.GenerateID(), follower, followee)
	return err
}

func (u *UserRepository) RemoveFollower(pCtx context.Context, follower persist.DBID, followee persist.DBID) error {
	_, err := u.removeFollowerStmt.ExecContext(pCtx, follower, followee)
	return err
}<|MERGE_RESOLUTION|>--- conflicted
+++ resolved
@@ -24,16 +24,13 @@
 	getGalleriesStmt      *sql.Stmt
 	updateCollectionsStmt *sql.Stmt
 	deleteGalleryStmt     *sql.Stmt
-<<<<<<< HEAD
 	createWalletStmt      *sql.Stmt
 	getWalletIDStmt       *sql.Stmt
 	getWalletStmt         *sql.Stmt
 	addWalletStmt         *sql.Stmt
 	removeWalletStmt      *sql.Stmt
-=======
 	addFollowerStmt       *sql.Stmt
 	removeFollowerStmt    *sql.Stmt
->>>>>>> 84af1376
 }
 
 // NewUserRepository creates a new postgres repository for interacting with users
@@ -106,16 +103,13 @@
 		getGalleriesStmt:      getGalleriesStmt,
 		updateCollectionsStmt: updateCollectionsStmt,
 		deleteGalleryStmt:     deleteGalleryStmt,
-<<<<<<< HEAD
 		createWalletStmt:      createWalletStmt,
 		getWalletIDStmt:       getWalletIDStmt,
 		getWalletStmt:         getWalletStmt,
 		addWalletStmt:         addWalletStmt,
 		removeWalletStmt:      removeWalletStmt,
-=======
 		addFollowerStmt:       addFollowerStmt,
 		removeFollowerStmt:    removeFollowerStmt,
->>>>>>> 84af1376
 	}
 }
 
