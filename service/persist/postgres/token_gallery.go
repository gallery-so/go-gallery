package postgres

import (
	"context"
	"database/sql"
	"errors"
	"fmt"
	db "github.com/mikeydub/go-gallery/db/gen/coredb"
	"time"

	"github.com/lib/pq"
	"github.com/mikeydub/go-gallery/service/logger"
	"github.com/mikeydub/go-gallery/service/persist"
	"github.com/sirupsen/logrus"
)

// TokenGalleryRepository represents a postgres repository for tokens
type TokenGalleryRepository struct {
<<<<<<< HEAD
	db                                      *sql.DB
	queries                                 *db.Queries
	galleryRepo                             *GalleryRepository
	getByUserIDStmt                         *sql.Stmt
	getByUserIDPaginateStmt                 *sql.Stmt
	getByTokenIDStmt                        *sql.Stmt
	getByTokenIDPaginateStmt                *sql.Stmt
	getByTokenIdentifiersStmt               *sql.Stmt
	getByTokenIdentifiersPaginateStmt       *sql.Stmt
	getByFullIdentifiersStmt                *sql.Stmt
	updateInfoStmt                          *sql.Stmt
	updateMediaStmt                         *sql.Stmt
	updateInfoByTokenIdentifiersUnsafeStmt  *sql.Stmt
	updateMediaByTokenIdentifiersUnsafeStmt *sql.Stmt
	deleteByIdentifiersStmt                 *sql.Stmt
	deleteByIDStmt                          *sql.Stmt
	getContractByAddressStmt                *sql.Stmt
	setTokensAsUserMarkedSpamStmt           *sql.Stmt
	checkOwnTokensStmt                      *sql.Stmt
=======
	db                                                  *sql.DB
	galleryRepo                                         *GalleryRepository
	getByUserIDStmt                                     *sql.Stmt
	getByUserIDPaginateStmt                             *sql.Stmt
	getByTokenIDStmt                                    *sql.Stmt
	getByTokenIDPaginateStmt                            *sql.Stmt
	getByTokenIdentifiersStmt                           *sql.Stmt
	getByTokenIdentifiersPaginateStmt                   *sql.Stmt
	getByFullIdentifiersStmt                            *sql.Stmt
	updateInfoStmt                                      *sql.Stmt
	updateMediaStmt                                     *sql.Stmt
	updateInfoByTokenIdentifiersUnsafeStmt              *sql.Stmt
	updateAllMetadataFieldsByTokenIdentifiersUnsafeStmt *sql.Stmt
	updateMediaByTokenIdentifiersUnsafeStmt             *sql.Stmt
	updateMetadataFieldsByTokenIdentifiersUnsafeStmt    *sql.Stmt
	deleteByIdentifiersStmt                             *sql.Stmt
	deleteByIDStmt                                      *sql.Stmt
	getContractByAddressStmt                            *sql.Stmt
	setTokensAsUserMarkedSpamStmt                       *sql.Stmt
	checkOwnTokensStmt                                  *sql.Stmt
>>>>>>> 31dafd42
}

var errTokensNotOwnedByUser = errors.New("not all tokens are owned by user")

// NewTokenGalleryRepository creates a new TokenRepository
// TODO joins on addresses
func NewTokenGalleryRepository(db *sql.DB, queries *db.Queries) *TokenGalleryRepository {
	ctx, cancel := context.WithTimeout(context.Background(), 10*time.Second)
	defer cancel()

	getByUserIDStmt, err := db.PrepareContext(ctx, `SELECT ID,COLLECTORS_NOTE,MEDIA,TOKEN_TYPE,CHAIN,NAME,DESCRIPTION,TOKEN_ID,TOKEN_URI,QUANTITY,OWNER_USER_ID,OWNED_BY_WALLETS,OWNERSHIP_HISTORY,TOKEN_METADATA,CONTRACT,EXTERNAL_URL,BLOCK_NUMBER,VERSION,CREATED_AT,LAST_UPDATED,IS_USER_MARKED_SPAM,IS_PROVIDER_MARKED_SPAM FROM tokens WHERE OWNER_USER_ID = $1 AND DELETED = false ORDER BY BLOCK_NUMBER DESC;`)
	checkNoErr(err)

	getByUserIDPaginateStmt, err := db.PrepareContext(ctx, `SELECT ID,COLLECTORS_NOTE,MEDIA,TOKEN_TYPE,CHAIN,NAME,DESCRIPTION,TOKEN_ID,TOKEN_URI,QUANTITY,OWNER_USER_ID,OWNED_BY_WALLETS,OWNERSHIP_HISTORY,TOKEN_METADATA,CONTRACT,EXTERNAL_URL,BLOCK_NUMBER,VERSION,CREATED_AT,LAST_UPDATED,IS_USER_MARKED_SPAM,IS_PROVIDER_MARKED_SPAM FROM tokens WHERE OWNER_USER_ID = $1 AND DELETED = false ORDER BY BLOCK_NUMBER DESC LIMIT $2 OFFSET $3;`)
	checkNoErr(err)

	getByTokenIDStmt, err := db.PrepareContext(ctx, `SELECT ID,COLLECTORS_NOTE,MEDIA,TOKEN_TYPE,CHAIN,NAME,DESCRIPTION,TOKEN_ID,TOKEN_URI,QUANTITY,OWNER_USER_ID,OWNED_BY_WALLETS,OWNERSHIP_HISTORY,TOKEN_METADATA,CONTRACT,EXTERNAL_URL,BLOCK_NUMBER,VERSION,CREATED_AT,LAST_UPDATED,IS_USER_MARKED_SPAM,IS_PROVIDER_MARKED_SPAM FROM tokens WHERE TOKEN_ID = $1 AND DELETED = false ORDER BY BLOCK_NUMBER DESC;`)
	checkNoErr(err)

	getByTokenIDPaginateStmt, err := db.PrepareContext(ctx, `SELECT ID,COLLECTORS_NOTE,MEDIA,TOKEN_TYPE,CHAIN,NAME,DESCRIPTION,TOKEN_ID,TOKEN_URI,QUANTITY,OWNER_USER_ID,OWNED_BY_WALLETS,OWNERSHIP_HISTORY,TOKEN_METADATA,CONTRACT,EXTERNAL_URL,BLOCK_NUMBER,VERSION,CREATED_AT,LAST_UPDATED,IS_USER_MARKED_SPAM,IS_PROVIDER_MARKED_SPAM FROM tokens WHERE TOKEN_ID = $1 AND DELETED = false ORDER BY BLOCK_NUMBER DESC LIMIT $2 OFFSET $3;`)
	checkNoErr(err)

	getByTokenIdentifiersStmt, err := db.PrepareContext(ctx, `SELECT ID,COLLECTORS_NOTE,MEDIA,TOKEN_TYPE,CHAIN,NAME,DESCRIPTION,TOKEN_ID,TOKEN_URI,QUANTITY,OWNER_USER_ID,OWNED_BY_WALLETS,OWNERSHIP_HISTORY,TOKEN_METADATA,CONTRACT,EXTERNAL_URL,BLOCK_NUMBER,VERSION,CREATED_AT,LAST_UPDATED,IS_USER_MARKED_SPAM,IS_PROVIDER_MARKED_SPAM FROM tokens WHERE TOKEN_ID = $1 AND CONTRACT = $2 AND DELETED = false ORDER BY BLOCK_NUMBER DESC;`)
	checkNoErr(err)

	getByTokenIdentifiersPaginateStmt, err := db.PrepareContext(ctx, `SELECT ID,COLLECTORS_NOTE,MEDIA,TOKEN_TYPE,CHAIN,NAME,DESCRIPTION,TOKEN_ID,TOKEN_URI,QUANTITY,OWNER_USER_ID,OWNED_BY_WALLETS,OWNERSHIP_HISTORY,TOKEN_METADATA,CONTRACT,EXTERNAL_URL,BLOCK_NUMBER,VERSION,CREATED_AT,LAST_UPDATED,IS_USER_MARKED_SPAM,IS_PROVIDER_MARKED_SPAM FROM tokens WHERE TOKEN_ID = $1 AND CONTRACT = $2 AND DELETED = false ORDER BY BLOCK_NUMBER DESC LIMIT $3 OFFSET $4;`)
	checkNoErr(err)

	getByFullIdentifiersStmt, err := db.PrepareContext(ctx, `SELECT ID,COLLECTORS_NOTE,MEDIA,TOKEN_TYPE,CHAIN,NAME,DESCRIPTION,TOKEN_ID,TOKEN_URI,QUANTITY,OWNER_USER_ID,OWNED_BY_WALLETS,OWNERSHIP_HISTORY,TOKEN_METADATA,CONTRACT,EXTERNAL_URL,BLOCK_NUMBER,VERSION,CREATED_AT,LAST_UPDATED,IS_USER_MARKED_SPAM,IS_PROVIDER_MARKED_SPAM FROM tokens WHERE TOKEN_ID = $1 AND CONTRACT = $2 AND OWNER_USER_ID = $3 AND DELETED = false ORDER BY BLOCK_NUMBER DESC;`)
	checkNoErr(err)

	updateInfoStmt, err := db.PrepareContext(ctx, `UPDATE tokens SET COLLECTORS_NOTE = $1, LAST_UPDATED = $2 WHERE ID = $3 AND OWNER_USER_ID = $4;`)
	checkNoErr(err)

	updateMediaStmt, err := db.PrepareContext(ctx, `UPDATE tokens SET MEDIA = $1, TOKEN_URI = $2, TOKEN_METADATA = $3, LAST_UPDATED = $4 WHERE ID = $5 AND OWNER_USER_ID = $6;`)
	checkNoErr(err)

	updateInfoByTokenIdentifiersUnsafeStmt, err := db.PrepareContext(ctx, `UPDATE tokens SET COLLECTORS_NOTE = $1, LAST_UPDATED = $2 WHERE TOKEN_ID = $3 AND CONTRACT = $4 AND DELETED = false;`)
	checkNoErr(err)

	updateURIDerivedFieldsByTokenIdentifiersUnsafeStmt, err := db.PrepareContext(ctx, `UPDATE tokens SET MEDIA = $1, TOKEN_URI = $2, TOKEN_METADATA = $3, NAME = $4, DESCRIPTION = $5, LAST_UPDATED = $6 WHERE TOKEN_ID = $7 AND CONTRACT = $8 AND DELETED = false;`)
	checkNoErr(err)

	updateMediaByTokenIdentifiersUnsafeStmt, err := db.PrepareContext(ctx, `UPDATE tokens SET MEDIA = $1, LAST_UPDATED = $2 WHERE TOKEN_ID = $3 AND CONTRACT = $4 AND DELETED = false;`)
	checkNoErr(err)

	updateMetadataFieldsByTokenIdentifiersUnsafeStmt, err := db.PrepareContext(ctx, `UPDATE tokens SET NAME = $1, DESCRIPTION = $2, LAST_UPDATED = $3 WHERE TOKEN_ID = $4 AND CONTRACT = $5 AND DELETED = false;`)
	checkNoErr(err)

	deleteByIdentifiersStmt, err := db.PrepareContext(ctx, `UPDATE tokens SET DELETED = true WHERE TOKEN_ID = $1 AND CONTRACT = $2 AND OWNER_USER_ID = $3 AND CHAIN = $4;`)
	checkNoErr(err)

	deleteByIDStmt, err := db.PrepareContext(ctx, `UPDATE tokens SET DELETED = true WHERE ID = $1;`)
	checkNoErr(err)

	getContractByAddressStmt, err := db.PrepareContext(ctx, `SELECT ID FROM contracts WHERE ADDRESS = $1 AND CHAIN = $2 AND DELETED = false;`)
	checkNoErr(err)

	setTokensAsUserMarkedSpamStmt, err := db.PrepareContext(ctx, `UPDATE tokens SET is_user_marked_spam = $1, LAST_UPDATED = now() WHERE OWNER_USER_ID = $2 AND ID = ANY($3) AND DELETED = false;`)
	checkNoErr(err)

	checkOwnTokensStmt, err := db.PrepareContext(ctx, `SELECT COUNT(*) = $1 FROM tokens WHERE OWNER_USER_ID = $2 AND ID = ANY($3);`)
	checkNoErr(err)

	return &TokenGalleryRepository{
<<<<<<< HEAD
		db:                                      db,
		queries:                                 queries,
		getByUserIDStmt:                         getByUserIDStmt,
		getByUserIDPaginateStmt:                 getByUserIDPaginateStmt,
		getByTokenIdentifiersStmt:               getByTokenIdentifiersStmt,
		getByTokenIdentifiersPaginateStmt:       getByTokenIdentifiersPaginateStmt,
		updateInfoStmt:                          updateInfoStmt,
		updateMediaStmt:                         updateMediaStmt,
		updateInfoByTokenIdentifiersUnsafeStmt:  updateInfoByTokenIdentifiersUnsafeStmt,
		updateMediaByTokenIdentifiersUnsafeStmt: updateMediaByTokenIdentifiersUnsafeStmt,
		deleteByIdentifiersStmt:                 deleteByIdentifiersStmt,
		getByTokenIDStmt:                        getByTokenIDStmt,
		getByTokenIDPaginateStmt:                getByTokenIDPaginateStmt,
		deleteByIDStmt:                          deleteByIDStmt,
		getContractByAddressStmt:                getContractByAddressStmt,
		setTokensAsUserMarkedSpamStmt:           setTokensAsUserMarkedSpamStmt,
		checkOwnTokensStmt:                      checkOwnTokensStmt,
		getByFullIdentifiersStmt:                getByFullIdentifiersStmt,
=======
		db:                                     db,
		galleryRepo:                            galleryRepo,
		getByUserIDStmt:                        getByUserIDStmt,
		getByUserIDPaginateStmt:                getByUserIDPaginateStmt,
		getByTokenIdentifiersStmt:              getByTokenIdentifiersStmt,
		getByTokenIdentifiersPaginateStmt:      getByTokenIdentifiersPaginateStmt,
		updateInfoStmt:                         updateInfoStmt,
		updateMediaStmt:                        updateMediaStmt,
		updateInfoByTokenIdentifiersUnsafeStmt: updateInfoByTokenIdentifiersUnsafeStmt,
		updateAllMetadataFieldsByTokenIdentifiersUnsafeStmt: updateURIDerivedFieldsByTokenIdentifiersUnsafeStmt,
		updateMediaByTokenIdentifiersUnsafeStmt:             updateMediaByTokenIdentifiersUnsafeStmt,
		updateMetadataFieldsByTokenIdentifiersUnsafeStmt:    updateMetadataFieldsByTokenIdentifiersUnsafeStmt,
		deleteByIdentifiersStmt:                             deleteByIdentifiersStmt,
		getByTokenIDStmt:                                    getByTokenIDStmt,
		getByTokenIDPaginateStmt:                            getByTokenIDPaginateStmt,
		deleteByIDStmt:                                      deleteByIDStmt,
		getContractByAddressStmt:                            getContractByAddressStmt,
		setTokensAsUserMarkedSpamStmt:                       setTokensAsUserMarkedSpamStmt,
		checkOwnTokensStmt:                                  checkOwnTokensStmt,
		getByFullIdentifiersStmt:                            getByFullIdentifiersStmt,
>>>>>>> 31dafd42
	}

}

// GetByUserID gets all tokens for a user
func (t *TokenGalleryRepository) GetByUserID(pCtx context.Context, pUserID persist.DBID, limit int64, page int64) ([]persist.TokenGallery, error) {
	var rows *sql.Rows
	var err error
	if limit > 0 {
		rows, err = t.getByUserIDPaginateStmt.QueryContext(pCtx, pUserID, limit, page*limit)
	} else {
		rows, err = t.getByUserIDStmt.QueryContext(pCtx, pUserID)
	}
	if err != nil {
		return nil, err
	}
	defer rows.Close()

	tokens := make([]persist.TokenGallery, 0, 10)
	for rows.Next() {
		token := persist.TokenGallery{}
		if err := rows.Scan(&token.ID, &token.CollectorsNote, &token.Media, &token.TokenType, &token.Chain, &token.Name, &token.Description, &token.TokenID, &token.TokenURI, &token.Quantity, &token.OwnerUserID, pq.Array(&token.OwnedByWallets), pq.Array(&token.OwnershipHistory), &token.TokenMetadata, &token.Contract, &token.ExternalURL, &token.BlockNumber, &token.Version, &token.CreationTime, &token.LastUpdated, &token.IsUserMarkedSpam, &token.IsProviderMarkedSpam); err != nil {
			return nil, err
		}
		tokens = append(tokens, token)
	}

	if err := rows.Err(); err != nil {
		return nil, err
	}

	return tokens, nil

}

// GetByTokenIdentifiers gets a token by its token ID and contract address and chain
func (t *TokenGalleryRepository) GetByTokenIdentifiers(pCtx context.Context, pTokenID persist.TokenID, pContractAddress persist.Address, pChain persist.Chain, limit int64, page int64) ([]persist.TokenGallery, error) {

	var contractID persist.DBID
	err := t.getContractByAddressStmt.QueryRowContext(pCtx, pContractAddress, pChain).Scan(&contractID)
	if err != nil {
		return nil, err
	}

	var rows *sql.Rows
	if limit > 0 {
		rows, err = t.getByTokenIdentifiersPaginateStmt.QueryContext(pCtx, pTokenID, contractID, limit, page*limit)
	} else {
		rows, err = t.getByTokenIdentifiersStmt.QueryContext(pCtx, pTokenID, contractID)
	}
	if err != nil {
		return nil, err
	}
	defer rows.Close()

	tokens := make([]persist.TokenGallery, 0, 10)
	for rows.Next() {
		token := persist.TokenGallery{}
		if err := rows.Scan(&token.ID, &token.CollectorsNote, &token.Media, &token.TokenType, &token.Chain, &token.Name, &token.Description, &token.TokenID, &token.TokenURI, &token.Quantity, &token.OwnerUserID, pq.Array(&token.OwnedByWallets), pq.Array(&token.OwnershipHistory), &token.TokenMetadata, &token.Contract, &token.ExternalURL, &token.BlockNumber, &token.Version, &token.CreationTime, &token.LastUpdated, &token.IsUserMarkedSpam, &token.IsProviderMarkedSpam); err != nil {
			return nil, err
		}
		tokens = append(tokens, token)
	}

	if err := rows.Err(); err != nil {
		return nil, err
	}

	if len(tokens) == 0 {
		return nil, persist.ErrTokenGalleryNotFoundByIdentifiers{TokenID: pTokenID, ContractAddress: pContractAddress, Chain: pChain}
	}

	return tokens, nil
}

// GetByFullIdentifiers gets a token by its token ID and contract address and chain and owner user ID
func (t *TokenGalleryRepository) GetByFullIdentifiers(pCtx context.Context, pTokenID persist.TokenID, pContractAddress persist.Address, pChain persist.Chain, pUserID persist.DBID) (persist.TokenGallery, error) {

	var contractID persist.DBID
	err := t.getContractByAddressStmt.QueryRowContext(pCtx, pContractAddress, pChain).Scan(&contractID)
	if err != nil {
		return persist.TokenGallery{}, err
	}

	token := persist.TokenGallery{}
	err = t.getByFullIdentifiersStmt.QueryRowContext(pCtx, pTokenID, contractID, pUserID).Scan(&token.ID, &token.CollectorsNote, &token.Media, &token.TokenType, &token.Chain, &token.Name, &token.Description, &token.TokenID, &token.TokenURI, &token.Quantity, &token.OwnerUserID, pq.Array(&token.OwnedByWallets), pq.Array(&token.OwnershipHistory), &token.TokenMetadata, &token.Contract, &token.ExternalURL, &token.BlockNumber, &token.Version, &token.CreationTime, &token.LastUpdated, &token.IsUserMarkedSpam, &token.IsProviderMarkedSpam)
	if err != nil {
		return persist.TokenGallery{}, err
	}

	return token, nil
}

// GetByTokenID retrieves all tokens associated with a contract
func (t *TokenGalleryRepository) GetByTokenID(pCtx context.Context, pTokenID persist.TokenID, limit int64, page int64) ([]persist.TokenGallery, error) {
	var rows *sql.Rows
	var err error
	if limit > 0 {
		rows, err = t.getByTokenIDPaginateStmt.QueryContext(pCtx, pTokenID, limit, page*limit)
	} else {
		rows, err = t.getByTokenIDStmt.QueryContext(pCtx, pTokenID)
	}
	if err != nil {
		return nil, err
	}
	defer rows.Close()

	tokens := make([]persist.TokenGallery, 0, 10)
	for rows.Next() {
		token := persist.TokenGallery{}
		if err := rows.Scan(&token.ID, &token.CollectorsNote, &token.Media, &token.TokenType, &token.Chain, &token.Name, &token.Description, &token.TokenID, &token.TokenURI, &token.Quantity, &token.OwnerUserID, pq.Array(&token.OwnedByWallets), pq.Array(&token.OwnershipHistory), &token.TokenMetadata, &token.Contract, &token.ExternalURL, &token.BlockNumber, &token.Version, &token.CreationTime, &token.LastUpdated, &token.IsUserMarkedSpam, &token.IsProviderMarkedSpam); err != nil {
			return nil, err
		}
		tokens = append(tokens, token)
	}

	if err := rows.Err(); err != nil {
		return nil, err
	}

	if len(tokens) == 0 {
		return nil, persist.ErrTokensNotFoundByTokenID{TokenID: pTokenID}
	}

	return tokens, nil
}

// BulkUpsert upserts multiple tokens
func (t *TokenGalleryRepository) BulkUpsert(pCtx context.Context, pTokens []persist.TokenGallery) error {
	if len(pTokens) == 0 {
		return nil
	}

	logrus.Infof("Checking 0 quantities for tokens...")
	newTokens := make([]persist.TokenGallery, len(pTokens))
	for i, token := range pTokens {
		if token.Quantity == "" || token.Quantity == "0" {
			logger.For(pCtx).Warnf("Token %s has 0 quantity", token.Name)
			if err := t.deleteTokenUnsafe(pCtx, token.TokenID, token.Contract, token.OwnerUserID, token.Chain); err != nil {
				return err
			}
			continue
		}
		newTokens[i] = token
	}

	if len(newTokens) == 0 {
		return nil
	}

	// Postgres only allows 65535 parameters at a time.
	// TODO: Consider trying this implementation at some point instead of chunking:
	//       https://klotzandrew.com/blog/postgres-passing-65535-parameter-limit
	paramsPerRow := 22
	rowsPerQuery := 65535 / paramsPerRow

	if len(newTokens) > rowsPerQuery {
		logrus.Debugf("Chunking %d tokens recursively into %d queries", len(newTokens), len(newTokens)/rowsPerQuery)
		next := newTokens[rowsPerQuery:]
		current := newTokens[:rowsPerQuery]
		if err := t.BulkUpsert(pCtx, next); err != nil {
			return err
		}
		newTokens = current
	}

	newTokens = t.dedupeTokens(newTokens)

	sqlStr := `INSERT INTO tokens (ID,COLLECTORS_NOTE,MEDIA,TOKEN_TYPE,CHAIN,NAME,DESCRIPTION,TOKEN_ID,TOKEN_URI,QUANTITY,OWNER_USER_ID,OWNED_BY_WALLETS,OWNERSHIP_HISTORY,TOKEN_METADATA,CONTRACT,EXTERNAL_URL,BLOCK_NUMBER,VERSION,CREATED_AT,LAST_UPDATED,DELETED,IS_PROVIDER_MARKED_SPAM) VALUES `
	vals := make([]interface{}, 0, len(newTokens)*paramsPerRow)
	for i, token := range newTokens {
		sqlStr += generateValuesPlaceholders(paramsPerRow, i*paramsPerRow) + ","
		vals = append(vals, persist.GenerateID(), token.CollectorsNote, token.Media, token.TokenType, token.Chain, token.Name, token.Description, token.TokenID, token.TokenURI, token.Quantity, token.OwnerUserID, pq.Array(token.OwnedByWallets), pq.Array(token.OwnershipHistory), token.TokenMetadata, token.Contract, token.ExternalURL, token.BlockNumber, token.Version, token.CreationTime, token.LastUpdated, token.Deleted, token.IsProviderMarkedSpam)
	}

	sqlStr = sqlStr[:len(sqlStr)-1]

	sqlStr += ` ON CONFLICT (TOKEN_ID,CONTRACT,CHAIN,OWNER_USER_ID) WHERE DELETED = false DO UPDATE SET MEDIA = EXCLUDED.MEDIA,TOKEN_TYPE = EXCLUDED.TOKEN_TYPE,CHAIN = EXCLUDED.CHAIN,NAME = EXCLUDED.NAME,DESCRIPTION = EXCLUDED.DESCRIPTION,TOKEN_URI = EXCLUDED.TOKEN_URI,QUANTITY = EXCLUDED.QUANTITY,OWNER_USER_ID = EXCLUDED.OWNER_USER_ID,OWNED_BY_WALLETS = EXCLUDED.OWNED_BY_WALLETS,OWNERSHIP_HISTORY = tokens.OWNERSHIP_HISTORY || EXCLUDED.OWNERSHIP_HISTORY,TOKEN_METADATA = EXCLUDED.TOKEN_METADATA,EXTERNAL_URL = EXCLUDED.EXTERNAL_URL,BLOCK_NUMBER = EXCLUDED.BLOCK_NUMBER,VERSION = EXCLUDED.VERSION,LAST_UPDATED = EXCLUDED.LAST_UPDATED,IS_USER_MARKED_SPAM = tokens.IS_USER_MARKED_SPAM,IS_PROVIDER_MARKED_SPAM = EXCLUDED.IS_PROVIDER_MARKED_SPAM;`

	_, err := t.db.ExecContext(pCtx, sqlStr, vals...)
	if err != nil {
		logrus.Debugf("SQL: %s", sqlStr)
		return fmt.Errorf("failed to upsert tokens: %w", err)
	}

	return nil

}

// UpdateByID updates a token by its ID
func (t *TokenGalleryRepository) UpdateByID(pCtx context.Context, pID persist.DBID, pUserID persist.DBID, pUpdate interface{}) error {
	var res sql.Result
	var err error

	switch pUpdate.(type) {
	case persist.TokenUpdateInfoInput:
		update := pUpdate.(persist.TokenUpdateInfoInput)
		res, err = t.updateInfoStmt.ExecContext(pCtx, update.CollectorsNote, update.LastUpdated, pID, pUserID)
	case persist.TokenUpdateAllURIDerivedFieldsInput:
		update := pUpdate.(persist.TokenUpdateAllURIDerivedFieldsInput)
		res, err = t.updateMediaStmt.ExecContext(pCtx, update.Media, update.TokenURI, update.Metadata, update.LastUpdated, pID, pUserID)
	default:
		return fmt.Errorf("unsupported update type: %T", pUpdate)
	}
	if err != nil {
		return err
	}
	rows, err := res.RowsAffected()
	if err != nil {
		return err
	}
	if rows == 0 {
		return persist.ErrTokenNotFoundByID{ID: pID}
	}
	return nil
}

// UpdateByTokenIdentifiersUnsafe updates a token by its token identifiers without checking if it is owned by any given user
func (t *TokenGalleryRepository) UpdateByTokenIdentifiersUnsafe(pCtx context.Context, pTokenID persist.TokenID, pContractAddress persist.Address, pChain persist.Chain, pUpdate interface{}) error {

	var contractID persist.DBID
	if err := t.getContractByAddressStmt.QueryRowContext(pCtx, pContractAddress, pChain).Scan(&contractID); err != nil {
		return err
	}

	var res sql.Result
	var err error
	switch pUpdate.(type) {
	case persist.TokenUpdateInfoInput:
		update := pUpdate.(persist.TokenUpdateInfoInput)
		res, err = t.updateInfoByTokenIdentifiersUnsafeStmt.ExecContext(pCtx, update.CollectorsNote, update.LastUpdated, pTokenID, contractID)
	case persist.TokenUpdateAllURIDerivedFieldsInput:
		update := pUpdate.(persist.TokenUpdateAllURIDerivedFieldsInput)
		res, err = t.updateAllMetadataFieldsByTokenIdentifiersUnsafeStmt.ExecContext(pCtx, update.Media, update.TokenURI, update.Metadata, update.Name, update.Description, update.LastUpdated, pTokenID, contractID)
	case persist.TokenUpdateMediaInput:
		update := pUpdate.(persist.TokenUpdateMediaInput)
		res, err = t.updateMediaByTokenIdentifiersUnsafeStmt.ExecContext(pCtx, update.Media, update.LastUpdated, pTokenID, contractID)
	case persist.TokenUpdateMetadataFieldsInput:
		update := pUpdate.(persist.TokenUpdateMetadataFieldsInput)
		res, err = t.updateMetadataFieldsByTokenIdentifiersUnsafeStmt.ExecContext(pCtx, update.Name, update.Description, update.LastUpdated, pTokenID, contractID)
	default:
		return fmt.Errorf("unsupported update type: %T", pUpdate)
	}
	if err != nil {
		return err
	}
	rowsAffected, err := res.RowsAffected()
	if err != nil {
		return err
	}
	if rowsAffected == 0 {
		return persist.ErrTokenGalleryNotFoundByIdentifiers{TokenID: pTokenID, ContractAddress: pContractAddress, Chain: pChain}
	}
	return nil
}

// DeleteByID deletes a token by its ID
func (t *TokenGalleryRepository) DeleteByID(ctx context.Context, id persist.DBID) error {
	_, err := t.deleteByIDStmt.ExecContext(ctx, id)
	return err
}

// FlagTokensAsUserMarkedSpam marks tokens as spam by the user.
func (t *TokenGalleryRepository) FlagTokensAsUserMarkedSpam(ctx context.Context, ownerUserID persist.DBID, tokens []persist.DBID, isSpam bool) error {
	_, err := t.setTokensAsUserMarkedSpamStmt.ExecContext(ctx, isSpam, ownerUserID, tokens)
	return err
}

// TokensAreOwnedByUser checks if all tokens are owned by the provided user.
func (t *TokenGalleryRepository) TokensAreOwnedByUser(ctx context.Context, userID persist.DBID, tokens []persist.DBID) error {
	var owned bool

	err := t.checkOwnTokensStmt.QueryRowContext(ctx, len(tokens), userID, tokens).Scan(&owned)
	if err != nil {
		return err
	}

	if !owned {
		return errTokensNotOwnedByUser
	}

	return nil
}

func (t *TokenGalleryRepository) deleteTokenUnsafe(pCtx context.Context, pTokenID persist.TokenID, pContractAddress persist.DBID, pOwnerUserID persist.DBID, pChain persist.Chain) error {
	_, err := t.deleteByIdentifiersStmt.ExecContext(pCtx, pTokenID, pContractAddress, pOwnerUserID, pChain)
	return err
}

type uniqueConstraintKey struct {
	tokenID     persist.TokenID
	contract    persist.DBID
	chain       persist.Chain
	ownerUserID persist.DBID
}

func (t *TokenGalleryRepository) dedupeTokens(pTokens []persist.TokenGallery) []persist.TokenGallery {
	seen := map[uniqueConstraintKey]persist.TokenGallery{}
	for _, token := range pTokens {
		key := uniqueConstraintKey{chain: token.Chain, contract: token.Contract, tokenID: token.TokenID, ownerUserID: token.OwnerUserID}
		if seenToken, ok := seen[key]; ok {
			if seenToken.BlockNumber.Uint64() > token.BlockNumber.Uint64() {
				continue
			}
			seen[key] = token
		}
		seen[key] = token
	}
	result := make([]persist.TokenGallery, 0, len(seen))
	for _, v := range seen {
		result = append(result, v)
	}
	return result
}<|MERGE_RESOLUTION|>--- conflicted
+++ resolved
@@ -16,29 +16,8 @@
 
 // TokenGalleryRepository represents a postgres repository for tokens
 type TokenGalleryRepository struct {
-<<<<<<< HEAD
 	db                                      *sql.DB
 	queries                                 *db.Queries
-	galleryRepo                             *GalleryRepository
-	getByUserIDStmt                         *sql.Stmt
-	getByUserIDPaginateStmt                 *sql.Stmt
-	getByTokenIDStmt                        *sql.Stmt
-	getByTokenIDPaginateStmt                *sql.Stmt
-	getByTokenIdentifiersStmt               *sql.Stmt
-	getByTokenIdentifiersPaginateStmt       *sql.Stmt
-	getByFullIdentifiersStmt                *sql.Stmt
-	updateInfoStmt                          *sql.Stmt
-	updateMediaStmt                         *sql.Stmt
-	updateInfoByTokenIdentifiersUnsafeStmt  *sql.Stmt
-	updateMediaByTokenIdentifiersUnsafeStmt *sql.Stmt
-	deleteByIdentifiersStmt                 *sql.Stmt
-	deleteByIDStmt                          *sql.Stmt
-	getContractByAddressStmt                *sql.Stmt
-	setTokensAsUserMarkedSpamStmt           *sql.Stmt
-	checkOwnTokensStmt                      *sql.Stmt
-=======
-	db                                                  *sql.DB
-	galleryRepo                                         *GalleryRepository
 	getByUserIDStmt                                     *sql.Stmt
 	getByUserIDPaginateStmt                             *sql.Stmt
 	getByTokenIDStmt                                    *sql.Stmt
@@ -57,7 +36,6 @@
 	getContractByAddressStmt                            *sql.Stmt
 	setTokensAsUserMarkedSpamStmt                       *sql.Stmt
 	checkOwnTokensStmt                                  *sql.Stmt
->>>>>>> 31dafd42
 }
 
 var errTokensNotOwnedByUser = errors.New("not all tokens are owned by user")
@@ -123,28 +101,8 @@
 	checkNoErr(err)
 
 	return &TokenGalleryRepository{
-<<<<<<< HEAD
 		db:                                      db,
 		queries:                                 queries,
-		getByUserIDStmt:                         getByUserIDStmt,
-		getByUserIDPaginateStmt:                 getByUserIDPaginateStmt,
-		getByTokenIdentifiersStmt:               getByTokenIdentifiersStmt,
-		getByTokenIdentifiersPaginateStmt:       getByTokenIdentifiersPaginateStmt,
-		updateInfoStmt:                          updateInfoStmt,
-		updateMediaStmt:                         updateMediaStmt,
-		updateInfoByTokenIdentifiersUnsafeStmt:  updateInfoByTokenIdentifiersUnsafeStmt,
-		updateMediaByTokenIdentifiersUnsafeStmt: updateMediaByTokenIdentifiersUnsafeStmt,
-		deleteByIdentifiersStmt:                 deleteByIdentifiersStmt,
-		getByTokenIDStmt:                        getByTokenIDStmt,
-		getByTokenIDPaginateStmt:                getByTokenIDPaginateStmt,
-		deleteByIDStmt:                          deleteByIDStmt,
-		getContractByAddressStmt:                getContractByAddressStmt,
-		setTokensAsUserMarkedSpamStmt:           setTokensAsUserMarkedSpamStmt,
-		checkOwnTokensStmt:                      checkOwnTokensStmt,
-		getByFullIdentifiersStmt:                getByFullIdentifiersStmt,
-=======
-		db:                                     db,
-		galleryRepo:                            galleryRepo,
 		getByUserIDStmt:                        getByUserIDStmt,
 		getByUserIDPaginateStmt:                getByUserIDPaginateStmt,
 		getByTokenIdentifiersStmt:              getByTokenIdentifiersStmt,
@@ -163,7 +121,6 @@
 		setTokensAsUserMarkedSpamStmt:                       setTokensAsUserMarkedSpamStmt,
 		checkOwnTokensStmt:                                  checkOwnTokensStmt,
 		getByFullIdentifiersStmt:                            getByFullIdentifiersStmt,
->>>>>>> 31dafd42
 	}
 
 }
