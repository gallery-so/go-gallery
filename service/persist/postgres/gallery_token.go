--- conflicted
+++ resolved
@@ -168,8 +168,7 @@
 		return err
 	}
 
-<<<<<<< HEAD
-	if ct+int64(len(pCollections)) != allCollsCt {
+	if ct.Int64()+int64(len(pCollections)) != allCollsCt {
 
 		var galleryCollIDs []persist.DBID
 		err = g.getGalleryCollectionsStmt.QueryRowContext(pCtx, pID).Scan(pq.Array(&galleryCollIDs))
@@ -194,10 +193,6 @@
 			return persist.ErrGalleryNotFoundByID{ID: pID}
 		}
 		return nil
-=======
-	if ct.Int64()+int64(len(pCollections)) != allCollsCt {
-		return errNotAllCollectionsAccountedFor
->>>>>>> b27ee1fd
 	}
 
 	res, err := g.addCollectionsStmt.ExecContext(pCtx, pq.Array(pCollections), pID, pUserID)
