package persist

import (
	"context"
	"database/sql/driver"
	"encoding/json"
	"fmt"
	"time"

	"github.com/sirupsen/logrus"

	"github.com/mikeydub/go-gallery/service/logger"
	"github.com/mikeydub/go-gallery/service/tracing"
)

type ProcessingCause string

const (
<<<<<<< HEAD
	ProcessingCauseSync          ProcessingCause = "sync"
	ProcessingCauseSyncRetry     ProcessingCause = "sync_retry"
	ProcessingCauseRefresh       ProcessingCause = "refresh"
	ProcessingCausePostPreflight ProcessingCause = "post_preflight"
=======
	ProcessingCauseSync      ProcessingCause = "sync"
	ProcessingCauseSyncRetry ProcessingCause = "sync_retry"
	ProcessingCauseRefresh   ProcessingCause = "refresh"
>>>>>>> 344ddead
)

func (p ProcessingCause) String() string {
	return string(p)
}

func (p ProcessingCause) Value() (driver.Value, error) {
	if p == "" {
		panic("empty ProcessingCause")
	}
	return p.String(), nil
}

func (p *ProcessingCause) Scan(value interface{}) error {
	if value == nil {
		return nil
	}
	*p = ProcessingCause(value.(string))
	return nil
}

type TokenProperties struct {
	HasPrimaryMedia bool `json:"has_primary_media"`
	HasThumbnail    bool `json:"has_thumbnail"`
	HasLiveRender   bool `json:"has_live_render"`
	HasDimensions   bool `json:"has_dimensions"`
	HasMetadata     bool `json:"has_metadata"`
	HasName         bool `json:"has_name"`
	HasDescription  bool `json:"has_description"`
}

func (t TokenProperties) Value() (driver.Value, error) {
	return json.Marshal(t)
}

func (t *TokenProperties) Scan(value interface{}) error {
	if value == nil {
		return nil
	}
	return json.Unmarshal(value.([]byte), t)
}

type PipelineStepStatus string

const (
	PipelineStepStatusNotRun  PipelineStepStatus = "not_run"
	PipelineStepStatusStarted PipelineStepStatus = "started"
	PipelineStepStatusSuccess PipelineStepStatus = "success"
	PipelineStepStatusError   PipelineStepStatus = "error"
)

func (p PipelineStepStatus) String() string {
	return string(p)
}

func (p PipelineStepStatus) Value() (driver.Value, error) {
	if p == "" {
		return PipelineStepStatusNotRun.String(), nil
	}
	return p.String(), nil
}

func (p *PipelineStepStatus) Scan(value interface{}) error {
	if value == nil {
		return nil
	}
	*p = PipelineStepStatus(value.(string))
	return nil
}

func (p PipelineStepStatus) MarshalJSON() ([]byte, error) {
	if p == "" {
		return json.Marshal(PipelineStepStatusNotRun.String())
	}
	return json.Marshal(p.String())
}

type PipelineMetadata struct {
	MetadataRetrieval                        PipelineStepStatus `json:"metadata_retrieval,omitempty"`
	TokenInfoRetrieval                       PipelineStepStatus `json:"token_info_retrieval,omitempty"`
	MediaURLsRetrieval                       PipelineStepStatus `json:"media_urls_retrieval,omitempty"`
	AnimationContentHeaderValueRetrieval     PipelineStepStatus `json:"animation_content_header_value_retrieval,omitempty"`
	AnimationReaderRetrieval                 PipelineStepStatus `json:"animation_reader_retrieval,omitempty"`
	AnimationOpenseaFallback                 PipelineStepStatus `json:"animation_opensea_fallback,omitempty"`
	AnimationDetermineMediaTypeWithReader    PipelineStepStatus `json:"animation_determine_media_type_with_reader,omitempty"`
	AnimationAnimationGzip                   PipelineStepStatus `json:"animation_animation_gzip,omitempty"`
	AnimationSVGRasterize                    PipelineStepStatus `json:"animation_svg_rasterize,omitempty"`
	AnimationStoreGCP                        PipelineStepStatus `json:"animation_store_gcp,omitempty"`
	AnimationThumbnailGCP                    PipelineStepStatus `json:"animation_thumbnail_gcp,omitempty"`
	AnimationLiveRenderGCP                   PipelineStepStatus `json:"animation_live_render_gcp,omitempty"`
	ImageContentHeaderValueRetrieval         PipelineStepStatus `json:"image_content_header_value_retrieval,omitempty"`
	ImageReaderRetrieval                     PipelineStepStatus `json:"image_reader_retrieval,omitempty"`
	ImageOpenseaFallback                     PipelineStepStatus `json:"image_opensea_fallback,omitempty"`
	ImageDetermineMediaTypeWithReader        PipelineStepStatus `json:"image_determine_media_type_with_reader,omitempty"`
	ImageAnimationGzip                       PipelineStepStatus `json:"image_animation_gzip,omitempty"`
	ImageSVGRasterize                        PipelineStepStatus `json:"image_svg_rasterize,omitempty"`
	ImageStoreGCP                            PipelineStepStatus `json:"image_store_gcp,omitempty"`
	ImageThumbnailGCP                        PipelineStepStatus `json:"image_thumbnail_gcp,omitempty"`
	ImageLiveRenderGCP                       PipelineStepStatus `json:"image_live_render_gcp,omitempty"`
	AlternateContentHeaderValueRetrieval     PipelineStepStatus `json:"alternate_content_header_value_retrieval,omitempty"`
	AlternateReaderRetrieval                 PipelineStepStatus `json:"alternate_reader_retrieval,omitempty"`
	AlternateOpenseaFallback                 PipelineStepStatus `json:"alternate_opensea_fallback,omitempty"`
	AlternateDetermineMediaTypeWithReader    PipelineStepStatus `json:"alternate_determine_media_type_with_reader,omitempty"`
	AlternateAnimationGzip                   PipelineStepStatus `json:"alternate_animation_gzip,omitempty"`
	AlternateSVGRasterize                    PipelineStepStatus `json:"alternate_svg_rasterize,omitempty"`
	AlternateStoreGCP                        PipelineStepStatus `json:"alternate_store_gcp,omitempty"`
	AlternateThumbnailGCP                    PipelineStepStatus `json:"alternate_thumbnail_gcp,omitempty"`
	AlternateLiveRenderGCP                   PipelineStepStatus `json:"alternate_live_render_gcp,omitempty"`
	ProfileImageContentHeaderValueRetrieval  PipelineStepStatus `json:"pfp_content_header_value_retrieval,omitempty"`
	ProfileImageReaderRetrieval              PipelineStepStatus `json:"pfp_reader_retrieval,omitempty"`
	ProfileImageOpenseaFallback              PipelineStepStatus `json:"pfp_opensea_fallback,omitempty"`
	ProfileImageDetermineMediaTypeWithReader PipelineStepStatus `json:"pfp_determine_media_type_with_reader,omitempty"`
	ProfileImageAnimationGzip                PipelineStepStatus `json:"pfp_animation_gzip,omitempty"`
	ProfileImageSVGRasterize                 PipelineStepStatus `json:"pfp_svg_rasterize,omitempty"`
	ProfileImageStoreGCP                     PipelineStepStatus `json:"pfp_store_gcp,omitempty"`
	ProfileImageThumbnailGCP                 PipelineStepStatus `json:"pfp_thumbnail_gcp,omitempty"`
	ProfileImageLiveRenderGCP                PipelineStepStatus `json:"pfp_live_render_gcp,omitempty"`
	NothingCachedWithErrors                  PipelineStepStatus `json:"nothing_cached_errors,omitempty"`
	NothingCachedWithoutErrors               PipelineStepStatus `json:"nothing_cached_no_errors,omitempty"`
	CreateMedia                              PipelineStepStatus `json:"create_media,omitempty"`
	CreateMediaFromCachedObjects             PipelineStepStatus `json:"create_media_from_cached_objects,omitempty"`
	CreateRawMedia                           PipelineStepStatus `json:"create_raw_media,omitempty"`
	SetUnknownMediaType                      PipelineStepStatus `json:"set_default_media_type,omitempty"`
	MediaResultComparison                    PipelineStepStatus `json:"media_result_comparison,omitempty"`
}

func (p PipelineMetadata) Value() (driver.Value, error) {
	return json.Marshal(p)
}

func (p *PipelineMetadata) Scan(value interface{}) error {
	if value == nil {
		return nil
	}
	return json.Unmarshal(value.([]byte), p)
}

func TrackStepStatus(ctx context.Context, status *PipelineStepStatus, name string) (func(), context.Context) {
	// Keep track of the parent step name
	if log := logger.For(ctx); log != nil {
		if parent, ok := log.Data["pipelineStep"].(string); ok && parent != "" {
			name = fmt.Sprintf("%s.%s", parent, name)
		}
	}

	span, ctx := tracing.StartSpan(ctx, "pipeline.step", name)

	ctx = logger.NewContextWithFields(ctx, logrus.Fields{
		"pipelineStep": name,
	})

	startTime := time.Now()

	if status == nil {
		started := PipelineStepStatusStarted
		status = &started
	}
	*status = PipelineStepStatusStarted

	go func() {
		for {
			<-time.After(5 * time.Second)
			if status == nil || *status == PipelineStepStatusSuccess || *status == PipelineStepStatusError {
				return
			}
			logger.For(ctx).Infof("still on [%s] (taken: %s)", name, time.Since(startTime))
		}
	}()

	return func() {
		defer tracing.FinishSpan(span)
		if *status == PipelineStepStatusError {
			logger.For(ctx).Infof("failed [%s] (took: %s)", name, time.Since(startTime))
			return
		}
		*status = PipelineStepStatusSuccess
		logger.For(ctx).Infof("succeeded [%s] (took: %s)", name, time.Since(startTime))
	}, ctx
}

func FailStep(status *PipelineStepStatus) {
	if status == nil {
		errored := PipelineStepStatusError
		status = &errored
	}
	*status = PipelineStepStatusError
}<|MERGE_RESOLUTION|>--- conflicted
+++ resolved
@@ -16,16 +16,9 @@
 type ProcessingCause string
 
 const (
-<<<<<<< HEAD
-	ProcessingCauseSync          ProcessingCause = "sync"
-	ProcessingCauseSyncRetry     ProcessingCause = "sync_retry"
-	ProcessingCauseRefresh       ProcessingCause = "refresh"
-	ProcessingCausePostPreflight ProcessingCause = "post_preflight"
-=======
 	ProcessingCauseSync      ProcessingCause = "sync"
 	ProcessingCauseSyncRetry ProcessingCause = "sync_retry"
 	ProcessingCauseRefresh   ProcessingCause = "refresh"
->>>>>>> 344ddead
 )
 
 func (p ProcessingCause) String() string {
