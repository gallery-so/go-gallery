package persist

import (
	"context"
	"database/sql/driver"
	"encoding/json"
	"fmt"
	"time"

	"github.com/sirupsen/logrus"

	"github.com/mikeydub/go-gallery/service/logger"
	"github.com/mikeydub/go-gallery/service/tracing"
)

type ProcessingCause string

const (
<<<<<<< HEAD
	ProcessingCauseSync          ProcessingCause = "sync"
	ProcessingCauseRefresh       ProcessingCause = "refresh"
	ProcessingCausePostPreflight ProcessingCause = "post_preflight"
=======
	ProcessingCauseSync      ProcessingCause = "sync"
	ProcessingCauseSyncRetry ProcessingCause = "sync_retry"
	ProcessingCauseRefresh   ProcessingCause = "refresh"
>>>>>>> 2ac6d639
)

func (p ProcessingCause) String() string {
	return string(p)
}

func (p ProcessingCause) Value() (driver.Value, error) {
	if p == "" {
		panic("empty ProcessingCause")
	}
	return p.String(), nil
}

func (p *ProcessingCause) Scan(value interface{}) error {
	if value == nil {
		return nil
	}
	*p = ProcessingCause(value.(string))
	return nil
}

type TokenProperties struct {
	HasPrimaryMedia bool `json:"has_primary_media"`
	HasThumbnail    bool `json:"has_thumbnail"`
	HasLiveRender   bool `json:"has_live_render"`
	HasDimensions   bool `json:"has_dimensions"`
	HasMetadata     bool `json:"has_metadata"`
	HasName         bool `json:"has_name"`
	HasDescription  bool `json:"has_description"`
}

func (t TokenProperties) Value() (driver.Value, error) {
	return json.Marshal(t)
}

func (t *TokenProperties) Scan(value interface{}) error {
	if value == nil {
		return nil
	}
	return json.Unmarshal(value.([]byte), t)
}

type PipelineStepStatus string

const (
	PipelineStepStatusNotRun  PipelineStepStatus = "not_run"
	PipelineStepStatusStarted PipelineStepStatus = "started"
	PipelineStepStatusSuccess PipelineStepStatus = "success"
	PipelineStepStatusError   PipelineStepStatus = "error"
)

func (p PipelineStepStatus) String() string {
	return string(p)
}

func (p PipelineStepStatus) Value() (driver.Value, error) {
	if p == "" {
		return PipelineStepStatusNotRun.String(), nil
	}
	return p.String(), nil
}

func (p *PipelineStepStatus) Scan(value interface{}) error {
	if value == nil {
		return nil
	}
	*p = PipelineStepStatus(value.(string))
	return nil
}

func (p PipelineStepStatus) MarshalJSON() ([]byte, error) {
	if p == "" {
		return json.Marshal(PipelineStepStatusNotRun.String())
	}
	return json.Marshal(p.String())
}

type PipelineMetadata struct {
	MetadataRetrieval                        PipelineStepStatus `json:"metadata_retrieval,omitempty"`
	TokenInfoRetrieval                       PipelineStepStatus `json:"token_info_retrieval,omitempty"`
	MediaURLsRetrieval                       PipelineStepStatus `json:"media_urls_retrieval,omitempty"`
	AnimationContentHeaderValueRetrieval     PipelineStepStatus `json:"animation_content_header_value_retrieval,omitempty"`
	AnimationReaderRetrieval                 PipelineStepStatus `json:"animation_reader_retrieval,omitempty"`
	AnimationOpenseaFallback                 PipelineStepStatus `json:"animation_opensea_fallback,omitempty"`
	AnimationDetermineMediaTypeWithReader    PipelineStepStatus `json:"animation_determine_media_type_with_reader,omitempty"`
	AnimationAnimationGzip                   PipelineStepStatus `json:"animation_animation_gzip,omitempty"`
	AnimationSVGRasterize                    PipelineStepStatus `json:"animation_svg_rasterize,omitempty"`
	AnimationStoreGCP                        PipelineStepStatus `json:"animation_store_gcp,omitempty"`
	AnimationThumbnailGCP                    PipelineStepStatus `json:"animation_thumbnail_gcp,omitempty"`
	AnimationLiveRenderGCP                   PipelineStepStatus `json:"animation_live_render_gcp,omitempty"`
	ImageContentHeaderValueRetrieval         PipelineStepStatus `json:"image_content_header_value_retrieval,omitempty"`
	ImageReaderRetrieval                     PipelineStepStatus `json:"image_reader_retrieval,omitempty"`
	ImageOpenseaFallback                     PipelineStepStatus `json:"image_opensea_fallback,omitempty"`
	ImageDetermineMediaTypeWithReader        PipelineStepStatus `json:"image_determine_media_type_with_reader,omitempty"`
	ImageAnimationGzip                       PipelineStepStatus `json:"image_animation_gzip,omitempty"`
	ImageSVGRasterize                        PipelineStepStatus `json:"image_svg_rasterize,omitempty"`
	ImageStoreGCP                            PipelineStepStatus `json:"image_store_gcp,omitempty"`
	ImageThumbnailGCP                        PipelineStepStatus `json:"image_thumbnail_gcp,omitempty"`
	ImageLiveRenderGCP                       PipelineStepStatus `json:"image_live_render_gcp,omitempty"`
	AlternateContentHeaderValueRetrieval     PipelineStepStatus `json:"alternate_content_header_value_retrieval,omitempty"`
	AlternateReaderRetrieval                 PipelineStepStatus `json:"alternate_reader_retrieval,omitempty"`
	AlternateOpenseaFallback                 PipelineStepStatus `json:"alternate_opensea_fallback,omitempty"`
	AlternateDetermineMediaTypeWithReader    PipelineStepStatus `json:"alternate_determine_media_type_with_reader,omitempty"`
	AlternateAnimationGzip                   PipelineStepStatus `json:"alternate_animation_gzip,omitempty"`
	AlternateSVGRasterize                    PipelineStepStatus `json:"alternate_svg_rasterize,omitempty"`
	AlternateStoreGCP                        PipelineStepStatus `json:"alternate_store_gcp,omitempty"`
	AlternateThumbnailGCP                    PipelineStepStatus `json:"alternate_thumbnail_gcp,omitempty"`
	AlternateLiveRenderGCP                   PipelineStepStatus `json:"alternate_live_render_gcp,omitempty"`
	ProfileImageContentHeaderValueRetrieval  PipelineStepStatus `json:"pfp_content_header_value_retrieval,omitempty"`
	ProfileImageReaderRetrieval              PipelineStepStatus `json:"pfp_reader_retrieval,omitempty"`
	ProfileImageOpenseaFallback              PipelineStepStatus `json:"pfp_opensea_fallback,omitempty"`
	ProfileImageDetermineMediaTypeWithReader PipelineStepStatus `json:"pfp_determine_media_type_with_reader,omitempty"`
	ProfileImageAnimationGzip                PipelineStepStatus `json:"pfp_animation_gzip,omitempty"`
	ProfileImageSVGRasterize                 PipelineStepStatus `json:"pfp_svg_rasterize,omitempty"`
	ProfileImageStoreGCP                     PipelineStepStatus `json:"pfp_store_gcp,omitempty"`
	ProfileImageThumbnailGCP                 PipelineStepStatus `json:"pfp_thumbnail_gcp,omitempty"`
	ProfileImageLiveRenderGCP                PipelineStepStatus `json:"pfp_live_render_gcp,omitempty"`
	NothingCachedWithErrors                  PipelineStepStatus `json:"nothing_cached_errors,omitempty"`
	NothingCachedWithoutErrors               PipelineStepStatus `json:"nothing_cached_no_errors,omitempty"`
	CreateMedia                              PipelineStepStatus `json:"create_media,omitempty"`
	CreateMediaFromCachedObjects             PipelineStepStatus `json:"create_media_from_cached_objects,omitempty"`
	CreateRawMedia                           PipelineStepStatus `json:"create_raw_media,omitempty"`
	SetUnknownMediaType                      PipelineStepStatus `json:"set_default_media_type,omitempty"`
	MediaResultComparison                    PipelineStepStatus `json:"media_result_comparison,omitempty"`
}

func (p PipelineMetadata) Value() (driver.Value, error) {
	return json.Marshal(p)
}

func (p *PipelineMetadata) Scan(value interface{}) error {
	if value == nil {
		return nil
	}
	return json.Unmarshal(value.([]byte), p)
}

func TrackStepStatus(ctx context.Context, status *PipelineStepStatus, name string) (func(), context.Context) {
	// Keep track of the parent step name
	if log := logger.For(ctx); log != nil {
		if parent, ok := log.Data["pipelineStep"].(string); ok && parent != "" {
			name = fmt.Sprintf("%s.%s", parent, name)
		}
	}

	span, ctx := tracing.StartSpan(ctx, "pipeline.step", name)

	ctx = logger.NewContextWithFields(ctx, logrus.Fields{
		"pipelineStep": name,
	})

	startTime := time.Now()

	if status == nil {
		started := PipelineStepStatusStarted
		status = &started
	}
	*status = PipelineStepStatusStarted

	go func() {
		for {
			<-time.After(5 * time.Second)
			if status == nil || *status == PipelineStepStatusSuccess || *status == PipelineStepStatusError {
				return
			}
			logger.For(ctx).Infof("still on [%s] (taken: %s)", name, time.Since(startTime))
		}
	}()

	return func() {
		defer tracing.FinishSpan(span)
		if *status == PipelineStepStatusError {
			logger.For(ctx).Infof("failed [%s] (took: %s)", name, time.Since(startTime))
			return
		}
		*status = PipelineStepStatusSuccess
		logger.For(ctx).Infof("succeeded [%s] (took: %s)", name, time.Since(startTime))
	}, ctx
}

func FailStep(status *PipelineStepStatus) {
	if status == nil {
		errored := PipelineStepStatusError
		status = &errored
	}
	*status = PipelineStepStatusError
}<|MERGE_RESOLUTION|>--- conflicted
+++ resolved
@@ -16,15 +16,10 @@
 type ProcessingCause string
 
 const (
-<<<<<<< HEAD
 	ProcessingCauseSync          ProcessingCause = "sync"
+	ProcessingCauseSyncRetry     ProcessingCause = "sync_retry"
 	ProcessingCauseRefresh       ProcessingCause = "refresh"
 	ProcessingCausePostPreflight ProcessingCause = "post_preflight"
-=======
-	ProcessingCauseSync      ProcessingCause = "sync"
-	ProcessingCauseSyncRetry ProcessingCause = "sync_retry"
-	ProcessingCauseRefresh   ProcessingCause = "refresh"
->>>>>>> 2ac6d639
 )
 
 func (p ProcessingCause) String() string {
