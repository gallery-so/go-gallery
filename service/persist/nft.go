--- conflicted
+++ resolved
@@ -9,19 +9,11 @@
 
 // NFT represents an nft throughout the application
 type NFT struct {
-<<<<<<< HEAD
-	Version         NullInt32       `bson:"version"              json:"version"` // schema version for this model
-	ID              DBID            `bson:"_id"                  json:"id" binding:"required"`
-	CreationTime    CreationTime    `bson:"created_at"        json:"created_at"`
-	Deleted         NullBool        `bson:"deleted" json:"-"`
-	LastUpdatedTime LastUpdatedTime `bson:"last_updated" json:"last_updated"`
-=======
-	Version         NullInt64       `json:"version"` // schema version for this model
+	Version         NullInt32       `json:"version"` // schema version for this model
 	ID              DBID            `json:"id" binding:"required"`
 	CreationTime    CreationTime    `json:"created_at"`
 	Deleted         NullBool        `json:"-"`
 	LastUpdatedTime LastUpdatedTime `json:"last_updated"`
->>>>>>> 49598501
 
 	CollectorsNote NullString `json:"collectors_note"`
 
