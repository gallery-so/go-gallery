--- conflicted
+++ resolved
@@ -7,50 +7,6 @@
 	"fmt"
 )
 
-<<<<<<< HEAD
-// NFTDB represents an nft in the database
-type NFTDB struct {
-	Version         NullInt64       `bson:"version"              json:"version"` // schema version for this model
-	ID              DBID            `bson:"_id"                  json:"id" binding:"required"`
-	CreationTime    CreationTime    `bson:"created_at"        json:"created_at"`
-	Deleted         NullBool        `bson:"deleted" json:"-"`
-	LastUpdatedTime LastUpdatedTime `bson:"last_updated" json:"last_updated"`
-
-	CollectorsNote NullString `bson:"collectors_note" json:"collectors_note"`
-	OwnerAddress   Address    `bson:"owner_address" json:"owner_address"`
-
-	MultipleOwners NullBool `bson:"multiple_owners" json:"multiple_owners"`
-
-	OwnershipHistory OwnershipHistory `bson:"ownership_history,only_get" json:"ownership_history"`
-
-	Name                NullString  `bson:"name"                 json:"name"`
-	Description         NullString  `bson:"description"          json:"description"`
-	ExternalURL         NullString  `bson:"external_url"         json:"external_url"`
-	TokenMetadataURL    NullString  `bson:"token_metadata_url" json:"token_metadata_url"`
-	CreatorAddress      Address     `bson:"creator_address"      json:"creator_address"`
-	CreatorName         NullString  `bson:"creator_name" json:"creator_name"`
-	Contract            NFTContract `bson:"contract"     json:"asset_contract"`
-	TokenCollectionName NullString  `bson:"token_collection_name" json:"token_collection_name"`
-
-	OpenseaID NullInt64 `bson:"opensea_id"       json:"opensea_id"`
-	// OPEN_SEA_TOKEN_ID
-	// https://api.opensea.io/api/v1/asset/0xa7d8d9ef8d8ce8992df33d8b8cf4aebabd5bd270/26000331
-	// (/asset/:contract_address/:token_id)
-	OpenseaTokenID TokenID `bson:"opensea_token_id" json:"opensea_token_id"`
-
-	// IMAGES - OPENSEA
-	ImageURL             NullString `bson:"image_url"           json:"image_url"`
-	ImageThumbnailURL    NullString `bson:"image_thumbnail_url" json:"image_thumbnail_url"`
-	ImagePreviewURL      NullString `bson:"image_preview_url"   json:"image_preview_url"`
-	ImageOriginalURL     NullString `bson:"image_original_url" json:"image_original_url"`
-	AnimationURL         NullString `bson:"animation_url" json:"animation_url"`
-	AnimationOriginalURL NullString `bson:"animation_original_url" json:"animation_original_url"`
-
-	AcquisitionDateStr NullString `bson:"acquisition_date" json:"acquisition_date"`
-}
-
-=======
->>>>>>> a3a9d436
 // NFT represents an nft throughout the application
 type NFT struct {
 	Version         NullInt64       `bson:"version"              json:"version"` // schema version for this model
@@ -77,11 +33,7 @@
 	Contract            NFTContract `bson:"contract"     json:"asset_contract"`
 	TokenCollectionName NullString  `bson:"token_collection_name" json:"token_collection_name"`
 
-<<<<<<< HEAD
 	OpenseaID NullInt64 `bson:"opensea_id"       json:"opensea_id"`
-=======
-	OpenseaID int `bson:"opensea_id"       json:"opensea_id"`
->>>>>>> a3a9d436
 	// OPEN_SEA_TOKEN_ID
 	// https://api.opensea.io/api/v1/asset/0xa7d8d9ef8d8ce8992df33d8b8cf4aebabd5bd270/26000331
 	// (/asset/:contract_address/:token_id)
