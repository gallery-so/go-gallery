package persist

import (
	"context"
	"fmt"
)

// Community represents a community and is only cached (has no ID)
type Community struct {
	LastUpdated LastUpdatedTime `json:"last_updated"`

	ContractAddress Address    `json:"contract_address"`
	CreatorAddress  Address    `json:"creator_address"`
	Chain           Chain      `json:"chain"`
	Name            NullString `json:"name"`
	Description     NullString `json:"description"`
	PreviewImage    NullString `json:"preview_image"`

<<<<<<< HEAD
	Owners []CommunityOwner `json:"owners"`
}

// CommunityOwner represents a user in a community
type CommunityOwner struct {
	// TODO change json to wallet
	Wallet   Wallet     `json:"address"`
	Username NullString `json:"username"`
=======
	Owners []TokenHolder `json:"owners"`
>>>>>>> 84af1376
}

// ErrCommunityNotFound is returned when a community is not found
type ErrCommunityNotFound struct {
	CommunityAddress Address
	Chain            Chain
}

// CommunityRepository represents a repository for interacting with persisted communities
type CommunityRepository interface {
<<<<<<< HEAD
	GetByAddress(context.Context, Address, Chain) (Community, error)
=======
	GetByAddress(context.Context, Address, bool) (Community, error)
>>>>>>> 84af1376
}

func (e ErrCommunityNotFound) Error() string {
	return fmt.Sprintf("community not found: %s", e.CommunityAddress)
}<|MERGE_RESOLUTION|>--- conflicted
+++ resolved
@@ -16,18 +16,7 @@
 	Description     NullString `json:"description"`
 	PreviewImage    NullString `json:"preview_image"`
 
-<<<<<<< HEAD
-	Owners []CommunityOwner `json:"owners"`
-}
-
-// CommunityOwner represents a user in a community
-type CommunityOwner struct {
-	// TODO change json to wallet
-	Wallet   Wallet     `json:"address"`
-	Username NullString `json:"username"`
-=======
 	Owners []TokenHolder `json:"owners"`
->>>>>>> 84af1376
 }
 
 // ErrCommunityNotFound is returned when a community is not found
@@ -38,11 +27,7 @@
 
 // CommunityRepository represents a repository for interacting with persisted communities
 type CommunityRepository interface {
-<<<<<<< HEAD
-	GetByAddress(context.Context, Address, Chain) (Community, error)
-=======
-	GetByAddress(context.Context, Address, bool) (Community, error)
->>>>>>> 84af1376
+	GetByAddress(context.Context, Address, Chain, bool) (Community, error)
 }
 
 func (e ErrCommunityNotFound) Error() string {
