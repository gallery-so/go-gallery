--- conflicted
+++ resolved
@@ -148,19 +148,11 @@
 
 // Token represents an individual Token token
 type Token struct {
-<<<<<<< HEAD
-	Version      NullInt32       `bson:"version"              json:"version"` // schema version for this model
-	ID           DBID            `bson:"_id"                  json:"id" binding:"required"`
-	CreationTime CreationTime    `bson:"created_at"        json:"created_at"`
-	Deleted      NullBool        `bson:"deleted" json:"-"`
-	LastUpdated  LastUpdatedTime `bson:"last_updated,update_time" json:"last_updated"`
-=======
-	Version      NullInt64       `json:"version"` // schema version for this model
+	Version      NullInt32       `json:"version"` // schema version for this model
 	ID           DBID            `json:"id" binding:"required"`
 	CreationTime CreationTime    `json:"created_at"`
 	Deleted      NullBool        `json:"-"`
 	LastUpdated  LastUpdatedTime `json:"last_updated"`
->>>>>>> 49598501
 
 	CollectorsNote NullString `json:"collectors_note"`
 	Media          Media      `json:"media"`
