--- conflicted
+++ resolved
@@ -179,14 +179,8 @@
 
 // Media represents a token's media content with processed images from metadata
 type Media struct {
-<<<<<<< HEAD
-	ThumbnailURL NullString `json:"thumbnail_url"`
-	PreviewURL   NullString `json:"preview_url"`
-	MediaURL     NullString `json:"media_url"`
-=======
 	ThumbnailURL NullString `json:"thumbnail_url,omitempty"`
 	MediaURL     NullString `json:"media_url,omitempty"`
->>>>>>> 40d0d5fa
 	MediaType    MediaType  `json:"media_type"`
 }
 
