--- conflicted
+++ resolved
@@ -146,11 +146,7 @@
 	for _, nft := range pNfts {
 		go func(n *persist.NFT) {
 			if !n.MultipleOwners {
-<<<<<<< HEAD
-				history, err := openseaSyncHistory(pCtx, n.OpenseaTokenID, n.Contract.ContractAddress, n.OwnerAddress, userRepo, nftRepo, historyRepo)
-=======
-				history, err := syncHistory(pCtx, n.OpenSeaTokenID, n.Contract.ContractAddress, n.OwnerAddress, userRepo, nftRepo, historyRepo)
->>>>>>> 3447990a
+				history, err := syncHistory(pCtx, n.OpenseaTokenID, n.Contract.ContractAddress, n.OwnerAddress, userRepo, nftRepo, historyRepo)
 				if err != nil {
 					errorChan <- err
 					return
