--- conflicted
+++ resolved
@@ -972,11 +972,9 @@
 		return true
 	case persist.ActionAdmiredPost:
 		return true
-<<<<<<< HEAD
 	case persist.ActionAdmiredToken:
-=======
+    return true
 	case persist.ActionUserPostedYourWork:
->>>>>>> c355c6dd
 		return true
 	default:
 		return false
