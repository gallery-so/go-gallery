--- conflicted
+++ resolved
@@ -587,14 +587,6 @@
 		return message, nil
 	}
 
-<<<<<<< HEAD
-		tokenDef, err := queries.GetTokenDefinitionByTokenDbid(ctx, notif.Data.NewTokenID)
-		if err != nil {
-			return task.PushNotificationMessage{}, err
-		}
-
-		name := util.TruncateWithEllipsis(tokenDef.Name.String, 20)
-=======
 	if notif.Action == persist.ActionReplyToComment {
 
 		comment, err := queries.GetCommentByCommentID(ctx, notif.CommentID)
@@ -631,7 +623,6 @@
 			if err != nil {
 				return task.PushNotificationMessage{}, err
 			}
->>>>>>> c355c6dd
 
 		case notif.PostID != "":
 
@@ -904,20 +895,13 @@
 		}, nil
 	case persist.ActionNewTokensReceived:
 		data := UserFacingNotificationData{}
-		tm, err := queries.GetTokenMediaByTokenId(ctx, n.Data.NewTokenID)
+
+		td, err := queries.GetTokenDefinitionByTokenDbid(ctx, n.Data.NewTokenID)
 		if err != nil {
 			return UserFacingNotificationData{}, err
 		}
-		name := tm.Name
-		if name == "" {
-			to, err := queries.GetTokenById(ctx, n.Data.NewTokenID)
-			if err != nil {
-				return UserFacingNotificationData{}, err
-			}
-			name = to.Name.String
-		}
-
-		name = util.TruncateWithEllipsis(name, 20)
+
+		name := util.TruncateWithEllipsis(td.Name.String, 20)
 
 		amount := n.Data.NewTokenQuantity
 		i := amount.BigInt().Uint64()
