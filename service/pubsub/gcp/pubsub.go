package gcp

import (
	"context"
	"time"

	"github.com/mikeydub/go-gallery/service/logger"
	"github.com/mikeydub/go-gallery/util"

	"cloud.google.com/go/pubsub"
	"github.com/spf13/viper"
	"google.golang.org/api/option"
	"google.golang.org/grpc"
	"google.golang.org/grpc/credentials/insecure"
)

// PubSub is a GCP PubSub client
type PubSub struct {
	pubsub *pubsub.Client
}

// NewPubSub creates a new GCPPubSub instance.
func NewPubSub(pCtx context.Context, opts ...option.ClientOption) (*PubSub, error) {
	return &PubSub{pubsub: NewClient(pCtx)}, nil
}

func NewClient(ctx context.Context) *pubsub.Client {
	options := []option.ClientOption{}
	projectID := viper.GetString("GOOGLE_CLOUD_PROJECT")

	if viper.GetString("ENV") == "local" {
		if host := viper.GetString("PUBSUB_EMULATOR_HOST"); host != "" {
			projectID = "gallery-local"
			options = append(
				options,
				option.WithEndpoint(host),
				option.WithGRPCDialOption(grpc.WithTransportCredentials(insecure.NewCredentials())),
				option.WithoutAuthentication(),
			)
		} else {
<<<<<<< HEAD
			fi, err := util.MustFindFileOrError("./_deploy/service-key-dev.json")
			if err != nil {
				logger.For(ctx).WithError(err).Error("failed to find service key, running without pubsub client")
				return nil
			}
			options = append(options, option.WithCredentialsFile(fi))
=======
			options = append(options, option.WithCredentialsJSON(util.LoadEncryptedServiceKey("./secrets/dev/service-key-dev.json")))
>>>>>>> cb4846c9
		}
	}

	pub, err := pubsub.NewClient(ctx, projectID, options...)
	if err != nil {
		panic(err)
	}

	return pub
}

// Publish publishes a message to a topic
func (g *PubSub) Publish(pCtx context.Context, topicName string, message []byte, block bool) error {
	topic := g.pubsub.Topic(topicName)
	res := topic.Publish(context.Background(), &pubsub.Message{
		Data: message,
	})
	if block {
		_, err := res.Get(pCtx)
		return err
	}
	return nil
}

// Subscribe subscribes to a topic
func (g *PubSub) Subscribe(pCtx context.Context, topicName string, handler func(context.Context, []byte) error) error {

	sub, err := g.pubsub.CreateSubscription(pCtx, topicName, pubsub.SubscriptionConfig{
		Topic:            g.pubsub.Topic(topicName),
		AckDeadline:      time.Second * 10,
		ExpirationPolicy: time.Hour * 24 * 3,
	})
	if err != nil {
		return err
	}
	err = sub.Receive(context.Background(), func(ctx context.Context, msg *pubsub.Message) {
		err := handler(ctx, msg.Data)
		if err != nil {
			logger.For(ctx).WithError(err).Error("error handling sub message")
			msg.Nack()
			return
		}
		msg.Ack()
	})
	return err
}

// CreateTopic creates a new topic
func (g *PubSub) CreateTopic(pCtx context.Context, topic string) error {
	_, err := g.pubsub.CreateTopic(pCtx, topic)
	return err
}<|MERGE_RESOLUTION|>--- conflicted
+++ resolved
@@ -38,16 +38,12 @@
 				option.WithoutAuthentication(),
 			)
 		} else {
-<<<<<<< HEAD
-			fi, err := util.MustFindFileOrError("./_deploy/service-key-dev.json")
+			fi, err := util.LoadEncryptedServiceKeyOrError("./secrets/dev/service-key-dev.json")
 			if err != nil {
 				logger.For(ctx).WithError(err).Error("failed to find service key, running without pubsub client")
 				return nil
 			}
-			options = append(options, option.WithCredentialsFile(fi))
-=======
-			options = append(options, option.WithCredentialsJSON(util.LoadEncryptedServiceKey("./secrets/dev/service-key-dev.json")))
->>>>>>> cb4846c9
+			options = append(options, option.WithCredentialsJSON(fi))
 		}
 	}
 
