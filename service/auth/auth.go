package auth

import (
	"context"
	"errors"
	"fmt"
	"math/rand"
	"net/http"
	"time"

	"github.com/magiclabs/magic-admin-go"
	magicclient "github.com/magiclabs/magic-admin-go/client"
	"github.com/magiclabs/magic-admin-go/token"
	"github.com/mikeydub/go-gallery/env"
	"github.com/mikeydub/go-gallery/service/persist/postgres"

	"github.com/mikeydub/go-gallery/service/logger"

	"github.com/ethereum/go-ethereum/ethclient"
	"github.com/gin-gonic/gin"
	"github.com/mikeydub/go-gallery/service/multichain"
	"github.com/mikeydub/go-gallery/service/persist"
	"github.com/mikeydub/go-gallery/util"
)

// AuthenticatedAddress contains address information that has been successfully verified
// by an authenticator.
type AuthenticatedAddress struct {
	// A ChainAddress that has had its ownership successfully verified by an authenticator
	ChainAddress persist.ChainAddress

	// The WalletType of the verified ChainAddress
	WalletType persist.WalletType

	// The ID of an existing Wallet entity in our database, or an empty string if the wallet is not in the database
	WalletID persist.DBID
}

const (
	// Context keys for auth data
	userIDContextKey         = "auth.user_id"
	userAuthedContextKey     = "auth.authenticated"
	authErrorContextKey      = "auth.auth_error"
	userRolesContextKey      = "auth.roles"
	userRolesExistContextKey = "auth.roles_exist"
	roleErrorContextKey      = "auth.roles_error"
)

// We don't want our cookies to expire, so their max age is arbitrarily set to 10 years.
// Note that browsers can still cap this expiration time (e.g. Brave limits cookies to 6 months).
const cookieMaxAge int = 60 * 60 * 24 * 365 * 10

// NoncePrepend is what is prepended to every nonce
const NoncePrepend = "Gallery uses this cryptographic signature in place of a password, verifying that you are the owner of this Ethereum address: "

// NewNoncePrepend is what will now be prepended to every nonce
const NewNoncePrepend = "Gallery uses this cryptographic signature in place of a password: "

// JWTCookieKey is the key used to store the JWT token in the cookie
const JWTCookieKey = "GLRY_JWT"

// ErrAddressSignatureMismatch is returned when the address signature does not match the address cryptographically
var ErrAddressSignatureMismatch = errors.New("address does not match signature")

// ErrNonceMismatch is returned when the nonce does not match the expected nonce
var ErrNonceMismatch = errors.New("incorrect nonce input")

// ErrInvalidJWT is returned when the JWT is invalid
var ErrInvalidJWT = errors.New("invalid or expired auth token")

// ErrNoCookie is returned when there is no JWT in the request
var ErrNoCookie = errors.New("no jwt passed as cookie")

// ErrSignatureInvalid is returned when the signed nonce's signature is invalid
var ErrSignatureInvalid = errors.New("signature invalid")

var ErrInvalidMagicLink = errors.New("invalid magic link")

// LoginInput is the input to the login pipeline
type LoginInput struct {
	Signature  string             `json:"signature" binding:"signature"`
	Address    persist.Address    `json:"address"   binding:"required"`
	Chain      persist.Chain      `json:"chain"`
	WalletType persist.WalletType `json:"wallet_type"`
	Nonce      string             `json:"nonce"`
}

// LoginOutput is the output of the login pipeline
type LoginOutput struct {
	SignatureValid bool         `json:"signature_valid"`
	UserID         persist.DBID `json:"user_id"`
}

// GetPreflightInput is the input to the preflight pipeline
type GetPreflightInput struct {
	Address persist.Address `json:"address" form:"address" binding:"required"`
	Chain   persist.Chain
}

// GetPreflightOutput is the output of the preflight pipeline
type GetPreflightOutput struct {
	Nonce      string `json:"nonce"`
	UserExists bool   `json:"user_exists"`
}

type Authenticator interface {
	// GetDescription returns information about the authenticator for error and logging purposes.
	// NOTE: GetDescription should NOT include any sensitive data (passwords, auth tokens, etc)
	// that we wouldn't want showing up in logs!
	GetDescription() string

	Authenticate(context.Context) (*AuthResult, error)
}

type AuthResult struct {
	User      *persist.User
	Addresses []AuthenticatedAddress
}

func (a *AuthResult) GetAuthenticatedAddress(chainAddress persist.ChainAddress) (AuthenticatedAddress, bool) {
	for _, address := range a.Addresses {
		if address.ChainAddress == chainAddress {
			return address, true
		}
	}

	return AuthenticatedAddress{}, false
}

type ErrAuthenticationFailed struct {
	WrappedErr error
}

func (e ErrAuthenticationFailed) Unwrap() error {
	return e.WrappedErr
}

func (e ErrAuthenticationFailed) Error() string {
	return fmt.Sprintf("authentication failed: %s", e.WrappedErr.Error())
}

type ErrSignatureVerificationFailed struct {
	WrappedErr error
}

func (e ErrSignatureVerificationFailed) Unwrap() error {
	return e.WrappedErr
}

func (e ErrSignatureVerificationFailed) Error() string {
	return fmt.Sprintf("signature verification failed: %s", e.WrappedErr.Error())
}

type ErrDoesNotOwnRequiredNFT struct {
	addresses []persist.ChainAddress
}

func (e ErrDoesNotOwnRequiredNFT) Error() string {
	return fmt.Sprintf("required tokens not owned by any addresses: %s", e.addresses)
}

type ErrNonceNotFound struct {
	ChainAddress persist.ChainAddress
}

func (e ErrNonceNotFound) Error() string {
	return fmt.Sprintf("nonce not found for address: %s", e.ChainAddress)
}

// GenerateNonce generates a random nonce to be signed by a wallet
func GenerateNonce() string {
	seededRand := rand.New(rand.NewSource(time.Now().UnixNano()))
	nonceInt := seededRand.Int()
	nonceStr := fmt.Sprintf("%d", nonceInt)
	return nonceStr
}

type NonceAuthenticator struct {
	ChainPubKey        persist.ChainPubKey
	Nonce              string
	Signature          string
	WalletType         persist.WalletType
	UserRepo           *postgres.UserRepository
	NonceRepo          *postgres.NonceRepository
	WalletRepo         *postgres.WalletRepository
	EthClient          *ethclient.Client
	MultichainProvider *multichain.Provider
}

func (e NonceAuthenticator) GetDescription() string {
	return fmt.Sprintf("NonceAuthenticator(address: %s, nonce: %s, signature: %s, walletType: %v)", e.ChainPubKey, e.Nonce, e.Signature, e.WalletType)
}

func (e NonceAuthenticator) Authenticate(pCtx context.Context) (*AuthResult, error) {
	asChainAddress := e.ChainPubKey.ToChainAddress()
	nonce, user, _ := GetUserWithNonce(pCtx, asChainAddress, e.UserRepo, e.NonceRepo, e.WalletRepo)
	if nonce == "" {
		return nil, ErrNonceNotFound{ChainAddress: asChainAddress}
	}

	if e.WalletType != persist.WalletTypeEOA {
		if NewNoncePrepend+nonce != e.Nonce && NoncePrepend+nonce != e.Nonce {
			return nil, ErrNonceMismatch
		}
	}

	sigValid, err := e.MultichainProvider.VerifySignature(pCtx, e.Signature, nonce, e.ChainPubKey, e.WalletType)
	if err != nil {
		return nil, ErrSignatureVerificationFailed{err}
	}

	if !sigValid {
		return nil, ErrSignatureVerificationFailed{ErrSignatureInvalid}
	}

	err = NonceRotate(pCtx, asChainAddress, e.NonceRepo)
	if err != nil {
		return nil, err
	}

	walletID := persist.DBID("")
	wallet, err := e.WalletRepo.GetByChainAddress(pCtx, asChainAddress)
	if err != nil {
		walletID = wallet.ID
	}

	authResult := AuthResult{
		Addresses: []AuthenticatedAddress{{ChainAddress: asChainAddress, WalletType: e.WalletType, WalletID: walletID}},
		User:      user,
	}

	return &authResult, nil
}

type MagicLinkAuthenticator struct {
	Token       token.Token
	MagicClient *magicclient.API
	UserRepo    *postgres.UserRepository
}

func (e MagicLinkAuthenticator) GetDescription() string {
	return "MagicLinkAuthenticator"
}

func (e MagicLinkAuthenticator) Authenticate(pCtx context.Context) (*AuthResult, error) {

	err := e.Token.Validate()
	if err != nil {
		return nil, ErrInvalidMagicLink
	}

	info, err := e.MagicClient.User.GetMetadataByIssuer(e.Token.GetIssuer())
	if err != nil {
		return nil, ErrInvalidMagicLink
	}

	user, err := e.UserRepo.GetByEmail(pCtx, persist.Email(info.Email))
	if err != nil {
		return nil, err
	}

	return &AuthResult{
		User:      &user,
		Addresses: []AuthenticatedAddress{},
	}, nil
}

func NewMagicLinkClient() *magicclient.API {
	return magicclient.New(env.GetString("MAGIC_LINK_SECRET_KEY"), magic.NewDefaultClient())
}

type OneTimeLoginTokenAuthenticator struct {
	UserRepo   *postgres.UserRepository
	LoginToken string
}

func (a OneTimeLoginTokenAuthenticator) GetDescription() string {
	return fmt.Sprintf("OneTimeLoginTokenAuthenticator")
}

func (a OneTimeLoginTokenAuthenticator) Authenticate(ctx context.Context) (*AuthResult, error) {
	userID, _, err := ParseOneTimeLoginToken(ctx, a.LoginToken)
	if err != nil {
		return nil, err
	}

	user, err := a.UserRepo.GetByID(ctx, userID)
	if err != nil {
		return nil, err
	}

	authResult := AuthResult{
		Addresses: []AuthenticatedAddress{},
		User:      &user,
	}

	return &authResult, nil
}

// Login logs in a user with a given authentication scheme
func Login(ctx context.Context, authenticator Authenticator) (persist.DBID, error) {
	gc := util.MustGetGinContext(ctx)

	authResult, err := authenticator.Authenticate(ctx)
	if err != nil {
		return "", ErrAuthenticationFailed{WrappedErr: err}
	}

	if authResult.User == nil || authResult.User.Universal.Bool() {
		return "", persist.ErrUserNotFound{Authenticator: authenticator.GetDescription()}
	}

	authToken, err := GenerateAuthToken(ctx, authResult.User.ID)
	if err != nil {
		return "", err
	}

	SetAuthStateForCtx(gc, authResult.User.ID, nil)
	SetAuthCookie(gc, authToken)

	return authResult.User.ID, nil
}

func Logout(pCtx context.Context) {
	gc := util.MustGetGinContext(pCtx)
	SetAuthStateForCtx(gc, "", ErrNoCookie)
<<<<<<< HEAD
	SetJWTCookie(gc, "")
	SetRolesForCtx(gc, []persist.Role{}, nil)
=======
	SetAuthCookie(gc, "")
>>>>>>> bf60d18b
}

// GetAuthNonce will determine whether a user is permitted to log in, and if so, generate a nonce to be signed
func GetAuthNonce(pCtx context.Context, pChainAddress persist.ChainAddress, userRepo *postgres.UserRepository, nonceRepo *postgres.NonceRepository,
	walletRepository *postgres.WalletRepository, earlyAccessRepo *postgres.EarlyAccessRepository, ethClient *ethclient.Client) (nonce string, userExists bool, err error) {

	user, err := userRepo.GetByChainAddress(pCtx, pChainAddress)
	if err != nil {
		logger.For(pCtx).WithError(err).Error("error retrieving user by address to get login nonce")
	}

	userExists = user.ID != "" && !user.Universal.Bool()

	if userExists {
		dbNonce, err := nonceRepo.Get(pCtx, pChainAddress)
		if err != nil {
			return "", false, err
		}

		nonce = NewNoncePrepend + dbNonce.Value.String()
		return nonce, userExists, nil
	}

	dbNonce, err := nonceRepo.Get(pCtx, pChainAddress)
	if err != nil || dbNonce.ID == "" {
		err = nonceRepo.Create(pCtx, GenerateNonce(), pChainAddress)
		if err != nil {
			return "", false, err
		}

		dbNonce, err = nonceRepo.Get(pCtx, pChainAddress)
		if err != nil {
			return "", false, err
		}
	}

	nonce = NewNoncePrepend + dbNonce.Value.String()
	return nonce, userExists, nil
}

// NonceRotate will rotate a nonce for a user
func NonceRotate(pCtx context.Context, pChainAddress persist.ChainAddress, nonceRepo *postgres.NonceRepository) error {
	err := nonceRepo.Create(pCtx, GenerateNonce(), pChainAddress)
	if err != nil {
		return err
	}
	return nil
}

// GetUserWithNonce returns nonce value string, user id
// will return empty strings and error if no nonce found
// will return empty string if no user found
func GetUserWithNonce(pCtx context.Context, pChainAddress persist.ChainAddress, userRepo *postgres.UserRepository, nonceRepo *postgres.NonceRepository, walletRepository *postgres.WalletRepository) (nonceValue string, user *persist.User, err error) {
	nonce, err := nonceRepo.Get(pCtx, pChainAddress)
	if err != nil {
		return nonceValue, user, err
	}

	nonceValue = nonce.Value.String()

	dbUser, err := userRepo.GetByChainAddress(pCtx, pChainAddress)
	if err != nil {
		return nonceValue, user, err
	}
	if dbUser.ID != "" {
		user = &dbUser
	} else {
		return nonceValue, user, persist.ErrUserNotFound{ChainAddress: pChainAddress}
	}

	return nonceValue, user, nil
}

// GetUserIDFromCtx returns the user ID from the context
func GetUserIDFromCtx(c *gin.Context) persist.DBID {
	return c.MustGet(userIDContextKey).(persist.DBID)
}

// GetUserAuthedFromCtx queries the context to determine whether the user is authenticated
func GetUserAuthedFromCtx(c *gin.Context) bool {
	return c.GetBool(userAuthedContextKey)
}

func GetAuthErrorFromCtx(c *gin.Context) error {
	err := c.MustGet(authErrorContextKey)

	if err == nil {
		return nil
	}

	return err.(error)
}

func SetAuthStateForCtx(c *gin.Context, userID persist.DBID, err error) {
	c.Set(userIDContextKey, userID)
	c.Set(authErrorContextKey, err)
	c.Set(userAuthedContextKey, userID != "" && err == nil)
}

<<<<<<< HEAD
func SetRolesForCtx(c *gin.Context, roles []persist.Role, err error) {
	c.Set(userRolesContextKey, roles)
	c.Set(roleErrorContextKey, err)
	c.Set(userRolesExistContextKey, len(roles) > 0 && err == nil)
}

func GetRolesFromCtx(c *gin.Context) []persist.Role {
	return c.MustGet(userRolesContextKey).([]persist.Role)
}

func GetUserRolesExistFromCtx(c *gin.Context) bool {
	return c.GetBool(userRolesExistContextKey)
}

func GetRolesErrorFromCtx(c *gin.Context) error {
	err := c.MustGet(roleErrorContextKey)

	if err != nil {
		return nil
	}

	return err.(error)
}

// SetJWTCookie sets the cookie for auth on the response
func SetJWTCookie(c *gin.Context, token string) {
=======
// SetAuthCookie sets the cookie for auth on the response
func SetAuthCookie(c *gin.Context, token string) {
>>>>>>> bf60d18b
	mode := http.SameSiteStrictMode
	domain := ".gallery.so"
	httpOnly := true
	secure := true

	clientIsLocalhost := c.Request.Header.Get("Origin") == "http://localhost:3000"

	if env.GetString("ENV") != "production" || clientIsLocalhost {
		mode = http.SameSiteNoneMode
		domain = ""
		httpOnly = false
	}

	http.SetCookie(c.Writer, &http.Cookie{
		Name:     JWTCookieKey,
		Value:    token,
		MaxAge:   cookieMaxAge,
		Path:     "/",
		Secure:   secure,
		HttpOnly: httpOnly,
		SameSite: mode,
		Domain:   domain,
	})
}

func toAuthWallets(pWallets []persist.Wallet) []AuthenticatedAddress {
	res := make([]AuthenticatedAddress, len(pWallets))
	for i, w := range pWallets {
		res[i] = AuthenticatedAddress{
			ChainAddress: persist.NewChainAddress(w.Address, w.Chain),
			WalletType:   w.WalletType,
		}
	}
	return res
}

// ContainsAuthWallet checks whether an auth.Wallet is in a slice of perist.Wallet
func ContainsWallet(pWallets []AuthenticatedAddress, pWallet AuthenticatedAddress) bool {
	for _, w := range pWallets {
		if w.ChainAddress == pWallet.ChainAddress {
			return true
		}
	}
	return false
}<|MERGE_RESOLUTION|>--- conflicted
+++ resolved
@@ -324,12 +324,8 @@
 func Logout(pCtx context.Context) {
 	gc := util.MustGetGinContext(pCtx)
 	SetAuthStateForCtx(gc, "", ErrNoCookie)
-<<<<<<< HEAD
-	SetJWTCookie(gc, "")
+	SetAuthCookie(gc, "")
 	SetRolesForCtx(gc, []persist.Role{}, nil)
-=======
-	SetAuthCookie(gc, "")
->>>>>>> bf60d18b
 }
 
 // GetAuthNonce will determine whether a user is permitted to log in, and if so, generate a nonce to be signed
@@ -429,7 +425,6 @@
 	c.Set(userAuthedContextKey, userID != "" && err == nil)
 }
 
-<<<<<<< HEAD
 func SetRolesForCtx(c *gin.Context, roles []persist.Role, err error) {
 	c.Set(userRolesContextKey, roles)
 	c.Set(roleErrorContextKey, err)
@@ -455,11 +450,7 @@
 }
 
 // SetJWTCookie sets the cookie for auth on the response
-func SetJWTCookie(c *gin.Context, token string) {
-=======
-// SetAuthCookie sets the cookie for auth on the response
 func SetAuthCookie(c *gin.Context, token string) {
->>>>>>> bf60d18b
 	mode := http.SameSiteStrictMode
 	domain := ".gallery.so"
 	httpOnly := true
