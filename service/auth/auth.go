--- conflicted
+++ resolved
@@ -303,11 +303,7 @@
 }
 
 // NonceRotate will rotate a nonce for a user
-<<<<<<< HEAD
-func NonceRotate(pCtx context.Context, pChainAddress persist.ChainAddress, pUserID persist.DBID, nonceRepo *postgres.NonceRepository) error {
-=======
-func NonceRotate(pCtx context.Context, pChainAddress persist.ChainAddress, nonceRepo persist.NonceRepository) error {
->>>>>>> 31dafd42
+func NonceRotate(pCtx context.Context, pChainAddress persist.ChainAddress, nonceRepo *postgres.NonceRepository) error {
 	err := nonceRepo.Create(pCtx, GenerateNonce(), pChainAddress)
 	if err != nil {
 		return err
@@ -318,11 +314,7 @@
 // GetUserWithNonce returns nonce value string, user id
 // will return empty strings and error if no nonce found
 // will return empty string if no user found
-<<<<<<< HEAD
-func GetUserWithNonce(pCtx context.Context, pChainAddress persist.ChainAddress, userRepo *postgres.UserRepository, nonceRepo *postgres.NonceRepository, walletRepository *postgres.WalletRepository) (nonceValue string, userID persist.DBID, err error) {
-=======
-func GetUserWithNonce(pCtx context.Context, pChainAddress persist.ChainAddress, userRepo persist.UserRepository, nonceRepo persist.NonceRepository, walletRepository persist.WalletRepository) (nonceValue string, user *persist.User, err error) {
->>>>>>> 31dafd42
+func GetUserWithNonce(pCtx context.Context, pChainAddress persist.ChainAddress, userRepo *postgres.UserRepository, nonceRepo *postgres.NonceRepository, walletRepository *postgres.WalletRepository) (nonceValue string, user *persist.User, err error) {
 	nonce, err := nonceRepo.Get(pCtx, pChainAddress)
 	if err != nil {
 		return nonceValue, user, err
