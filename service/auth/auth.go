--- conflicted
+++ resolved
@@ -11,11 +11,7 @@
 
 	"github.com/ethereum/go-ethereum/ethclient"
 	"github.com/gin-gonic/gin"
-<<<<<<< HEAD
 	"github.com/mikeydub/go-gallery/graphql/model"
-=======
-	"github.com/mikeydub/go-gallery/contracts"
->>>>>>> d06ed4bd
 	"github.com/mikeydub/go-gallery/service/eth"
 	"github.com/mikeydub/go-gallery/service/multichain"
 	"github.com/mikeydub/go-gallery/service/persist"
@@ -305,13 +301,8 @@
 }
 
 // GetAuthNonce will determine whether a user is permitted to log in, and if so, generate a nonce to be signed
-<<<<<<< HEAD
 func GetAuthNonce(pCtx context.Context, pAddress persist.AddressValue, pChain persist.Chain, pPreAuthed bool,
-	userRepo persist.UserRepository, nonceRepo persist.NonceRepository, walletRepository persist.WalletRepository, ethClient *ethclient.Client) (*model.AuthNonce, error) {
-=======
-func GetAuthNonce(pCtx context.Context, pAddress persist.Address, pPreAuthed bool,
-	userRepo persist.UserRepository, nonceRepo persist.NonceRepository, ethClient *ethclient.Client) (nonce string, userExists bool, err error) {
->>>>>>> d06ed4bd
+	userRepo persist.UserRepository, nonceRepo persist.NonceRepository, walletRepository persist.WalletRepository, ethClient *ethclient.Client) (nonce string, userExists bool, err error) {
 
 	user, err := userRepo.GetByAddress(pCtx, pAddress, pChain)
 	if err != nil {
@@ -320,19 +311,11 @@
 
 	userExists = user.ID != ""
 
-<<<<<<< HEAD
-	output := model.AuthNonce{
-		UserExists: &userExistsBool,
-	}
-
 	wallet, err := walletRepository.GetByAddressDetails(pCtx, pAddress, pChain)
 	if err != nil {
 		return nil, err
 	}
-	if !userExistsBool {
-=======
 	if !userExists {
->>>>>>> d06ed4bd
 
 		if !pPreAuthed && pChain == persist.ChainETH {
 
@@ -350,40 +333,25 @@
 				}
 			}
 			if !has {
-<<<<<<< HEAD
-				return nil, ErrDoesNotOwnRequiredNFT{persist.EthereumAddress(pAddress)}
-			}
-
-		}
-
-		nonce, err := nonceRepo.Get(pCtx, wallet.ID)
-		if err != nil || nonce.ID == "" {
-			create := persist.CreateNonceInput{
-=======
-				return "", false, ErrDoesNotOwnRequiredNFT{pAddress}
-			}
-
-		}
-
-		dbNonce, err := nonceRepo.Get(pCtx, pAddress)
+				return "", false, ErrDoesNotOwnRequiredNFT{persist.EthereumAddress(pAddress)}
+			}
+
+		}
+
+		dbNonce, err := nonceRepo.Get(pCtx, wallet.ID)
 		if err != nil || dbNonce.ID == "" {
 			dbNonce = persist.UserNonce{
->>>>>>> d06ed4bd
 				Address: pAddress,
 				Value:   GenerateNonce(),
 				Chain:   pChain,
 			}
 
-<<<<<<< HEAD
 			err = nonceRepo.Create(pCtx, create)
 			if err != nil {
 				return nil, err
 			}
 
 			nonce, err = nonceRepo.Get(pCtx, wallet.ID)
-=======
-			err = nonceRepo.Create(pCtx, dbNonce)
->>>>>>> d06ed4bd
 			if err != nil {
 				return "", false, err
 			}
@@ -392,12 +360,7 @@
 		nonce = NewNoncePrepend + dbNonce.Value.String()
 
 	} else {
-<<<<<<< HEAD
-
 		nonce, err := nonceRepo.Get(pCtx, wallet.ID)
-=======
-		dbNonce, err := nonceRepo.Get(pCtx, pAddress)
->>>>>>> d06ed4bd
 		if err != nil {
 			return "", false, err
 		}
@@ -411,11 +374,7 @@
 func GetAuthNonceREST(pCtx context.Context, pInput GetPreflightInput, pPreAuthed bool,
 	userRepo persist.UserRepository, nonceRepo persist.NonceRepository, walletRepo persist.WalletRepository, ethClient *ethclient.Client) (*GetPreflightOutput, error) {
 
-<<<<<<< HEAD
-	gqlOutput, err := GetAuthNonce(pCtx, pInput.Address, pInput.Chain, pPreAuthed, userRepo, nonceRepo, walletRepo, ethClient)
-=======
-	nonce, userExists, err := GetAuthNonce(pCtx, pInput.Address, pPreAuthed, userRepo, nonceRepo, ethClient)
->>>>>>> d06ed4bd
+	nonce, userExists, err := GetAuthNonce(pCtx, pInput.Address, pInput.Chain, pPreAuthed, userRepo, nonceRepo, walletRepo, ethClient)
 	if err != nil {
 		return nil, err
 	}
