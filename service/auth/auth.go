package auth

import (
	"context"
	"errors"
	"fmt"
<<<<<<< HEAD
=======
	"github.com/mikeydub/go-gallery/service/logger"
	"log"
>>>>>>> 84af1376
	"math/rand"
	"net/http"
	"strings"
	"time"

	"github.com/ethereum/go-ethereum/ethclient"
	"github.com/gin-gonic/gin"
	"github.com/mikeydub/go-gallery/service/eth"
	"github.com/mikeydub/go-gallery/service/multichain"
	"github.com/mikeydub/go-gallery/service/persist"
	"github.com/mikeydub/go-gallery/util"
	"github.com/spf13/viper"
)

type Wallet struct {
	Address    persist.Address
	Chain      persist.Chain
	WalletType persist.WalletType
}

const (
	// Context keys for auth data
	userIDContextKey     = "auth.user_id"
	userAuthedContextKey = "auth.authenticated"
	authErrorContextKey  = "auth.auth_error"
)

// We don't want our cookies to expire, so their max age is arbitrarily set to 10 years.
// Note that browsers can still cap this expiration time (e.g. Brave limits cookies to 6 months).
const cookieMaxAge int = 60 * 60 * 24 * 365 * 10

// NoncePrepend is what is prepended to every nonce
const NoncePrepend = "Gallery uses this cryptographic signature in place of a password, verifying that you are the owner of this Ethereum address: "

// NewNoncePrepend is what will now be prepended to every nonce
const NewNoncePrepend = "Gallery uses this cryptographic signature in place of a password: "

// JWTCookieKey is the key used to store the JWT token in the cookie
const JWTCookieKey = "GLRY_JWT"

// ErrAddressSignatureMismatch is returned when the address signature does not match the address cryptographically
var ErrAddressSignatureMismatch = errors.New("address does not match signature")

// ErrNonceMismatch is returned when the nonce does not match the expected nonce
var ErrNonceMismatch = errors.New("incorrect nonce input")

// ErrInvalidJWT is returned when the JWT is invalid
var ErrInvalidJWT = errors.New("invalid or expired auth token")

// ErrNoCookie is returned when there is no JWT in the request
var ErrNoCookie = errors.New("no jwt passed as cookie")

// ErrInvalidAuthHeader is returned when the auth header is invalid
var ErrInvalidAuthHeader = errors.New("invalid auth header format")

// ErrSignatureInvalid is returned when the signed nonce's signature is invalid
var ErrSignatureInvalid = errors.New("signature invalid")

// LoginInput is the input to the login pipeline
type LoginInput struct {
	Signature  string             `json:"signature" binding:"signature"`
	Address    persist.Address    `json:"address"   binding:"required"`
	Chain      persist.Chain      `json:"chain"`
	WalletType persist.WalletType `json:"wallet_type"`
	Nonce      string             `json:"nonce"`
}

// LoginOutput is the output of the login pipeline
type LoginOutput struct {
	SignatureValid bool         `json:"signature_valid"`
	UserID         persist.DBID `json:"user_id"`
}

// GetPreflightInput is the input to the preflight pipeline
type GetPreflightInput struct {
	Address persist.Address `json:"address" form:"address" binding:"required"`
	Chain   persist.Chain
}

// GetPreflightOutput is the output of the preflight pipeline
type GetPreflightOutput struct {
	Nonce      string `json:"nonce"`
	UserExists bool   `json:"user_exists"`
}

type Authenticator interface {
	// GetDescription returns information about the authenticator for error and logging purposes.
	// NOTE: GetDescription should NOT include any sensitive data (passwords, auth tokens, etc)
	// that we wouldn't want showing up in logs!
	GetDescription() string

	Authenticate(context.Context) (*AuthResult, error)
}

type AuthResult struct {
	UserID  persist.DBID
	Wallets []Wallet
}

type ErrAuthenticationFailed struct {
	WrappedErr error
}

func (e ErrAuthenticationFailed) Unwrap() error {
	return e.WrappedErr
}

func (e ErrAuthenticationFailed) Error() string {
	return fmt.Sprintf("authentication failed: %s", e.WrappedErr.Error())
}

type ErrSignatureVerificationFailed struct {
	WrappedErr error
}

func (e ErrSignatureVerificationFailed) Unwrap() error {
	return e.WrappedErr
}

func (e ErrSignatureVerificationFailed) Error() string {
	return fmt.Sprintf("signature verification failed: %s", e.WrappedErr.Error())
}

type ErrDoesNotOwnRequiredNFT struct {
<<<<<<< HEAD
	address persist.EthereumAddress
=======
	addresses []persist.Address
>>>>>>> 84af1376
}

func (e ErrDoesNotOwnRequiredNFT) Error() string {
	return fmt.Sprintf("required tokens not owned by any addresses: %s", e.addresses)
}

type ErrNonceNotFound struct {
	Address persist.Address
	Chain   persist.Chain
}

func (e ErrNonceNotFound) Error() string {
	return fmt.Sprintf("nonce not found for address: %s - %d", e.Address, e.Chain)
}

// GenerateNonce generates a random nonce to be signed by a wallet
func GenerateNonce() string {
	seededRand := rand.New(rand.NewSource(time.Now().UnixNano()))
	nonceInt := seededRand.Int()
	nonceStr := fmt.Sprintf("%d", nonceInt)
	return nonceStr
}

type NonceAuthenticator struct {
	Address            persist.Address
	Chain              persist.Chain
	Nonce              string
	Signature          string
	WalletType         persist.WalletType
	UserRepo           persist.UserRepository
	NonceRepo          persist.NonceRepository
	WalletRepo         persist.WalletRepository
	EthClient          *ethclient.Client
	MultichainProvider *multichain.Provider
}

func (e NonceAuthenticator) GetDescription() string {
	return fmt.Sprintf("EthereumNonceAuthenticator(address: %s, nonce: %s, signature: %s, walletType: %v)", e.Address, e.Nonce, e.Signature, e.WalletType)
}

func (e NonceAuthenticator) Authenticate(pCtx context.Context) (*AuthResult, error) {

	nonce, userID, _ := GetUserWithNonce(pCtx, e.Address, e.Chain, e.UserRepo, e.NonceRepo, e.WalletRepo)
	if nonce == "" {
		return nil, ErrNonceNotFound{Address: e.Address, Chain: e.Chain}
	}

	if e.WalletType != persist.WalletTypeEOA {
		if NewNoncePrepend+nonce != e.Nonce && NoncePrepend+nonce != e.Nonce {
			return nil, ErrNonceMismatch
		}
	}

	sigValid, err := e.MultichainProvider.VerifySignature(pCtx, e.Signature, nonce, e.Address, e.Chain, e.WalletType)
	if err != nil {
		return nil, ErrSignatureVerificationFailed{err}
	}

	if !sigValid {
		return nil, ErrSignatureVerificationFailed{ErrSignatureInvalid}
	}

	err = NonceRotate(pCtx, e.Address, e.Chain, userID, e.NonceRepo)
	if err != nil {
		return nil, err
	}
	var wallets []Wallet

	if userID != "" {
		user, err := e.UserRepo.GetByID(pCtx, userID)
		if err != nil {
			return nil, err
		}

		wallets = make([]Wallet, len(user.Wallets), len(user.Wallets)+1)
		for i, wallet := range user.Wallets {
			wallets[i] = Wallet{Address: wallet.Address, Chain: wallet.Chain, WalletType: wallet.WalletType}
		}

		if !containsAddress(wallets, Wallet{Address: e.Address, Chain: e.Chain, WalletType: e.WalletType}) {
			_, err := e.WalletRepo.Insert(pCtx, e.Address, e.Chain, e.WalletType)
			if err != nil {
				return nil, err
			}
			wallet, err := e.WalletRepo.GetByAddressDetails(pCtx, e.Address, e.Chain)
			if err != nil {
				return nil, err
			}
			wallets = wallets[:cap(wallets)]
			wallets[cap(wallets)-1] = Wallet{Address: wallet.Address, Chain: wallet.Chain, WalletType: wallet.WalletType}
		}
	} else {
		_, err := e.WalletRepo.Insert(pCtx, e.Address, e.Chain, e.WalletType)
		if err != nil {
			return nil, err
		}
		wallet, err := e.WalletRepo.GetByAddressDetails(pCtx, e.Address, e.Chain)
		if err != nil {
			return nil, err
		}
		wallets = []Wallet{{Address: wallet.Address, Chain: wallet.Chain, WalletType: wallet.WalletType}}
	}

	authResult := AuthResult{
		Wallets: wallets,
		UserID:  userID,
	}

	return &authResult, nil
}

// LoginREST will run the login pipeline and memorize the result
func LoginREST(pCtx context.Context, pInput LoginInput,
	pReq *http.Request, userRepo persist.UserRepository, nonceRepo persist.NonceRepository,
	loginRepo persist.LoginAttemptRepository, ec *ethclient.Client) (LoginOutput, error) {

	authenticator := NonceAuthenticator{
		Address:    pInput.Address,
		Nonce:      pInput.Nonce,
		Signature:  pInput.Signature,
		WalletType: pInput.WalletType,
		UserRepo:   userRepo,
		NonceRepo:  nonceRepo,
		EthClient:  ec,
	}

	userID, err := Login(pCtx, authenticator)
	if err != nil {
		return LoginOutput{}, err
	}

	output := LoginOutput{
		SignatureValid: true,
		UserID:         userID,
	}

	return output, nil
}

// Login logs in a user with a given authentication scheme
func Login(pCtx context.Context, authenticator Authenticator) (persist.DBID, error) {
	gc := util.GinContextFromContext(pCtx)

	authResult, err := authenticator.Authenticate(pCtx)
	if err != nil {
		return "", ErrAuthenticationFailed{WrappedErr: err}
	}

	if authResult.UserID == "" {
		return "", persist.ErrUserNotFound{Authenticator: authenticator.GetDescription()}
	}

	jwtTokenStr, err := JWTGeneratePipeline(pCtx, authResult.UserID)
	if err != nil {
		return "", err
	}

	SetAuthStateForCtx(gc, authResult.UserID, nil)
	SetJWTCookie(gc, jwtTokenStr)

	return authResult.UserID, nil
}

func Logout(pCtx context.Context) {
	gc := util.GinContextFromContext(pCtx)
	SetAuthStateForCtx(gc, "", ErrNoCookie)
	SetJWTCookie(gc, "")
}

// GetAuthNonce will determine whether a user is permitted to log in, and if so, generate a nonce to be signed
func GetAuthNonce(pCtx context.Context, pAddress persist.Address, pChain persist.Chain, pPreAuthed bool,
	userRepo persist.UserRepository, nonceRepo persist.NonceRepository, walletRepository persist.WalletRepository, ethClient *ethclient.Client) (nonce string, userExists bool, err error) {

	wallet, err := walletRepository.GetByAddressDetails(pCtx, pAddress, pChain)
	if err != nil {
		return "", false, err
	}
<<<<<<< HEAD
	user, err := userRepo.GetByWallet(pCtx, wallet.ID)
=======

	return validBool, nil
}

// VerifySignature will verify a signature using either personal_sign or eth_sign
func VerifySignature(pSignatureStr string,
	pData string,
	pAddress persist.Address, pWalletType WalletType,
	pUseDataHeaderBool bool, ec *ethclient.Client) (bool, error) {

	// eth_sign:
	// - https://goethereumbook.org/signature-verify/
	// - http://man.hubwiz.com/docset/Ethereum.docset/Contents/Resources/Documents/eth_sign.html
	// - sign(keccak256("\x19Ethereum Signed Message:\n" + len(message) + message)))

	var data string
	if pUseDataHeaderBool {
		data = fmt.Sprintf("\x19Ethereum Signed Message:\n%d%s", len(pData), pData)
	} else {
		data = pData
	}

	switch pWalletType {
	case WalletTypeEOA:
		dataHash := crypto.Keccak256Hash([]byte(data))

		sig, err := hexutil.Decode(pSignatureStr)
		if err != nil {
			return false, err
		}
		// Ledger-produced signatures have v = 0 or 1
		if sig[64] == 0 || sig[64] == 1 {
			sig[64] += 27
		}
		v := sig[64]
		if v != 27 && v != 28 {
			return false, errors.New("invalid signature (V is not 27 or 28)")
		}
		sig[64] -= 27

		sigPublicKeyECDSA, err := crypto.SigToPub(dataHash.Bytes(), sig)
		if err != nil {
			return false, err
		}

		pubkeyAddressHexStr := crypto.PubkeyToAddress(*sigPublicKeyECDSA).Hex()
		log.Println("pubkeyAddressHexStr:", pubkeyAddressHexStr)
		log.Println("pAddress:", pAddress)
		if !strings.EqualFold(pubkeyAddressHexStr, pAddress.String()) {
			return false, errAddressSignatureMismatch
		}

		publicKeyBytes := crypto.CompressPubkey(sigPublicKeyECDSA)

		signatureNoRecoverID := sig[:len(sig)-1]

		return crypto.VerifySignature(publicKeyBytes, dataHash.Bytes(), signatureNoRecoverID), nil
	case WalletTypeGnosis:
		ctx, cancel := context.WithTimeout(context.Background(), 10*time.Second)
		defer cancel()
		sigValidator, err := contracts.NewISignatureValidator(pAddress.Address(), ec)
		if err != nil {
			return false, err
		}

		hashedData := crypto.Keccak256([]byte(data))
		var input [32]byte
		copy(input[:], hashedData)

		result, err := sigValidator.IsValidSignature(&bind.CallOpts{Context: ctx}, input, []byte{})
		if err != nil {
			logger.For(ctx).WithError(err).Error("IsValidSignature")
			return false, nil
		}

		return result == eip1271MagicValue, nil
	default:
		return false, errors.New("wallet type not supported")
	}

}

// GetAuthNonce will determine whether a user is permitted to log in, and if so, generate a nonce to be signed
func GetAuthNonce(pCtx context.Context, pAddress persist.Address, pPreAuthed bool,
	userRepo persist.UserRepository, nonceRepo persist.NonceRepository, ethClient *ethclient.Client) (nonce string, userExists bool, err error) {

	user, err := userRepo.GetByAddress(pCtx, pAddress)
>>>>>>> 84af1376
	if err != nil {
		logger.For(pCtx).WithError(err).Error("error retrieving user by address to get login nonce")
	}

	userExists = user.ID != ""

	if !userExists {

<<<<<<< HEAD
		if !pPreAuthed && pChain == persist.ChainETH {

			req := GetAllowlistContracts()
			has := false
			for k, v := range req {

				hasNFT, err := eth.HasNFTs(pCtx, k, v, persist.EthereumAddress(pAddress), ethClient)
				if err != nil {
					return "", false, err
				}
				if hasNFT {
					has = true
					break
				}
			}
			if !has {
				return "", false, ErrDoesNotOwnRequiredNFT{persist.EthereumAddress(pAddress)}
=======
		if !pPreAuthed {
			if hasNft, err := HasAllowlistNFT(pCtx, []persist.Address{pAddress}, ethClient); !hasNft {
				return "", false, err
>>>>>>> 84af1376
			}
		}

		dbNonce, err := nonceRepo.Get(pCtx, wallet.ID)
		if err != nil || dbNonce.ID == "" {
			create := persist.CreateNonceInput{
				Address: pAddress,
				Value:   GenerateNonce(),
				Chain:   pChain,
			}

			err = nonceRepo.Create(pCtx, create)
			if err != nil {
				return "", false, err
			}

			dbNonce, err = nonceRepo.Get(pCtx, wallet.ID)
			if err != nil {
				return "", false, err
			}
		}

		nonce = NewNoncePrepend + dbNonce.Value.String()

	} else {
		dbNonce, err := nonceRepo.Get(pCtx, wallet.ID)
		if err != nil {
			return "", false, err
		}
		nonce = NewNoncePrepend + dbNonce.Value.String()
	}

	return nonce, userExists, nil
}

func HasAllowlistNFT(ctx context.Context, addresses []persist.Address, ethClient *ethclient.Client) (bool, error) {
	allowlist := GetAllowlistContracts()
	for _, addr := range addresses {
		for k, v := range allowlist {
			found, err := eth.HasNFTs(ctx, k, v, addr, ethClient)
			if found {
				return true, nil
			} else if err != nil {
				logger.For(ctx).Warnf("error checking whether address %s owns NFTs with contractAddress: %s and ids: %v: %s\n", addr, k, v, err)
			}
		}
	}

	return false, ErrDoesNotOwnRequiredNFT{addresses: addresses}
}

// GetAuthNonceREST will determine whether a user is permitted to log in, and if so, generate a nonce to be signed
func GetAuthNonceREST(pCtx context.Context, pInput GetPreflightInput, pPreAuthed bool,
	userRepo persist.UserRepository, nonceRepo persist.NonceRepository, walletRepo persist.WalletRepository, ethClient *ethclient.Client) (*GetPreflightOutput, error) {

	nonce, userExists, err := GetAuthNonce(pCtx, pInput.Address, pInput.Chain, pPreAuthed, userRepo, nonceRepo, walletRepo, ethClient)
	if err != nil {
		return nil, err
	}

	output := GetPreflightOutput{
		Nonce:      nonce,
		UserExists: userExists,
	}

	return &output, nil
}

// NonceRotate will rotate a nonce for a user
func NonceRotate(pCtx context.Context, pAddress persist.Address, pChain persist.Chain, pUserID persist.DBID, nonceRepo persist.NonceRepository) error {

	newNonce := persist.CreateNonceInput{
		Value:   GenerateNonce(),
		Address: pAddress,
		Chain:   pChain,
	}

	err := nonceRepo.Create(pCtx, newNonce)
	if err != nil {
		return err
	}
	return nil
}

// GetUserWithNonce returns nonce value string, user id
// will return empty strings and error if no nonce found
// will return empty string if no user found
func GetUserWithNonce(pCtx context.Context, pAddress persist.Address, pChain persist.Chain, userRepo persist.UserRepository, nonceRepo persist.NonceRepository, walletRepository persist.WalletRepository) (nonceValue string, userID persist.DBID, err error) {

	wallet, err := walletRepository.GetByAddressDetails(pCtx, pAddress, pChain)
	if err != nil {
		return "", "", err
	}

	nonce, err := nonceRepo.Get(pCtx, wallet.ID)
	if err != nil {
		return nonceValue, userID, err
	}

	nonceValue = nonce.Value.String()

	user, err := userRepo.GetByWallet(pCtx, wallet.ID)
	if err != nil {
		return nonceValue, userID, err
	}
	if user.ID != "" {
		userID = user.ID
	} else {
		return nonceValue, userID, persist.ErrUserNotFound{Address: pAddress, Chain: pChain}
	}

	return nonceValue, userID, nil
}

// GetUserIDFromCtx returns the user ID from the context
func GetUserIDFromCtx(c *gin.Context) persist.DBID {
	return c.MustGet(userIDContextKey).(persist.DBID)
}

// GetUserAuthedFromCtx queries the context to determine whether the user is authenticated
func GetUserAuthedFromCtx(c *gin.Context) bool {
	return c.GetBool(userAuthedContextKey)
}

func GetAuthErrorFromCtx(c *gin.Context) error {
	err := c.MustGet(authErrorContextKey)

	if err == nil {
		return nil
	}

	return err.(error)
}

func SetAuthStateForCtx(c *gin.Context, userID persist.DBID, err error) {
	c.Set(userIDContextKey, userID)
	c.Set(authErrorContextKey, err)
	c.Set(userAuthedContextKey, userID != "" && err == nil)
}

// GetAllowlistContracts returns the list of addresses we allowlist against
func GetAllowlistContracts() map[persist.EthereumAddress][]persist.TokenID {
	addrs := viper.GetString("CONTRACT_ADDRESSES")
	spl := strings.Split(addrs, "|")
<<<<<<< HEAD
	logrus.Info("contract addresses:", spl)
	res := make(map[persist.EthereumAddress][]persist.TokenID)
=======
	logger.For(nil).Info("contract addresses:", spl)
	res := make(map[persist.Address][]persist.TokenID)
>>>>>>> 84af1376
	for _, addr := range spl {
		nextSpl := strings.Split(addr, "=")
		if len(nextSpl) != 2 {
			panic("invalid contract address")
		}
		addr := nextSpl[0]
		tokens := nextSpl[1]
		tokens = strings.TrimLeft(tokens, "[")
		tokens = strings.TrimRight(tokens, "]")
		logger.For(nil).Info("token_ids:", tokens)
		tokenIDs := strings.Split(tokens, ",")
<<<<<<< HEAD
		logrus.Infof("tids %v and length %d", tokenIDs, len(tokenIDs))
		res[persist.EthereumAddress(addr)] = make([]persist.TokenID, len(tokenIDs))
=======
		logger.For(nil).Infof("tids %v and length %d", tokenIDs, len(tokenIDs))
		res[persist.Address(addr)] = make([]persist.TokenID, len(tokenIDs))
>>>>>>> 84af1376
		for i, tokenID := range tokenIDs {
			res[persist.EthereumAddress(addr)][i] = persist.TokenID(tokenID)
		}
	}
	return res
}

// containsAddress checks whether an address exists in a slice
func containsAddress(a []Wallet, b Wallet) bool {
	for _, v := range a {
		if v.Address.String() == b.Address.String() && v.Chain == b.Chain {
			return true
		}
	}

	return false
}

// SetJWTCookie sets the cookie for auth on the response
func SetJWTCookie(c *gin.Context, token string) {
	mode := http.SameSiteStrictMode
	domain := ".gallery.so"
	httpOnly := true
	secure := true

	clientIsLocalhost := c.Request.Header.Get("Origin") == "http://localhost:3000"

	if viper.GetString("ENV") != "production" || clientIsLocalhost {
		mode = http.SameSiteNoneMode
		domain = ""
		httpOnly = false
	}

	http.SetCookie(c.Writer, &http.Cookie{
		Name:     JWTCookieKey,
		Value:    token,
		MaxAge:   cookieMaxAge,
		Path:     "/",
		Secure:   secure,
		HttpOnly: httpOnly,
		SameSite: mode,
		Domain:   domain,
	})
}

func toAuthWallets(pWallets []persist.Wallet) []Wallet {
	res := make([]Wallet, len(pWallets))
	for i, w := range pWallets {
		res[i] = Wallet{
			Address:    w.Address,
			Chain:      w.Chain,
			WalletType: w.WalletType,
		}
	}
	return res
}

// ContainsAuthWallet checks whether an auth.Wallet is in a slice of perist.Wallet
func ContainsWallet(pWallets []Wallet, pWallet Wallet) bool {
	for _, w := range pWallets {
		if w.Address == pWallet.Address && w.Chain == pWallet.Chain {
			return true
		}
	}
	return false
}<|MERGE_RESOLUTION|>--- conflicted
+++ resolved
@@ -4,11 +4,7 @@
 	"context"
 	"errors"
 	"fmt"
-<<<<<<< HEAD
-=======
 	"github.com/mikeydub/go-gallery/service/logger"
-	"log"
->>>>>>> 84af1376
 	"math/rand"
 	"net/http"
 	"strings"
@@ -133,11 +129,7 @@
 }
 
 type ErrDoesNotOwnRequiredNFT struct {
-<<<<<<< HEAD
-	address persist.EthereumAddress
-=======
 	addresses []persist.Address
->>>>>>> 84af1376
 }
 
 func (e ErrDoesNotOwnRequiredNFT) Error() string {
@@ -315,97 +307,7 @@
 	if err != nil {
 		return "", false, err
 	}
-<<<<<<< HEAD
 	user, err := userRepo.GetByWallet(pCtx, wallet.ID)
-=======
-
-	return validBool, nil
-}
-
-// VerifySignature will verify a signature using either personal_sign or eth_sign
-func VerifySignature(pSignatureStr string,
-	pData string,
-	pAddress persist.Address, pWalletType WalletType,
-	pUseDataHeaderBool bool, ec *ethclient.Client) (bool, error) {
-
-	// eth_sign:
-	// - https://goethereumbook.org/signature-verify/
-	// - http://man.hubwiz.com/docset/Ethereum.docset/Contents/Resources/Documents/eth_sign.html
-	// - sign(keccak256("\x19Ethereum Signed Message:\n" + len(message) + message)))
-
-	var data string
-	if pUseDataHeaderBool {
-		data = fmt.Sprintf("\x19Ethereum Signed Message:\n%d%s", len(pData), pData)
-	} else {
-		data = pData
-	}
-
-	switch pWalletType {
-	case WalletTypeEOA:
-		dataHash := crypto.Keccak256Hash([]byte(data))
-
-		sig, err := hexutil.Decode(pSignatureStr)
-		if err != nil {
-			return false, err
-		}
-		// Ledger-produced signatures have v = 0 or 1
-		if sig[64] == 0 || sig[64] == 1 {
-			sig[64] += 27
-		}
-		v := sig[64]
-		if v != 27 && v != 28 {
-			return false, errors.New("invalid signature (V is not 27 or 28)")
-		}
-		sig[64] -= 27
-
-		sigPublicKeyECDSA, err := crypto.SigToPub(dataHash.Bytes(), sig)
-		if err != nil {
-			return false, err
-		}
-
-		pubkeyAddressHexStr := crypto.PubkeyToAddress(*sigPublicKeyECDSA).Hex()
-		log.Println("pubkeyAddressHexStr:", pubkeyAddressHexStr)
-		log.Println("pAddress:", pAddress)
-		if !strings.EqualFold(pubkeyAddressHexStr, pAddress.String()) {
-			return false, errAddressSignatureMismatch
-		}
-
-		publicKeyBytes := crypto.CompressPubkey(sigPublicKeyECDSA)
-
-		signatureNoRecoverID := sig[:len(sig)-1]
-
-		return crypto.VerifySignature(publicKeyBytes, dataHash.Bytes(), signatureNoRecoverID), nil
-	case WalletTypeGnosis:
-		ctx, cancel := context.WithTimeout(context.Background(), 10*time.Second)
-		defer cancel()
-		sigValidator, err := contracts.NewISignatureValidator(pAddress.Address(), ec)
-		if err != nil {
-			return false, err
-		}
-
-		hashedData := crypto.Keccak256([]byte(data))
-		var input [32]byte
-		copy(input[:], hashedData)
-
-		result, err := sigValidator.IsValidSignature(&bind.CallOpts{Context: ctx}, input, []byte{})
-		if err != nil {
-			logger.For(ctx).WithError(err).Error("IsValidSignature")
-			return false, nil
-		}
-
-		return result == eip1271MagicValue, nil
-	default:
-		return false, errors.New("wallet type not supported")
-	}
-
-}
-
-// GetAuthNonce will determine whether a user is permitted to log in, and if so, generate a nonce to be signed
-func GetAuthNonce(pCtx context.Context, pAddress persist.Address, pPreAuthed bool,
-	userRepo persist.UserRepository, nonceRepo persist.NonceRepository, ethClient *ethclient.Client) (nonce string, userExists bool, err error) {
-
-	user, err := userRepo.GetByAddress(pCtx, pAddress)
->>>>>>> 84af1376
 	if err != nil {
 		logger.For(pCtx).WithError(err).Error("error retrieving user by address to get login nonce")
 	}
@@ -414,29 +316,9 @@
 
 	if !userExists {
 
-<<<<<<< HEAD
-		if !pPreAuthed && pChain == persist.ChainETH {
-
-			req := GetAllowlistContracts()
-			has := false
-			for k, v := range req {
-
-				hasNFT, err := eth.HasNFTs(pCtx, k, v, persist.EthereumAddress(pAddress), ethClient)
-				if err != nil {
-					return "", false, err
-				}
-				if hasNFT {
-					has = true
-					break
-				}
-			}
-			if !has {
-				return "", false, ErrDoesNotOwnRequiredNFT{persist.EthereumAddress(pAddress)}
-=======
 		if !pPreAuthed {
 			if hasNft, err := HasAllowlistNFT(pCtx, []persist.Address{pAddress}, ethClient); !hasNft {
 				return "", false, err
->>>>>>> 84af1376
 			}
 		}
 
@@ -581,13 +463,8 @@
 func GetAllowlistContracts() map[persist.EthereumAddress][]persist.TokenID {
 	addrs := viper.GetString("CONTRACT_ADDRESSES")
 	spl := strings.Split(addrs, "|")
-<<<<<<< HEAD
-	logrus.Info("contract addresses:", spl)
+	logger.For(nil).Info("contract addresses:", spl)
 	res := make(map[persist.EthereumAddress][]persist.TokenID)
-=======
-	logger.For(nil).Info("contract addresses:", spl)
-	res := make(map[persist.Address][]persist.TokenID)
->>>>>>> 84af1376
 	for _, addr := range spl {
 		nextSpl := strings.Split(addr, "=")
 		if len(nextSpl) != 2 {
@@ -599,13 +476,8 @@
 		tokens = strings.TrimRight(tokens, "]")
 		logger.For(nil).Info("token_ids:", tokens)
 		tokenIDs := strings.Split(tokens, ",")
-<<<<<<< HEAD
-		logrus.Infof("tids %v and length %d", tokenIDs, len(tokenIDs))
+		logger.For(nil).Infof("tids %v and length %d", tokenIDs, len(tokenIDs))
 		res[persist.EthereumAddress(addr)] = make([]persist.TokenID, len(tokenIDs))
-=======
-		logger.For(nil).Infof("tids %v and length %d", tokenIDs, len(tokenIDs))
-		res[persist.Address(addr)] = make([]persist.TokenID, len(tokenIDs))
->>>>>>> 84af1376
 		for i, tokenID := range tokenIDs {
 			res[persist.EthereumAddress(addr)][i] = persist.TokenID(tokenID)
 		}
