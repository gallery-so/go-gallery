--- conflicted
+++ resolved
@@ -44,15 +44,14 @@
 	ForceRefresh bool         `json:"force_refresh"`
 }
 
-<<<<<<< HEAD
+type TokenProcessingUserTokensMessage struct {
+	UserID           persist.DBID                     `json:"user_id" binding:"required"`
+	TokenIdentifiers []persist.TokenUniqueIdentifiers `json:"token_identifiers" binding:"required"`
+}
+
 type TokenProcessingWalletRemovalMessage struct {
 	UserID    persist.DBID   `json:"user_id" binding:"required"`
 	WalletIDs []persist.DBID `json:"wallet_ids" binding:"required"`
-=======
-type TokenProcessingUserTokensMessage struct {
-	UserID           persist.DBID                     `json:"user_id" binding:"required"`
-	TokenIdentifiers []persist.TokenUniqueIdentifiers `json:"token_identifiers" binding:"required"`
->>>>>>> bdfaa285
 }
 
 type ValidateNFTsMessage struct {
@@ -232,7 +231,37 @@
 	return submitHttpTask(ctx, client, queue, task, body)
 }
 
-<<<<<<< HEAD
+func CreateTaskForUserTokenProcessing(ctx context.Context, message TokenProcessingUserTokensMessage, client *gcptasks.Client) error {
+	span, ctx := tracing.StartSpan(ctx, "cloudtask.create", "createTaskForUserTokenProcessing")
+	defer tracing.FinishSpan(span)
+
+	tracing.AddEventDataToSpan(span, map[string]interface{}{
+		"User ID": message.UserID,
+	})
+
+	queue := env.GetString("TOKEN_PROCESSING_QUEUE")
+
+	task := &taskspb.Task{
+		MessageType: &taskspb.Task_HttpRequest{
+			HttpRequest: &taskspb.HttpRequest{
+				HttpMethod: taskspb.HttpMethod_POST,
+				Url:        fmt.Sprintf("%s/owners/process/user", env.GetString("TOKEN_PROCESSING_URL")),
+				Headers: map[string]string{
+					"Content-type": "application/json",
+					"sentry-trace": span.TraceID.String(),
+				},
+			},
+		},
+	}
+
+	body, err := json.Marshal(message)
+	if err != nil {
+		return err
+	}
+
+	return submitHttpTask(ctx, client, queue, task, body)
+}
+
 func CreateTaskForWalletRemoval(ctx context.Context, message TokenProcessingWalletRemovalMessage, client *gcptasks.Client) error {
 	span, ctx := tracing.StartSpan(ctx, "cloudtask.create", "createTaskForWalletRemoval")
 	defer tracing.FinishSpan(span)
@@ -240,14 +269,6 @@
 	tracing.AddEventDataToSpan(span, map[string]interface{}{
 		"User ID":    message.UserID,
 		"Wallet IDs": message.WalletIDs,
-=======
-func CreateTaskForUserTokenProcessing(ctx context.Context, message TokenProcessingUserTokensMessage, client *gcptasks.Client) error {
-	span, ctx := tracing.StartSpan(ctx, "cloudtask.create", "createTaskForUserTokenProcessing")
-	defer tracing.FinishSpan(span)
-
-	tracing.AddEventDataToSpan(span, map[string]interface{}{
-		"User ID": message.UserID,
->>>>>>> bdfaa285
 	})
 
 	queue := env.GetString("TOKEN_PROCESSING_QUEUE")
@@ -256,11 +277,7 @@
 		MessageType: &taskspb.Task_HttpRequest{
 			HttpRequest: &taskspb.HttpRequest{
 				HttpMethod: taskspb.HttpMethod_POST,
-<<<<<<< HEAD
 				Url:        fmt.Sprintf("%s/owners/process/wallet-removal", env.GetString("TOKEN_PROCESSING_URL")),
-=======
-				Url:        fmt.Sprintf("%s/owners/process/user", env.GetString("TOKEN_PROCESSING_URL")),
->>>>>>> bdfaa285
 				Headers: map[string]string{
 					"Content-type": "application/json",
 					"sentry-trace": span.TraceID.String(),
