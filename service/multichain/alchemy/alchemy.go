--- conflicted
+++ resolved
@@ -240,16 +240,10 @@
 
 // GetTokensByWalletAddress retrieves tokens for a wallet address on the Ethereum Blockchain
 func (d *Provider) GetTokensByWalletAddress(ctx context.Context, addr persist.Address, limit, offset int) ([]multichain.ChainAgnosticToken, []multichain.ChainAgnosticContract, error) {
-<<<<<<< HEAD
-	url := fmt.Sprintf("%s/getNFTs?owner=%s&withMetadata=true&orderBy=transferTime", d.alchemyAPIURL, addr)
-
+	url := fmt.Sprintf("%s/getNFTs?owner=%s&withMetadata=true", d.alchemyAPIURL, addr)
 	if d.chain == persist.ChainPolygon {
 		url += "&excludeFilters[]=SPAM"
 	}
-
-=======
-	url := fmt.Sprintf("%s/getNFTs?owner=%s&withMetadata=true", d.alchemyAPIURL, addr)
->>>>>>> 7c0d5120
 	tokens, err := getNFTsPaginate(ctx, url, 100, 100, "pageKey", limit, offset, "", d.httpClient, &getNFTsResponse{})
 	if err != nil {
 		return nil, nil, err
