--- conflicted
+++ resolved
@@ -774,19 +774,11 @@
 			name := util.ToNullString(contract.Name, true)
 
 			if err := p.Repos.ContractRepository.UpsertByAddress(ctx, ti.ContractAddress, ti.Chain, persist.ContractGallery{
-<<<<<<< HEAD
 				Chain:        ti.Chain,
 				Address:      persist.Address(ti.Chain.NormalizeAddress(ti.ContractAddress)),
 				Symbol:       persist.NullString(contract.Symbol),
-				Name:         persist.NullString(contract.Name),
+				Name:         name,
 				OwnerAddress: contract.CreatorAddress,
-=======
-				Chain:          ti.Chain,
-				Address:        persist.Address(ti.Chain.NormalizeAddress(ti.ContractAddress)),
-				Symbol:         persist.NullString(contract.Symbol),
-				Name:           name,
-				CreatorAddress: contract.CreatorAddress,
->>>>>>> 9b0b11e4
 			}); err != nil {
 				return err
 			}
@@ -1256,19 +1248,11 @@
 				}
 			}
 			c := persist.ContractGallery{
-<<<<<<< HEAD
 				Chain:        chainContract.chain,
 				Address:      contract.Address,
 				Symbol:       persist.NullString(contract.Symbol),
-				Name:         persist.NullString(contract.Name),
+				Name:         util.ToNullString(contract.Name, true),
 				OwnerAddress: contract.CreatorAddress,
-=======
-				Chain:          chainContract.chain,
-				Address:        contract.Address,
-				Symbol:         persist.NullString(contract.Symbol),
-				Name:           util.ToNullString(contract.Name, true),
-				CreatorAddress: contract.CreatorAddress,
->>>>>>> 9b0b11e4
 			}
 			seen[persist.NewChainAddress(contract.Address, chainContract.chain)] = c
 		}
