package multichain

import (
	"bytes"
	"context"
	"encoding/json"
	"errors"
	"fmt"
	"math/big"
	"net/http"
	"sort"
	"sync"
	"time"

	"github.com/mikeydub/go-gallery/env"
	"github.com/mikeydub/go-gallery/service/persist/postgres"
	"github.com/mikeydub/go-gallery/service/redis"
	"github.com/mikeydub/go-gallery/service/task"
	"github.com/sirupsen/logrus"
	"github.com/sourcegraph/conc"
	"github.com/sourcegraph/conc/pool"

	"github.com/gammazero/workerpool"
	db "github.com/mikeydub/go-gallery/db/gen/coredb"
	"github.com/mikeydub/go-gallery/service/logger"
	"github.com/mikeydub/go-gallery/service/persist"
	"github.com/mikeydub/go-gallery/util"
)

func init() {
	env.RegisterValidation("TOKEN_PROCESSING_URL", "required")
}

const staleCommunityTime = time.Minute * 30

const maxCommunitySize = 10_000

// SendTokens is called to process a user's batch of tokens
type SendTokens func(context.Context, task.TokenProcessingUserMessage) error

type Provider struct {
	Repos   *postgres.Repositories
	Queries *db.Queries
	Cache   *redis.Cache
	Chains  map[persist.Chain][]any
	// some chains use the addresses of other chains, this will map of chain we want tokens from => chain that's address will be used for lookup
	ChainAddressOverrides ChainOverrideMap
	SendTokens            SendTokens
}

// BlockchainInfo retrieves blockchain info from all chains
type BlockchainInfo struct {
	Chain   persist.Chain `json:"chain_name"`
	ChainID int           `json:"chain_id"`
}

// ChainAgnosticToken is a token that is agnostic to the chain it is on
type ChainAgnosticToken struct {
	Descriptors ChainAgnosticTokenDescriptors `json:"descriptors"`

	TokenType persist.TokenType `json:"token_type"`

	TokenURI         persist.TokenURI              `json:"token_uri"`
	TokenID          persist.TokenID               `json:"token_id"`
	Quantity         persist.HexString             `json:"quantity"`
	OwnerAddress     persist.Address               `json:"owner_address"`
	OwnershipHistory []ChainAgnosticAddressAtBlock `json:"previous_owners"`
	TokenMetadata    persist.TokenMetadata         `json:"metadata"`
	ContractAddress  persist.Address               `json:"contract_address"`

	FallbackMedia persist.FallbackMedia `json:"fallback_media"`

	ExternalURL string `json:"external_url"`

	BlockNumber persist.BlockNumber `json:"block_number"`
	IsSpam      *bool               `json:"is_spam"`
}

func (c ChainAgnosticToken) hasMetadata() bool {
	return len(c.TokenMetadata) > 0
}

// ChainAgnosticAddressAtBlock is an address at a block
type ChainAgnosticAddressAtBlock struct {
	Address persist.Address     `json:"address"`
	Block   persist.BlockNumber `json:"block"`
}

// ChainAgnosticContract is a contract that is agnostic to the chain it is on
type ChainAgnosticContract struct {
	Descriptors ChainAgnosticContractDescriptors `json:"descriptors"`
	Address     persist.Address                  `json:"address"`

	LatestBlock persist.BlockNumber `json:"latest_block"`
}

// ChainAgnosticTokenDescriptors are the fields that describe a token but cannot be used to uniquely identify it
type ChainAgnosticTokenDescriptors struct {
	Name        string `json:"name"`
	Description string `json:"description"`
}

type ChainAgnosticContractDescriptors struct {
	Symbol         string          `json:"symbol"`
	Name           string          `json:"name"`
	Description    string          `json:"description"`
	CreatorAddress persist.Address `json:"creator_address"`
}

// ChainAgnosticIdentifiers identify tokens despite their chain
type ChainAgnosticIdentifiers struct {
	ContractAddress persist.Address `json:"contract_address"`
	TokenID         persist.TokenID `json:"token_id"`
}

type ChainAgnosticCommunityOwner struct {
	Address persist.Address `json:"address"`
}

type TokenHolder struct {
	UserID        persist.DBID    `json:"user_id"`
	DisplayName   string          `json:"display_name"`
	Address       persist.Address `json:"address"`
	WalletIDs     []persist.DBID  `json:"wallet_ids"`
	PreviewTokens []string        `json:"preview_tokens"`
}

type chainTokens struct {
	priority int
	chain    persist.Chain
	tokens   []ChainAgnosticToken
}

type chainContracts struct {
	priority  int
	chain     persist.Chain
	contracts []ChainAgnosticContract
}

type tokenIdentifiers struct {
	chain    persist.Chain
	tokenID  persist.TokenID
	contract persist.DBID
}

type errWithPriority struct {
	err      error
	priority int
}

// Configurer maintains provider settings
type Configurer interface {
	GetBlockchainInfo(context.Context) (BlockchainInfo, error)
}

// NameResolver is able to resolve an address to a friendly display name
type NameResolver interface {
	GetDisplayNameByAddress(context.Context, persist.Address) string
}

// Verifier can verify that a signature is signed by a given key
type Verifier interface {
	VerifySignature(ctx context.Context, pubKey persist.PubKey, walletType persist.WalletType, nonce string, sig string) (bool, error)
}

// TokensOwnerFetcher supports fetching tokens for syncing
type TokensOwnerFetcher interface {
	GetTokensByWalletAddress(ctx context.Context, address persist.Address, limit int, offset int) ([]ChainAgnosticToken, []ChainAgnosticContract, error)
	GetTokensByTokenIdentifiersAndOwner(context.Context, ChainAgnosticIdentifiers, persist.Address) (ChainAgnosticToken, ChainAgnosticContract, error)
}

<<<<<<< HEAD
// childContractFetcher supports fetching
type childContractFetcher interface {
	GetChildContractsCreatedOnSharedContract(ctx context.Context, creatorAddress persist.Address) ([]ContractEdge, error)
}

type tokensContractFetcher interface {
=======
type TokensContractFetcher interface {
>>>>>>> b9b0bdcf
	GetTokensByContractAddress(ctx context.Context, contract persist.Address, limit int, offset int) ([]ChainAgnosticToken, ChainAgnosticContract, error)
	GetTokensByContractAddressAndOwner(ctx context.Context, owner persist.Address, contract persist.Address, limit int, offset int) ([]ChainAgnosticToken, ChainAgnosticContract, error)
}

// ContractRefresher supports refreshes of a contract
type ContractRefresher interface {
	RefreshContract(context.Context, persist.Address) error
}

<<<<<<< HEAD
// tokenMetadataFetcher supports fetching token metadata
type tokenMetadataFetcher interface {
	GetTokenMetadataByTokenIdentifiers(ctx context.Context, ti ChainAgnosticIdentifiers, ownerAddress persist.Address) (persist.TokenMetadata, error)
=======
// TokenMetadataFetcher supports fetching token metadata
type TokenMetadataFetcher interface {
	GetTokenMetadataByTokenIdentifiers(ctx context.Context, ti ChainAgnosticIdentifiers) (persist.TokenMetadata, error)
}

type TokenDescriptorsFetcher interface {
	GetTokenDescriptorsByTokenIdentifiers(ctx context.Context, ti ChainAgnosticIdentifiers) (ChainAgnosticTokenDescriptors, ChainAgnosticContractDescriptors, error)
>>>>>>> b9b0bdcf
}

type ProviderSupplier interface {
	GetSubproviders() []any
}

type ChainOverrideMap = map[persist.Chain]*persist.Chain

<<<<<<< HEAD
// NewProvider creates a new MultiChainDataRetriever
func NewProvider(ctx context.Context, repos *postgres.Repositories, queries *db.Queries, cache *redis.Cache, taskClient *cloudtasks.Client, chainOverrides ChainOverrideMap, providers ...any) *Provider {
	return &Provider{
		Repos:                 repos,
		Cache:                 cache,
		Queries:               queries,
		Chains:                validateProviders(ctx, providers),
		ChainAddressOverrides: chainOverrides,
		SendTokens: func(ctx context.Context, t task.TokenProcessingUserMessage) error {
			return task.CreateTaskForTokenProcessing(ctx, taskClient, t)
		},
	}
}

// chainValidation is the required multichain configuration of providers to support each chain
var chainValidation map[persist.Chain]validation = map[persist.Chain]validation{
	persist.ChainETH: {
		NameResolver:          true,
		Verifier:              true,
		TokensOwnerFetcher:    true,
		TokensContractFetcher: true,
		TokenMetadataFetcher:  true,
		ContractRefresher:     true,
		ChildContractFetcher:  true,
	},
	persist.ChainTezos: {
		TokensOwnerFetcher: true,
	},
	persist.ChainPOAP: {
		NameResolver:       true,
		TokensOwnerFetcher: true,
	},
	persist.ChainOptimism: {
		TokensOwnerFetcher:    true,
		TokensContractFetcher: true,
	},
	persist.ChainPolygon: {
		TokensOwnerFetcher:    true,
		TokensContractFetcher: true,
	},
}

type validation struct {
	NameResolver          bool `json:"nameResolver"`
	Verifier              bool `json:"verifier"`
	TokensOwnerFetcher    bool `json:"tokensOwnerFetcher"`
	TokensContractFetcher bool `json:"tokensContractFetcher"`
	TokenMetadataFetcher  bool `json:"tokenMetadataFetcher"`
	ContractRefresher     bool `json:"contractRefresher"`
	ChildContractFetcher  bool `json:"childContractFetcher"`
}

// validateProviders verifies that the input providers match the expected multichain spec and panics otherwise
func validateProviders(ctx context.Context, providers []any) map[persist.Chain][]any {
	provided := make(map[persist.Chain][]any)

	configurers := providersMatchingInterface[configurer](providers)

	for _, configurer := range configurers {
		info, err := configurer.GetBlockchainInfo(ctx)
		if err != nil {
			panic(err)
		}
		provided[info.Chain] = append(provided[info.Chain], configurer)
	}

	validConfig := true
	errorMsg := "\n[ multichain validation ]\n"

	for chain, spec := range chainValidation {
		providers := provided[chain]

		expected := make(map[string]bool)
		byt, _ := json.Marshal(spec)
		json.Unmarshal(byt, &expected)

		actual := make(map[string]bool)

		for _, p := range providers {
			if _, ok := p.(nameResolver); ok {
				actual["nameResolver"] = true
				expected["nameResolver"] = true
			}
			if _, ok := p.(verifier); ok {
				actual["verifier"] = true
				expected["verifier"] = true
			}
			if _, ok := p.(tokensOwnerFetcher); ok {
				actual["tokensOwnerFetcher"] = true
				expected["tokensOwnerFetcher"] = true
			}
			if _, ok := p.(tokensContractFetcher); ok {
				actual["tokensContractFetcher"] = true
				expected["tokensContractFetcher"] = true
			}
			if _, ok := p.(tokenMetadataFetcher); ok {
				actual["tokenMetadataFetcher"] = true
				expected["tokenMetadataFetcher"] = true
			}
			if _, ok := p.(contractRefresher); ok {
				actual["contractRefresher"] = true
				expected["contractRefresher"] = true
			}
			if _, ok := p.(childContractFetcher); ok {
				actual["childContractFetcher"] = true
				expected["childContractFetcher"] = true
			}
		}

		// Validate the chain against the spec
		validChain := true
		header := fmt.Sprintf("validation results for chain: %d\n", chain)

		for s := range expected {
			if expected[s] && !actual[s] {
				if validChain {
					validChain = false
					errorMsg += header
				}
				errorMsg += fmt.Sprintf("\t* missing implementation of %s\n", s)
			}
		}

		validConfig = validConfig && validChain
	}

	if !validConfig {
		panic(errorMsg)
	}

	return provided
}

// providersMatchingInterface returns providers that adhere to the given interface
func providersMatchingInterface[T any](providers []any) []T {
	matches := make([]T, 0)
	for _, p := range providers {
		if it, ok := p.(T); ok {
			matches = append(matches, it)
		}
	}
	return matches
}

// matchingProvidersByChain returns providers that adhere to the given interface per chain
func matchingProvidersByChain[T any](availableProviders map[persist.Chain][]any, requestedChains ...persist.Chain) map[persist.Chain][]T {
	matches := make(map[persist.Chain][]T, 0)
	for _, chain := range requestedChains {
		matching := providersMatchingInterface[T](availableProviders[chain])
		matches[chain] = matching
	}
	return matches
}

func matchingProvidersForChain[T any](availableProviders map[persist.Chain][]any, chain persist.Chain) []T {
	return matchingProvidersByChain[T](availableProviders, chain)[chain]
}

// matchingAddresses returns wallet addresses that belong to any of the passed chains
func matchingAddresses(wallets []persist.Wallet, chains []persist.Chain) map[persist.Chain][]persist.Address {
	matches := make(map[persist.Chain][]persist.Address)
	for _, chain := range chains {
		for _, wallet := range wallets {
			if wallet.Chain == chain {
				matches[chain] = append(matches[chain], wallet.Address)
			}
		}
	}
	return matches
}

// contractAddressToDBID maps contract addresses to their DBIDs
func contractAddressToDBID(contracts []persist.ContractGallery) map[string]persist.DBID {
	m := make(map[string]persist.DBID)
	for _, contract := range contracts {
		m[contract.Chain.NormalizeAddress(contract.Address)] = contract.ID
	}
	return m
=======
func getChainProvidersForTask[T any](providers []any) []T {
	result := make([]T, 0, len(providers))
	for _, p := range providers {
		if provider, ok := p.(T); ok {
			result = append(result, provider)
		} else if subproviders, ok := p.(ProviderSupplier); ok {
			for _, subprovider := range subproviders.GetSubproviders() {
				if provider, ok := subprovider.(T); ok {
					result = append(result, provider)
				}
			}
		}
	}
	return result
>>>>>>> b9b0bdcf
}

// SyncTokens updates the media for all tokens for a user
func (p *Provider) SyncTokens(ctx context.Context, userID persist.DBID, chains []persist.Chain) error {

	ctx = logger.NewContextWithFields(ctx, logrus.Fields{"user_id": userID, "chains": chains})

	user, err := p.Repos.UserRepository.GetByID(ctx, userID)
	if err != nil {
		return err
	}

	errChan := make(chan error)
	incomingTokens := make(chan chainTokens)
	incomingContracts := make(chan chainContracts)
	chainsToAddresses := make(map[persist.Chain][]persist.Address)

	for _, chain := range chains {
		for _, wallet := range user.Wallets {
			override := p.ChainAddressOverrides[chain]

			if wallet.Chain == chain || (override != nil && *override == wallet.Chain) {
				chainsToAddresses[chain] = append(chainsToAddresses[chain], wallet.Address)
			}
		}
	}

	wg := conc.WaitGroup{}
	for c, a := range chainsToAddresses {
		logger.For(ctx).Infof("syncing chain %d tokens for user %s wallets %s", c, user.Username, a)
		chain := c
		addresses := a
		for _, addr := range addresses {
			addr := addr
			chain := chain
			wg.Go(func() {
<<<<<<< HEAD
				start := time.Now()
				fetchers := matchingProvidersForChain[tokensOwnerFetcher](p.Chains, chain)
				subWg := &sync.WaitGroup{}
				subWg.Add(len(fetchers))
				for i, fetcher := range fetchers {
					go func(fetcher tokensOwnerFetcher, priority int) {
						defer subWg.Done()
=======
				providers, err := p.getProvidersForChain(chain)
				if err != nil {
					errChan <- err
					return
				}

				tokenFetchers := getChainProvidersForTask[TokensOwnerFetcher](providers)
				subWg := &conc.WaitGroup{}
				for i, p := range tokenFetchers {
					fetcher := p
					priority := i

					subWg.Go(func() {
>>>>>>> b9b0bdcf
						tokens, contracts, err := fetcher.GetTokensByWalletAddress(ctx, addr, 0, 0)
						if err != nil {
							errChan <- errWithPriority{err: err, priority: priority}
							return
						}

						incomingTokens <- chainTokens{chain: chain, tokens: tokens, priority: priority}
						incomingContracts <- chainContracts{chain: chain, contracts: contracts, priority: priority}
					}(fetcher, i)
				}
				subWg.Wait()
			})
		}
	}

	go func() {
		defer close(incomingTokens)
		defer close(incomingContracts)
		wg.Wait()
	}()

	tokensFromProviders := make([]chainTokens, 0, len(user.Wallets))
	contractsFromProviders := make([]chainContracts, 0, len(user.Wallets))

	errs := []error{}
	discrepencyLog := map[int]int{}

outer:
	for {
		select {
		case incomingTokens := <-incomingTokens:
			discrepencyLog[incomingTokens.priority] = len(incomingTokens.tokens)
			tokensFromProviders = append(tokensFromProviders, incomingTokens)
		case incomingContracts, ok := <-incomingContracts:
			if !ok {
				break outer
			}
			contractsFromProviders = append(contractsFromProviders, incomingContracts)
		case <-ctx.Done():
			return ctx.Err()
		case err := <-errChan:
			logger.For(ctx).Errorf("error while syncing tokens for user %s: %s", user.Username, err)
			errs = append(errs, err)
		}
	}
	if len(errs) > 0 && len(tokensFromProviders) == 0 {
		return util.MultiErr(errs)
	}
	if !util.AllEqual(util.MapValues(discrepencyLog)) {
		logger.For(ctx).Debugf("discrepency: %+v", discrepencyLog)
	}

	persistedContracts, err := p.processContracts(ctx, contractsFromProviders)
	if err != nil {
		return err
	}

	_, err = p.ReplaceTokensForUser(ctx, tokensFromProviders, persistedContracts, user, chains)
	return err
}

type ProviderChildContractResult struct {
	Priority int
	Chain    persist.Chain
	Edges    []ContractEdge
}

type ContractEdge struct {
	Parent   ChainAgnosticContract
	Children []ChildContract
}

type ChildContract struct {
	ChildID        string // Uniquely identifies a child contract within a parent contract
	Name           string
	Description    string
	CreatorAddress persist.Address
	Tokens         []ChainAgnosticToken
}

// combinedProviderChildContractResults is a helper for combining results from multiple providers
type combinedProviderChildContractResults []ProviderChildContractResult

func (c combinedProviderChildContractResults) ParentContracts() []persist.ContractGallery {
	combined := make([]chainContracts, 0)
	for _, result := range c {
		contracts := make([]ChainAgnosticContract, 0)
		for _, edge := range result.Edges {
			contracts = append(contracts, edge.Parent)
		}
		combined = append(combined, chainContracts{
			priority:  result.Priority,
			chain:     result.Chain,
			contracts: contracts,
		})
	}
	return contractsToNewDedupedContracts(combined)
}

// SyncTokensCreatedOnSharedContracts queries each provider to identify contracts created by the given user.
func (p *Provider) SyncTokensCreatedOnSharedContracts(ctx context.Context, userID persist.DBID, chains []persist.Chain, includeAll bool) error {
	user, err := p.Repos.UserRepository.GetByID(ctx, userID)
	if err != nil {
		return err
	}

	if includeAll {
		chains = make([]persist.Chain, 0)
		for chain := range p.Chains {
			chains = append(chains, chain)
		}
	}

	fetchers := matchingProvidersByChain[childContractFetcher](p.Chains, chains...)
	searchAddresses := matchingAddresses(user.Wallets, chains)
	providerPool := pool.NewWithResults[ProviderChildContractResult]().WithContext(ctx).WithCancelOnError()

	// Fetch all tokens created by the user
	for chain, addresses := range searchAddresses {
		for priority, fetcher := range fetchers[chain] {
			for _, address := range addresses {
				c := chain
				p := priority
				f := fetcher
				a := address
				providerPool.Go(func(ctx context.Context) (ProviderChildContractResult, error) {
					contractEdges, err := f.GetChildContractsCreatedOnSharedContract(ctx, a)
					if err != nil {
						return ProviderChildContractResult{}, err
					}
					return ProviderChildContractResult{
						Priority: p,
						Chain:    c,
						Edges:    contractEdges,
					}, nil
				})
			}
		}
	}

	pResult, err := providerPool.Wait()
	if err != nil {
		return err
	}

	combinedResult := combinedProviderChildContractResults(pResult)

	params := db.UpsertCreatedTokensParams{}
	now := time.Now()

	for _, contract := range combinedResult.ParentContracts() {
		params.ParentContractID = append(params.ParentContractID, persist.GenerateID().String())
		params.ParentContractDeleted = append(params.ParentContractDeleted, false)
		params.ParentContractCreatedAt = append(params.ParentContractCreatedAt, now)
		params.ParentContractName = append(params.ParentContractName, contract.Name.String)
		params.ParentContractSymbol = append(params.ParentContractSymbol, contract.Symbol.String())
		params.ParentContractAddress = append(params.ParentContractAddress, contract.Address.String())
		params.ParentContractCreatorAddress = append(params.ParentContractCreatorAddress, contract.CreatorAddress.String())
		params.ParentContractChain = append(params.ParentContractChain, int32(contract.Chain))
		params.ParentContractDescription = append(params.ParentContractDescription, contract.Description.String())
	}
	for _, result := range combinedResult {
		for _, edge := range result.Edges {
			for _, child := range edge.Children {
				params.ChildContractID = append(params.ChildContractID, persist.GenerateID().String())
				params.ChildContractDeleted = append(params.ChildContractDeleted, false)
				params.ChildContractCreatedAt = append(params.ChildContractCreatedAt, now)
				params.ChildContractName = append(params.ChildContractName, child.Name)
				params.ChildContractAddress = append(params.ChildContractAddress, child.ChildID)
				params.ChildContractCreatorAddress = append(params.ChildContractCreatorAddress, child.CreatorAddress.String())
				params.ChildContractChain = append(params.ChildContractChain, int32(result.Chain))
				params.ChildContractDescription = append(params.ChildContractDescription, child.Description)
				params.ChildContractParentAddress = append(params.ChildContractParentAddress, edge.Parent.Address.String())
			}
		}
	}

	_, err = p.Queries.UpsertCreatedTokens(ctx, params)
	return err
}

func (p *Provider) prepTokensForTokenProcessing(ctx context.Context, tokensFromProviders []chainTokens, contracts []persist.ContractGallery, user persist.User) ([]persist.TokenGallery, map[persist.TokenIdentifiers]bool, error) {
	providerTokens, _ := tokensToNewDedupedTokens(tokensFromProviders, contracts, user)

	currentTokens, err := p.Repos.TokenRepository.GetByUserID(ctx, user.ID, 0, 0)
	if err != nil {
		return nil, nil, err
	}

	tokenLookup := make(map[persist.TokenIdentifiers]persist.TokenGallery)
	for _, token := range currentTokens {
		tokenLookup[token.TokenIdentifiers()] = token
	}

	newTokens := make(map[persist.TokenIdentifiers]bool)

	for i, token := range providerTokens {
		existingToken, exists := tokenLookup[token.TokenIdentifiers()]

		// Add already existing media to the provider token if it exists so that
		// we can display media for a token while it gets handled by tokenprocessing
		if !token.Media.IsServable() && existingToken.Media.IsServable() {
			// TODO remove
			providerTokens[i].Media = existingToken.Media
		}

		if !token.FallbackMedia.IsServable() && existingToken.FallbackMedia.IsServable() {
			providerTokens[i].FallbackMedia = existingToken.FallbackMedia
		}

		// There's no available media for the token at this point, so set the state to syncing
		// so we can show the loading state instead of a broken token while tokenprocessing handles it.
		if !exists && !token.Media.IsServable() {
			// TODO remove
			providerTokens[i].Media = persist.Media{MediaType: persist.MediaTypeSyncing}
		}

		if !exists || existingToken.TokenMediaID == "" {
			newTokens[token.TokenIdentifiers()] = true
		}
	}

	return providerTokens, newTokens, nil
}

<<<<<<< HEAD
func (p *Provider) processTokensForOwnersOfContract(ctx context.Context, contractID persist.DBID, users map[persist.DBID]persist.User, chainTokensForUsers map[persist.DBID][]chainTokens, contracts []persist.ContractGallery) error {
=======
func (p *Provider) processTokensForOwnersOfContract(ctx context.Context, contractID persist.DBID, chain persist.Chain, users map[persist.DBID]persist.User, chainTokensForUsers map[persist.DBID][]chainTokens, addressToContract map[string]persist.DBID) error {
>>>>>>> b9b0bdcf
	tokensToUpsert := make([]persist.TokenGallery, 0, len(chainTokensForUsers)*3)
	userTokenOffsets := make(map[persist.DBID][2]int)
	newUserTokens := make(map[persist.DBID]map[persist.TokenIdentifiers]bool)

	for userID, user := range users {
		tokens, newTokens, err := p.prepTokensForTokenProcessing(ctx, chainTokensForUsers[userID], contracts, user)
		if err != nil {
			return err
		}

		start := len(tokensToUpsert)
		tokensToUpsert = append(tokensToUpsert, tokens...)
		userTokenOffsets[userID] = [2]int{start, start + len(tokens)}
		newUserTokens[userID] = newTokens
	}

	persistedTokens, err := p.Repos.TokenRepository.BulkUpsertTokensOfContract(ctx, contractID, tokensToUpsert, false)
	if err != nil {
		return err
	}

	// Invariant to make sure that its safe to index persistedTokens
	if len(tokensToUpsert) != len(persistedTokens) {
		panic("expected the length of tokens inserted to match the input length")
	}

	errors := make([]error, 0)
	for userID, offset := range userTokenOffsets {
		start, end := offset[0], offset[1]
		userTokenIDs := make([]persist.DBID, 0, end-start)

		for _, token := range persistedTokens[start:end] {
			if newUserTokens[userID][token.TokenIdentifiers()] {
				userTokenIDs = append(userTokenIDs, token.ID)
			}
		}

		err = p.sendTokensToTokenProcessing(ctx, userID, userTokenIDs, []persist.Chain{chain})
		if err != nil {
			errors = append(errors, err)
		}
	}

	if len(errors) > 1 {
		return errors[0]
	}

	return nil
}

// AddTokensToUser will append to a user's existing tokens
func (p *Provider) AddTokensToUser(ctx context.Context, tokensFromProviders []chainTokens, contracts []persist.ContractGallery, user persist.User, chains []persist.Chain) ([]persist.TokenGallery, error) {
	return p.processTokensForUser(ctx, tokensFromProviders, contracts, user, chains, true)
}

// ReplaceTokensForUser will replace a user's existing tokens with the new tokens
func (p *Provider) ReplaceTokensForUser(ctx context.Context, tokensFromProviders []chainTokens, contracts []persist.ContractGallery, user persist.User, chains []persist.Chain) ([]persist.TokenGallery, error) {
	return p.processTokensForUser(ctx, tokensFromProviders, contracts, user, chains, false)
}

func (p *Provider) processTokensForUser(ctx context.Context, tokensFromProviders []chainTokens, contracts []persist.ContractGallery, user persist.User, chains []persist.Chain, skipDelete bool) ([]persist.TokenGallery, error) {
	dedupedTokens, newTokens, err := p.prepTokensForTokenProcessing(ctx, tokensFromProviders, contracts, user)
	if err != nil {
		return nil, err
	}

	logger.For(ctx).Infof("%d new tokens and %d deduped tokens for user %s", len(newTokens), len(dedupedTokens), user.ID)

	persistedTokens, err := p.Repos.TokenRepository.BulkUpsertByOwnerUserID(ctx, user.ID, chains, dedupedTokens, skipDelete)
	if err != nil {
		return nil, err
	}

	logger.For(ctx).Infof("%d persisted tokens for user %s", len(persistedTokens), user.ID)

	tokenIDs := make([]persist.DBID, 0, len(newTokens))
	for _, token := range persistedTokens {
		if newTokens[token.TokenIdentifiers()] {
			tokenIDs = append(tokenIDs, token.ID)
		}
	}

	err = p.sendTokensToTokenProcessing(ctx, user.ID, tokenIDs, chains)
	return persistedTokens, err
}

func (p *Provider) sendTokensToTokenProcessing(ctx context.Context, userID persist.DBID, tokens []persist.DBID, chains []persist.Chain) error {
	if len(tokens) == 0 {
		return nil
	}
	return p.SendTokens(ctx, task.TokenProcessingUserMessage{UserID: userID, TokenIDs: tokens, Chains: chains})
}

func (p *Provider) processTokenMedia(ctx context.Context, tokenID persist.TokenID, contractAddress persist.Address, chain persist.Chain) error {
	input := map[string]any{
		"token_id":         tokenID,
		"contract_address": contractAddress,
		"chain":            chain,
	}
	asJSON, err := json.Marshal(input)
	if err != nil {
		return err
	}

	req, err := http.NewRequestWithContext(ctx, http.MethodPost, fmt.Sprintf("%s/media/process/token", env.GetString("TOKEN_PROCESSING_URL")), bytes.NewBuffer(asJSON))
	if err != nil {
		return err
	}

	resp, err := http.DefaultClient.Do(req)
	if err != nil {
		return err
	}

	defer resp.Body.Close()
	if resp.StatusCode != http.StatusOK {
		return util.GetErrFromResp(resp)
	}

	return nil
}

func (p *Provider) GetCommunityOwners(ctx context.Context, communityIdentifiers persist.ChainAddress, forceRefresh bool, limit, offset int) ([]TokenHolder, error) {

	cacheKey := fmt.Sprintf("%s-%d-%d", communityIdentifiers.String(), limit, offset)
	if !forceRefresh {
		bs, err := p.Cache.Get(ctx, cacheKey)
		if err == nil && len(bs) > 0 {
			var owners []TokenHolder
			err = json.Unmarshal(bs, &owners)
			if err != nil {
				return nil, err
			}
			return owners, nil
		}
	}

	dbHolders, err := p.Repos.ContractRepository.GetOwnersByAddress(ctx, communityIdentifiers.Address(), communityIdentifiers.Chain(), limit, offset)
	if err != nil {
		return nil, err
	}

	holders, err := tokenHoldersToTokenHolders(ctx, dbHolders, p.Repos.UserRepository)
	if err != nil {
		return nil, err
	}

	bs, err := json.Marshal(holders)
	if err != nil {
		return nil, err
	}
	err = p.Cache.Set(ctx, cacheKey, bs, staleCommunityTime)
	if err != nil {
		return nil, err
	}
	return holders, nil
}

func (p *Provider) GetTokensOfContractForWallet(ctx context.Context, contractAddress persist.Address, wallet persist.ChainAddress, limit, offset int) ([]persist.TokenGallery, error) {
	user, err := p.Repos.UserRepository.GetByChainAddress(ctx, wallet)
	if err != nil {
		if _, ok := err.(persist.ErrWalletNotFound); ok {
			return nil, nil
		}
		return nil, err
	}

	fetchers := matchingProvidersForChain[tokensContractFetcher](p.Chains, wallet.Chain())
	tokensFromProviders := make([]chainTokens, 0, len(fetchers))
	contracts := make([]chainContracts, 0, len(fetchers))

<<<<<<< HEAD
	for i, fetcher := range fetchers {
		tokensOfOwner, contract, err := fetcher.GetTokensByContractAddressAndOwner(ctx, wallet.Address(), contractAddress, limit, offset)
=======
	contractFetchers := getChainProvidersForTask[TokensContractFetcher](providers)

	tokensFromProviders := make([]chainTokens, 0, len(contractFetchers))
	contracts := make([]chainContracts, 0, len(contractFetchers))
	for i, tFetcher := range contractFetchers {
		tokensOfOwner, contract, err := tFetcher.GetTokensByContractAddressAndOwner(ctx, wallet.Address(), contractAddress, limit, offset)
>>>>>>> b9b0bdcf
		if err != nil {
			return nil, err
		}

		contracts = append(contracts, chainContracts{
			priority:  i,
			chain:     wallet.Chain(),
			contracts: []ChainAgnosticContract{contract},
		})

		tokensFromProviders = append(tokensFromProviders, chainTokens{
			priority: i,
			chain:    wallet.Chain(),
			tokens:   tokensOfOwner,
		})
	}

	persistedContracts, err := p.processContracts(ctx, contracts)
	if err != nil {
		return nil, err
	}

	return p.AddTokensToUser(ctx, tokensFromProviders, persistedContracts, user, []persist.Chain{wallet.Chain()})
}

<<<<<<< HEAD
// GetTokenMetadataByTokenIdentifiers will get the metadata for a given token identifier
func (d *Provider) GetTokenMetadataByTokenIdentifiers(ctx context.Context, contractAddress persist.Address, tokenID persist.TokenID, ownerAddress persist.Address, chain persist.Chain) (persist.TokenMetadata, error) {
	var metadata persist.TokenMetadata
	var err error

	fetchers := matchingProvidersForChain[tokenMetadataFetcher](d.Chains, chain)

	for _, fetcher := range fetchers {
		metadata, err = fetcher.GetTokenMetadataByTokenIdentifiers(ctx, ChainAgnosticIdentifiers{ContractAddress: contractAddress, TokenID: tokenID}, ownerAddress)
		if err == nil && len(metadata) > 0 {
			return metadata, nil
=======
type FieldRequirementLevel int

const (
	FieldRequirementLevelNone FieldRequirementLevel = iota
	FieldRequirementLevelAllOptional
	FieldRequirementLevelAllRequired
	FieldRequirementLevelOneRequired
)

type FieldRequest[T any] struct {
	FieldNames []string
	Level      FieldRequirementLevel
}

func (f FieldRequest[T]) MatchesFilter(filter persist.TokenMetadata) bool {
	switch f.Level {
	case FieldRequirementLevelAllRequired:
		for _, fieldName := range f.FieldNames {
			it, ok := util.GetValueFromMapUnsafe(filter, fieldName, util.DefaultSearchDepth).(T)
			if !ok || util.IsEmpty(&it) {
				return false
			}
		}
	case FieldRequirementLevelOneRequired:
		found := false
		for _, fieldName := range f.FieldNames {
			it, ok := util.GetValueFromMapUnsafe(filter, fieldName, util.DefaultSearchDepth).(T)
			if ok && !util.IsEmpty(&it) {
				found = true
				break
			}
		}
		if !found {
			return false
		}
	case FieldRequirementLevelAllOptional:
		hasNone := true
		for _, fieldName := range f.FieldNames {
			it, ok := util.GetValueFromMapUnsafe(filter, fieldName, util.DefaultSearchDepth).(T)
			if ok && !util.IsEmpty(&it) {
				hasNone = false
				break
			}
		}
		if hasNone {
			return false
>>>>>>> b9b0bdcf
		}
	}

	return true
}

<<<<<<< HEAD
// VerifySignature verifies a signature for a wallet address
func (p *Provider) VerifySignature(ctx context.Context, pSig string, pNonce string, pChainAddress persist.ChainPubKey, pWalletType persist.WalletType) (bool, error) {
	verifiers := matchingProvidersForChain[verifier](p.Chains, pChainAddress.Chain())

=======
// GetTokenMetadataByTokenIdentifiers will get the metadata for a given token identifier
func (d *Provider) GetTokenMetadataByTokenIdentifiers(ctx context.Context, contractAddress persist.Address, tokenID persist.TokenID, chain persist.Chain, requestedFields []FieldRequest[string]) (persist.TokenMetadata, error) {

	metadataFetchers := getChainProvidersForTask[TokenMetadataFetcher](d.Chains[chain])

	if len(metadataFetchers) == 0 {
		return nil, fmt.Errorf("no metadata fetchers for chain %d", chain)
	}
	ctx, cancel := context.WithCancel(ctx)
	defer cancel()

	wp := pool.New().WithMaxGoroutines(len(metadataFetchers)).WithContext(ctx).WithCancelOnError()
	metadatas := make(chan persist.TokenMetadata)
	for i, metadataFetcher := range metadataFetchers {
		i := i
		metadataFetcher := metadataFetcher
		wp.Go(func(ctx context.Context) error {
			metadata, err := metadataFetcher.GetTokenMetadataByTokenIdentifiers(ctx, ChainAgnosticIdentifiers{ContractAddress: contractAddress, TokenID: tokenID})
			if err != nil {
				if !errors.Is(err, context.Canceled) {
					logger.For(ctx).Warnf("error fetching token metadata from provider %d (%T): %s", i, metadataFetcher, err)
				}
				switch caught := err.(type) {
				case util.ErrHTTP:
					if caught.Status == http.StatusNotFound {
						return err
					}
				}
			}
			metadatas <- metadata
			return nil
		})
	}

	go func() {
		defer close(metadatas)
		err := wp.Wait()
		if err != nil && !errors.Is(err, context.Canceled) {
			logger.For(ctx).Warnf("error fetching token metadata after wait: %s", err)
		}
	}()

	var betterThanNothing persist.TokenMetadata
metadatas:
	for metadata := range metadatas {
		if metadata != nil {
			betterThanNothing = metadata
			for _, fieldRequest := range requestedFields {
				if !fieldRequest.MatchesFilter(metadata) {
					logger.For(ctx).Infof("metadata %+v does not match field request %+v", metadata, fieldRequest)
					continue metadatas
				}
			}
			logger.For(ctx).Infof("got metadata %+v", metadata)
			return metadata, nil
		}
	}

	if betterThanNothing != nil {
		return betterThanNothing, nil
	}
	return nil, fmt.Errorf("no metadata found for token %s-%s-%d", tokenID, contractAddress, chain)
}

// VerifySignature verifies a signature for a wallet address
func (p *Provider) VerifySignature(ctx context.Context, pSig string, pNonce string, pChainAddress persist.ChainPubKey, pWalletType persist.WalletType) (bool, error) {
	providers, err := p.getProvidersForChain(pChainAddress.Chain())
	if err != nil {
		return false, err
	}
	verifiers := getChainProvidersForTask[Verifier](providers)
>>>>>>> b9b0bdcf
	for _, verifier := range verifiers {
		if valid, err := verifier.VerifySignature(ctx, pChainAddress.PubKey(), pWalletType, pNonce, pSig); err != nil || !valid {
			return false, err
		}
	}
	return true, nil
}

// RefreshToken refreshes a token on the given chain using the chain provider for that chain
<<<<<<< HEAD
func (p *Provider) RefreshToken(ctx context.Context, ti persist.TokenIdentifiers, ownerAddresses []persist.Address) error {
	fetchers := matchingProvidersForChain[tokensOwnerFetcher](p.Chains, ti.Chain)
outer:
	for _, fetcher := range fetchers {
		id := ChainAgnosticIdentifiers{ContractAddress: ti.ContractAddress, TokenID: ti.TokenID}

		for i, ownerAddress := range ownerAddresses {
			refreshedToken, contract, err := fetcher.GetTokensByTokenIdentifiersAndOwner(ctx, id, ownerAddress)
			if err != nil {
				return err
=======
func (p *Provider) RefreshToken(ctx context.Context, ti persist.TokenIdentifiers) error {
	providers, err := p.getProvidersForChain(ti.Chain)
	if err != nil {
		return err
	}

	logger.For(ctx).Infof("refreshing token %s-%s-%d", ti.TokenID, ti.ContractAddress, ti.Chain)

	err = p.processTokenMedia(ctx, ti.TokenID, ti.ContractAddress, ti.Chain)
	if err != nil {
		return err
	}

	tokenFetchers := getChainProvidersForTask[TokenDescriptorsFetcher](providers)

	finalTokenDescriptors := ChainAgnosticTokenDescriptors{}
	finalContractDescriptors := ChainAgnosticContractDescriptors{}
	for _, tokenFetcher := range tokenFetchers {

		id := ChainAgnosticIdentifiers{ContractAddress: ti.ContractAddress, TokenID: ti.TokenID}

		token, contract, err := tokenFetcher.GetTokenDescriptorsByTokenIdentifiers(ctx, id)
		if err == nil {
			// token
			if token.Name != "" && finalContractDescriptors.Name == "" {
				finalTokenDescriptors.Name = token.Name
>>>>>>> b9b0bdcf
			}
			if token.Description != "" && finalContractDescriptors.Description == "" {
				finalTokenDescriptors.Description = token.Description
			}

			// contract
			if contract.Name != "" && finalContractDescriptors.Name == "" {
				finalContractDescriptors.Name = contract.Name
			}
			if contract.Description != "" && finalContractDescriptors.Description == "" {
				finalContractDescriptors.Description = contract.Description
			}
			if contract.Symbol != "" && finalContractDescriptors.Symbol == "" {
				finalContractDescriptors.Symbol = contract.Symbol
			}
			if contract.CreatorAddress != "" && finalContractDescriptors.CreatorAddress == "" {
				finalContractDescriptors.CreatorAddress = contract.CreatorAddress
			}
		} else {
			logger.For(ctx).Infof("token %s-%s-%d not found for refresh (err: %s)", ti.TokenID, ti.ContractAddress, ti.Chain, err)
		}

	}

	if err := p.Queries.UpdateTokenMetadataFieldsByTokenIdentifiers(ctx, coredb.UpdateTokenMetadataFieldsByTokenIdentifiersParams{
		Name:            util.ToNullString(finalTokenDescriptors.Name, true),
		Description:     util.ToNullString(finalTokenDescriptors.Description, true),
		TokenID:         ti.TokenID,
		ContractAddress: ti.ContractAddress,
	}); err != nil {
		return err
	}

	if err := p.Repos.ContractRepository.UpsertByAddress(ctx, ti.ContractAddress, ti.Chain, persist.ContractGallery{
		Chain:        ti.Chain,
		Address:      persist.Address(ti.Chain.NormalizeAddress(ti.ContractAddress)),
		Symbol:       persist.NullString(finalContractDescriptors.Symbol),
		Name:         util.ToNullString(finalContractDescriptors.Name, true),
		OwnerAddress: finalContractDescriptors.CreatorAddress,
	}); err != nil {
		return err
	}
	return nil
}

// RefreshContract refreshes a contract on the given chain using the chain provider for that chain
func (p *Provider) RefreshContract(ctx context.Context, ci persist.ContractIdentifiers) error {
<<<<<<< HEAD
	refreshers := matchingProvidersForChain[contractRefresher](p.Chains, ci.Chain)
	for _, refresher := range refreshers {
=======
	providers, err := p.getProvidersForChain(ci.Chain)
	if err != nil {
		return err
	}

	contractRefreshers := getChainProvidersForTask[ContractRefresher](providers)
	for _, refresher := range contractRefreshers {
>>>>>>> b9b0bdcf
		if err := refresher.RefreshContract(ctx, ci.ContractAddress); err != nil {
			return err
		}
	}
	return nil
}

// RefreshTokensForContract refreshes all tokens in a given contract
func (p *Provider) RefreshTokensForContract(ctx context.Context, ci persist.ContractIdentifiers) error {
<<<<<<< HEAD
=======
	providers, err := p.getProvidersForChain(ci.Chain)
	if err != nil {
		return err
	}

	contractRefreshers := getChainProvidersForTask[TokensContractFetcher](providers)

>>>>>>> b9b0bdcf
	tokensFromProviders := []chainTokens{}
	contractsFromProviders := []chainContracts{}
	tokensReceive := make(chan chainTokens)
	contractsReceive := make(chan chainContracts)
	errChan := make(chan errWithPriority)
	done := make(chan struct{})
	wg := &sync.WaitGroup{}
	fetchers := matchingProvidersForChain[tokensContractFetcher](p.Chains, ci.Chain)
	for i, fetcher := range fetchers {
		wg.Add(1)
		go func(priority int, p TokensContractFetcher) {
			defer wg.Done()
			tokens, contract, err := p.GetTokensByContractAddress(ctx, ci.ContractAddress, maxCommunitySize, 0)
			if err != nil {
				errChan <- errWithPriority{priority: priority, err: err}
				return
			}
			tokensReceive <- chainTokens{chain: ci.Chain, tokens: tokens, priority: priority}
			contractsReceive <- chainContracts{chain: ci.Chain, contracts: []ChainAgnosticContract{contract}, priority: priority}
		}(i, fetcher)
	}
	go func() {
		defer close(done)
		wg.Wait()
	}()

outer:
	for {
		select {
		case err := <-errChan:
			if err.priority == 0 {
				return err
			}
		case tokens := <-tokensReceive:
			tokensFromProviders = append(tokensFromProviders, tokens)
		case contract := <-contractsReceive:
			contractsFromProviders = append(contractsFromProviders, contract)
		case <-done:
			logger.For(ctx).Debug("done refreshing tokens for collection")
			break outer
		}
	}

	logger.For(ctx).Debug("creating users")

	chainTokensForUsers, users, err := p.createUsersForTokens(ctx, tokensFromProviders, ci.Chain)
	if err != nil {
		return err
	}

	logger.For(ctx).Debug("creating contracts")

	persistedContracts, err := p.processContracts(ctx, contractsFromProviders)
	if err != nil {
		return err
	}

	contract, err := p.Queries.GetContractByChainAddress(ctx, db.GetContractByChainAddressParams{
		Address: ci.ContractAddress,
		Chain:   ci.Chain,
	})
	if err != nil {
		return err
	}

<<<<<<< HEAD
	return p.processTokensForOwnersOfContract(ctx, contract.ID, users, chainTokensForUsers, persistedContracts)
=======
	return p.processTokensForOwnersOfContract(ctx, contract.ID, ci.Chain, users, chainTokensForUsers, addressToContract)
}

func (d *Provider) getProvidersForChain(chain persist.Chain) ([]any, error) {
	providers, ok := d.Chains[chain]
	if !ok {
		return nil, ErrChainNotFound{Chain: chain}
	}

	return providers, nil
>>>>>>> b9b0bdcf
}

type tokenUniqueIdentifiers struct {
	chain        persist.Chain
	contract     persist.Address
	tokenID      persist.TokenID
	ownerAddress persist.Address
}

type tokenForUser struct {
	userID   persist.DBID
	token    ChainAgnosticToken
	chain    persist.Chain
	priority int
}

// this function returns a map of user IDs to their new tokens as well as a map of user IDs to the users themselves
func (p *Provider) createUsersForTokens(ctx context.Context, tokens []chainTokens, chain persist.Chain) (map[persist.DBID][]chainTokens, map[persist.DBID]persist.User, error) {
	users := map[persist.DBID]persist.User{}
	userTokens := map[persist.DBID]map[int]chainTokens{}
	seenTokens := map[tokenUniqueIdentifiers]bool{}

	userChan := make(chan persist.User)
	tokensForUserChan := make(chan tokenForUser)
	errChan := make(chan error)
	done := make(chan struct{})
	wp := workerpool.New(100)

	mu := &sync.Mutex{}

	ownerAddresses := make([]string, 0, len(tokens))

	for _, chainToken := range tokens {
		for _, token := range chainToken.tokens {
			ownerAddresses = append(ownerAddresses, token.OwnerAddress.String())
		}
	}

	// get all current users

	allCurrentUsers, err := p.Queries.GetUsersByChainAddresses(ctx, db.GetUsersByChainAddressesParams{
		Addresses: ownerAddresses,
		Chain:     int32(chain),
	})
	if err != nil {
		return nil, nil, err
	}

	// figure out which users are not in the database

	addressesToUsers := map[string]persist.User{}

	for _, user := range allCurrentUsers {
		traits := persist.Traits{}
		err = user.Traits.AssignTo(&traits)
		if err != nil {
			return nil, nil, err
		}
		addressesToUsers[string(user.Address)] = persist.User{
			Version:            persist.NullInt32(user.Version.Int32),
			ID:                 user.ID,
			CreationTime:       persist.CreationTime(user.CreatedAt),
			Deleted:            persist.NullBool(user.Deleted),
			LastUpdated:        persist.LastUpdatedTime(user.LastUpdated),
			Username:           persist.NullString(user.Username.String),
			UsernameIdempotent: persist.NullString(user.UsernameIdempotent.String),
			Wallets:            user.Wallets,
			Bio:                persist.NullString(user.Bio.String),
			Traits:             traits,
			Universal:          persist.NullBool(user.Universal),
		}
	}

	logger.For(ctx).Debugf("found %d users", len(addressesToUsers))

	// create users for those that are not in the database

	for _, chainToken := range tokens {
<<<<<<< HEAD
		resolvers := matchingProvidersForChain[nameResolver](p.Chains, chainToken.chain)
=======
		providers, err := p.getProvidersForChain(chainToken.chain)
		if err != nil {
			return nil, nil, err
		}

		nameResolvers := getChainProvidersForTask[NameResolver](providers)

>>>>>>> b9b0bdcf
		for _, agnosticToken := range chainToken.tokens {
			if agnosticToken.OwnerAddress == "" {
				continue
			}
			tid := tokenUniqueIdentifiers{chain: chainToken.chain, contract: agnosticToken.ContractAddress, tokenID: agnosticToken.TokenID, ownerAddress: agnosticToken.OwnerAddress}
			if seenTokens[tid] {
				continue
			}
			seenTokens[tid] = true
			ct := chainToken
			t := agnosticToken
			wp.Submit(func() {
				user, ok := addressesToUsers[string(t.OwnerAddress)]
				if !ok {
					username := t.OwnerAddress.String()
					for _, resolver := range resolvers {
						doBreak := func() bool {
							displayCtx, cancel := context.WithTimeout(ctx, 5*time.Second)
							defer cancel()
							display := resolver.GetDisplayNameByAddress(displayCtx, t.OwnerAddress)
							if display != "" {
								username = display
								return true
							}
							return false
						}()
						if doBreak {
							break
						}
					}
					func() {
						mu.Lock()
						defer mu.Unlock()
						userID, err := p.Repos.UserRepository.Create(ctx, persist.CreateUserInput{
							Username:     username,
							ChainAddress: persist.NewChainAddress(t.OwnerAddress, ct.chain),
							Universal:    true,
						}, nil)
						if err != nil {
							if _, ok := err.(persist.ErrUsernameNotAvailable); ok {
								user, err = p.Repos.UserRepository.GetByUsername(ctx, username)
								if err != nil {
									errChan <- err
									return
								}
							} else if _, ok := err.(persist.ErrAddressOwnedByUser); ok {
								user, err = p.Repos.UserRepository.GetByChainAddress(ctx, persist.NewChainAddress(t.OwnerAddress, ct.chain))
								if err != nil {
									errChan <- err
									return
								}
							} else if _, ok := err.(persist.ErrWalletCreateFailed); ok {
								user, err = p.Repos.UserRepository.GetByChainAddress(ctx, persist.NewChainAddress(t.OwnerAddress, ct.chain))
								if err != nil {
									errChan <- err
									return
								}
							} else {
								errChan <- err
								return
							}
						} else {
							user, err = p.Repos.UserRepository.GetByID(ctx, userID)
							if err != nil {
								errChan <- err
								return
							}
						}
					}()
				}

				err = p.Repos.UserRepository.FillWalletDataForUser(ctx, &user)
				if err != nil {
					errChan <- err
					return
				}
				userChan <- user
				tokensForUserChan <- tokenForUser{
					userID:   user.ID,
					token:    t,
					chain:    ct.chain,
					priority: ct.priority,
				}
			})
		}
	}

	go func() {
		defer close(done)
		wp.StopWait()
	}()

outer:
	for {
		select {
		case user := <-userChan:
			logger.For(ctx).Debugf("got user %s", user.Username)
			users[user.ID] = user
			if userTokens[user.ID] == nil {
				userTokens[user.ID] = map[int]chainTokens{}
			}
		case token := <-tokensForUserChan:
			chainTokensForUser := userTokens[token.userID]
			tokensInChainTokens, ok := chainTokensForUser[token.priority]
			if !ok {
				tokensInChainTokens = chainTokens{chain: token.chain, tokens: []ChainAgnosticToken{}, priority: token.priority}
			}
			tokensInChainTokens.tokens = append(tokensInChainTokens.tokens, token.token)
			chainTokensForUser[token.priority] = tokensInChainTokens
			userTokens[token.userID] = chainTokensForUser
		case err := <-errChan:
			return nil, nil, err
		case <-done:
			break outer
		}
	}

	chainTokensForUser := map[persist.DBID][]chainTokens{}
	for userID, chainTokens := range userTokens {
		for _, chainToken := range chainTokens {
			chainTokensForUser[userID] = append(chainTokensForUser[userID], chainToken)
		}
	}

	logger.For(ctx).Infof("created %d users for tokens", len(users))
	return chainTokensForUser, users, nil
}

<<<<<<< HEAD
func (d *Provider) processContracts(ctx context.Context, contractsFromProviders []chainContracts) ([]persist.ContractGallery, error) {
	newContracts := contractsToNewDedupedContracts(contractsFromProviders)
	return d.Repos.ContractRepository.BulkUpsert(ctx, newContracts)
=======
func (d *Provider) processContracts(ctx context.Context, contractsFromProviders []chainContracts) (map[string]persist.DBID, error) {
	newContracts, err := contractsToNewDedupedContracts(ctx, contractsFromProviders)
	if err != nil {
		return nil, err
	}

	logger.For(ctx).Infof("upserting %d contracts", len(newContracts))

	if err := d.Repos.ContractRepository.BulkUpsert(ctx, newContracts); err != nil {
		return nil, fmt.Errorf("error upserting contracts: %s", err)
	}
	contractsForChain := map[persist.Chain][]persist.Address{}
	for _, c := range newContracts {
		if _, ok := contractsForChain[c.Chain]; !ok {
			contractsForChain[c.Chain] = []persist.Address{}
		}
		contractsForChain[c.Chain] = append(contractsForChain[c.Chain], c.Address)
	}

	addressesToContracts := map[string]persist.DBID{}
	for chain, addresses := range contractsForChain {
		newContracts, err := d.Repos.ContractRepository.GetByAddresses(ctx, addresses, chain)
		if err != nil {
			return nil, fmt.Errorf("error fetching contracts: %s", err)
		}
		for _, c := range newContracts {
			addressesToContracts[c.Chain.NormalizeAddress(c.Address)] = c.ID
		}
	}
	return addressesToContracts, nil
>>>>>>> b9b0bdcf
}

func tokensToNewDedupedTokens(tokens []chainTokens, contracts []persist.ContractGallery, ownerUser persist.User) ([]persist.TokenGallery, map[persist.DBID]persist.Address) {
	contractAddressDBIDs := contractAddressToDBID(contracts)
	seenTokens := make(map[persist.TokenIdentifiers]persist.TokenGallery)

	seenWallets := make(map[persist.TokenIdentifiers][]persist.Wallet)
	seenQuantities := make(map[persist.TokenIdentifiers]persist.HexString)
	addressToWallets := make(map[string]persist.Wallet)
	tokenDBIDToAddress := make(map[persist.DBID]persist.Address)

	for _, wallet := range ownerUser.Wallets {
		// could a normalized address ever overlap with the normalized address of another chain?
		normalizedAddress := wallet.Chain.NormalizeAddress(wallet.Address)
		addressToWallets[normalizedAddress] = wallet
	}

	sort.SliceStable(tokens, func(i int, j int) bool {
		return tokens[i].priority < tokens[j].priority
	})

	for _, chainToken := range tokens {
		for _, token := range chainToken.tokens {

			if token.Quantity.BigInt().Cmp(big.NewInt(0)) == 0 {
<<<<<<< HEAD
				logger.For(nil).Warnf("skipping token %s with quantity 0", token.Name)
=======
				logger.For(ctx).Warnf("skipping token %s with quantity 0", token.Descriptors.Name)
>>>>>>> b9b0bdcf
				continue
			}

			ti := persist.NewTokenIdentifiers(token.ContractAddress, token.TokenID, chainToken.chain)
			existingToken, seen := seenTokens[ti]

			candidateToken := persist.TokenGallery{
				ID:                   persist.GenerateID(),
				TokenType:            token.TokenType,
				Chain:                chainToken.chain,
				Name:                 persist.NullString(token.Descriptors.Name),
				Description:          persist.NullString(token.Descriptors.Description),
				TokenURI:             "", // We don't save tokenURI information anymore
				TokenID:              token.TokenID,
				OwnerUserID:          ownerUser.ID,
				FallbackMedia:        token.FallbackMedia,
				TokenMetadata:        token.TokenMetadata,
				Contract:             contractAddressDBIDs[chainToken.chain.NormalizeAddress(token.ContractAddress)],
				ExternalURL:          persist.NullString(token.ExternalURL),
				BlockNumber:          token.BlockNumber,
				IsProviderMarkedSpam: token.IsSpam,
			}

			// If we've never seen the incoming token before, then add it.
			if !seen {
				seenTokens[ti] = candidateToken
			} else if len(existingToken.TokenMetadata) < len(candidateToken.TokenMetadata) {
				if existingToken.FallbackMedia.IsServable() && !candidateToken.FallbackMedia.IsServable() {
					candidateToken.FallbackMedia = existingToken.FallbackMedia
				}
				seenTokens[ti] = candidateToken
			} else {
				if !existingToken.FallbackMedia.IsServable() && candidateToken.FallbackMedia.IsServable() {
					existingToken.FallbackMedia = candidateToken.FallbackMedia
					seenTokens[ti] = existingToken
				}
			}

			var found bool
			for _, wallet := range seenWallets[ti] {
				if wallet.Address == token.OwnerAddress {
					found = true
				}
			}
			if !found {
				if q, ok := seenQuantities[ti]; ok {
					seenQuantities[ti] = q.Add(token.Quantity)
				} else {
					seenQuantities[ti] = token.Quantity
				}
			}

			if w, ok := addressToWallets[chainToken.chain.NormalizeAddress(token.OwnerAddress)]; ok {
				seenWallets[ti] = append(seenWallets[ti], w)
				seenWallets[ti] = dedupeWallets(seenWallets[ti])
			}

			seenToken := seenTokens[ti]
			ownership := fromMultichainToAddressAtBlock(token.OwnershipHistory)
			seenToken.OwnershipHistory = ownership
			seenToken.OwnedByWallets = seenWallets[ti]
			seenToken.Quantity = seenQuantities[ti]
			seenTokens[ti] = seenToken
			tokenDBIDToAddress[seenTokens[ti].ID] = ti.ContractAddress
		}
	}

	res := make([]persist.TokenGallery, len(seenTokens))
	i := 0
	for _, t := range seenTokens {
		if t.Name == "" {
			name, ok := util.GetValueFromMapUnsafe(t.TokenMetadata, "name", util.DefaultSearchDepth).(string)
			if ok {
				t.Name = persist.NullString(name)
			}
		}
		if t.Description == "" {
			description, ok := util.GetValueFromMapUnsafe(t.TokenMetadata, "description", util.DefaultSearchDepth).(string)
			if ok {
				t.Description = persist.NullString(description)
			}
		}

		res[i] = t
		i++
	}
	return res, tokenDBIDToAddress
}

func contractsToNewDedupedContracts(contracts []chainContracts) []persist.ContractGallery {
	seen := make(map[persist.ChainAddress]persist.ContractGallery)

	sort.SliceStable(contracts, func(i, j int) bool {
		return contracts[i].priority < contracts[j].priority
	})

	for _, chainContract := range contracts {
		for _, contract := range chainContract.contracts {
			if it, ok := seen[persist.NewChainAddress(contract.Address, chainContract.chain)]; ok {
				if it.Name.String != "" {
					continue
				}
			}
			c := persist.ContractGallery{
				Chain:        chainContract.chain,
				Address:      contract.Address,
				Symbol:       persist.NullString(contract.Descriptors.Symbol),
				Name:         util.ToNullString(contract.Descriptors.Name, true),
				OwnerAddress: contract.Descriptors.CreatorAddress,
				Description:  persist.NullString(contract.Descriptors.Description),
			}
			seen[persist.NewChainAddress(contract.Address, chainContract.chain)] = c
		}
	}

	res := make([]persist.ContractGallery, 0, len(seen))
	for _, c := range seen {
		res = append(res, c)
	}
	return res

}

func tokenHoldersToTokenHolders(ctx context.Context, owners []persist.TokenHolder, userRepo *postgres.UserRepository) ([]TokenHolder, error) {
	seenUsers := make(map[persist.DBID]persist.TokenHolder)
	allUserIDs := make([]persist.DBID, 0, len(owners))
	for _, owner := range owners {
		if _, ok := seenUsers[owner.UserID]; !ok {
			allUserIDs = append(allUserIDs, owner.UserID)
			seenUsers[owner.UserID] = owner
		}
	}
	allUsers, err := userRepo.GetByIDs(ctx, allUserIDs)
	if err != nil {
		return nil, fmt.Errorf("failed to get users for token holders: %s", err)
	}
	res := make([]TokenHolder, 0, len(seenUsers))
	for _, user := range allUsers {
		owner := seenUsers[user.ID]
		username := user.Username.String()
		previews := make([]string, 0, len(owner.PreviewTokens))
		for _, p := range owner.PreviewTokens {
			previews = append(previews, p.String())
		}
		res = append(res, TokenHolder{
			UserID:        owner.UserID,
			DisplayName:   username,
			WalletIDs:     owner.WalletIDs,
			PreviewTokens: previews,
		})
	}

	return res, nil
}

func fromMultichainToAddressAtBlock(addresses []ChainAgnosticAddressAtBlock) []persist.AddressAtBlock {
	res := make([]persist.AddressAtBlock, len(addresses))
	for i, addr := range addresses {
		res[i] = persist.AddressAtBlock{Address: addr.Address, Block: addr.Block}
	}
	return res
}

func (t ChainAgnosticIdentifiers) String() string {
	return fmt.Sprintf("%s-%s", t.ContractAddress, t.TokenID)
}

func (e errWithPriority) Error() string {
	return fmt.Sprintf("error with priority %d: %s", e.priority, e.err)
}

func dedupeWallets(wallets []persist.Wallet) []persist.Wallet {
	deduped := map[persist.Address]persist.Wallet{}
	for _, wallet := range wallets {
		deduped[wallet.Address] = wallet
	}

	ret := make([]persist.Wallet, 0, len(wallets))
	for _, wallet := range deduped {
		ret = append(ret, wallet)
	}

	return ret
}<|MERGE_RESOLUTION|>--- conflicted
+++ resolved
@@ -169,18 +169,13 @@
 	GetTokensByTokenIdentifiersAndOwner(context.Context, ChainAgnosticIdentifiers, persist.Address) (ChainAgnosticToken, ChainAgnosticContract, error)
 }
 
-<<<<<<< HEAD
-// childContractFetcher supports fetching
-type childContractFetcher interface {
-	GetChildContractsCreatedOnSharedContract(ctx context.Context, creatorAddress persist.Address) ([]ContractEdge, error)
-}
-
-type tokensContractFetcher interface {
-=======
 type TokensContractFetcher interface {
->>>>>>> b9b0bdcf
 	GetTokensByContractAddress(ctx context.Context, contract persist.Address, limit int, offset int) ([]ChainAgnosticToken, ChainAgnosticContract, error)
 	GetTokensByContractAddressAndOwner(ctx context.Context, owner persist.Address, contract persist.Address, limit int, offset int) ([]ChainAgnosticToken, ChainAgnosticContract, error)
+}
+
+type ChildContractFetcher interface {
+	GetChildContractsCreatedOnSharedContract(ctx context.Context, creatorAddress persist.Address) ([]ContractEdge, error)
 }
 
 // ContractRefresher supports refreshes of a contract
@@ -188,11 +183,6 @@
 	RefreshContract(context.Context, persist.Address) error
 }
 
-<<<<<<< HEAD
-// tokenMetadataFetcher supports fetching token metadata
-type tokenMetadataFetcher interface {
-	GetTokenMetadataByTokenIdentifiers(ctx context.Context, ti ChainAgnosticIdentifiers, ownerAddress persist.Address) (persist.TokenMetadata, error)
-=======
 // TokenMetadataFetcher supports fetching token metadata
 type TokenMetadataFetcher interface {
 	GetTokenMetadataByTokenIdentifiers(ctx context.Context, ti ChainAgnosticIdentifiers) (persist.TokenMetadata, error)
@@ -200,7 +190,6 @@
 
 type TokenDescriptorsFetcher interface {
 	GetTokenDescriptorsByTokenIdentifiers(ctx context.Context, ti ChainAgnosticIdentifiers) (ChainAgnosticTokenDescriptors, ChainAgnosticContractDescriptors, error)
->>>>>>> b9b0bdcf
 }
 
 type ProviderSupplier interface {
@@ -208,140 +197,6 @@
 }
 
 type ChainOverrideMap = map[persist.Chain]*persist.Chain
-
-<<<<<<< HEAD
-// NewProvider creates a new MultiChainDataRetriever
-func NewProvider(ctx context.Context, repos *postgres.Repositories, queries *db.Queries, cache *redis.Cache, taskClient *cloudtasks.Client, chainOverrides ChainOverrideMap, providers ...any) *Provider {
-	return &Provider{
-		Repos:                 repos,
-		Cache:                 cache,
-		Queries:               queries,
-		Chains:                validateProviders(ctx, providers),
-		ChainAddressOverrides: chainOverrides,
-		SendTokens: func(ctx context.Context, t task.TokenProcessingUserMessage) error {
-			return task.CreateTaskForTokenProcessing(ctx, taskClient, t)
-		},
-	}
-}
-
-// chainValidation is the required multichain configuration of providers to support each chain
-var chainValidation map[persist.Chain]validation = map[persist.Chain]validation{
-	persist.ChainETH: {
-		NameResolver:          true,
-		Verifier:              true,
-		TokensOwnerFetcher:    true,
-		TokensContractFetcher: true,
-		TokenMetadataFetcher:  true,
-		ContractRefresher:     true,
-		ChildContractFetcher:  true,
-	},
-	persist.ChainTezos: {
-		TokensOwnerFetcher: true,
-	},
-	persist.ChainPOAP: {
-		NameResolver:       true,
-		TokensOwnerFetcher: true,
-	},
-	persist.ChainOptimism: {
-		TokensOwnerFetcher:    true,
-		TokensContractFetcher: true,
-	},
-	persist.ChainPolygon: {
-		TokensOwnerFetcher:    true,
-		TokensContractFetcher: true,
-	},
-}
-
-type validation struct {
-	NameResolver          bool `json:"nameResolver"`
-	Verifier              bool `json:"verifier"`
-	TokensOwnerFetcher    bool `json:"tokensOwnerFetcher"`
-	TokensContractFetcher bool `json:"tokensContractFetcher"`
-	TokenMetadataFetcher  bool `json:"tokenMetadataFetcher"`
-	ContractRefresher     bool `json:"contractRefresher"`
-	ChildContractFetcher  bool `json:"childContractFetcher"`
-}
-
-// validateProviders verifies that the input providers match the expected multichain spec and panics otherwise
-func validateProviders(ctx context.Context, providers []any) map[persist.Chain][]any {
-	provided := make(map[persist.Chain][]any)
-
-	configurers := providersMatchingInterface[configurer](providers)
-
-	for _, configurer := range configurers {
-		info, err := configurer.GetBlockchainInfo(ctx)
-		if err != nil {
-			panic(err)
-		}
-		provided[info.Chain] = append(provided[info.Chain], configurer)
-	}
-
-	validConfig := true
-	errorMsg := "\n[ multichain validation ]\n"
-
-	for chain, spec := range chainValidation {
-		providers := provided[chain]
-
-		expected := make(map[string]bool)
-		byt, _ := json.Marshal(spec)
-		json.Unmarshal(byt, &expected)
-
-		actual := make(map[string]bool)
-
-		for _, p := range providers {
-			if _, ok := p.(nameResolver); ok {
-				actual["nameResolver"] = true
-				expected["nameResolver"] = true
-			}
-			if _, ok := p.(verifier); ok {
-				actual["verifier"] = true
-				expected["verifier"] = true
-			}
-			if _, ok := p.(tokensOwnerFetcher); ok {
-				actual["tokensOwnerFetcher"] = true
-				expected["tokensOwnerFetcher"] = true
-			}
-			if _, ok := p.(tokensContractFetcher); ok {
-				actual["tokensContractFetcher"] = true
-				expected["tokensContractFetcher"] = true
-			}
-			if _, ok := p.(tokenMetadataFetcher); ok {
-				actual["tokenMetadataFetcher"] = true
-				expected["tokenMetadataFetcher"] = true
-			}
-			if _, ok := p.(contractRefresher); ok {
-				actual["contractRefresher"] = true
-				expected["contractRefresher"] = true
-			}
-			if _, ok := p.(childContractFetcher); ok {
-				actual["childContractFetcher"] = true
-				expected["childContractFetcher"] = true
-			}
-		}
-
-		// Validate the chain against the spec
-		validChain := true
-		header := fmt.Sprintf("validation results for chain: %d\n", chain)
-
-		for s := range expected {
-			if expected[s] && !actual[s] {
-				if validChain {
-					validChain = false
-					errorMsg += header
-				}
-				errorMsg += fmt.Sprintf("\t* missing implementation of %s\n", s)
-			}
-		}
-
-		validConfig = validConfig && validChain
-	}
-
-	if !validConfig {
-		panic(errorMsg)
-	}
-
-	return provided
-}
 
 // providersMatchingInterface returns providers that adhere to the given interface
 func providersMatchingInterface[T any](providers []any) []T {
@@ -354,7 +209,7 @@
 	return matches
 }
 
-// matchingProvidersByChain returns providers that adhere to the given interface per chain
+// matchingProvidersByChain returns providers that adhere to the given interface by chain
 func matchingProvidersByChain[T any](availableProviders map[persist.Chain][]any, requestedChains ...persist.Chain) map[persist.Chain][]T {
 	matches := make(map[persist.Chain][]T, 0)
 	for _, chain := range requestedChains {
@@ -379,31 +234,6 @@
 		}
 	}
 	return matches
-}
-
-// contractAddressToDBID maps contract addresses to their DBIDs
-func contractAddressToDBID(contracts []persist.ContractGallery) map[string]persist.DBID {
-	m := make(map[string]persist.DBID)
-	for _, contract := range contracts {
-		m[contract.Chain.NormalizeAddress(contract.Address)] = contract.ID
-	}
-	return m
-=======
-func getChainProvidersForTask[T any](providers []any) []T {
-	result := make([]T, 0, len(providers))
-	for _, p := range providers {
-		if provider, ok := p.(T); ok {
-			result = append(result, provider)
-		} else if subproviders, ok := p.(ProviderSupplier); ok {
-			for _, subprovider := range subproviders.GetSubproviders() {
-				if provider, ok := subprovider.(T); ok {
-					result = append(result, provider)
-				}
-			}
-		}
-	}
-	return result
->>>>>>> b9b0bdcf
 }
 
 // SyncTokens updates the media for all tokens for a user
@@ -440,29 +270,13 @@
 			addr := addr
 			chain := chain
 			wg.Go(func() {
-<<<<<<< HEAD
-				start := time.Now()
-				fetchers := matchingProvidersForChain[tokensOwnerFetcher](p.Chains, chain)
-				subWg := &sync.WaitGroup{}
-				subWg.Add(len(fetchers))
-				for i, fetcher := range fetchers {
-					go func(fetcher tokensOwnerFetcher, priority int) {
-						defer subWg.Done()
-=======
-				providers, err := p.getProvidersForChain(chain)
-				if err != nil {
-					errChan <- err
-					return
-				}
-
-				tokenFetchers := getChainProvidersForTask[TokensOwnerFetcher](providers)
+				tokenFetchers := matchingProvidersForChain[TokensOwnerFetcher](p.Chains, chain)
 				subWg := &conc.WaitGroup{}
 				for i, p := range tokenFetchers {
 					fetcher := p
 					priority := i
 
 					subWg.Go(func() {
->>>>>>> b9b0bdcf
 						tokens, contracts, err := fetcher.GetTokensByWalletAddress(ctx, addr, 0, 0)
 						if err != nil {
 							errChan <- errWithPriority{err: err, priority: priority}
@@ -471,7 +285,7 @@
 
 						incomingTokens <- chainTokens{chain: chain, tokens: tokens, priority: priority}
 						incomingContracts <- chainContracts{chain: chain, contracts: contracts, priority: priority}
-					}(fetcher, i)
+					})
 				}
 				subWg.Wait()
 			})
@@ -576,7 +390,7 @@
 		}
 	}
 
-	fetchers := matchingProvidersByChain[childContractFetcher](p.Chains, chains...)
+	fetchers := matchingProvidersByChain[ChildContractFetcher](p.Chains, chains...)
 	searchAddresses := matchingAddresses(user.Wallets, chains)
 	providerPool := pool.NewWithResults[ProviderChildContractResult]().WithContext(ctx).WithCancelOnError()
 
@@ -688,11 +502,7 @@
 	return providerTokens, newTokens, nil
 }
 
-<<<<<<< HEAD
-func (p *Provider) processTokensForOwnersOfContract(ctx context.Context, contractID persist.DBID, users map[persist.DBID]persist.User, chainTokensForUsers map[persist.DBID][]chainTokens, contracts []persist.ContractGallery) error {
-=======
-func (p *Provider) processTokensForOwnersOfContract(ctx context.Context, contractID persist.DBID, chain persist.Chain, users map[persist.DBID]persist.User, chainTokensForUsers map[persist.DBID][]chainTokens, addressToContract map[string]persist.DBID) error {
->>>>>>> b9b0bdcf
+func (p *Provider) processTokensForOwnersOfContract(ctx context.Context, contractID persist.DBID, chain persist.Chain, users map[persist.DBID]persist.User, chainTokensForUsers map[persist.DBID][]chainTokens, contracts []persist.ContractGallery) error {
 	tokensToUpsert := make([]persist.TokenGallery, 0, len(chainTokensForUsers)*3)
 	userTokenOffsets := make(map[persist.DBID][2]int)
 	newUserTokens := make(map[persist.DBID]map[persist.TokenIdentifiers]bool)
@@ -860,21 +670,12 @@
 		return nil, err
 	}
 
-	fetchers := matchingProvidersForChain[tokensContractFetcher](p.Chains, wallet.Chain())
-	tokensFromProviders := make([]chainTokens, 0, len(fetchers))
-	contracts := make([]chainContracts, 0, len(fetchers))
-
-<<<<<<< HEAD
-	for i, fetcher := range fetchers {
-		tokensOfOwner, contract, err := fetcher.GetTokensByContractAddressAndOwner(ctx, wallet.Address(), contractAddress, limit, offset)
-=======
-	contractFetchers := getChainProvidersForTask[TokensContractFetcher](providers)
+	contractFetchers := matchingProvidersForChain[TokensContractFetcher](p.Chains, wallet.Chain())
 
 	tokensFromProviders := make([]chainTokens, 0, len(contractFetchers))
 	contracts := make([]chainContracts, 0, len(contractFetchers))
 	for i, tFetcher := range contractFetchers {
 		tokensOfOwner, contract, err := tFetcher.GetTokensByContractAddressAndOwner(ctx, wallet.Address(), contractAddress, limit, offset)
->>>>>>> b9b0bdcf
 		if err != nil {
 			return nil, err
 		}
@@ -900,19 +701,6 @@
 	return p.AddTokensToUser(ctx, tokensFromProviders, persistedContracts, user, []persist.Chain{wallet.Chain()})
 }
 
-<<<<<<< HEAD
-// GetTokenMetadataByTokenIdentifiers will get the metadata for a given token identifier
-func (d *Provider) GetTokenMetadataByTokenIdentifiers(ctx context.Context, contractAddress persist.Address, tokenID persist.TokenID, ownerAddress persist.Address, chain persist.Chain) (persist.TokenMetadata, error) {
-	var metadata persist.TokenMetadata
-	var err error
-
-	fetchers := matchingProvidersForChain[tokenMetadataFetcher](d.Chains, chain)
-
-	for _, fetcher := range fetchers {
-		metadata, err = fetcher.GetTokenMetadataByTokenIdentifiers(ctx, ChainAgnosticIdentifiers{ContractAddress: contractAddress, TokenID: tokenID}, ownerAddress)
-		if err == nil && len(metadata) > 0 {
-			return metadata, nil
-=======
 type FieldRequirementLevel int
 
 const (
@@ -959,23 +747,16 @@
 		}
 		if hasNone {
 			return false
->>>>>>> b9b0bdcf
 		}
 	}
 
 	return true
 }
 
-<<<<<<< HEAD
-// VerifySignature verifies a signature for a wallet address
-func (p *Provider) VerifySignature(ctx context.Context, pSig string, pNonce string, pChainAddress persist.ChainPubKey, pWalletType persist.WalletType) (bool, error) {
-	verifiers := matchingProvidersForChain[verifier](p.Chains, pChainAddress.Chain())
-
-=======
 // GetTokenMetadataByTokenIdentifiers will get the metadata for a given token identifier
-func (d *Provider) GetTokenMetadataByTokenIdentifiers(ctx context.Context, contractAddress persist.Address, tokenID persist.TokenID, chain persist.Chain, requestedFields []FieldRequest[string]) (persist.TokenMetadata, error) {
-
-	metadataFetchers := getChainProvidersForTask[TokenMetadataFetcher](d.Chains[chain])
+func (p *Provider) GetTokenMetadataByTokenIdentifiers(ctx context.Context, contractAddress persist.Address, tokenID persist.TokenID, chain persist.Chain, requestedFields []FieldRequest[string]) (persist.TokenMetadata, error) {
+
+	metadataFetchers := matchingProvidersForChain[TokenMetadataFetcher](p.Chains, chain)
 
 	if len(metadataFetchers) == 0 {
 		return nil, fmt.Errorf("no metadata fetchers for chain %d", chain)
@@ -1038,12 +819,7 @@
 
 // VerifySignature verifies a signature for a wallet address
 func (p *Provider) VerifySignature(ctx context.Context, pSig string, pNonce string, pChainAddress persist.ChainPubKey, pWalletType persist.WalletType) (bool, error) {
-	providers, err := p.getProvidersForChain(pChainAddress.Chain())
-	if err != nil {
-		return false, err
-	}
-	verifiers := getChainProvidersForTask[Verifier](providers)
->>>>>>> b9b0bdcf
+	verifiers := matchingProvidersForChain[Verifier](p.Chains, pChainAddress.Chain())
 	for _, verifier := range verifiers {
 		if valid, err := verifier.VerifySignature(ctx, pChainAddress.PubKey(), pWalletType, pNonce, pSig); err != nil || !valid {
 			return false, err
@@ -1053,32 +829,13 @@
 }
 
 // RefreshToken refreshes a token on the given chain using the chain provider for that chain
-<<<<<<< HEAD
-func (p *Provider) RefreshToken(ctx context.Context, ti persist.TokenIdentifiers, ownerAddresses []persist.Address) error {
-	fetchers := matchingProvidersForChain[tokensOwnerFetcher](p.Chains, ti.Chain)
-outer:
-	for _, fetcher := range fetchers {
-		id := ChainAgnosticIdentifiers{ContractAddress: ti.ContractAddress, TokenID: ti.TokenID}
-
-		for i, ownerAddress := range ownerAddresses {
-			refreshedToken, contract, err := fetcher.GetTokensByTokenIdentifiersAndOwner(ctx, id, ownerAddress)
-			if err != nil {
-				return err
-=======
 func (p *Provider) RefreshToken(ctx context.Context, ti persist.TokenIdentifiers) error {
-	providers, err := p.getProvidersForChain(ti.Chain)
+	err := p.processTokenMedia(ctx, ti.TokenID, ti.ContractAddress, ti.Chain)
 	if err != nil {
 		return err
 	}
 
-	logger.For(ctx).Infof("refreshing token %s-%s-%d", ti.TokenID, ti.ContractAddress, ti.Chain)
-
-	err = p.processTokenMedia(ctx, ti.TokenID, ti.ContractAddress, ti.Chain)
-	if err != nil {
-		return err
-	}
-
-	tokenFetchers := getChainProvidersForTask[TokenDescriptorsFetcher](providers)
+	tokenFetchers := matchingProvidersForChain[TokenDescriptorsFetcher](p.Chains, ti.Chain)
 
 	finalTokenDescriptors := ChainAgnosticTokenDescriptors{}
 	finalContractDescriptors := ChainAgnosticContractDescriptors{}
@@ -1091,7 +848,6 @@
 			// token
 			if token.Name != "" && finalContractDescriptors.Name == "" {
 				finalTokenDescriptors.Name = token.Name
->>>>>>> b9b0bdcf
 			}
 			if token.Description != "" && finalContractDescriptors.Description == "" {
 				finalTokenDescriptors.Description = token.Description
@@ -1116,7 +872,7 @@
 
 	}
 
-	if err := p.Queries.UpdateTokenMetadataFieldsByTokenIdentifiers(ctx, coredb.UpdateTokenMetadataFieldsByTokenIdentifiersParams{
+	if err := p.Queries.UpdateTokenMetadataFieldsByTokenIdentifiers(ctx, db.UpdateTokenMetadataFieldsByTokenIdentifiersParams{
 		Name:            util.ToNullString(finalTokenDescriptors.Name, true),
 		Description:     util.ToNullString(finalTokenDescriptors.Description, true),
 		TokenID:         ti.TokenID,
@@ -1139,18 +895,8 @@
 
 // RefreshContract refreshes a contract on the given chain using the chain provider for that chain
 func (p *Provider) RefreshContract(ctx context.Context, ci persist.ContractIdentifiers) error {
-<<<<<<< HEAD
-	refreshers := matchingProvidersForChain[contractRefresher](p.Chains, ci.Chain)
-	for _, refresher := range refreshers {
-=======
-	providers, err := p.getProvidersForChain(ci.Chain)
-	if err != nil {
-		return err
-	}
-
-	contractRefreshers := getChainProvidersForTask[ContractRefresher](providers)
+	contractRefreshers := matchingProvidersForChain[ContractRefresher](p.Chains, ci.Chain)
 	for _, refresher := range contractRefreshers {
->>>>>>> b9b0bdcf
 		if err := refresher.RefreshContract(ctx, ci.ContractAddress); err != nil {
 			return err
 		}
@@ -1160,16 +906,8 @@
 
 // RefreshTokensForContract refreshes all tokens in a given contract
 func (p *Provider) RefreshTokensForContract(ctx context.Context, ci persist.ContractIdentifiers) error {
-<<<<<<< HEAD
-=======
-	providers, err := p.getProvidersForChain(ci.Chain)
-	if err != nil {
-		return err
-	}
-
-	contractRefreshers := getChainProvidersForTask[TokensContractFetcher](providers)
-
->>>>>>> b9b0bdcf
+	contractRefreshers := matchingProvidersForChain[TokensContractFetcher](p.Chains, ci.Chain)
+
 	tokensFromProviders := []chainTokens{}
 	contractsFromProviders := []chainContracts{}
 	tokensReceive := make(chan chainTokens)
@@ -1177,8 +915,7 @@
 	errChan := make(chan errWithPriority)
 	done := make(chan struct{})
 	wg := &sync.WaitGroup{}
-	fetchers := matchingProvidersForChain[tokensContractFetcher](p.Chains, ci.Chain)
-	for i, fetcher := range fetchers {
+	for i, fetcher := range contractRefreshers {
 		wg.Add(1)
 		go func(priority int, p TokensContractFetcher) {
 			defer wg.Done()
@@ -1235,20 +972,7 @@
 		return err
 	}
 
-<<<<<<< HEAD
-	return p.processTokensForOwnersOfContract(ctx, contract.ID, users, chainTokensForUsers, persistedContracts)
-=======
-	return p.processTokensForOwnersOfContract(ctx, contract.ID, ci.Chain, users, chainTokensForUsers, addressToContract)
-}
-
-func (d *Provider) getProvidersForChain(chain persist.Chain) ([]any, error) {
-	providers, ok := d.Chains[chain]
-	if !ok {
-		return nil, ErrChainNotFound{Chain: chain}
-	}
-
-	return providers, nil
->>>>>>> b9b0bdcf
+	return p.processTokensForOwnersOfContract(ctx, contract.ID, ci.Chain, users, chainTokensForUsers, persistedContracts)
 }
 
 type tokenUniqueIdentifiers struct {
@@ -1327,17 +1051,8 @@
 	// create users for those that are not in the database
 
 	for _, chainToken := range tokens {
-<<<<<<< HEAD
-		resolvers := matchingProvidersForChain[nameResolver](p.Chains, chainToken.chain)
-=======
-		providers, err := p.getProvidersForChain(chainToken.chain)
-		if err != nil {
-			return nil, nil, err
-		}
-
-		nameResolvers := getChainProvidersForTask[NameResolver](providers)
-
->>>>>>> b9b0bdcf
+		resolvers := matchingProvidersForChain[NameResolver](p.Chains, chainToken.chain)
+
 		for _, agnosticToken := range chainToken.tokens {
 			if agnosticToken.OwnerAddress == "" {
 				continue
@@ -1466,46 +1181,19 @@
 	return chainTokensForUser, users, nil
 }
 
-<<<<<<< HEAD
 func (d *Provider) processContracts(ctx context.Context, contractsFromProviders []chainContracts) ([]persist.ContractGallery, error) {
 	newContracts := contractsToNewDedupedContracts(contractsFromProviders)
 	return d.Repos.ContractRepository.BulkUpsert(ctx, newContracts)
-=======
-func (d *Provider) processContracts(ctx context.Context, contractsFromProviders []chainContracts) (map[string]persist.DBID, error) {
-	newContracts, err := contractsToNewDedupedContracts(ctx, contractsFromProviders)
-	if err != nil {
-		return nil, err
-	}
-
-	logger.For(ctx).Infof("upserting %d contracts", len(newContracts))
-
-	if err := d.Repos.ContractRepository.BulkUpsert(ctx, newContracts); err != nil {
-		return nil, fmt.Errorf("error upserting contracts: %s", err)
-	}
-	contractsForChain := map[persist.Chain][]persist.Address{}
-	for _, c := range newContracts {
-		if _, ok := contractsForChain[c.Chain]; !ok {
-			contractsForChain[c.Chain] = []persist.Address{}
-		}
-		contractsForChain[c.Chain] = append(contractsForChain[c.Chain], c.Address)
-	}
-
-	addressesToContracts := map[string]persist.DBID{}
-	for chain, addresses := range contractsForChain {
-		newContracts, err := d.Repos.ContractRepository.GetByAddresses(ctx, addresses, chain)
-		if err != nil {
-			return nil, fmt.Errorf("error fetching contracts: %s", err)
-		}
-		for _, c := range newContracts {
-			addressesToContracts[c.Chain.NormalizeAddress(c.Address)] = c.ID
-		}
-	}
-	return addressesToContracts, nil
->>>>>>> b9b0bdcf
 }
 
 func tokensToNewDedupedTokens(tokens []chainTokens, contracts []persist.ContractGallery, ownerUser persist.User) ([]persist.TokenGallery, map[persist.DBID]persist.Address) {
-	contractAddressDBIDs := contractAddressToDBID(contracts)
+	addressToDBID := make(map[string]persist.DBID)
+
+	util.Map(contracts, func(c persist.ContractGallery) (any, error) {
+		addressToDBID[c.Chain.NormalizeAddress(c.Address)] = c.ID
+		return nil, nil
+	})
+
 	seenTokens := make(map[persist.TokenIdentifiers]persist.TokenGallery)
 
 	seenWallets := make(map[persist.TokenIdentifiers][]persist.Wallet)
@@ -1527,11 +1215,6 @@
 		for _, token := range chainToken.tokens {
 
 			if token.Quantity.BigInt().Cmp(big.NewInt(0)) == 0 {
-<<<<<<< HEAD
-				logger.For(nil).Warnf("skipping token %s with quantity 0", token.Name)
-=======
-				logger.For(ctx).Warnf("skipping token %s with quantity 0", token.Descriptors.Name)
->>>>>>> b9b0bdcf
 				continue
 			}
 
@@ -1549,7 +1232,7 @@
 				OwnerUserID:          ownerUser.ID,
 				FallbackMedia:        token.FallbackMedia,
 				TokenMetadata:        token.TokenMetadata,
-				Contract:             contractAddressDBIDs[chainToken.chain.NormalizeAddress(token.ContractAddress)],
+				Contract:             addressToDBID[chainToken.chain.NormalizeAddress(token.ContractAddress)],
 				ExternalURL:          persist.NullString(token.ExternalURL),
 				BlockNumber:          token.BlockNumber,
 				IsProviderMarkedSpam: token.IsSpam,
