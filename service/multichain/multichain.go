package multichain

import (
	"bytes"
	"context"
	"encoding/json"
	"errors"
	"fmt"
	"math/big"
	"net/http"
	"sort"
	"strings"
	"sync"
	"time"

	"github.com/mikeydub/go-gallery/env"
	"github.com/mikeydub/go-gallery/service/persist/postgres"
	"github.com/mikeydub/go-gallery/service/redis"
	"github.com/sirupsen/logrus"
	"github.com/sourcegraph/conc"
	"github.com/sourcegraph/conc/pool"

	"github.com/gammazero/workerpool"
	db "github.com/mikeydub/go-gallery/db/gen/coredb"
	"github.com/mikeydub/go-gallery/service/logger"
	"github.com/mikeydub/go-gallery/service/persist"
	"github.com/mikeydub/go-gallery/util"
)

func init() {
	env.RegisterValidation("TOKEN_PROCESSING_URL", "required")
}

const staleCommunityTime = time.Minute * 30

const maxCommunitySize = 10_000

var contractNameBlacklist = map[string]bool{
	"unidentified contract": true,
	"unknown contract":      true,
	"unknown":               true,
}

// SubmitUserTokensF is called to process a user's batch of tokens
// TODO: Remove chains when made optional on tokenprocessing
type SubmitUserTokensF func(ctx context.Context, userID persist.DBID, tokenIDs []persist.DBID, chains []persist.Chain) error

type Provider struct {
	Repos   *postgres.Repositories
	Queries *db.Queries
	Cache   *redis.Cache
	Chains  map[persist.Chain][]any

	// some chains use the addresses of other chains, this will map of chain we want tokens from => chain that's address will be used for lookup
	WalletOverrides  WalletOverrideMap
	SubmitUserTokens SubmitUserTokensF
}

// BlockchainInfo retrieves blockchain info from all chains
type BlockchainInfo struct {
	Chain      persist.Chain `json:"chain_name"`
	ChainID    int           `json:"chain_id"`
	ProviderID string        `json:"provider_id"`
}

// ChainAgnosticToken is a token that is agnostic to the chain it is on
type ChainAgnosticToken struct {
	Descriptors ChainAgnosticTokenDescriptors `json:"descriptors"`

	TokenType persist.TokenType `json:"token_type"`

	TokenURI         persist.TokenURI              `json:"token_uri"`
	TokenID          persist.TokenID               `json:"token_id"`
	Quantity         persist.HexString             `json:"quantity"`
	OwnerAddress     persist.Address               `json:"owner_address"`
	OwnershipHistory []ChainAgnosticAddressAtBlock `json:"previous_owners"`
	TokenMetadata    persist.TokenMetadata         `json:"metadata"`
	ContractAddress  persist.Address               `json:"contract_address"`

	FallbackMedia persist.FallbackMedia `json:"fallback_media"`

	ExternalURL string `json:"external_url"`

	BlockNumber persist.BlockNumber `json:"block_number"`
	IsSpam      *bool               `json:"is_spam"`
}

// ChainAgnosticAddressAtBlock is an address at a block
type ChainAgnosticAddressAtBlock struct {
	Address persist.Address     `json:"address"`
	Block   persist.BlockNumber `json:"block"`
}

// ChainAgnosticContract is a contract that is agnostic to the chain it is on
type ChainAgnosticContract struct {
	Descriptors ChainAgnosticContractDescriptors `json:"descriptors"`
	Address     persist.Address                  `json:"address"`
	IsSpam      *bool                            `json:"is_spam"`

	LatestBlock persist.BlockNumber `json:"latest_block"`
}

// ChainAgnosticTokenDescriptors are the fields that describe a token but cannot be used to uniquely identify it
type ChainAgnosticTokenDescriptors struct {
	Name        string `json:"name"`
	Description string `json:"description"`
}

type ChainAgnosticContractDescriptors struct {
	Symbol          string          `json:"symbol"`
	Name            string          `json:"name"`
	Description     string          `json:"description"`
	ProfileImageURL string          `json:"profile_image_url"`
	CreatorAddress  persist.Address `json:"creator_address"`
}

// ChainAgnosticIdentifiers identify tokens despite their chain
type ChainAgnosticIdentifiers struct {
	ContractAddress persist.Address `json:"contract_address"`
	TokenID         persist.TokenID `json:"token_id"`
}

type ChainAgnosticCommunityOwner struct {
	Address persist.Address `json:"address"`
}

var ErrNoMatchingProviders = errors.New("no matching providers")

type ErrTokenNotFoundByIdentifiers struct {
	ContractAddress persist.Address
	TokenID         persist.TokenID
	OwnerAddress    persist.Address
}

func (e ErrTokenNotFoundByIdentifiers) Error() string {
	return fmt.Sprintf("token not found for contract %s, tokenID %s, owner %s", e.ContractAddress, e.TokenID, e.OwnerAddress)
}

type TokenHolder struct {
	UserID        persist.DBID    `json:"user_id"`
	DisplayName   string          `json:"display_name"`
	Address       persist.Address `json:"address"`
	WalletIDs     []persist.DBID  `json:"wallet_ids"`
	PreviewTokens []string        `json:"preview_tokens"`
}

type chainTokens struct {
	priority int
	chain    persist.Chain
	tokens   []ChainAgnosticToken
}

type chainContracts struct {
	priority  int
	chain     persist.Chain
	contracts []ChainAgnosticContract
}

type errWithPriority struct {
	err      error
	priority int
}

// Configurer maintains provider settings
type Configurer interface {
	GetBlockchainInfo() BlockchainInfo
}

// NameResolver is able to resolve an address to a friendly display name
type NameResolver interface {
	GetDisplayNameByAddress(context.Context, persist.Address) string
}

// Verifier can verify that a signature is signed by a given key
type Verifier interface {
	VerifySignature(ctx context.Context, pubKey persist.PubKey, walletType persist.WalletType, nonce string, sig string) (bool, error)
}

// TokensOwnerFetcher supports fetching tokens for syncing
type TokensOwnerFetcher interface {
	GetTokensByWalletAddress(ctx context.Context, address persist.Address, limit int, offset int) ([]ChainAgnosticToken, []ChainAgnosticContract, error)
	GetTokenByTokenIdentifiersAndOwner(context.Context, ChainAgnosticIdentifiers, persist.Address) (ChainAgnosticToken, ChainAgnosticContract, error)
}

type TokensContractFetcher interface {
	GetTokensByContractAddress(ctx context.Context, contract persist.Address, limit int, offset int) ([]ChainAgnosticToken, ChainAgnosticContract, error)
	GetTokensByContractAddressAndOwner(ctx context.Context, owner persist.Address, contract persist.Address, limit int, offset int) ([]ChainAgnosticToken, ChainAgnosticContract, error)
}

type ContractsFetcher interface {
	GetContractByAddress(ctx context.Context, contract persist.Address) (ChainAgnosticContract, error)
}

type ContractsOwnerFetcher interface {
	GetContractsByOwnerAddress(ctx context.Context, owner persist.Address) ([]ChainAgnosticContract, error)
}

type ChildContractFetcher interface {
	GetChildContractsCreatedOnSharedContract(ctx context.Context, creatorAddress persist.Address) ([]ParentToChildEdge, error)
}

type OpenSeaChildContractFetcher interface {
	ChildContractFetcher
	IsOpenSea()
}

// ContractRefresher supports refreshes of a contract
type ContractRefresher interface {
	ContractsFetcher
	RefreshContract(context.Context, persist.Address) error
}

// TokenMetadataFetcher supports fetching token metadata
type TokenMetadataFetcher interface {
	GetTokenMetadataByTokenIdentifiers(ctx context.Context, ti ChainAgnosticIdentifiers) (persist.TokenMetadata, error)
}

type TokenDescriptorsFetcher interface {
	GetTokenDescriptorsByTokenIdentifiers(ctx context.Context, ti ChainAgnosticIdentifiers) (ChainAgnosticTokenDescriptors, ChainAgnosticContractDescriptors, error)
}

type ProviderSupplier interface {
	GetSubproviders() []any
}

type WalletOverrideMap = map[persist.Chain][]persist.Chain

// providersMatchingInterface returns providers that adhere to the given interface
func providersMatchingInterface[T any](providers []any) []T {
	matches := make([]T, 0)
	seen := map[string]bool{}
	for _, p := range providers {

		if conf, ok := p.(Configurer); ok && seen[conf.GetBlockchainInfo().ProviderID] {
			continue
		} else if ok {
			seen[conf.GetBlockchainInfo().ProviderID] = true
		} else {
			panic(fmt.Sprintf("provider %T does not implement Configurer", p))
		}

		if match, ok := p.(T); ok {
			matches = append(matches, match)

			// if the provider has subproviders, make sure we don't add them later
			if ps, ok := p.(ProviderSupplier); ok {
				for _, sp := range ps.GetSubproviders() {
					if conf, ok := sp.(Configurer); ok {
						seen[conf.GetBlockchainInfo().ProviderID] = true
					} else {
						panic(fmt.Sprintf("subprovider %T does not implement Configurer", sp))
					}
				}
			}
		}
	}
	return matches
}

// matchingProvidersByChains returns providers that adhere to the given interface by chain
func matchingProvidersByChains[T any](availableProviders map[persist.Chain][]any, requestedChains ...persist.Chain) map[persist.Chain][]T {
	matches := make(map[persist.Chain][]T, 0)
	for _, chain := range requestedChains {
		matching := providersMatchingInterface[T](availableProviders[chain])
		matches[chain] = matching
	}
	return matches
}

func matchingProvidersForChain[T any](availableProviders map[persist.Chain][]any, chain persist.Chain) []T {
	return matchingProvidersByChains[T](availableProviders, chain)[chain]
}

// MatchingWallets returns wallet addresses that belong to any of the passed chains
func MatchingWallets(wallets []persist.Wallet, chains []persist.Chain, walletOverrides WalletOverrideMap) map[persist.Chain][]persist.Address {
	matches := make(map[persist.Chain][]persist.Address)
	for _, chain := range chains {
		for _, wallet := range wallets {
			if wallet.Chain == chain {
				matches[chain] = append(matches[chain], wallet.Address)
			} else if overrides, ok := walletOverrides[chain]; ok && util.Contains(overrides, wallet.Chain) {
				matches[chain] = append(matches[chain], wallet.Address)
			}
		}
	}
	for chain, addresses := range matches {
		matches[chain] = util.Dedupe(addresses, true)
	}
	return matches
}

// MatchingWalletsForChain returns wallet addresses that belong to chain
func MatchingWalletsForChain(wallets []persist.Wallet, chain persist.Chain, walletOverrides WalletOverrideMap) []persist.Address {
	return MatchingWallets(wallets, []persist.Chain{chain}, walletOverrides)[chain]
}

// SyncTokensByUserID updates the media for all tokens for a user
func (p *Provider) SyncTokensByUserID(ctx context.Context, userID persist.DBID, chains []persist.Chain) error {

	ctx = logger.NewContextWithFields(ctx, logrus.Fields{"user_id": userID, "chains": chains})

	user, err := p.Repos.UserRepository.GetByID(ctx, userID)
	if err != nil {
		return err
	}

	errChan := make(chan error)
	incomingTokens := make(chan chainTokens)
	incomingContracts := make(chan chainContracts)
	chainsToAddresses := MatchingWallets(user.Wallets, chains, p.WalletOverrides)

	wg := &conc.WaitGroup{}
	for c, a := range chainsToAddresses {
		logger.For(ctx).Infof("syncing chain %d tokens for user %s wallets %s", c, user.Username, a)
		chain := c
		addresses := a

		for _, addr := range addresses {
			addr := addr
			chain := chain
			wg.Go(func() {
				subWg := &conc.WaitGroup{}
				tokenFetchers := matchingProvidersForChain[TokensOwnerFetcher](p.Chains, chain)
				for i, p := range tokenFetchers {
					fetcher := p
					priority := i

					subWg.Go(func() {
						tokens, contracts, err := fetcher.GetTokensByWalletAddress(ctx, addr, 0, 0)
						if err != nil {
							errChan <- errWithPriority{err: err, priority: priority}
							return
						}

						incomingTokens <- chainTokens{chain: chain, tokens: tokens, priority: priority}
						incomingContracts <- chainContracts{chain: chain, contracts: contracts, priority: priority}
					})
				}
				subWg.Wait()
			})
		}
	}

	go func() {
		defer close(incomingTokens)
		defer close(incomingContracts)
		wg.Wait()
	}()

	_, err = p.receiveSyncedTokensForUser(ctx, user, chains, incomingTokens, incomingContracts, errChan, true)
	return err
}

// SyncTokensByUserIDAndTokenIdentifiers updates the media for specific tokens for a user
func (p *Provider) SyncTokensByUserIDAndTokenIdentifiers(ctx context.Context, userID persist.DBID, tokenIdentifiers []persist.TokenUniqueIdentifiers) ([]persist.TokenGallery, error) {

	ctx = logger.NewContextWithFields(ctx, logrus.Fields{"tids": tokenIdentifiers, "user_id": userID})

	user, err := p.Repos.UserRepository.GetByID(ctx, userID)
	if err != nil {
		return nil, err
	}

	chains, _ := util.Map(tokenIdentifiers, func(i persist.TokenUniqueIdentifiers) (persist.Chain, error) {
		return i.Chain, nil
	})

	chains = util.Dedupe(chains, false)
	matchingWallets := MatchingWallets(user.Wallets, chains, p.WalletOverrides)

	chainAddresses := map[persist.ChainAddress]bool{}
	for chain, addresses := range matchingWallets {
		for _, address := range addresses {
			chainAddresses[persist.NewChainAddress(address, chain)] = true
		}
	}

	errChan := make(chan error)
	incomingTokens := make(chan chainTokens)
	incomingContracts := make(chan chainContracts)
	chainsToTokenIdentifiers := make(map[persist.Chain][]persist.TokenUniqueIdentifiers)
	for _, tid := range tokenIdentifiers {
		// check if the user owns the wallet that owns the token
		if !chainAddresses[persist.NewChainAddress(tid.OwnerAddress, tid.Chain)] {
			continue
		}
		chainsToTokenIdentifiers[tid.Chain] = append(chainsToTokenIdentifiers[tid.Chain], tid)
	}

	for c, a := range chainsToTokenIdentifiers {
		chainsToTokenIdentifiers[c] = util.Dedupe(a, false)
	}

	wg := &conc.WaitGroup{}
	for c, t := range chainsToTokenIdentifiers {
		logger.For(ctx).Infof("syncing %d chain %d tokens for user %s", len(t), c, user.Username)
		chain := c
		tids := t
		tokenFetchers := matchingProvidersForChain[TokensOwnerFetcher](p.Chains, chain)
		wg.Go(func() {
			subWg := &conc.WaitGroup{}
			for i, p := range tokenFetchers {
				incomingAgnosticTokens := make(chan ChainAgnosticToken)
				incomingAgnosticContracts := make(chan ChainAgnosticContract)
				innerErrChan := make(chan error)
				tokens := make([]ChainAgnosticToken, 0, len(tids))
				contracts := make([]ChainAgnosticContract, 0, len(tids))
				fetcher := p
				priority := i
				for _, tid := range tids {
					tid := tid
					subWg.Go(func() {
						token, contract, err := fetcher.GetTokenByTokenIdentifiersAndOwner(ctx, ChainAgnosticIdentifiers{
							ContractAddress: tid.ContractAddress,
							TokenID:         tid.TokenID,
						}, tid.OwnerAddress)
						if err != nil {
							innerErrChan <- err
							return
						}
						incomingAgnosticTokens <- token
						incomingAgnosticContracts <- contract
					})
				}
				for i := 0; i < len(tids)*2; i++ {
					select {
					case token := <-incomingAgnosticTokens:
						tokens = append(tokens, token)
					case contract := <-incomingAgnosticContracts:
						contracts = append(contracts, contract)
					case err := <-innerErrChan:
						errChan <- errWithPriority{err: err, priority: priority}
						return
					}
				}
				incomingTokens <- chainTokens{chain: chain, tokens: tokens, priority: priority}
				incomingContracts <- chainContracts{chain: chain, contracts: contracts, priority: priority}
			}
			subWg.Wait()
		})

	}

	go func() {
		defer close(incomingTokens)
		defer close(incomingContracts)
		wg.Wait()
	}()

	return p.receiveSyncedTokensForUser(ctx, user, chains, incomingTokens, incomingContracts, errChan, false)
}

func (p *Provider) receiveSyncedTokensForUser(ctx context.Context, user persist.User, chains []persist.Chain, incomingTokens chan chainTokens, incomingContracts chan chainContracts, errChan chan error, replace bool) ([]persist.TokenGallery, error) {
	tokensFromProviders := make([]chainTokens, 0, len(user.Wallets))
	contractsFromProviders := make([]chainContracts, 0, len(user.Wallets))

	errs := []error{}
	discrepencyLog := map[int]int{}

outer:
	for {
		select {
		case incomingTokens := <-incomingTokens:
			discrepencyLog[incomingTokens.priority] = len(incomingTokens.tokens)
			tokensFromProviders = append(tokensFromProviders, incomingTokens)
		case incomingContracts, ok := <-incomingContracts:
			if !ok {
				break outer
			}
			contractsFromProviders = append(contractsFromProviders, incomingContracts)
		case <-ctx.Done():
			return nil, ctx.Err()
		case err := <-errChan:
			logger.For(ctx).Errorf("error while syncing tokens for user %s: %s", user.Username, err)
			errs = append(errs, err)
		}
	}
	if len(errs) > 0 && len(tokensFromProviders) == 0 {
		return nil, util.MultiErr(errs)
	}
	if !util.AllEqual(util.MapValues(discrepencyLog)) {
		logger.For(ctx).Debugf("discrepency: %+v", discrepencyLog)
	}

	persistedContracts, err := p.processContracts(ctx, contractsFromProviders, false)
	if err != nil {
		return nil, err
	}

	var newTokens []persist.TokenGallery
	if replace {
		_, newTokens, err = p.ReplaceHolderTokensForUser(ctx, user, tokensFromProviders, persistedContracts, chains)
	} else {
		_, newTokens, err = p.AddHolderTokensToUser(ctx, user, tokensFromProviders, persistedContracts, chains)
	}
	if err != nil {
		return nil, err
	}

	return newTokens, nil
}

// SyncCreatedTokensForNewContracts syncs tokens for contracts that the user created but does not
// currently have any tokens for.
func (p *Provider) SyncCreatedTokensForNewContracts(ctx context.Context, userID persist.DBID, chains []persist.Chain) error {
	ctx = logger.NewContextWithFields(ctx, logrus.Fields{"user_id": userID, "chains": chains})

	err := p.SyncContractsOwnedByUser(ctx, userID, chains)
	if err != nil {
		return err
	}

	user, err := p.Repos.UserRepository.GetByID(ctx, userID)
	if err != nil {
		return err
	}

	chainInts := util.MapWithoutError(chains, func(c persist.Chain) int32 { return int32(c) })
	rows, err := p.Queries.GetCreatedContractsByUserID(ctx, db.GetCreatedContractsByUserIDParams{
		UserID:           userID,
		Chains:           chainInts,
		NewContractsOnly: true,
	})

	if err != nil {
		return err
	}

	contracts := util.MapWithoutError(rows, func(r db.GetCreatedContractsByUserIDRow) db.Contract { return r.Contract })

	// Sync the individual contracts in parallel, so contracts with a lot of tokens won't block
	// contracts with fewer tokens, and progress isn't all or nothing (because a subsequent sync will omit
	// any contract that finished syncing in this attempt)
	if len(contracts) > 0 {
		wp := pool.New().WithErrors().WithContext(ctx)
		for _, contract := range contracts {
			contract := contract
			wp.Go(func(ctx context.Context) error {
				return p.syncCreatedTokensForContract(ctx, user, contract)
			})
		}

		if err := wp.Wait(); err != nil {
			return err
		}
	}

	// Remove creator status from any tokens this user is no longer the creator of
	return p.Queries.RemoveStaleCreatorStatusFromTokens(ctx, userID)
}

func (p *Provider) SyncCreatedTokensForExistingContract(ctx context.Context, userID persist.DBID, contractID persist.DBID) error {
	user, err := p.Repos.UserRepository.GetByID(ctx, userID)
	if err != nil {
		return err
	}

	contract, err := p.Queries.GetContractByID(ctx, contractID)
	if err != nil {
		return err
	}

	return p.syncCreatedTokensForContract(ctx, user, contract)
}

func (p *Provider) syncCreatedTokensForContract(ctx context.Context, user persist.User, contract db.Contract) error {
	ctx = logger.NewContextWithFields(ctx, logrus.Fields{"user_id": user.ID, "contract_id": contract.ID})

	errChan := make(chan error)
	incomingTokens := make(chan chainTokens)
	incomingContracts := make(chan chainContracts)

	chain := contract.Chain
	address := contract.Address

	logger.For(ctx).Infof("syncing chain %d creator tokens for user %s contract %s", chain, user.Username, address)

	tokenFetchers := matchingProvidersForChain[TokensContractFetcher](p.Chains, chain)

	wg := &conc.WaitGroup{}
	for i, f := range tokenFetchers {
		priority := i
		fetcher := f

		wg.Go(func() {
			tokens, contract, err := fetcher.GetTokensByContractAddress(ctx, address, 0, 0)
			if err != nil {
				errChan <- errWithPriority{err: err, priority: priority}
				return
			}

			incomingTokens <- chainTokens{chain: chain, tokens: tokens, priority: priority}
			incomingContracts <- chainContracts{chain: chain, contracts: []ChainAgnosticContract{contract}, priority: priority}
		})
	}

	go func() {
		defer close(incomingTokens)
		defer close(incomingContracts)
		wg.Wait()
	}()

	tokensFromProviders := make([]chainTokens, 0, 1)
	contractsFromProviders := make([]chainContracts, 0, 1)

	errs := []error{}
	discrepencyLog := map[int]int{}

outer:
	for {
		select {
		case incomingTokens := <-incomingTokens:
			discrepencyLog[incomingTokens.priority] = len(incomingTokens.tokens)
			tokensFromProviders = append(tokensFromProviders, incomingTokens)
		case incomingContracts, ok := <-incomingContracts:
			if !ok {
				break outer
			}
			contractsFromProviders = append(contractsFromProviders, incomingContracts)
		case <-ctx.Done():
			return ctx.Err()
		case err := <-errChan:
			logger.For(ctx).Errorf("error while syncing tokens for user %s: %s", user.Username, err)
			errs = append(errs, err)
		}
	}

	if len(errs) > 0 && len(tokensFromProviders) == 0 {
		return util.MultiErr(errs)
	}
	if !util.AllEqual(util.MapValues(discrepencyLog)) {
		logger.For(ctx).Debugf("discrepency: %+v", discrepencyLog)
	}

	persistedContracts, err := p.processContracts(ctx, contractsFromProviders, false)
	if err != nil {
		return err
	}

	_, _, err = p.ReplaceCreatorTokensOfContractsForUser(ctx, user, tokensFromProviders, persistedContracts)
	return err
}

type ProviderChildContractResult struct {
	Priority int
	Chain    persist.Chain
	Edges    []ParentToChildEdge
}

type ParentToChildEdge struct {
	Parent   ChainAgnosticContract // Providers may optionally provide the parent if its convenient to do so
	Children []ChildContract
}

type ChildContract struct {
	ChildID        string // Uniquely identifies a child contract within a parent contract
	Name           string
	Description    string
	OwnerAddress   persist.Address
	CreatorAddress persist.Address
	Tokens         []ChainAgnosticToken
}

// combinedProviderChildContractResults is a helper for combining results from multiple providers
type combinedProviderChildContractResults []ProviderChildContractResult

func (c combinedProviderChildContractResults) ParentContracts() []persist.ContractGallery {
	combined := make([]chainContracts, 0)
	for _, result := range c {
		contracts := make([]ChainAgnosticContract, 0)
		for _, edge := range result.Edges {
			contracts = append(contracts, edge.Parent)
		}
		combined = append(combined, chainContracts{
			priority:  result.Priority,
			chain:     result.Chain,
			contracts: contracts,
		})
	}
	return contractsToNewDedupedContracts(combined)
}

// SyncTokensCreatedOnSharedContracts queries each provider to identify contracts created by the given user.
func (p *Provider) SyncTokensCreatedOnSharedContracts(ctx context.Context, userID persist.DBID, chains []persist.Chain) error {
	user, err := p.Repos.UserRepository.GetByID(ctx, userID)
	if err != nil {
		return err
	}

	if len(chains) == 0 {
		for chain := range p.Chains {
			chains = append(chains, chain)
		}
	}

	fetchers := matchingProvidersByChains[ChildContractFetcher](p.Chains, chains...)
	searchAddresses := MatchingWallets(user.Wallets, chains, p.WalletOverrides)
	providerPool := pool.NewWithResults[ProviderChildContractResult]().WithContext(ctx)

	// Fetch all tokens created by the user
	for chain, addresses := range searchAddresses {
		for priority, fetcher := range fetchers[chain] {
			for _, address := range addresses {
				c := chain
				p := priority
				f := fetcher
				a := address
				providerPool.Go(func(ctx context.Context) (ProviderChildContractResult, error) {
					contractEdges, err := f.GetChildContractsCreatedOnSharedContract(ctx, a)
					if err != nil {
						return ProviderChildContractResult{}, err
					}
					return ProviderChildContractResult{
						Priority: p,
						Chain:    c,
						Edges:    contractEdges,
					}, nil
				})
			}
		}
	}

	pResult, err := providerPool.Wait()
	if err != nil {
		return err
	}

	combinedResult := combinedProviderChildContractResults(pResult)

	parentContracts, err := p.Repos.ContractRepository.BulkUpsert(ctx, combinedResult.ParentContracts(), true)
	if err != nil {
		return err
	}

	contractToDBID := make(map[persist.ContractIdentifiers]persist.DBID)
	for _, c := range parentContracts {
		contractToDBID[c.ContractIdentifiers()] = c.ID
	}

	params := db.UpsertChildContractsParams{}

	for _, result := range combinedResult {
		for _, edge := range result.Edges {
			for _, child := range edge.Children {
				params.ID = append(params.ID, persist.GenerateID().String())
				params.Name = append(params.Name, child.Name)
				params.Address = append(params.Address, child.ChildID)
				params.CreatorAddress = append(params.CreatorAddress, child.CreatorAddress.String())
				params.OwnerAddress = append(params.OwnerAddress, child.OwnerAddress.String())
				params.Chain = append(params.Chain, int32(result.Chain))
				params.Description = append(params.Description, child.Description)
				params.ParentIds = append(params.ParentIds, contractToDBID[persist.NewContractIdentifiers(edge.Parent.Address, result.Chain)].String())
			}
		}
	}

	_, err = p.Queries.UpsertChildContracts(ctx, params)
	return err
}

func (p *Provider) prepTokensForTokenProcessing(ctx context.Context, tokensFromProviders []chainTokens, existingTokens []persist.TokenGallery, contracts []persist.ContractGallery, user persist.User) ([]persist.TokenGallery, map[persist.TokenIdentifiers]bool, error) {
	providerTokens, _ := tokensToNewDedupedTokens(tokensFromProviders, contracts, user)

	tokenLookup := make(map[persist.TokenIdentifiers]persist.TokenGallery)
	for _, token := range existingTokens {
		tokenLookup[token.TokenIdentifiers()] = token
	}

	newTokens := make(map[persist.TokenIdentifiers]bool)

	for i, token := range providerTokens {
		existingToken, exists := tokenLookup[token.TokenIdentifiers()]

		if !token.FallbackMedia.IsServable() && existingToken.FallbackMedia.IsServable() {
			providerTokens[i].FallbackMedia = existingToken.FallbackMedia
		}

		if !exists || existingToken.TokenMediaID == "" {
			newTokens[token.TokenIdentifiers()] = true
		}
	}

	return providerTokens, newTokens, nil
}

func (p *Provider) processTokensForUsers(ctx context.Context, users map[persist.DBID]persist.User, chainTokensForUsers map[persist.DBID][]chainTokens,
	existingTokensForUsers map[persist.DBID][]persist.TokenGallery, contracts []persist.ContractGallery, chains []persist.Chain,
	upsertParams postgres.TokenUpsertParams) (map[persist.DBID][]persist.TokenGallery, map[persist.DBID][]persist.TokenGallery, error) {

	tokensToUpsert := make([]persist.TokenGallery, 0, len(chainTokensForUsers)*3)
	tokenIsNewForUser := make(map[persist.DBID]map[persist.TokenIdentifiers]bool)

	for userID, user := range users {
		tokens, newTokens, err := p.prepTokensForTokenProcessing(ctx, chainTokensForUsers[userID], existingTokensForUsers[userID], contracts, user)
		if err != nil {
			return nil, nil, err
		}

		tokensToUpsert = append(tokensToUpsert, tokens...)
		tokenIsNewForUser[userID] = newTokens
	}

	upsertTime, persistedTokens, err := p.Repos.TokenRepository.UpsertTokens(ctx, tokensToUpsert, upsertParams.SetCreatorFields, upsertParams.SetHolderFields)
	if err != nil {
		return nil, nil, err
	}

	persistedUserTokens := make(map[persist.DBID][]persist.TokenGallery)
	for _, token := range persistedTokens {
		persistedUserTokens[token.OwnerUserID] = append(persistedUserTokens[token.OwnerUserID], token)
	}

	if upsertParams.OptionalDelete != nil {
		numAffectedRows, err := p.Queries.DeleteTokensBeforeTimestamp(ctx, upsertParams.OptionalDelete.ToParams(upsertTime))

		if err != nil {
			return nil, nil, fmt.Errorf("failed to delete tokens: %w", err)
		}

		logger.For(ctx).Infof("deleted %d tokens", numAffectedRows)
	}

	newUserTokens := make(map[persist.DBID][]persist.TokenGallery)

	errors := make([]error, 0)
	for userID := range users {
		newTokensForUser := tokenIsNewForUser[userID]
		persistedTokensForUser := persistedUserTokens[userID]

		newPersistedTokens := util.Filter(persistedTokensForUser, func(t persist.TokenGallery) bool {
			return newTokensForUser[t.TokenIdentifiers()]
		}, false)

		newUserTokens[userID] = newPersistedTokens
		newPersistedTokenIDs := util.MapWithoutError(newPersistedTokens, func(t persist.TokenGallery) persist.DBID { return t.ID })

		err = p.SubmitUserTokens(ctx, userID, newPersistedTokenIDs, chains)
		if err != nil {
			errors = append(errors, err)
		}
	}

	if len(errors) > 1 {
		return nil, nil, errors[0]
	}

	return persistedUserTokens, newUserTokens, nil
}

// AddCreatorTokensToUser will append to a user's existing creator tokens
func (p *Provider) AddCreatorTokensToUser(ctx context.Context, user persist.User, tokensFromProviders []chainTokens, contracts []persist.ContractGallery) ([]persist.TokenGallery, []persist.TokenGallery, error) {
	chains := util.MapWithoutError(contracts, func(contract persist.ContractGallery) persist.Chain { return contract.Chain })
	chains = util.Dedupe(chains, true)

	return p.processTokensForUser(ctx, user, tokensFromProviders, contracts, chains, postgres.TokenUpsertParams{
		SetCreatorFields: true,
		SetHolderFields:  false,
		OptionalDelete:   nil,
	})
}

// ReplaceCreatorTokensOfContractsForUser will update a user's creator tokens for the given contracts, adding new
// tokens and removing creator status from tokens that the user is no longer the creator of. The removal step is
// scoped to the provided contracts, and tokens from other contracts will be unaffected.
func (p *Provider) ReplaceCreatorTokensOfContractsForUser(ctx context.Context, user persist.User, tokensFromProviders []chainTokens, contracts []persist.ContractGallery) ([]persist.TokenGallery, []persist.TokenGallery, error) {
	contractIDs := util.MapWithoutError(contracts, func(contract persist.ContractGallery) persist.DBID { return contract.ID })
	chains := util.MapWithoutError(contracts, func(contract persist.ContractGallery) persist.Chain { return contract.Chain })
	chains = util.Dedupe(chains, true)

	return p.processTokensForUser(ctx, user, tokensFromProviders, contracts, chains, postgres.TokenUpsertParams{
		SetCreatorFields: true,
		SetHolderFields:  false,
		OptionalDelete: &postgres.TokenUpsertDeletionParams{
			DeleteCreatorStatus: true,
			DeleteHolderStatus:  false,
			OnlyFromUserID:      util.ToPointer(user.ID),
			OnlyFromContracts:   contractIDs,
			OnlyFromChains:      chains,
		},
	})
}

// AddHolderTokensToUser will append to a user's existing holder tokens
func (p *Provider) AddHolderTokensToUser(ctx context.Context, user persist.User, tokensFromProviders []chainTokens, contracts []persist.ContractGallery, chains []persist.Chain) ([]persist.TokenGallery, []persist.TokenGallery, error) {
	return p.processTokensForUser(ctx, user, tokensFromProviders, contracts, chains, postgres.TokenUpsertParams{
		SetCreatorFields: false,
		SetHolderFields:  true,
		OptionalDelete:   nil,
	})
}

// ReplaceHolderTokensForUser will replace a user's existing holder tokens with the new tokens
func (p *Provider) ReplaceHolderTokensForUser(ctx context.Context, user persist.User, tokensFromProviders []chainTokens, contracts []persist.ContractGallery, chains []persist.Chain) ([]persist.TokenGallery, []persist.TokenGallery, error) {
	return p.processTokensForUser(ctx, user, tokensFromProviders, contracts, chains, postgres.TokenUpsertParams{
		SetCreatorFields: false,
		SetHolderFields:  true,
		OptionalDelete: &postgres.TokenUpsertDeletionParams{
			DeleteCreatorStatus: false,
			DeleteHolderStatus:  true,
			OnlyFromUserID:      util.ToPointer(user.ID),
			OnlyFromContracts:   nil,
			OnlyFromChains:      chains,
		},
	})
}

func (p *Provider) processTokensForUser(ctx context.Context, user persist.User, tokensFromProviders []chainTokens, contracts []persist.ContractGallery, chains []persist.Chain, upsertParams postgres.TokenUpsertParams) ([]persist.TokenGallery, []persist.TokenGallery, error) {
	existingTokens, err := p.Repos.TokenRepository.GetByUserID(ctx, user.ID, 0, 0)
	if err != nil {
		return nil, nil, err
	}

	userMap := map[persist.DBID]persist.User{user.ID: user}
	providerTokenMap := map[persist.DBID][]chainTokens{user.ID: tokensFromProviders}
	existingTokenMap := map[persist.DBID][]persist.TokenGallery{user.ID: existingTokens}

	persistedTokens, newTokens, err := p.processTokensForUsers(ctx, userMap, providerTokenMap, existingTokenMap, contracts, chains, upsertParams)
	if err != nil {
		return nil, nil, err
	}

	return persistedTokens[user.ID], newTokens[user.ID], nil
}

func (p *Provider) processTokensForOwnersOfContract(ctx context.Context, contract persist.ContractGallery, users map[persist.DBID]persist.User,
	chainTokensForUsers map[persist.DBID][]chainTokens, upsertParams postgres.TokenUpsertParams) (map[persist.DBID][]persist.TokenGallery, map[persist.DBID][]persist.TokenGallery, error) {
	chains := []persist.Chain{contract.Chain}
	contracts := []persist.ContractGallery{contract}

	existingTokens, err := p.Repos.TokenRepository.GetByContractID(ctx, contract.ID)
	if err != nil {
		return nil, nil, err
	}

	existingTokensForUsers := make(map[persist.DBID][]persist.TokenGallery)
	for _, token := range existingTokens {
		existingTokensForUsers[token.OwnerUserID] = append(existingTokensForUsers[token.OwnerUserID], token)
	}

	return p.processTokensForUsers(ctx, users, chainTokensForUsers, existingTokensForUsers, contracts, chains, upsertParams)
}

func (p *Provider) processTokenMedia(ctx context.Context, tokenID persist.TokenID, contractAddress persist.Address, chain persist.Chain) error {
	input := map[string]any{
		"token_id":         tokenID,
		"contract_address": contractAddress,
		"chain":            chain,
	}
	asJSON, err := json.Marshal(input)
	if err != nil {
		return err
	}

	req, err := http.NewRequestWithContext(ctx, http.MethodPost, fmt.Sprintf("%s/media/process/token", env.GetString("TOKEN_PROCESSING_URL")), bytes.NewBuffer(asJSON))
	if err != nil {
		return err
	}

	resp, err := http.DefaultClient.Do(req)
	if err != nil {
		return err
	}

	defer resp.Body.Close()

	if resp.StatusCode != http.StatusOK {
		return util.BodyAsError(resp)
	}

	return nil
}

func (p *Provider) GetCommunityOwners(ctx context.Context, communityIdentifiers persist.ChainAddress, forceRefresh bool, limit, offset int) ([]TokenHolder, error) {

	cacheKey := fmt.Sprintf("%s-%d-%d", communityIdentifiers.String(), limit, offset)
	if !forceRefresh {
		bs, err := p.Cache.Get(ctx, cacheKey)
		if err == nil && len(bs) > 0 {
			var owners []TokenHolder
			err = json.Unmarshal(bs, &owners)
			if err != nil {
				return nil, err
			}
			return owners, nil
		}
	}

	dbHolders, err := p.Repos.ContractRepository.GetOwnersByAddress(ctx, communityIdentifiers.Address(), communityIdentifiers.Chain(), limit, offset)
	if err != nil {
		return nil, err
	}

	holders, err := tokenHoldersToTokenHolders(ctx, dbHolders, p.Repos.UserRepository)
	if err != nil {
		return nil, err
	}

	bs, err := json.Marshal(holders)
	if err != nil {
		return nil, err
	}
	err = p.Cache.Set(ctx, cacheKey, bs, staleCommunityTime)
	if err != nil {
		return nil, err
	}
	return holders, nil
}

func (p *Provider) GetTokensOfContractForWallet(ctx context.Context, contractAddress persist.Address, wallet persist.ChainAddress, limit, offset int) ([]persist.TokenGallery, error) {
	user, err := p.Repos.UserRepository.GetByChainAddress(ctx, wallet)
	if err != nil {
		if _, ok := err.(persist.ErrWalletNotFound); ok {
			return nil, nil
		}
		return nil, err
	}

	contractFetchers := matchingProvidersForChain[TokensContractFetcher](p.Chains, wallet.Chain())

	tokensFromProviders := make([]chainTokens, 0, len(contractFetchers))
	contracts := make([]chainContracts, 0, len(contractFetchers))
	for i, tFetcher := range contractFetchers {
		tokensOfOwner, contract, err := tFetcher.GetTokensByContractAddressAndOwner(ctx, wallet.Address(), contractAddress, limit, offset)
		if err != nil {
			return nil, err
		}

		contracts = append(contracts, chainContracts{
			priority:  i,
			chain:     wallet.Chain(),
			contracts: []ChainAgnosticContract{contract},
		})

		tokensFromProviders = append(tokensFromProviders, chainTokens{
			priority: i,
			chain:    wallet.Chain(),
			tokens:   tokensOfOwner,
		})
	}

	persistedContracts, err := p.processContracts(ctx, contracts, false)
	if err != nil {
		return nil, err
	}

	allTokens, _, err := p.AddHolderTokensToUser(ctx, user, tokensFromProviders, persistedContracts, []persist.Chain{wallet.Chain()})
	if err != nil {
		return nil, err
	}
	return allTokens, nil
}

type FieldRequirementLevel int

const (
	FieldRequirementLevelNone FieldRequirementLevel = iota
	FieldRequirementLevelAllOptional
	FieldRequirementLevelAllRequired
	FieldRequirementLevelOneRequired
)

type FieldRequest[T any] struct {
	FieldNames []string
	Level      FieldRequirementLevel
}

func (f FieldRequest[T]) MatchesFilter(filter persist.TokenMetadata) bool {
	switch f.Level {
	case FieldRequirementLevelAllRequired:
		for _, fieldName := range f.FieldNames {
			it, ok := util.GetValueFromMapUnsafe(filter, fieldName, util.DefaultSearchDepth).(T)
			if !ok || util.IsEmpty(&it) {
				return false
			}
		}
	case FieldRequirementLevelOneRequired:
		found := false
		for _, fieldName := range f.FieldNames {
			it, ok := util.GetValueFromMapUnsafe(filter, fieldName, util.DefaultSearchDepth).(T)
			if ok && !util.IsEmpty(&it) {
				found = true
				break
			}
		}
		if !found {
			return false
		}
	case FieldRequirementLevelAllOptional:
		hasNone := true
		for _, fieldName := range f.FieldNames {
			it, ok := util.GetValueFromMapUnsafe(filter, fieldName, util.DefaultSearchDepth).(T)
			if ok && !util.IsEmpty(&it) {
				hasNone = false
				break
			}
		}
		if hasNone {
			return false
		}
	}

	return true
}

type MetadataResult struct {
	Priority int
	Metadata persist.TokenMetadata
}

// GetTokenMetadataByTokenIdentifiers will get the metadata for a given token identifier
func (p *Provider) GetTokenMetadataByTokenIdentifiers(ctx context.Context, contractAddress persist.Address, tokenID persist.TokenID, chain persist.Chain, requestedFields []FieldRequest[string]) (persist.TokenMetadata, error) {

	metadataFetchers := matchingProvidersForChain[TokenMetadataFetcher](p.Chains, chain)

	if len(metadataFetchers) == 0 {
		return nil, fmt.Errorf("no metadata fetchers for chain %d", chain)
	}
	ctx, cancel := context.WithCancel(ctx)
	defer cancel()

	wp := pool.New().WithMaxGoroutines(len(metadataFetchers)).WithContext(ctx)
	metadatas := make(chan MetadataResult)
	for i, metadataFetcher := range metadataFetchers {
		i := i
		metadataFetcher := metadataFetcher
		wp.Go(func(ctx context.Context) error {
			metadata, err := metadataFetcher.GetTokenMetadataByTokenIdentifiers(ctx, ChainAgnosticIdentifiers{ContractAddress: contractAddress, TokenID: tokenID})
			if err != nil {
				if !errors.Is(err, context.Canceled) {
					logger.For(ctx).Warnf("error fetching token metadata from provider %d (%T): %s", i, metadataFetcher, err)
				}
				switch caught := err.(type) {
				case util.ErrHTTP:
					if caught.Status == http.StatusNotFound {
						return err
					}
				}
			}
			metadatas <- MetadataResult{Priority: i, Metadata: metadata}
			return nil
		})
	}

	go func() {
		defer close(metadatas)
		err := wp.Wait()
		if err != nil && !errors.Is(err, context.Canceled) {
			logger.For(ctx).Warnf("error fetching token metadata after wait: %s", err)
		}
	}()

	prioritiesEncountered := []int{}

	var betterThanNothing persist.TokenMetadata
	var result MetadataResult
metadatas:
	for metadata := range metadatas {
		if metadata.Metadata != nil {
			betterThanNothing = metadata.Metadata

			for _, fieldRequest := range requestedFields {
				if !fieldRequest.MatchesFilter(metadata.Metadata) {
					logger.For(ctx).Infof("metadata %+v does not match field request %+v", metadata, fieldRequest)
					prioritiesEncountered = append(prioritiesEncountered, metadata.Priority)
					continue metadatas
				}
			}
			logger.For(ctx).Infof("got metadata %+v", metadata)
			if lowestIntNotInList(prioritiesEncountered, len(metadataFetchers)) == metadata.Priority {
				// short circuit if we've found the highest priority metadata
				return metadata.Metadata, nil
			}
			prioritiesEncountered = append(prioritiesEncountered, metadata.Priority)

			if result.Metadata == nil || metadata.Priority < result.Priority {
				result = metadata
			}
		}
	}
	if result.Metadata != nil {
		return result.Metadata, nil
	}

	if betterThanNothing != nil {
		return betterThanNothing, nil
	}

	return nil, fmt.Errorf("no metadata found for token %s-%s-%d", tokenID, contractAddress, chain)
}

// given a list of ints and a max, return the lowest int not in the list or max if all are in the list
// for example, if the list is [0,1,3] and max is 4, return 2 or if the list is [1,2] and max is 4, return 0
func lowestIntNotInList(list []int, max int) int {
	sort.Ints(list)
	for i := 0; i < max; i++ {
		if !util.Contains(list, i) {
			return i
		}
	}
	return max
}

// VerifySignature verifies a signature for a wallet address
func (p *Provider) VerifySignature(ctx context.Context, pSig string, pNonce string, pChainAddress persist.ChainPubKey, pWalletType persist.WalletType) (bool, error) {
	verifiers := matchingProvidersForChain[Verifier](p.Chains, pChainAddress.Chain())
	for _, verifier := range verifiers {
		if valid, err := verifier.VerifySignature(ctx, pChainAddress.PubKey(), pWalletType, pNonce, pSig); err != nil || !valid {
			return false, err
		}
	}
	return true, nil
}

// RefreshTokenDescriptorsByTokenIdentifiers will refresh the token descriptors for a token by its identifiers.
// It returns a slice of updated token DBIDs if any, and the DBID of the updated contract.
func (p *Provider) RefreshTokenDescriptorsByTokenIdentifiers(ctx context.Context, ti persist.TokenIdentifiers) (tokenIDs []persist.DBID, contractID persist.DBID, err error) {
	finalTokenDescriptors := ChainAgnosticTokenDescriptors{}
	finalContractDescriptors := ChainAgnosticContractDescriptors{}
	tokenFetchers := matchingProvidersForChain[TokenDescriptorsFetcher](p.Chains, ti.Chain)
	found := false

	for _, tokenFetcher := range tokenFetchers {
		id := ChainAgnosticIdentifiers{ContractAddress: ti.ContractAddress, TokenID: ti.TokenID}
		token, contract, err := tokenFetcher.GetTokenDescriptorsByTokenIdentifiers(ctx, id)
		if err == nil {
			found = true

			// token
			if token.Name != "" && finalContractDescriptors.Name == "" {
				finalTokenDescriptors.Name = token.Name
			}
			if token.Description != "" && finalContractDescriptors.Description == "" {
				finalTokenDescriptors.Description = token.Description
			}

			// contract
			if (contract.Name != "" && !contractNameBlacklist[strings.ToLower(contract.Name)]) && finalContractDescriptors.Name == "" {
				finalContractDescriptors.Name = contract.Name
			}
			if contract.Description != "" && finalContractDescriptors.Description == "" {
				finalContractDescriptors.Description = contract.Description
			}
			if contract.Symbol != "" && finalContractDescriptors.Symbol == "" {
				finalContractDescriptors.Symbol = contract.Symbol
			}
			if contract.CreatorAddress != "" && finalContractDescriptors.CreatorAddress == "" {
				finalContractDescriptors.CreatorAddress = contract.CreatorAddress
			}
			if contract.ProfileImageURL != "" && finalContractDescriptors.ProfileImageURL == "" {
				finalContractDescriptors.ProfileImageURL = contract.ProfileImageURL
			}
		}
	}

<<<<<<< HEAD
	if !found {
		return tokenIDs, contractID, ErrTokenNotFoundByIdentifiers{ContractAddress: ti.ContractAddress, TokenID: ti.TokenID}
	}

	contractID, err = p.Repos.ContractRepository.UpsertByAddress(ctx, ti.ContractAddress, ti.Chain, persist.ContractGallery{
=======
	contractID, err := p.Repos.ContractRepository.UpsertByAddress(ctx, ti.ContractAddress, ti.Chain, persist.ContractGallery{
>>>>>>> 2ac6d639
		Chain:           ti.Chain,
		Address:         persist.Address(ti.Chain.NormalizeAddress(ti.ContractAddress)),
		Symbol:          persist.NullString(finalContractDescriptors.Symbol),
		Name:            persist.NullString(finalContractDescriptors.Name),
		Description:     persist.NullString(finalContractDescriptors.Description),
		ProfileImageURL: persist.NullString(finalContractDescriptors.ProfileImageURL),
		OwnerAddress:    finalContractDescriptors.CreatorAddress,
	})
<<<<<<< HEAD

	tokenIDs, err = p.Queries.UpdateTokenMetadataFieldsByTokenIdentifiers(ctx, db.UpdateTokenMetadataFieldsByTokenIdentifiersParams{
		Name:        util.ToNullString(finalTokenDescriptors.Name, true),
		Description: util.ToNullString(finalTokenDescriptors.Description, true),
		TokenID:     ti.TokenID,
		ContractID:  contractID,
		Chain:       ti.Chain,
	})
	if err != nil {
		return tokenIDs, contractID, err
	}

	return tokenIDs, contractID, err
}

// RefreshToken refreshes a token on the given chain using the chain provider for that chain
func (p *Provider) RefreshToken(ctx context.Context, ti persist.TokenIdentifiers) error {
	_, _, err := p.RefreshTokenDescriptorsByTokenIdentifiers(ctx, ti)
	if err != nil {
		return err
	}
	return p.processTokenMedia(ctx, ti.TokenID, ti.ContractAddress, ti.Chain)
=======
	if err != nil {
		return err
	}

	return p.Queries.UpdateTokenMetadataFieldsByTokenIdentifiers(ctx, db.UpdateTokenMetadataFieldsByTokenIdentifiersParams{
		Name:        util.ToNullString(finalTokenDescriptors.Name, true),
		Description: util.ToNullString(finalTokenDescriptors.Description, true),
		TokenID:     ti.TokenID,
		ContractID:  contractID,
		Chain:       ti.Chain,
	})
>>>>>>> 2ac6d639
}

// RefreshContract refreshes a contract on the given chain using the chain provider for that chain
func (p *Provider) RefreshContract(ctx context.Context, ci persist.ContractIdentifiers) error {
	contractRefreshers := matchingProvidersForChain[ContractRefresher](p.Chains, ci.Chain)
	contractFetchers := matchingProvidersForChain[ContractsFetcher](p.Chains, ci.Chain)
	var contracts []chainContracts
	for _, refresher := range contractRefreshers {
		if err := refresher.RefreshContract(ctx, ci.ContractAddress); err != nil {
			return err
		}
	}
	for i, fetcher := range contractFetchers {
		c, err := fetcher.GetContractByAddress(ctx, ci.ContractAddress)
		if err != nil {
			return err
		}
		contracts = append(contracts, chainContracts{priority: i, chain: ci.Chain, contracts: []ChainAgnosticContract{c}})
	}

	_, err := p.processContracts(ctx, contracts, false)
	return err
}

// RefreshTokensForContract refreshes all tokens in a given contract
func (p *Provider) RefreshTokensForContract(ctx context.Context, ci persist.ContractIdentifiers) error {
	contractRefreshers := matchingProvidersForChain[TokensContractFetcher](p.Chains, ci.Chain)

	tokensFromProviders := []chainTokens{}
	contractsFromProviders := []chainContracts{}
	tokensReceive := make(chan chainTokens)
	contractsReceive := make(chan chainContracts)
	errChan := make(chan errWithPriority)
	done := make(chan struct{})
	wg := &sync.WaitGroup{}
	for i, fetcher := range contractRefreshers {
		wg.Add(1)
		go func(priority int, p TokensContractFetcher) {
			defer wg.Done()
			tokens, contract, err := p.GetTokensByContractAddress(ctx, ci.ContractAddress, maxCommunitySize, 0)
			if err != nil {
				errChan <- errWithPriority{priority: priority, err: err}
				return
			}
			tokensReceive <- chainTokens{chain: ci.Chain, tokens: tokens, priority: priority}
			contractsReceive <- chainContracts{chain: ci.Chain, contracts: []ChainAgnosticContract{contract}, priority: priority}
		}(i, fetcher)
	}
	go func() {
		defer close(done)
		wg.Wait()
	}()

outer:
	for {
		select {
		case err := <-errChan:
			logger.For(ctx).Errorf("error fetching tokens for contract %s-%d: %s", ci.ContractAddress, ci.Chain, err)
			if err.priority == 0 {
				return err
			}
		case tokens := <-tokensReceive:
			tokensFromProviders = append(tokensFromProviders, tokens)
		case contract := <-contractsReceive:
			contractsFromProviders = append(contractsFromProviders, contract)
		case <-done:
			logger.For(ctx).Debug("done refreshing tokens for collection")
			break outer
		}
	}

	logger.For(ctx).Debug("creating users")

	chainTokensForUsers, users, err := p.createUsersForTokens(ctx, tokensFromProviders, ci.Chain)
	if err != nil {
		return err
	}

	logger.For(ctx).Debug("creating contracts")

	persistedContracts, err := p.processContracts(ctx, contractsFromProviders, false)
	if err != nil {
		return err
	}

	// We should receive exactly one contract from processContracts
	if len(persistedContracts) != 1 {
		return fmt.Errorf("expected one contract to be returned from processContracts, got %d", len(persistedContracts))
	}

	_, _, err = p.processTokensForOwnersOfContract(ctx, persistedContracts[0], users, chainTokensForUsers, postgres.TokenUpsertParams{
		SetCreatorFields: false,
		SetHolderFields:  true,
		OptionalDelete:   nil,
	})

	return err
}

type ContractOwnerResult struct {
	Priority  int
	Contracts []ChainAgnosticContract
	Chain     persist.Chain
}

func (p *Provider) SyncContractsOwnedByUser(ctx context.Context, userID persist.DBID, chains []persist.Chain) error {

	user, err := p.Repos.UserRepository.GetByID(ctx, userID)
	if err != nil {
		return err
	}

	if len(chains) == 0 {
		for chain := range p.Chains {
			chains = append(chains, chain)
		}
	}
	contractsFromProviders := []chainContracts{}

	contractFetchers := matchingProvidersByChains[ContractsOwnerFetcher](p.Chains, chains...)
	searchAddresses := MatchingWallets(user.Wallets, chains, p.WalletOverrides)
	providerPool := pool.NewWithResults[ContractOwnerResult]().WithContext(ctx)

	for chain, addresses := range searchAddresses {
		for priority, fetcher := range contractFetchers[chain] {
			for _, address := range addresses {

				c := chain
				pr := priority
				f := fetcher
				a := address
				providerPool.Go(func(ctx context.Context) (ContractOwnerResult, error) {

					contracts, err := f.GetContractsByOwnerAddress(ctx, a)
					if err != nil {
						return ContractOwnerResult{Priority: pr}, err
					}
					return ContractOwnerResult{Contracts: contracts, Chain: c, Priority: pr}, nil
				})
			}
		}
	}

	pResult, err := providerPool.Wait()
	if err != nil {
		return err
	}

	for _, result := range pResult {
		contractsFromProviders = append(contractsFromProviders, chainContracts{chain: result.Chain, contracts: result.Contracts, priority: result.Priority})
	}

	_, err = p.processContracts(ctx, contractsFromProviders, true)
	if err != nil {
		return err
	}

	return nil
	//return p.SyncTokensCreatedOnSharedContracts(ctx, userID, chains)

}

type tokenForUser struct {
	userID   persist.DBID
	token    ChainAgnosticToken
	chain    persist.Chain
	priority int
}

// this function returns a map of user IDs to their new tokens as well as a map of user IDs to the users themselves
func (p *Provider) createUsersForTokens(ctx context.Context, tokens []chainTokens, chain persist.Chain) (map[persist.DBID][]chainTokens, map[persist.DBID]persist.User, error) {
	users := map[persist.DBID]persist.User{}
	userTokens := map[persist.DBID]map[int]chainTokens{}
	seenTokens := map[persist.TokenUniqueIdentifiers]bool{}

	userChan := make(chan persist.User)
	tokensForUserChan := make(chan tokenForUser)
	errChan := make(chan error)
	done := make(chan struct{})
	wp := workerpool.New(100)

	mu := &sync.Mutex{}

	ownerAddresses := make([]string, 0, len(tokens))

	for _, chainToken := range tokens {
		for _, token := range chainToken.tokens {
			ownerAddresses = append(ownerAddresses, token.OwnerAddress.String())
		}
	}

	// get all current users

	allCurrentUsers, err := p.Queries.GetUsersByChainAddresses(ctx, db.GetUsersByChainAddressesParams{
		Addresses: ownerAddresses,
		Chain:     int32(chain),
	})
	if err != nil {
		return nil, nil, err
	}

	// figure out which users are not in the database

	addressesToUsers := map[string]persist.User{}

	for _, user := range allCurrentUsers {
		traits := persist.Traits{}
		err = user.Traits.AssignTo(&traits)
		if err != nil {
			return nil, nil, err
		}
		addressesToUsers[string(user.Address)] = persist.User{
			Version:            persist.NullInt32(user.Version.Int32),
			ID:                 user.ID,
			CreationTime:       user.CreatedAt,
			Deleted:            persist.NullBool(user.Deleted),
			LastUpdated:        user.LastUpdated,
			Username:           persist.NullString(user.Username.String),
			UsernameIdempotent: persist.NullString(user.UsernameIdempotent.String),
			Wallets:            user.Wallets,
			Bio:                persist.NullString(user.Bio.String),
			Traits:             traits,
			Universal:          persist.NullBool(user.Universal),
		}
	}

	logger.For(ctx).Debugf("found %d users", len(addressesToUsers))

	// create users for those that are not in the database

	for _, chainToken := range tokens {
		resolvers := matchingProvidersForChain[NameResolver](p.Chains, chainToken.chain)

		for _, agnosticToken := range chainToken.tokens {
			if agnosticToken.OwnerAddress == "" {
				continue
			}
			tid := persist.TokenUniqueIdentifiers{Chain: chainToken.chain, ContractAddress: agnosticToken.ContractAddress, TokenID: agnosticToken.TokenID, OwnerAddress: agnosticToken.OwnerAddress}
			if seenTokens[tid] {
				continue
			}
			seenTokens[tid] = true
			ct := chainToken
			t := agnosticToken
			wp.Submit(func() {
				user, ok := addressesToUsers[string(t.OwnerAddress)]
				if !ok {
					username := t.OwnerAddress.String()
					for _, resolver := range resolvers {
						doBreak := func() bool {
							displayCtx, cancel := context.WithTimeout(ctx, 5*time.Second)
							defer cancel()
							display := resolver.GetDisplayNameByAddress(displayCtx, t.OwnerAddress)

							// if display is an empty address, this will return empty
							displayCopy := strings.TrimLeft(display, "0x")
							displayCopy = strings.TrimRight(displayCopy, "0")
							if displayCopy != "" {
								username = display
								return true
							}
							return false
						}()
						if doBreak {
							break
						}
					}
					func() {
						mu.Lock()
						defer mu.Unlock()
						userID, err := p.Repos.UserRepository.Create(ctx, persist.CreateUserInput{
							Username:     username,
							ChainAddress: persist.NewChainAddress(t.OwnerAddress, ct.chain),
							Universal:    true,
						}, nil)
						if err != nil {
							if _, ok := err.(persist.ErrUsernameNotAvailable); ok {
								logger.For(ctx).Infof("username %s not available", username)
								user, err = p.Repos.UserRepository.GetByUsername(ctx, username)
								if err != nil {
									errChan <- err
									return
								}
							} else if _, ok := err.(persist.ErrAddressOwnedByUser); ok {
								logger.For(ctx).Infof("address %s already owned by user", t.OwnerAddress)
								user, err = p.Repos.UserRepository.GetByChainAddress(ctx, persist.NewChainAddress(t.OwnerAddress, ct.chain))
								if err != nil {
									errChan <- err
									return
								}
							} else if _, ok := err.(persist.ErrWalletCreateFailed); ok {
								logger.For(ctx).Infof("wallet creation failed for address %s", t.OwnerAddress)
								user, err = p.Repos.UserRepository.GetByChainAddress(ctx, persist.NewChainAddress(t.OwnerAddress, ct.chain))
								if err != nil {
									errChan <- err
									return
								}
							} else {
								errChan <- err
								return
							}
						} else {
							user, err = p.Repos.UserRepository.GetByID(ctx, userID)
							if err != nil {
								errChan <- err
								return
							}
						}
					}()
				}

				err = p.Repos.UserRepository.FillWalletDataForUser(ctx, &user)
				if err != nil {
					errChan <- err
					return
				}
				userChan <- user
				tokensForUserChan <- tokenForUser{
					userID:   user.ID,
					token:    t,
					chain:    ct.chain,
					priority: ct.priority,
				}
			})
		}
	}

	go func() {
		defer close(done)
		wp.StopWait()
	}()

outer:
	for {
		select {
		case user := <-userChan:
			logger.For(ctx).Debugf("got user %s", user.Username)
			users[user.ID] = user
			if userTokens[user.ID] == nil {
				userTokens[user.ID] = map[int]chainTokens{}
			}
		case token := <-tokensForUserChan:
			chainTokensForUser := userTokens[token.userID]
			tokensInChainTokens, ok := chainTokensForUser[token.priority]
			if !ok {
				tokensInChainTokens = chainTokens{chain: token.chain, tokens: []ChainAgnosticToken{}, priority: token.priority}
			}
			tokensInChainTokens.tokens = append(tokensInChainTokens.tokens, token.token)
			chainTokensForUser[token.priority] = tokensInChainTokens
			userTokens[token.userID] = chainTokensForUser
		case err := <-errChan:
			return nil, nil, err
		case <-done:
			break outer
		}
	}

	chainTokensForUser := map[persist.DBID][]chainTokens{}
	for userID, chainTokens := range userTokens {
		for _, chainToken := range chainTokens {
			chainTokensForUser[userID] = append(chainTokensForUser[userID], chainToken)
		}
	}

	logger.For(ctx).Infof("created %d users for tokens", len(users))
	return chainTokensForUser, users, nil
}

// processContracts deduplicates contracts and upserts them into the database. If canOverwriteOwnerAddress is true, then
// the owner address of an existing contract will be overwritten if the new contract provides a non-empty owner address.
// An empty owner address will never overwrite an existing address, even if canOverwriteOwnerAddress is true.
func (d *Provider) processContracts(ctx context.Context, contractsFromProviders []chainContracts, canOverwriteOwnerAddress bool) ([]persist.ContractGallery, error) {
	newContracts := contractsToNewDedupedContracts(contractsFromProviders)
	return d.Repos.ContractRepository.BulkUpsert(ctx, newContracts, canOverwriteOwnerAddress)
}

func tokensToNewDedupedTokens(tokens []chainTokens, contracts []persist.ContractGallery, ownerUser persist.User) ([]persist.TokenGallery, map[persist.DBID]persist.Address) {
	addressToDBID := make(map[string]persist.DBID)

	util.Map(contracts, func(c persist.ContractGallery) (any, error) {
		addressToDBID[c.Chain.NormalizeAddress(c.Address)] = c.ID
		return nil, nil
	})

	seenTokens := make(map[persist.TokenIdentifiers]persist.TokenGallery)

	seenWallets := make(map[persist.TokenIdentifiers][]persist.Wallet)
	seenQuantities := make(map[persist.TokenIdentifiers]persist.HexString)
	addressToWallets := make(map[string]persist.Wallet)
	tokenDBIDToAddress := make(map[persist.DBID]persist.Address)
	createdContracts := make(map[persist.Address]bool)

	for _, wallet := range ownerUser.Wallets {
		// could a normalized address ever overlap with the normalized address of another chain?
		normalizedAddress := wallet.Chain.NormalizeAddress(wallet.Address)
		addressToWallets[normalizedAddress] = wallet
	}

	sort.SliceStable(tokens, func(i int, j int) bool {
		return tokens[i].priority < tokens[j].priority
	})

	for _, contract := range contracts {
		// If the contract has an override creator, use that to determine whether this user is the contract's creator
		contractAddress := persist.Address(contract.Chain.NormalizeAddress(contract.Address))
		if contract.OverrideCreatorUserID != "" {
			createdContracts[contractAddress] = contract.OverrideCreatorUserID == ownerUser.ID
			continue
		}

		// If the contract doesn't have an override creator, use the first non-empty value in
		// (ownerAddress, creatorAddress) to determine the creator address. If this user
		// has a wallet matching the creator address, they're the creator of the contract.
		creatorAddress := contract.OwnerAddress
		if creatorAddress == "" {
			creatorAddress = contract.CreatorAddress
		}

		if wallet, ok := addressToWallets[contract.Chain.NormalizeAddress(creatorAddress)]; ok {
			// TODO: Figure out the implication for L2 chains here. Might want a function like
			// Chain.IsCompatibleWith(Chain) to determine whether a wallet on one chain can claim
			// ownership of a contract on a different chain.
			createdContracts[contractAddress] = wallet.Chain == contract.Chain
		} else {
			createdContracts[contractAddress] = false
		}
	}

	for _, chainToken := range tokens {
		for _, token := range chainToken.tokens {

			if token.Quantity.BigInt().Cmp(big.NewInt(0)) == 0 {
				continue
			}

			ti := persist.NewTokenIdentifiers(token.ContractAddress, token.TokenID, chainToken.chain)
			existingToken, seen := seenTokens[ti]

			contractAddress := chainToken.chain.NormalizeAddress(token.ContractAddress)
			candidateToken := persist.TokenGallery{
				TokenType:            token.TokenType,
				Chain:                chainToken.chain,
				Name:                 persist.NullString(token.Descriptors.Name),
				Description:          persist.NullString(token.Descriptors.Description),
				TokenURI:             "", // We don't save tokenURI information anymore
				TokenID:              token.TokenID,
				OwnerUserID:          ownerUser.ID,
				FallbackMedia:        token.FallbackMedia,
				TokenMetadata:        token.TokenMetadata,
				Contract:             addressToDBID[contractAddress],
				ExternalURL:          persist.NullString(token.ExternalURL),
				BlockNumber:          token.BlockNumber,
				IsProviderMarkedSpam: token.IsSpam,
				IsCreatorToken:       createdContracts[persist.Address(contractAddress)],
			}

			// If we've never seen the incoming token before, then add it.
			if !seen {
				seenTokens[ti] = candidateToken
			} else if len(existingToken.TokenMetadata) < len(candidateToken.TokenMetadata) {
				if existingToken.FallbackMedia.IsServable() && !candidateToken.FallbackMedia.IsServable() {
					candidateToken.FallbackMedia = existingToken.FallbackMedia
				}
				seenTokens[ti] = candidateToken
			} else {
				if !existingToken.FallbackMedia.IsServable() && candidateToken.FallbackMedia.IsServable() {
					existingToken.FallbackMedia = candidateToken.FallbackMedia
					seenTokens[ti] = existingToken
				}
			}

			var found bool
			for _, wallet := range seenWallets[ti] {
				if wallet.Address == token.OwnerAddress {
					found = true
				}
			}
			if !found {
				if q, ok := seenQuantities[ti]; ok {
					seenQuantities[ti] = q.Add(token.Quantity)
				} else {
					seenQuantities[ti] = token.Quantity
				}
			}

			if w, ok := addressToWallets[chainToken.chain.NormalizeAddress(token.OwnerAddress)]; ok {
				seenWallets[ti] = append(seenWallets[ti], w)
				seenWallets[ti] = dedupeWallets(seenWallets[ti])
			}

			seenToken := seenTokens[ti]
			ownership := fromMultichainToAddressAtBlock(token.OwnershipHistory)
			seenToken.OwnershipHistory = ownership
			seenToken.OwnedByWallets = seenWallets[ti]
			seenToken.Quantity = seenQuantities[ti]
			seenTokens[ti] = seenToken
			tokenDBIDToAddress[seenTokens[ti].ID] = ti.ContractAddress
		}
	}

	res := make([]persist.TokenGallery, len(seenTokens))
	i := 0
	for _, t := range seenTokens {
		if t.Name == "" {
			name, ok := util.GetValueFromMapUnsafe(t.TokenMetadata, "name", util.DefaultSearchDepth).(string)
			if ok {
				t.Name = persist.NullString(name)
			}
		}
		if t.Description == "" {
			description, ok := util.GetValueFromMapUnsafe(t.TokenMetadata, "description", util.DefaultSearchDepth).(string)
			if ok {
				t.Description = persist.NullString(description)
			}
		}

		res[i] = t
		i++
	}
	return res, tokenDBIDToAddress
}

type contractMetadata struct {
	Symbol          string
	Name            string
	OwnerAddress    persist.Address
	ProfileImageURL string
	Description     string
	IsSpam          bool
}

func contractsToNewDedupedContracts(contracts []chainContracts) []persist.ContractGallery {

	sort.SliceStable(contracts, func(i, j int) bool {
		return contracts[i].priority < contracts[j].priority
	})

	contractMetadatas := map[persist.ChainAddress]contractMetadata{}
	for _, chainContract := range contracts {
		for _, contract := range chainContract.contracts {

			meta := contractMetadatas[persist.NewChainAddress(contract.Address, chainContract.chain)]
			if contract.Descriptors.Symbol != "" {
				meta.Symbol = contract.Descriptors.Symbol
			}
			if contract.Descriptors.Name != "" && !contractNameBlacklist[strings.ToLower(contract.Descriptors.Name)] {
				meta.Name = contract.Descriptors.Name
			}
			if contract.Descriptors.CreatorAddress != "" {
				meta.OwnerAddress = contract.Descriptors.CreatorAddress
			}
			if contract.Descriptors.Description != "" {
				meta.Description = contract.Descriptors.Description
			}
			if contract.Descriptors.ProfileImageURL != "" {
				meta.ProfileImageURL = contract.Descriptors.ProfileImageURL
			}
			if contract.IsSpam != nil && *contract.IsSpam {
				// only one provider needs to mark it as spam for it to be spam
				meta.IsSpam = true
			}
			contractMetadatas[persist.NewChainAddress(contract.Address, chainContract.chain)] = meta
		}
	}

	res := make([]persist.ContractGallery, 0, len(contractMetadatas))
	for address, meta := range contractMetadatas {
		res = append(res, persist.ContractGallery{
			Chain:                address.Chain(),
			Address:              address.Address(),
			Symbol:               persist.NullString(meta.Symbol),
			Name:                 persist.NullString(meta.Name),
			ProfileImageURL:      persist.NullString(meta.ProfileImageURL),
			OwnerAddress:         meta.OwnerAddress,
			Description:          persist.NullString(meta.Description),
			IsProviderMarkedSpam: meta.IsSpam,
		})
	}
	return res

}

func tokenHoldersToTokenHolders(ctx context.Context, owners []persist.TokenHolder, userRepo *postgres.UserRepository) ([]TokenHolder, error) {
	seenUsers := make(map[persist.DBID]persist.TokenHolder)
	allUserIDs := make([]persist.DBID, 0, len(owners))
	for _, owner := range owners {
		if _, ok := seenUsers[owner.UserID]; !ok {
			allUserIDs = append(allUserIDs, owner.UserID)
			seenUsers[owner.UserID] = owner
		}
	}
	allUsers, err := userRepo.GetByIDs(ctx, allUserIDs)
	if err != nil {
		return nil, fmt.Errorf("failed to get users for token holders: %s", err)
	}
	res := make([]TokenHolder, 0, len(seenUsers))
	for _, user := range allUsers {
		owner := seenUsers[user.ID]
		username := user.Username.String()
		previews := make([]string, 0, len(owner.PreviewTokens))
		for _, p := range owner.PreviewTokens {
			previews = append(previews, p.String())
		}
		res = append(res, TokenHolder{
			UserID:        owner.UserID,
			DisplayName:   username,
			WalletIDs:     owner.WalletIDs,
			PreviewTokens: previews,
		})
	}

	return res, nil
}

func fromMultichainToAddressAtBlock(addresses []ChainAgnosticAddressAtBlock) []persist.AddressAtBlock {
	res := make([]persist.AddressAtBlock, len(addresses))
	for i, addr := range addresses {
		res[i] = persist.AddressAtBlock{Address: addr.Address, Block: addr.Block}
	}
	return res
}

func (t ChainAgnosticIdentifiers) String() string {
	return fmt.Sprintf("%s-%s", t.ContractAddress, t.TokenID)
}

func (e errWithPriority) Error() string {
	return fmt.Sprintf("error with priority %d: %s", e.priority, e.err)
}

func dedupeWallets(wallets []persist.Wallet) []persist.Wallet {
	deduped := map[persist.Address]persist.Wallet{}
	for _, wallet := range wallets {
		deduped[wallet.Address] = wallet
	}

	ret := make([]persist.Wallet, 0, len(wallets))
	for _, wallet := range deduped {
		ret = append(ret, wallet)
	}

	return ret
}<|MERGE_RESOLUTION|>--- conflicted
+++ resolved
@@ -1217,14 +1217,13 @@
 	finalTokenDescriptors := ChainAgnosticTokenDescriptors{}
 	finalContractDescriptors := ChainAgnosticContractDescriptors{}
 	tokenFetchers := matchingProvidersForChain[TokenDescriptorsFetcher](p.Chains, ti.Chain)
-	found := false
+	tokenExists := false
 
 	for _, tokenFetcher := range tokenFetchers {
 		id := ChainAgnosticIdentifiers{ContractAddress: ti.ContractAddress, TokenID: ti.TokenID}
 		token, contract, err := tokenFetcher.GetTokenDescriptorsByTokenIdentifiers(ctx, id)
 		if err == nil {
-			found = true
-
+			tokenExists = true
 			// token
 			if token.Name != "" && finalContractDescriptors.Name == "" {
 				finalTokenDescriptors.Name = token.Name
@@ -1252,15 +1251,11 @@
 		}
 	}
 
-<<<<<<< HEAD
-	if !found {
+	if !tokenExists {
 		return tokenIDs, contractID, ErrTokenNotFoundByIdentifiers{ContractAddress: ti.ContractAddress, TokenID: ti.TokenID}
 	}
 
 	contractID, err = p.Repos.ContractRepository.UpsertByAddress(ctx, ti.ContractAddress, ti.Chain, persist.ContractGallery{
-=======
-	contractID, err := p.Repos.ContractRepository.UpsertByAddress(ctx, ti.ContractAddress, ti.Chain, persist.ContractGallery{
->>>>>>> 2ac6d639
 		Chain:           ti.Chain,
 		Address:         persist.Address(ti.Chain.NormalizeAddress(ti.ContractAddress)),
 		Symbol:          persist.NullString(finalContractDescriptors.Symbol),
@@ -1269,7 +1264,6 @@
 		ProfileImageURL: persist.NullString(finalContractDescriptors.ProfileImageURL),
 		OwnerAddress:    finalContractDescriptors.CreatorAddress,
 	})
-<<<<<<< HEAD
 
 	tokenIDs, err = p.Queries.UpdateTokenMetadataFieldsByTokenIdentifiers(ctx, db.UpdateTokenMetadataFieldsByTokenIdentifiersParams{
 		Name:        util.ToNullString(finalTokenDescriptors.Name, true),
@@ -1278,33 +1272,18 @@
 		ContractID:  contractID,
 		Chain:       ti.Chain,
 	})
-	if err != nil {
-		return tokenIDs, contractID, err
-	}
 
 	return tokenIDs, contractID, err
 }
 
 // RefreshToken refreshes a token on the given chain using the chain provider for that chain
 func (p *Provider) RefreshToken(ctx context.Context, ti persist.TokenIdentifiers) error {
-	_, _, err := p.RefreshTokenDescriptorsByTokenIdentifiers(ctx, ti)
+	err := p.processTokenMedia(ctx, ti.TokenID, ti.ContractAddress, ti.Chain)
 	if err != nil {
 		return err
 	}
-	return p.processTokenMedia(ctx, ti.TokenID, ti.ContractAddress, ti.Chain)
-=======
-	if err != nil {
-		return err
-	}
-
-	return p.Queries.UpdateTokenMetadataFieldsByTokenIdentifiers(ctx, db.UpdateTokenMetadataFieldsByTokenIdentifiersParams{
-		Name:        util.ToNullString(finalTokenDescriptors.Name, true),
-		Description: util.ToNullString(finalTokenDescriptors.Description, true),
-		TokenID:     ti.TokenID,
-		ContractID:  contractID,
-		Chain:       ti.Chain,
-	})
->>>>>>> 2ac6d639
+	_, _, err = p.RefreshTokenDescriptorsByTokenIdentifiers(ctx, ti)
+	return err
 }
 
 // RefreshContract refreshes a contract on the given chain using the chain provider for that chain
