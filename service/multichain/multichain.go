package multichain

import (
	"bytes"
	"context"
	"encoding/json"
	"fmt"
	"math/big"
	"net/http"
	"sort"
	"sync"
	"time"

	"github.com/mikeydub/go-gallery/env"
	"github.com/mikeydub/go-gallery/service/persist/postgres"
	"github.com/mikeydub/go-gallery/service/redis"
	"github.com/mikeydub/go-gallery/service/task"

	cloudtasks "cloud.google.com/go/cloudtasks/apiv2"
	"github.com/gammazero/workerpool"
	"github.com/mikeydub/go-gallery/db/gen/coredb"
	"github.com/mikeydub/go-gallery/service/logger"
	"github.com/mikeydub/go-gallery/service/persist"
	"github.com/mikeydub/go-gallery/util"
)

func init() {
	env.RegisterValidation("TOKEN_PROCESSING_URL", "required")
}

const staleCommunityTime = time.Minute * 30

const maxCommunitySize = 10_000

// SendTokens is called to process a user's batch of tokens
type SendTokens func(context.Context, task.TokenProcessingUserMessage) error

type Provider struct {
	Repos   *postgres.Repositories
	Queries *coredb.Queries
	Cache   *redis.Cache
	Chains  map[persist.Chain][]any
	// some chains use the addresses of other chains, this will map of chain we want tokens from => chain that's address will be used for lookup
	ChainAddressOverrides ChainOverrideMap
	SendTokens            SendTokens
}

// BlockchainInfo retrieves blockchain info from all chains
type BlockchainInfo struct {
	Chain   persist.Chain `json:"chain_name"`
	ChainID int           `json:"chain_id"`
}

// ChainAgnosticToken is a token that is agnostic to the chain it is on
type ChainAgnosticToken struct {
	TokenType persist.TokenType `json:"token_type"`

	Name        string `json:"name"`
	Description string `json:"description"`

	TokenURI         persist.TokenURI              `json:"token_uri"`
	TokenID          persist.TokenID               `json:"token_id"`
	Quantity         persist.HexString             `json:"quantity"`
	OwnerAddress     persist.Address               `json:"owner_address"`
	OwnershipHistory []ChainAgnosticAddressAtBlock `json:"previous_owners"`
	TokenMetadata    persist.TokenMetadata         `json:"metadata"`
	ContractAddress  persist.Address               `json:"contract_address"`

	ExternalURL string `json:"external_url"`

	BlockNumber persist.BlockNumber `json:"block_number"`
	IsSpam      *bool               `json:"is_spam"`
}

func (c ChainAgnosticToken) hasMetadata() bool {
	return len(c.TokenMetadata) > 0
}

// ChainAgnosticAddressAtBlock is an address at a block
type ChainAgnosticAddressAtBlock struct {
	Address persist.Address     `json:"address"`
	Block   persist.BlockNumber `json:"block"`
}

// ChainAgnosticContract is a contract that is agnostic to the chain it is on
type ChainAgnosticContract struct {
	Address        persist.Address `json:"address"`
	Symbol         string          `json:"symbol"`
	Name           string          `json:"name"`
	Description    string          `json:"description"`
	CreatorAddress persist.Address `json:"creator_address"`

	LatestBlock persist.BlockNumber `json:"latest_block"`
}

// ChainAgnosticIdentifiers identify tokens despite their chain
type ChainAgnosticIdentifiers struct {
	ContractAddress persist.Address `json:"contract_address"`
	TokenID         persist.TokenID `json:"token_id"`
}

type ChainAgnosticCommunityOwner struct {
	Address persist.Address `json:"address"`
}

type TokenHolder struct {
	UserID        persist.DBID    `json:"user_id"`
	DisplayName   string          `json:"display_name"`
	Address       persist.Address `json:"address"`
	WalletIDs     []persist.DBID  `json:"wallet_ids"`
	PreviewTokens []string        `json:"preview_tokens"`
}

// ErrChainNotFound is an error that occurs when a chain provider for a given chain is not registered in the MultichainProvider
type ErrChainNotFound struct {
	Chain persist.Chain
}

type chainTokens struct {
	priority int
	chain    persist.Chain
	tokens   []ChainAgnosticToken
}

type chainContracts struct {
	priority  int
	chain     persist.Chain
	contracts []ChainAgnosticContract
}

type tokenIdentifiers struct {
	chain    persist.Chain
	tokenID  persist.TokenID
	contract persist.DBID
}

type errWithPriority struct {
	err      error
	priority int
}

// configurer maintains provider settings
type configurer interface {
	GetBlockchainInfo(context.Context) (BlockchainInfo, error)
}

// nameResolver is able to resolve an address to a friendly display name
type nameResolver interface {
	GetDisplayNameByAddress(context.Context, persist.Address) string
}

// verifier can verify that a signature is signed by a given key
type verifier interface {
	VerifySignature(ctx context.Context, pubKey persist.PubKey, walletType persist.WalletType, nonce string, sig string) (bool, error)
}

type walletHooker interface {
	// WalletCreated is called when a wallet is created
	WalletCreated(context.Context, persist.DBID, persist.Address, persist.WalletType) error
}

// tokensOwnerFetcher supports fetching tokens for syncing
type tokensOwnerFetcher interface {
	GetTokensByWalletAddress(ctx context.Context, address persist.Address, limit int, offset int) ([]ChainAgnosticToken, []ChainAgnosticContract, error)
	GetTokensByTokenIdentifiersAndOwner(context.Context, ChainAgnosticIdentifiers, persist.Address) (ChainAgnosticToken, ChainAgnosticContract, error)
}

type tokensContractFetcher interface {
	GetTokensByContractAddress(ctx context.Context, contract persist.Address, limit int, offset int) ([]ChainAgnosticToken, ChainAgnosticContract, error)
	GetTokensByContractAddressAndOwner(ctx context.Context, owner persist.Address, contract persist.Address, limit int, offset int) ([]ChainAgnosticToken, ChainAgnosticContract, error)
}

// contractRefresher supports refreshes of a contract
type contractRefresher interface {
	RefreshContract(context.Context, persist.Address) error
}

// deepRefresher supports deep refreshes
type deepRefresher interface {
	DeepRefresh(ctx context.Context, address persist.Address) error
}

// tokenMetadataFetcher supports fetching token metadata
type tokenMetadataFetcher interface {
	GetTokenMetadataByTokenIdentifiers(ctx context.Context, ti ChainAgnosticIdentifiers, ownerAddress persist.Address) (persist.TokenMetadata, error)
}

type providerSupplier interface {
	GetSubproviders() []any
}

type ChainOverrideMap = map[persist.Chain]*persist.Chain

// NewProvider creates a new MultiChainDataRetriever
func NewProvider(ctx context.Context, repos *postgres.Repositories, queries *coredb.Queries, cache *redis.Cache, taskClient *cloudtasks.Client, chainOverrides ChainOverrideMap, providers ...any) *Provider {
	return &Provider{
		Repos:                 repos,
		Cache:                 cache,
		Queries:               queries,
		Chains:                validateProviders(ctx, providers),
		ChainAddressOverrides: chainOverrides,
		SendTokens: func(ctx context.Context, t task.TokenProcessingUserMessage) error {
			return task.CreateTaskForTokenProcessing(ctx, taskClient, t)
		},
	}
}

func getChainProvidersForTask[T any](providers []any) []T {
	result := make([]T, 0, len(providers))
	for _, p := range providers {
		if provider, ok := p.(T); ok {
			result = append(result, provider)
		} else if subproviders, ok := p.(providerSupplier); ok {
			for _, subprovider := range subproviders.GetSubproviders() {
				if provider, ok := subprovider.(T); ok {
					result = append(result, provider)
				}
			}
		}
	}
	return result
}

func hasProvidersForTask[T any](providers []any) bool {
	for _, p := range providers {
		if _, ok := p.(T); ok {
			return true
		} else if subproviders, ok := p.(providerSupplier); ok {
			for _, subprovider := range subproviders.GetSubproviders() {
				if _, ok := subprovider.(T); ok {
					return true
				}
			}
		}
	}
	return false
}

var chainValidation map[persist.Chain]validation = map[persist.Chain]validation{
	persist.ChainETH: {
		nameResolver:          true,
		verifier:              true,
		tokensOwnerFetcher:    true,
		tokensContractFetcher: true,
		contractRefresher:     true,
		tokenMetadataFetcher:  true,
	},
	persist.ChainTezos: {
		tokensOwnerFetcher: true,
	},
	persist.ChainPOAP: {
		nameResolver:       true,
		tokensOwnerFetcher: true,
	},
}

type validation struct {
	nameResolver          bool
	verifier              bool
	tokensOwnerFetcher    bool
	tokensContractFetcher bool
	tokenMetadataFetcher  bool
	contractRefresher     bool
}

func validateProviders(ctx context.Context, providers []any) map[persist.Chain][]any {
	chains := map[persist.Chain][]any{}

	configurers := getChainProvidersForTask[configurer](providers)
	for _, cfg := range configurers {
		info, err := cfg.GetBlockchainInfo(ctx)
		if err != nil {
			panic(err)
		}
		chains[info.Chain] = append(chains[info.Chain], cfg)
	}

	for chain, providers := range chains {
		requirements, ok := chainValidation[chain]
		if !ok {
			logger.For(ctx).Warnf("chain=%d has no provider validation", chain)
			continue
		}

		hasImplementor := validation{}

		if hasNameResolver := hasProvidersForTask[nameResolver](providers); hasNameResolver {
			hasImplementor.nameResolver = true
			requirements.nameResolver = true
		}

		if hasVerifier := hasProvidersForTask[verifier](providers); hasVerifier {
			hasImplementor.verifier = true
			requirements.verifier = true
		}

		if hasTokensOwnerFetcher := hasProvidersForTask[tokensOwnerFetcher](providers); hasTokensOwnerFetcher {
			hasImplementor.tokensOwnerFetcher = true
			requirements.tokensOwnerFetcher = true
		}

		if hasTokensContractFetcher := hasProvidersForTask[tokensContractFetcher](providers); hasTokensContractFetcher {
			hasImplementor.tokensContractFetcher = true
			requirements.tokensContractFetcher = true
		}

		if hasContractRefresher := hasProvidersForTask[contractRefresher](providers); hasContractRefresher {
			hasImplementor.contractRefresher = true
			requirements.contractRefresher = true
		}

		if hasTokenMetadataFetcher := hasProvidersForTask[tokenMetadataFetcher](providers); hasTokenMetadataFetcher {
			hasImplementor.tokenMetadataFetcher = true
			requirements.tokenMetadataFetcher = true
		}

		if hasImplementor != requirements {
			panic(fmt.Sprintf("chain=%d;got=%+v;want=%+v", chain, hasImplementor, requirements))
		}
	}

	return chains
}

// SyncTokens updates the media for all tokens for a user
func (p *Provider) SyncTokens(ctx context.Context, userID persist.DBID, chains []persist.Chain) error {
	user, err := p.Repos.UserRepository.GetByID(ctx, userID)
	if err != nil {
		return err
	}

	validChainsLookup := make(map[persist.Chain]bool)
	for _, chain := range chains {
		validChainsLookup[chain] = true
	}

	errChan := make(chan error)
	incomingTokens := make(chan chainTokens)
	incomingContracts := make(chan chainContracts)
	chainsToAddresses := make(map[persist.Chain][]persist.Address)

	for _, chain := range chains {
		for _, wallet := range user.Wallets {
			override := p.ChainAddressOverrides[chain]

			if wallet.Chain == chain || (override != nil && *override == wallet.Chain) {
				chainsToAddresses[chain] = append(chainsToAddresses[chain], wallet.Address)
			}
		}
	}

	wg := sync.WaitGroup{}
	for c, a := range chainsToAddresses {
		logger.For(ctx).Infof("syncing tokens for user %s wallets %s", user.Username, a)
		chain := c
		addresses := a
		wg.Add(len(addresses))
		for _, addr := range addresses {
			go func(addr persist.Address, chain persist.Chain) {
				defer wg.Done()
				start := time.Now()
				providers, err := p.getProvidersForChain(chain)
				if err != nil {
					errChan <- err
					return
				}

				tokenFetchers := getChainProvidersForTask[tokensOwnerFetcher](providers)
				subWg := &sync.WaitGroup{}
				for i, p := range tokenFetchers {
					subWg.Add(1)
					go func(fetcher tokensOwnerFetcher, priority int) {
						defer subWg.Done()
						tokens, contracts, err := fetcher.GetTokensByWalletAddress(ctx, addr, 0, 0)
						if err != nil {
							errChan <- err
							return
						}

						logger.For(ctx).Infof("got %d tokens and %d contracts from provider %d", len(tokens), len(contracts), priority)

						incomingTokens <- chainTokens{chain: chain, tokens: tokens, priority: priority}
						incomingContracts <- chainContracts{chain: chain, contracts: contracts, priority: priority}
					}(p, i)
				}
				subWg.Wait()
				logger.For(ctx).Debugf("updated media for user %s wallet %s in %s", user.Username, addr, time.Since(start))
			}(addr, chain)
		}
	}

	go func() {
		defer close(incomingTokens)
		defer close(incomingContracts)
		wg.Wait()
	}()

	tokensFromProviders := make([]chainTokens, 0, len(user.Wallets))
	contractsFromProviders := make([]chainContracts, 0, len(user.Wallets))

	errs := []error{}
	discrepencyLog := map[int]int{}

outer:
	for {
		select {
		case incomingTokens := <-incomingTokens:
			discrepencyLog[incomingTokens.priority] = len(incomingTokens.tokens)
			tokensFromProviders = append(tokensFromProviders, incomingTokens)
		case incomingContracts, ok := <-incomingContracts:
			if !ok {
				break outer
			}
			contractsFromProviders = append(contractsFromProviders, incomingContracts)
		case <-ctx.Done():
			return ctx.Err()
		case err := <-errChan:
			logger.For(ctx).Errorf("error while syncing tokens for user %s: %s", user.Username, err)
			errs = append(errs, err)
		}
	}
	if len(errs) > 0 && len(tokensFromProviders) == 0 {
		return util.MultiErr(errs)
	}
	if !util.AllEqual(util.MapValues(discrepencyLog)) {
		logger.For(ctx).Debugf("discrepency: %+v", discrepencyLog)
	}

	addressToContract, err := p.processContracts(ctx, contractsFromProviders)
	if err != nil {
		return err
	}

	_, err = p.processTokensForUser(ctx, tokensFromProviders, addressToContract, user, chains, false)
	return err
}

func (p *Provider) prepTokensForTokenProcessing(ctx context.Context, tokensFromProviders []chainTokens, addressToContract map[string]persist.DBID, user persist.User) ([]persist.TokenGallery, map[persist.TokenIdentifiers]bool, error) {
	providerTokens, err := tokensToNewDedupedTokens(ctx, tokensFromProviders, addressToContract, user)
	if err != nil {
		return nil, nil, err
	}

	currentTokens, err := p.Repos.TokenRepository.GetByUserID(ctx, user.ID, 0, 0)
	if err != nil {
		return nil, nil, err
	}

	tokenLookup := make(map[persist.TokenIdentifiers]persist.TokenGallery)
	for _, token := range currentTokens {
		tokenLookup[token.TokenIdentifiers()] = token
	}

	newTokens := make(map[persist.TokenIdentifiers]bool)

	for i, token := range providerTokens {
		existingToken, exists := tokenLookup[token.TokenIdentifiers()]
		// Add already existing media to the provider token if it exists so that
		// we can display media for a token while it gets handled by tokenprocessing
		if !token.Media.IsServable() && existingToken.Media.IsServable() {
			providerTokens[i].Media = existingToken.Media
		}

		// There's no available media for the token at this point, so set the state to syncing
		// so we can show the loading state instead of a broken token while tokenprocessing handles it.
		if !exists && !token.Media.IsServable() {
			providerTokens[i].Media = persist.Media{MediaType: persist.MediaTypeSyncing}
		}

		if !exists {
			newTokens[token.TokenIdentifiers()] = true
		}
	}

	return providerTokens, newTokens, nil
}

func (p *Provider) processTokensForOwnersOfContract(ctx context.Context, contractID persist.DBID, users map[persist.DBID]persist.User, chainTokensForUsers map[persist.DBID][]chainTokens, addressToContract map[string]persist.DBID) error {
	tokensToUpsert := make([]persist.TokenGallery, 0, len(chainTokensForUsers)*3)
	userTokenOffsets := make(map[persist.DBID][2]int)
	newUserTokens := make(map[persist.DBID]map[persist.TokenIdentifiers]bool)

	for userID, user := range users {
		tokens, newTokens, err := p.prepTokensForTokenProcessing(ctx, chainTokensForUsers[userID], addressToContract, user)
		if err != nil {
			return err
		}

		start := len(tokensToUpsert)
		tokensToUpsert = append(tokensToUpsert, tokens...)
		userTokenOffsets[userID] = [2]int{start, start + len(tokens)}
		newUserTokens[userID] = newTokens
	}

	persistedTokens, err := p.Repos.TokenRepository.BulkUpsertTokensOfContract(ctx, contractID, tokensToUpsert, false)
	if err != nil {
		return err
	}

	// Invariant to make sure that its safe to index persistedTokens
	if len(tokensToUpsert) != len(persistedTokens) {
		panic("expected the length of tokens inserted to match the input length")
	}

	errors := make([]error, 0)
	for userID, offset := range userTokenOffsets {
		start, end := offset[0], offset[1]
		userTokenIDs := make([]persist.DBID, 0, end-start)

		for _, token := range persistedTokens[start:end] {
			if newUserTokens[userID][token.TokenIdentifiers()] {
				userTokenIDs = append(userTokenIDs, token.ID)
			}
		}

		err = p.sendTokensToTokenProcessing(ctx, userID, userTokenIDs)
		if err != nil {
			errors = append(errors, err)
		}
	}

	if len(errors) > 1 {
		return errors[0]
	}

	return nil
}

func (p *Provider) processTokensForUser(ctx context.Context, tokensFromProviders []chainTokens, addressToContract map[string]persist.DBID, user persist.User, chains []persist.Chain, skipDelete bool) ([]persist.TokenGallery, error) {
	dedupedTokens, newTokens, err := p.prepTokensForTokenProcessing(ctx, tokensFromProviders, addressToContract, user)
	if err != nil {
		return nil, err
	}

	persistedTokens, err := p.Repos.TokenRepository.BulkUpsertByOwnerUserID(ctx, user.ID, chains, dedupedTokens, skipDelete)
	if err != nil {
		return nil, err
	}

	tokenIDs := make([]persist.DBID, 0, len(newTokens))
	for _, token := range persistedTokens {
		if newTokens[token.TokenIdentifiers()] {
			tokenIDs = append(tokenIDs, token.ID)
		}
	}

	err = p.sendTokensToTokenProcessing(ctx, user.ID, tokenIDs)
	return persistedTokens, err
}

func (p *Provider) sendTokensToTokenProcessing(ctx context.Context, userID persist.DBID, tokens []persist.DBID) error {
	if len(tokens) == 0 {
		return nil
	}
	return p.SendTokens(ctx, task.TokenProcessingUserMessage{UserID: userID, TokenIDs: tokens})
}

func (p *Provider) processTokenMedia(ctx context.Context, tokenID persist.TokenID, contractAddress persist.Address, chain persist.Chain, ownerAddress persist.Address, imageKeywords, animationKeywords []string) error {
	input := map[string]any{
		"token_id":           tokenID,
		"contract_address":   contractAddress,
		"chain":              chain,
		"owner_address":      ownerAddress,
		"image_keywords":     imageKeywords,
		"animation_keywords": animationKeywords,
	}
	asJSON, err := json.Marshal(input)
	if err != nil {
		return err
	}
	req, err := http.NewRequestWithContext(ctx, http.MethodPost, fmt.Sprintf("%s/media/process/token", env.GetString("TOKEN_PROCESSING_URL")), bytes.NewBuffer(asJSON))
	if err != nil {
		return err
	}

	resp, err := http.DefaultClient.Do(req)
	if err != nil {
		return err
	}
	defer resp.Body.Close()
	if resp.StatusCode != http.StatusOK {
		return util.GetErrFromResp(resp)
	}
	return nil
}

func (p *Provider) GetCommunityOwners(ctx context.Context, communityIdentifiers persist.ChainAddress, forceRefresh bool, limit, offset int) ([]TokenHolder, error) {

	cacheKey := fmt.Sprintf("%s-%d-%d", communityIdentifiers.String(), limit, offset)
	if !forceRefresh {
		bs, err := p.Cache.Get(ctx, cacheKey)
		if err == nil && len(bs) > 0 {
			var owners []TokenHolder
			err = json.Unmarshal(bs, &owners)
			if err != nil {
				return nil, err
			}
			return owners, nil
		}
	}

	dbHolders, err := p.Repos.ContractRepository.GetOwnersByAddress(ctx, communityIdentifiers.Address(), communityIdentifiers.Chain(), limit, offset)
	if err != nil {
		return nil, err
	}

	holders, err := tokenHoldersToTokenHolders(ctx, dbHolders, p.Repos.UserRepository)
	if err != nil {
		return nil, err
	}

	bs, err := json.Marshal(holders)
	if err != nil {
		return nil, err
	}
	err = p.Cache.Set(ctx, cacheKey, bs, staleCommunityTime)
	if err != nil {
		return nil, err
	}
	return holders, nil
}

func (p *Provider) GetTokensOfContractForWallet(ctx context.Context, contractAddress persist.Address, wallet persist.ChainAddress, limit, offset int) ([]persist.TokenGallery, error) {
	user, err := p.Repos.UserRepository.GetByChainAddress(ctx, wallet)
	if err != nil {
		if _, ok := err.(persist.ErrWalletNotFound); ok {
			return nil, nil
		}
		return nil, err
	}

	providers, err := p.getProvidersForChain(wallet.Chain())
	if err != nil {
		return nil, err
	}

	contractFetchers := getChainProvidersForTask[tokensContractFetcher](providers)

	tokensFromProviders := make([]chainTokens, 0, len(contractFetchers))
	contracts := make([]chainContracts, 0, len(contractFetchers))
	for i, tFetcher := range contractFetchers {
		tokensOfOwner, contract, err := tFetcher.GetTokensByContractAddressAndOwner(ctx, wallet.Address(), contractAddress, limit, offset)
		if err != nil {
			return nil, err
		}

		contracts = append(contracts, chainContracts{
			priority:  i,
			chain:     wallet.Chain(),
			contracts: []ChainAgnosticContract{contract},
		})

		tokensFromProviders = append(tokensFromProviders, chainTokens{
			priority: i,
			chain:    wallet.Chain(),
			tokens:   tokensOfOwner,
		})
	}

	addressToContract, err := p.processContracts(ctx, contracts)
	if err != nil {
		return nil, err
	}

	return p.processTokensForUser(ctx, tokensFromProviders, addressToContract, user, []persist.Chain{wallet.Chain()}, true)
}

// GetTokenMetadataByTokenIdentifiers will get the metadata for a given token identifier
func (d *Provider) GetTokenMetadataByTokenIdentifiers(ctx context.Context, contractAddress persist.Address, tokenID persist.TokenID, ownerAddress persist.Address, chain persist.Chain) (persist.TokenMetadata, error) {

	var metadata persist.TokenMetadata
	var err error

<<<<<<< HEAD
	for _, provider := range d.Chains[chain] {
		if metadataFetcher, ok := provider.(tokenMetadataFetcher); ok {
			metadata, err = metadataFetcher.GetTokenMetadataByTokenIdentifiers(ctx, ChainAgnosticIdentifiers{ContractAddress: contractAddress, TokenID: tokenID}, ownerAddress)
			if err != nil {
				logger.For(ctx).Errorf("error fetching token metadata %s", err)
			}
			if err == nil && len(metadata) > 0 {
				return metadata, nil
			}
=======
	metadataFetchers := getChainProvidersForTask[tokenMetadataFetcher](d.Chains[chain])

	for _, metadataFetcher := range metadataFetchers {
		metadata, err = metadataFetcher.GetTokenMetadataByTokenIdentifiers(ctx, ChainAgnosticIdentifiers{ContractAddress: contractAddress, TokenID: tokenID}, ownerAddress)
		if err == nil && len(metadata) > 0 {
			return metadata, nil
>>>>>>> 820dbd76
		}
	}

	return metadata, err
}

// DeepRefresh re-indexes a user's wallets.
func (d *Provider) DeepRefreshByChain(ctx context.Context, userID persist.DBID, chain persist.Chain) error {
	if _, ok := d.Chains[chain]; !ok {
		return nil
	}

	// User doesn't exist
	user, err := d.Repos.UserRepository.GetByID(ctx, userID)
	if err != nil {
		return err
	}

	addresses := make([]persist.Address, 0)
	for _, wallet := range user.Wallets {
		if wallet.Chain == chain {
			addresses = append(addresses, wallet.Address)
		}
	}

	deepRefreshers := getChainProvidersForTask[deepRefresher](d.Chains[chain])

	for _, refresher := range deepRefreshers {
		for _, wallet := range addresses {
			if err := refresher.DeepRefresh(ctx, wallet); err != nil {
				return err
			}
		}
	}

	return nil
}

// RunWalletCreationHooks runs hooks for when a wallet is created
func (d *Provider) RunWalletCreationHooks(ctx context.Context, userID persist.DBID, walletAddress persist.Address, walletType persist.WalletType, chain persist.Chain) error {

	// User doesn't exist
	_, err := d.Repos.UserRepository.GetByID(ctx, userID)
	if err != nil {
		return err
	}

	walletHookers := getChainProvidersForTask[walletHooker](d.Chains[chain])

	for _, hooker := range walletHookers {
		if err := hooker.WalletCreated(ctx, userID, walletAddress, walletType); err != nil {
			return err
		}
	}

	return nil
}

// VerifySignature verifies a signature for a wallet address
func (p *Provider) VerifySignature(ctx context.Context, pSig string, pNonce string, pChainAddress persist.ChainPubKey, pWalletType persist.WalletType) (bool, error) {
	providers, err := p.getProvidersForChain(pChainAddress.Chain())
	if err != nil {
		return false, err
	}
	verifiers := getChainProvidersForTask[verifier](providers)
	for _, verifier := range verifiers {
		if valid, err := verifier.VerifySignature(ctx, pChainAddress.PubKey(), pWalletType, pNonce, pSig); err != nil || !valid {
			return false, err
		}
	}
	return true, nil
}

// RefreshToken refreshes a token on the given chain using the chain provider for that chain
func (p *Provider) RefreshToken(ctx context.Context, ti persist.TokenIdentifiers, ownerAddresses []persist.Address) error {
	providers, err := p.getProvidersForChain(ti.Chain)
	if err != nil {
		return err
	}

	ownerFetchers := getChainProvidersForTask[tokensOwnerFetcher](providers)
outer:
	for _, ownerFetcher := range ownerFetchers {

		id := ChainAgnosticIdentifiers{ContractAddress: ti.ContractAddress, TokenID: ti.TokenID}

		for i, ownerAddress := range ownerAddresses {
			refreshedToken, contract, err := ownerFetcher.GetTokensByTokenIdentifiersAndOwner(ctx, id, ownerAddress)
			if err != nil {
				return err
			}

			if !refreshedToken.hasMetadata() && i == 0 {
				continue outer
			}

			if err := p.Repos.TokenRepository.UpdateByTokenIdentifiersUnsafe(ctx, ti.TokenID, ti.ContractAddress, ti.Chain, persist.TokenUpdateAllMetadataFieldsInput{
				Metadata:    refreshedToken.TokenMetadata,
				Name:        persist.NullString(refreshedToken.Name),
				LastUpdated: persist.LastUpdatedTime{},
				TokenURI:    refreshedToken.TokenURI,
				Description: persist.NullString(refreshedToken.Description),
			}); err != nil {
				return err
			}

			image, anim := ti.Chain.BaseKeywords()
			err = p.processTokenMedia(ctx, ti.TokenID, ti.ContractAddress, ti.Chain, refreshedToken.OwnerAddress, image, anim)
			if err != nil {
				return err
			}

			name := util.ToNullString(contract.Name, true)

			if err := p.Repos.ContractRepository.UpsertByAddress(ctx, ti.ContractAddress, ti.Chain, persist.ContractGallery{
				Chain:          ti.Chain,
				Address:        persist.Address(ti.Chain.NormalizeAddress(ti.ContractAddress)),
				Symbol:         persist.NullString(contract.Symbol),
				Name:           name,
				CreatorAddress: contract.CreatorAddress,
			}); err != nil {
				return err
			}

		}
		return nil
	}
	return nil
}

// RefreshContract refreshes a contract on the given chain using the chain provider for that chain
func (p *Provider) RefreshContract(ctx context.Context, ci persist.ContractIdentifiers) error {
	providers, err := p.getProvidersForChain(ci.Chain)
	if err != nil {
		return err
	}

	contractRefreshers := getChainProvidersForTask[contractRefresher](providers)
	for _, refresher := range contractRefreshers {
		if err := refresher.RefreshContract(ctx, ci.ContractAddress); err != nil {
			return err
		}
	}
	return nil
}

// RefreshTokensForContract refreshes all tokens in a given contract
func (p *Provider) RefreshTokensForContract(ctx context.Context, ci persist.ContractIdentifiers) error {
	providers, err := p.getProvidersForChain(ci.Chain)
	if err != nil {
		return err
	}

	contractRefreshers := getChainProvidersForTask[tokensContractFetcher](providers)

	tokensFromProviders := []chainTokens{}
	contractsFromProviders := []chainContracts{}
	tokensReceive := make(chan chainTokens)
	contractsReceive := make(chan chainContracts)
	errChan := make(chan errWithPriority)
	done := make(chan struct{})
	wg := &sync.WaitGroup{}

	for i, fetcher := range contractRefreshers {

		wg.Add(1)
		go func(priority int, p tokensContractFetcher) {
			defer wg.Done()
			tokens, contract, err := p.GetTokensByContractAddress(ctx, ci.ContractAddress, maxCommunitySize, 0)
			if err != nil {
				errChan <- errWithPriority{priority: priority, err: err}
				return
			}
			tokensReceive <- chainTokens{chain: ci.Chain, tokens: tokens, priority: priority}
			contractsReceive <- chainContracts{chain: ci.Chain, contracts: []ChainAgnosticContract{contract}, priority: priority}

		}(i, fetcher)
	}
	go func() {
		defer close(done)
		wg.Wait()
	}()

outer:
	for {
		select {
		case err := <-errChan:
			if err.priority == 0 {
				return err
			}
		case tokens := <-tokensReceive:
			tokensFromProviders = append(tokensFromProviders, tokens)
		case contract := <-contractsReceive:
			contractsFromProviders = append(contractsFromProviders, contract)
		case <-done:
			logger.For(ctx).Debug("done refreshing tokens for collection")
			break outer
		}
	}

	logger.For(ctx).Debug("creating users")

	chainTokensForUsers, users, err := p.createUsersForTokens(ctx, tokensFromProviders, ci.Chain)
	if err != nil {
		return err
	}

	logger.For(ctx).Debug("creating contracts")

	addressToContract, err := p.processContracts(ctx, contractsFromProviders)
	if err != nil {
		return err
	}

	contract, err := p.Queries.GetContractByChainAddress(ctx, coredb.GetContractByChainAddressParams{
		Address: ci.ContractAddress,
		Chain:   ci.Chain,
	})
	if err != nil {
		return err
	}

	return p.processTokensForOwnersOfContract(ctx, contract.ID, users, chainTokensForUsers, addressToContract)
}

func (d *Provider) getProvidersForChain(chain persist.Chain) ([]any, error) {
	providers, ok := d.Chains[chain]
	if !ok {
		return nil, ErrChainNotFound{Chain: chain}
	}

	return providers, nil
}

type tokenUniqueIdentifiers struct {
	chain        persist.Chain
	contract     persist.Address
	tokenID      persist.TokenID
	ownerAddress persist.Address
}

type tokenForUser struct {
	userID   persist.DBID
	token    ChainAgnosticToken
	chain    persist.Chain
	priority int
}

// this function returns a map of user IDs to their new tokens as well as a map of user IDs to the users themselves
func (p *Provider) createUsersForTokens(ctx context.Context, tokens []chainTokens, chain persist.Chain) (map[persist.DBID][]chainTokens, map[persist.DBID]persist.User, error) {
	users := map[persist.DBID]persist.User{}
	userTokens := map[persist.DBID]map[int]chainTokens{}
	seenTokens := map[tokenUniqueIdentifiers]bool{}

	userChan := make(chan persist.User)
	tokensForUserChan := make(chan tokenForUser)
	errChan := make(chan error)
	done := make(chan struct{})
	wp := workerpool.New(100)

	mu := &sync.Mutex{}

	ownerAddresses := make([]string, 0, len(tokens))

	for _, chainToken := range tokens {
		for _, token := range chainToken.tokens {
			ownerAddresses = append(ownerAddresses, token.OwnerAddress.String())
		}
	}

	// get all current users

	allCurrentUsers, err := p.Queries.GetUsersByChainAddresses(ctx, coredb.GetUsersByChainAddressesParams{
		Addresses: ownerAddresses,
		Chain:     int32(chain),
	})
	if err != nil {
		return nil, nil, err
	}

	// figure out which users are not in the database

	addressesToUsers := map[string]persist.User{}

	for _, user := range allCurrentUsers {
		traits := persist.Traits{}
		err = user.Traits.AssignTo(&traits)
		if err != nil {
			return nil, nil, err
		}
		addressesToUsers[string(user.Address)] = persist.User{
			Version:            persist.NullInt32(user.Version.Int32),
			ID:                 user.ID,
			CreationTime:       persist.CreationTime(user.CreatedAt),
			Deleted:            persist.NullBool(user.Deleted),
			LastUpdated:        persist.LastUpdatedTime(user.LastUpdated),
			Username:           persist.NullString(user.Username.String),
			UsernameIdempotent: persist.NullString(user.UsernameIdempotent.String),
			Wallets:            user.Wallets,
			Bio:                persist.NullString(user.Bio.String),
			Traits:             traits,
			Universal:          persist.NullBool(user.Universal),
		}
	}

	logger.For(ctx).Debugf("found %d users", len(addressesToUsers))

	// create users for those that are not in the database

	for _, chainToken := range tokens {
		providers, err := p.getProvidersForChain(chainToken.chain)
		if err != nil {
			return nil, nil, err
		}

		nameResolvers := getChainProvidersForTask[nameResolver](providers)

		for _, agnosticToken := range chainToken.tokens {
			if agnosticToken.OwnerAddress == "" {
				continue
			}
			tid := tokenUniqueIdentifiers{chain: chainToken.chain, contract: agnosticToken.ContractAddress, tokenID: agnosticToken.TokenID, ownerAddress: agnosticToken.OwnerAddress}
			if seenTokens[tid] {
				continue
			}
			seenTokens[tid] = true
			ct := chainToken
			t := agnosticToken
			wp.Submit(func() {
				user, ok := addressesToUsers[string(t.OwnerAddress)]
				if !ok {
					username := t.OwnerAddress.String()
					for _, resolver := range nameResolvers {
						doBreak := func() bool {
							displayCtx, cancel := context.WithTimeout(ctx, 5*time.Second)
							defer cancel()
							display := resolver.GetDisplayNameByAddress(displayCtx, t.OwnerAddress)
							if display != "" {
								username = display
								return true
							}
							return false
						}()
						if doBreak {
							break
						}
					}
					func() {
						mu.Lock()
						defer mu.Unlock()
						userID, err := p.Repos.UserRepository.Create(ctx, persist.CreateUserInput{
							Username:     username,
							ChainAddress: persist.NewChainAddress(t.OwnerAddress, ct.chain),
							Universal:    true,
						})
						if err != nil {
							if _, ok := err.(persist.ErrUsernameNotAvailable); ok {
								user, err = p.Repos.UserRepository.GetByUsername(ctx, username)
								if err != nil {
									errChan <- err
									return
								}
							} else if _, ok := err.(persist.ErrAddressOwnedByUser); ok {
								user, err = p.Repos.UserRepository.GetByChainAddress(ctx, persist.NewChainAddress(t.OwnerAddress, ct.chain))
								if err != nil {
									errChan <- err
									return
								}
							} else if _, ok := err.(persist.ErrWalletCreateFailed); ok {
								user, err = p.Repos.UserRepository.GetByChainAddress(ctx, persist.NewChainAddress(t.OwnerAddress, ct.chain))
								if err != nil {
									errChan <- err
									return
								}
							} else {
								errChan <- err
								return
							}
						} else {
							user, err = p.Repos.UserRepository.GetByID(ctx, userID)
							if err != nil {
								errChan <- err
								return
							}
						}
					}()
				}

				err = p.Repos.UserRepository.FillWalletDataForUser(ctx, &user)
				if err != nil {
					errChan <- err
					return
				}
				userChan <- user
				tokensForUserChan <- tokenForUser{
					userID:   user.ID,
					token:    t,
					chain:    ct.chain,
					priority: ct.priority,
				}
			})
		}
	}

	go func() {
		defer close(done)
		wp.StopWait()
	}()

outer:
	for {
		select {
		case user := <-userChan:
			logger.For(ctx).Debugf("got user %s", user.Username)
			users[user.ID] = user
			if userTokens[user.ID] == nil {
				userTokens[user.ID] = map[int]chainTokens{}
			}
		case token := <-tokensForUserChan:
			chainTokensForUser := userTokens[token.userID]
			tokensInChainTokens, ok := chainTokensForUser[token.priority]
			if !ok {
				tokensInChainTokens = chainTokens{chain: token.chain, tokens: []ChainAgnosticToken{}, priority: token.priority}
			}
			tokensInChainTokens.tokens = append(tokensInChainTokens.tokens, token.token)
			chainTokensForUser[token.priority] = tokensInChainTokens
			userTokens[token.userID] = chainTokensForUser
		case err := <-errChan:
			return nil, nil, err
		case <-done:
			break outer
		}
	}

	chainTokensForUser := map[persist.DBID][]chainTokens{}
	for userID, chainTokens := range userTokens {
		for _, chainToken := range chainTokens {
			chainTokensForUser[userID] = append(chainTokensForUser[userID], chainToken)
		}
	}

	logger.For(ctx).Infof("created %d users for tokens", len(users))
	return chainTokensForUser, users, nil
}

func (d *Provider) processContracts(ctx context.Context, contractsFromProviders []chainContracts) (map[string]persist.DBID, error) {
	newContracts, err := contractsToNewDedupedContracts(ctx, contractsFromProviders)
	if err != nil {
		return nil, err
	}
	if err := d.Repos.ContractRepository.BulkUpsert(ctx, newContracts); err != nil {
		return nil, fmt.Errorf("error upserting contracts: %s", err)
	}
	contractsForChain := map[persist.Chain][]persist.Address{}
	for _, c := range newContracts {
		if _, ok := contractsForChain[c.Chain]; !ok {
			contractsForChain[c.Chain] = []persist.Address{}
		}
		contractsForChain[c.Chain] = append(contractsForChain[c.Chain], c.Address)
	}

	addressesToContracts := map[string]persist.DBID{}
	for chain, addresses := range contractsForChain {
		newContracts, err := d.Repos.ContractRepository.GetByAddresses(ctx, addresses, chain)
		if err != nil {
			return nil, fmt.Errorf("error fetching contracts: %s", err)
		}
		for _, c := range newContracts {
			addressesToContracts[c.Chain.NormalizeAddress(c.Address)] = c.ID
		}
	}
	return addressesToContracts, nil
}

func tokensToNewDedupedTokens(ctx context.Context, tokens []chainTokens, contractAddressIDs map[string]persist.DBID, ownerUser persist.User) ([]persist.TokenGallery, error) {
	seenTokens := make(map[persist.TokenIdentifiers]persist.TokenGallery)

	seenWallets := make(map[persist.TokenIdentifiers][]persist.Wallet)
	seenQuantities := make(map[persist.TokenIdentifiers]persist.HexString)
	addressToWallets := make(map[string]persist.Wallet)
	for _, wallet := range ownerUser.Wallets {
		// could a normalized address ever overlap with the normalized address of another chain?
		normalizedAddress := wallet.Chain.NormalizeAddress(wallet.Address)
		addressToWallets[normalizedAddress] = wallet
	}

	sort.SliceStable(tokens, func(i int, j int) bool {
		return tokens[i].priority < tokens[j].priority
	})

	for _, chainToken := range tokens {
		for _, token := range chainToken.tokens {

			if token.Quantity.BigInt().Cmp(big.NewInt(0)) == 0 {
				logger.For(ctx).Warnf("skipping token %s with quantity 0", token.Name)
				continue
			}

			ti := persist.NewTokenIdentifiers(token.ContractAddress, token.TokenID, chainToken.chain)
			existingToken, seen := seenTokens[ti]

			candidateToken := persist.TokenGallery{
				TokenType:            token.TokenType,
				Chain:                chainToken.chain,
				Name:                 persist.NullString(token.Name),
				Description:          persist.NullString(token.Description),
				TokenURI:             "", // We don't save tokenURI information
				TokenID:              token.TokenID,
				OwnerUserID:          ownerUser.ID,
				TokenMetadata:        token.TokenMetadata,
				Contract:             contractAddressIDs[chainToken.chain.NormalizeAddress(token.ContractAddress)],
				ExternalURL:          persist.NullString(token.ExternalURL),
				BlockNumber:          token.BlockNumber,
				IsProviderMarkedSpam: token.IsSpam,
			}

			// If we've never seen the incoming token before, then add it.
			if !seen {
				seenTokens[ti] = candidateToken
			} else if len(existingToken.TokenMetadata) < len(candidateToken.TokenMetadata) {
				seenTokens[ti] = candidateToken
			}

			var found bool
			for _, wallet := range seenWallets[ti] {
				if wallet.Address == token.OwnerAddress {
					found = true
				}
			}
			if !found {
				if q, ok := seenQuantities[ti]; ok {
					seenQuantities[ti] = q.Add(token.Quantity)
				} else {
					seenQuantities[ti] = token.Quantity
				}
			}

			if w, ok := addressToWallets[chainToken.chain.NormalizeAddress(token.OwnerAddress)]; ok {
				seenWallets[ti] = append(seenWallets[ti], w)
				seenWallets[ti] = dedupeWallets(seenWallets[ti])
			}

			ownership, err := addressAtBlockToAddressAtBlock(ctx, token.OwnershipHistory, chainToken.chain)
			if err != nil {
				return nil, fmt.Errorf("failed to get ownership history for token: %s", err)
			}

			seenToken := seenTokens[ti]
			seenToken.OwnershipHistory = ownership
			seenToken.OwnedByWallets = seenWallets[ti]
			seenToken.Quantity = seenQuantities[ti]
			seenTokens[ti] = seenToken
		}
	}

	res := make([]persist.TokenGallery, len(seenTokens))
	i := 0
	for _, t := range seenTokens {
		if t.Name == "" {
			name, ok := util.GetValueFromMapUnsafe(t.TokenMetadata, "name", util.DefaultSearchDepth).(string)
			if ok {
				t.Name = persist.NullString(name)
			}
		}
		if t.Description == "" {
			description, ok := util.GetValueFromMapUnsafe(t.TokenMetadata, "description", util.DefaultSearchDepth).(string)
			if ok {
				t.Description = persist.NullString(description)
			}
		}

		res[i] = t
		i++
	}

	return res, nil
}

func contractsToNewDedupedContracts(ctx context.Context, contracts []chainContracts) ([]persist.ContractGallery, error) {
	seen := make(map[persist.ChainAddress]persist.ContractGallery)

	sort.SliceStable(contracts, func(i, j int) bool {
		return contracts[i].priority < contracts[j].priority
	})

	for _, chainContract := range contracts {
		for _, contract := range chainContract.contracts {
			if it, ok := seen[persist.NewChainAddress(contract.Address, chainContract.chain)]; ok {
				if it.Name.String != "" {
					continue
				}
			}
			c := persist.ContractGallery{
				Chain:          chainContract.chain,
				Address:        contract.Address,
				Symbol:         persist.NullString(contract.Symbol),
				Name:           util.ToNullString(contract.Name, true),
				CreatorAddress: contract.CreatorAddress,
			}
			seen[persist.NewChainAddress(contract.Address, chainContract.chain)] = c
		}
	}

	res := make([]persist.ContractGallery, 0, len(seen))
	for _, c := range seen {
		res = append(res, c)
	}
	return res, nil

}

func communityOwnersToTokenHolders(owners []ChainAgnosticCommunityOwner) []TokenHolder {
	seen := make(map[persist.Address]TokenHolder)
	for _, owner := range owners {
		if _, ok := seen[owner.Address]; !ok {
			seen[owner.Address] = TokenHolder{
				Address: owner.Address,
			}
		}
	}

	res := make([]TokenHolder, 0, len(seen))
	for _, t := range seen {
		res = append(res, t)
	}
	return res
}

func tokenHoldersToTokenHolders(ctx context.Context, owners []persist.TokenHolder, userRepo *postgres.UserRepository) ([]TokenHolder, error) {
	seenUsers := make(map[persist.DBID]persist.TokenHolder)
	allUserIDs := make([]persist.DBID, 0, len(owners))
	for _, owner := range owners {
		if _, ok := seenUsers[owner.UserID]; !ok {
			allUserIDs = append(allUserIDs, owner.UserID)
			seenUsers[owner.UserID] = owner
		}
	}
	allUsers, err := userRepo.GetByIDs(ctx, allUserIDs)
	if err != nil {
		return nil, fmt.Errorf("failed to get users for token holders: %s", err)
	}
	res := make([]TokenHolder, 0, len(seenUsers))
	for _, user := range allUsers {
		owner := seenUsers[user.ID]
		username := user.Username.String()
		previews := make([]string, 0, len(owner.PreviewTokens))
		for _, p := range owner.PreviewTokens {
			previews = append(previews, p.String())
		}
		res = append(res, TokenHolder{
			UserID:        owner.UserID,
			DisplayName:   username,
			WalletIDs:     owner.WalletIDs,
			PreviewTokens: previews,
		})
	}

	return res, nil
}

func addressAtBlockToAddressAtBlock(ctx context.Context, addresses []ChainAgnosticAddressAtBlock, chain persist.Chain) ([]persist.AddressAtBlock, error) {
	res := make([]persist.AddressAtBlock, len(addresses))
	for i, addr := range addresses {

		res[i] = persist.AddressAtBlock{
			Address: addr.Address,
			Block:   addr.Block,
		}
	}
	return res, nil
}

func (t ChainAgnosticIdentifiers) String() string {
	return fmt.Sprintf("%s-%s", t.ContractAddress, t.TokenID)
}

func (e ErrChainNotFound) Error() string {
	return fmt.Sprintf("chain provider not found for chain: %d", e.Chain)
}

func (e errWithPriority) Error() string {
	return fmt.Sprintf("error with priority %d: %s", e.priority, e.err)
}

func dedupeWallets(wallets []persist.Wallet) []persist.Wallet {
	deduped := map[persist.Address]persist.Wallet{}
	for _, wallet := range wallets {
		deduped[wallet.Address] = wallet
	}

	ret := make([]persist.Wallet, 0, len(wallets))
	for _, wallet := range deduped {
		ret = append(ret, wallet)
	}

	return ret
}<|MERGE_RESOLUTION|>--- conflicted
+++ resolved
@@ -671,24 +671,15 @@
 	var metadata persist.TokenMetadata
 	var err error
 
-<<<<<<< HEAD
-	for _, provider := range d.Chains[chain] {
-		if metadataFetcher, ok := provider.(tokenMetadataFetcher); ok {
-			metadata, err = metadataFetcher.GetTokenMetadataByTokenIdentifiers(ctx, ChainAgnosticIdentifiers{ContractAddress: contractAddress, TokenID: tokenID}, ownerAddress)
-			if err != nil {
-				logger.For(ctx).Errorf("error fetching token metadata %s", err)
-			}
-			if err == nil && len(metadata) > 0 {
-				return metadata, nil
-			}
-=======
 	metadataFetchers := getChainProvidersForTask[tokenMetadataFetcher](d.Chains[chain])
 
 	for _, metadataFetcher := range metadataFetchers {
 		metadata, err = metadataFetcher.GetTokenMetadataByTokenIdentifiers(ctx, ChainAgnosticIdentifiers{ContractAddress: contractAddress, TokenID: tokenID}, ownerAddress)
+    if err != nil {
+				logger.For(ctx).Errorf("error fetching token metadata %s", err)
+		}
 		if err == nil && len(metadata) > 0 {
 			return metadata, nil
->>>>>>> 820dbd76
 		}
 	}
 
