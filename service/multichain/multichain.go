package multichain

import (
	"bytes"
	"context"
	"encoding/json"
	"fmt"
	"github.com/mikeydub/go-gallery/service/persist/postgres"
	"math/big"
	"net/http"
	"sort"
	"sync"
	"time"

	cloudtasks "cloud.google.com/go/cloudtasks/apiv2"
	"github.com/gammazero/workerpool"
	"github.com/mikeydub/go-gallery/db/gen/coredb"
	"github.com/mikeydub/go-gallery/service/logger"
	"github.com/mikeydub/go-gallery/service/memstore"
	"github.com/mikeydub/go-gallery/service/persist"
	"github.com/mikeydub/go-gallery/service/task"
	"github.com/mikeydub/go-gallery/util"
	"github.com/spf13/viper"
)

const staleCommunityTime = time.Minute * 30

const maxCommunitySize = 10_000

// Provider is an interface for retrieving data from multiple chains
type Provider struct {
<<<<<<< HEAD
	Repos  *postgres.Repositories
	Cache  memstore.Cache
	Chains map[persist.Chain][]ChainProvider
=======
	Repos   *persist.Repositories
	Queries *coredb.Queries
	Cache   memstore.Cache
	Chains  map[persist.Chain][]ChainProvider
>>>>>>> 31dafd42
	// some chains use the addresses of other chains, this will map of chain we want tokens from => chain that's address will be used for lookup
	ChainAddressOverrides ChainOverrideMap
	TasksClient           *cloudtasks.Client
}

// BlockchainInfo retrieves blockchain info from all chains
type BlockchainInfo struct {
	Chain   persist.Chain `json:"chain_name"`
	ChainID int           `json:"chain_id"`
}

// ChainAgnosticToken is a token that is agnostic to the chain it is on
type ChainAgnosticToken struct {
	Media persist.Media `json:"media"`

	TokenType persist.TokenType `json:"token_type"`

	Name        string `json:"name"`
	Description string `json:"description"`

	TokenURI         persist.TokenURI              `json:"token_uri"`
	TokenID          persist.TokenID               `json:"token_id"`
	Quantity         persist.HexString             `json:"quantity"`
	OwnerAddress     persist.Address               `json:"owner_address"`
	OwnershipHistory []ChainAgnosticAddressAtBlock `json:"previous_owners"`
	TokenMetadata    persist.TokenMetadata         `json:"metadata"`
	ContractAddress  persist.Address               `json:"contract_address"`

	ExternalURL string `json:"external_url"`

	BlockNumber persist.BlockNumber `json:"block_number"`
	IsSpam      *bool               `json:"is_spam"`
}

// ChainAgnosticAddressAtBlock is an address at a block
type ChainAgnosticAddressAtBlock struct {
	Address persist.Address     `json:"address"`
	Block   persist.BlockNumber `json:"block"`
}

// ChainAgnosticContract is a contract that is agnostic to the chain it is on
type ChainAgnosticContract struct {
	Address        persist.Address `json:"address"`
	Symbol         string          `json:"symbol"`
	Name           string          `json:"name"`
	Description    string          `json:"description"`
	CreatorAddress persist.Address `json:"creator_address"`

	LatestBlock persist.BlockNumber `json:"latest_block"`
}

// ChainAgnosticIdentifiers identify tokens despite their chain
type ChainAgnosticIdentifiers struct {
	ContractAddress persist.Address `json:"contract_address"`
	TokenID         persist.TokenID `json:"token_id"`
}

type ChainAgnosticCommunityOwner struct {
	Address persist.Address `json:"address"`
}

type TokenHolder struct {
	UserID        persist.DBID    `json:"user_id"`
	DisplayName   string          `json:"display_name"`
	Address       persist.Address `json:"address"`
	WalletIDs     []persist.DBID  `json:"wallet_ids"`
	PreviewTokens []string        `json:"preview_tokens"`
}

// ErrChainNotFound is an error that occurs when a chain provider for a given chain is not registered in the MultichainProvider
type ErrChainNotFound struct {
	Chain persist.Chain
}

type chainTokens struct {
	priority int
	chain    persist.Chain
	tokens   []ChainAgnosticToken
}

type chainContracts struct {
	priority  int
	chain     persist.Chain
	contracts []ChainAgnosticContract
}

type tokenIdentifiers struct {
	chain    persist.Chain
	tokenID  persist.TokenID
	contract persist.DBID
}

type errWithPriority struct {
	err      error
	priority int
}

// ChainProvider is an interface for retrieving data from a chain
type ChainProvider interface {
	GetBlockchainInfo(context.Context) (BlockchainInfo, error)
	GetTokensByWalletAddress(context.Context, persist.Address, int, int) ([]ChainAgnosticToken, []ChainAgnosticContract, error)
	GetTokensByContractAddress(context.Context, persist.Address, int, int) ([]ChainAgnosticToken, ChainAgnosticContract, error)
	GetTokensByTokenIdentifiers(context.Context, ChainAgnosticIdentifiers, int, int) ([]ChainAgnosticToken, ChainAgnosticContract, error)
	GetTokensByTokenIdentifiersAndOwner(context.Context, ChainAgnosticIdentifiers, persist.Address) (ChainAgnosticToken, ChainAgnosticContract, error)
	GetOwnedTokensByContract(context.Context, persist.Address, persist.Address, int, int) ([]ChainAgnosticToken, ChainAgnosticContract, error)
	GetContractByAddress(context.Context, persist.Address) (ChainAgnosticContract, error)
	GetCommunityOwners(context.Context, persist.Address, int, int) ([]ChainAgnosticCommunityOwner, error)
	GetDisplayNameByAddress(context.Context, persist.Address) string
	RefreshToken(context.Context, ChainAgnosticIdentifiers, persist.Address) error
	RefreshContract(context.Context, persist.Address) error
	DeepRefresh(ctx context.Context, address persist.Address) error
	// bool is whether or not to update all media content, including the tokens that already have media content
	UpdateMediaForWallet(context.Context, persist.Address, bool) error
	// do we want to return the tokens we validate?
	// bool is whether or not to update all of the tokens regardless of whether we know they exist already
	ValidateTokensForWallet(context.Context, persist.Address, bool) error
	// ctx, address, chain, wallet type, nonce, sig
	VerifySignature(context.Context, persist.PubKey, persist.WalletType, string, string) (bool, error)
}

type ChainOverrideMap = map[persist.Chain]*persist.Chain

// NewProvider creates a new MultiChainDataRetriever
<<<<<<< HEAD
func NewProvider(ctx context.Context, repos *postgres.Repositories, cache memstore.Cache, taskClient *cloudtasks.Client, chainOverrides ChainOverrideMap, chains ...ChainProvider) *Provider {
=======
func NewProvider(ctx context.Context, repos *persist.Repositories, queries *coredb.Queries, cache memstore.Cache, taskClient *cloudtasks.Client, chainOverrides ChainOverrideMap, chains ...ChainProvider) *Provider {
>>>>>>> 31dafd42
	c := map[persist.Chain][]ChainProvider{}
	for _, chain := range chains {
		info, err := chain.GetBlockchainInfo(ctx)
		if err != nil {
			panic(err)
		}
		c[info.Chain] = append(c[info.Chain], chain)
	}
	return &Provider{
		Repos:       repos,
		Cache:       cache,
		TasksClient: taskClient,
		Queries:     queries,

		Chains:                c,
		ChainAddressOverrides: chainOverrides,
	}
}

// SyncTokens updates the media for all tokens for a user
// TODO consider updating contracts as well
func (p *Provider) SyncTokens(ctx context.Context, userID persist.DBID, chains []persist.Chain) error {
	user, err := p.Repos.UserRepository.GetByID(ctx, userID)
	if err != nil {
		return err
	}

	validChainsLookup := make(map[persist.Chain]bool)
	for _, chain := range chains {
		validChainsLookup[chain] = true
	}

	errChan := make(chan error)
	incomingTokens := make(chan chainTokens)
	incomingContracts := make(chan chainContracts)
	chainsToAddresses := make(map[persist.Chain][]persist.Address)

	for _, chain := range chains {
		for _, wallet := range user.Wallets {
			override := p.ChainAddressOverrides[chain]

			if wallet.Chain == chain || (override != nil && *override == wallet.Chain) {
				chainsToAddresses[chain] = append(chainsToAddresses[chain], wallet.Address)
			}
		}
	}

	wg := sync.WaitGroup{}
	for c, a := range chainsToAddresses {
		logger.For(ctx).Infof("updating media for user %s wallets %s", user.Username, a)
		chain := c
		addresses := a
		wg.Add(len(addresses))
		for _, addr := range addresses {
			go func(addr persist.Address, chain persist.Chain) {
				defer wg.Done()
				start := time.Now()
				providers, ok := p.Chains[chain]
				if !ok {
					errChan <- ErrChainNotFound{Chain: chain}
					return
				}
				subWg := &sync.WaitGroup{}
				subWg.Add(len(providers))
				for i, p := range providers {
					go func(provider ChainProvider, priority int) {
						defer subWg.Done()
						tokens, contracts, err := provider.GetTokensByWalletAddress(ctx, addr, 0, 0)
						if err != nil {
							errChan <- errWithPriority{err: err, priority: priority}
							return
						}

						incomingTokens <- chainTokens{chain: chain, tokens: tokens, priority: priority}
						incomingContracts <- chainContracts{chain: chain, contracts: contracts, priority: priority}
					}(p, i)
				}
				subWg.Wait()
				logger.For(ctx).Debugf("updated media for user %s wallet %s in %s", user.Username, addr, time.Since(start))
			}(addr, chain)
		}
	}

	go func() {
		defer close(incomingTokens)
		defer close(incomingContracts)
		wg.Wait()
	}()

	allTokens := make([]chainTokens, 0, len(user.Wallets))
	allContracts := make([]chainContracts, 0, len(user.Wallets))

outer:
	for {
		select {
		case incomingTokens := <-incomingTokens:
			allTokens = append(allTokens, incomingTokens)
		case incomingContracts, ok := <-incomingContracts:
			if !ok {
				break outer
			}
			allContracts = append(allContracts, incomingContracts)
		case <-ctx.Done():
			return ctx.Err()
		case err := <-errChan:
			if err, ok := err.(errWithPriority); ok {
				if err.priority == 0 {
					return err
				}
				logger.For(ctx).Errorf("error updating fallback media for user %s: %s", user.Username, err)
			} else {
				return err
			}
		}
	}

	allUsersNFTs, err := p.Repos.TokenRepository.GetByUserID(ctx, userID, 0, 0)
	if err != nil {
		return err
	}

	addressToContract, err := p.upsertContracts(ctx, allContracts)
	if err != nil {
		return err
	}
	newTokens, err := p.upsertTokens(ctx, allTokens, addressToContract, allUsersNFTs, user)
	if err != nil {
		return err
	}

	for _, chain := range chains {
		image, anim := chain.BaseKeywords()
		err = p.processMedialessTokens(ctx, userID, chain, image, anim)
		if err != nil {
			logger.For(ctx).Errorf("error processing medialess tokens for user %s: %s", user.Username, err)
			return err
		}

	}

	logger.For(ctx).Warn("preparing to delete old tokens")

	// ensure all old tokens are deleted
	ownedTokens := make(map[tokenIdentifiers]bool)
	for _, t := range newTokens {
		ownedTokens[tokenIdentifiers{chain: t.Chain, tokenID: t.TokenID, contract: t.Contract}] = true
	}

	for _, nft := range allUsersNFTs {
		if !validChainsLookup[nft.Chain] {
			continue
		}
		if !ownedTokens[tokenIdentifiers{chain: nft.Chain, tokenID: nft.TokenID, contract: nft.Contract}] {
			logger.For(ctx).Warnf("deleting nft %d-%s-%s", nft.Chain, nft.TokenID, nft.Contract)
			err := p.Repos.TokenRepository.DeleteByID(ctx, nft.ID)
			if err != nil {
				return err
			}
		}
	}

	return nil
}

func (p *Provider) processMedialessTokens(ctx context.Context, userID persist.DBID, chain persist.Chain, imageKeywords, animationKeywords []string) error {
	processMediaInput := task.TokenProcessingUserMessage{
		UserID:            userID,
		Chain:             chain,
		ImageKeywords:     imageKeywords,
		AnimationKeywords: animationKeywords,
	}
	return task.CreateTaskForMediaProcessing(ctx, processMediaInput, p.TasksClient)
}

func (p *Provider) processMedialessToken(ctx context.Context, tokenID persist.TokenID, contractAddress persist.Address, chain persist.Chain, ownerAddress persist.Address, imageKeywords, animationKeywords []string) error {
	input := map[string]interface{}{
		"token_id":           tokenID,
		"contract_address":   contractAddress,
		"chain":              chain,
		"owner_address":      ownerAddress,
		"image_keywords":     imageKeywords,
		"animation_keywords": animationKeywords,
	}
	asJSON, err := json.Marshal(input)
	if err != nil {
		return err
	}
	req, err := http.NewRequestWithContext(ctx, http.MethodPost, fmt.Sprintf("%s/process/token", viper.GetString("TOKEN_PROCESSING_URL")), bytes.NewBuffer(asJSON))
	if err != nil {
		return err
	}

	resp, err := http.DefaultClient.Do(req)
	if err != nil {
		return err
	}
	defer resp.Body.Close()
	if resp.StatusCode != http.StatusOK {
		return util.GetErrFromResp(resp)
	}
	return nil
}

func (p *Provider) GetCommunityOwners(ctx context.Context, communityIdentifiers persist.ChainAddress, forceRefresh bool, limit, offset int) ([]TokenHolder, error) {

	cacheKey := fmt.Sprintf("%s-%d-%d", communityIdentifiers.String(), limit, offset)
	if !forceRefresh {
		bs, err := p.Cache.Get(ctx, cacheKey)
		if err == nil && len(bs) > 0 {
			var owners []TokenHolder
			err = json.Unmarshal(bs, &owners)
			if err != nil {
				return nil, err
			}
			return owners, nil
		}
	}

	dbHolders, err := p.Repos.ContractRepository.GetOwnersByAddress(ctx, communityIdentifiers.Address(), communityIdentifiers.Chain(), limit, offset)
	if err != nil {
		return nil, err
	}

	holders, err := tokenHoldersToTokenHolders(ctx, dbHolders, p.Repos.UserRepository)
	if err != nil {
		return nil, err
	}

	bs, err := json.Marshal(holders)
	if err != nil {
		return nil, err
	}
	err = p.Cache.Set(ctx, cacheKey, bs, staleCommunityTime)
	if err != nil {
		return nil, err
	}
	return holders, nil
}

// DeepRefresh re-indexes a user's wallets.
func (d *Provider) DeepRefreshByChain(ctx context.Context, userID persist.DBID, chain persist.Chain) error {
	if _, ok := d.Chains[chain]; !ok {
		return nil
	}

	// User doesn't exist
	user, err := d.Repos.UserRepository.GetByID(ctx, userID)
	if err != nil {
		return err
	}

	addresses := make([]persist.Address, 0)
	for _, wallet := range user.Wallets {
		if wallet.Chain == chain {
			addresses = append(addresses, wallet.Address)
		}
	}

	for _, provider := range d.Chains[chain] {
		for _, wallet := range addresses {
			if err := provider.DeepRefresh(ctx, wallet); err != nil {
				return err
			}
		}
	}

	return nil
}

// VerifySignature verifies a signature for a wallet address
func (p *Provider) VerifySignature(ctx context.Context, pSig string, pNonce string, pChainAddress persist.ChainPubKey, pWalletType persist.WalletType) (bool, error) {
	providers, ok := p.Chains[pChainAddress.Chain()]
	if !ok {
		return false, ErrChainNotFound{Chain: pChainAddress.Chain()}
	}
	for _, provider := range providers {
		if valid, err := provider.VerifySignature(ctx, pChainAddress.PubKey(), pWalletType, pNonce, pSig); err != nil || !valid {
			return false, err
		}
	}
	return true, nil
}

// RefreshToken refreshes a token on the given chain using the chain provider for that chain
func (p *Provider) RefreshToken(ctx context.Context, ti persist.TokenIdentifiers, ownerAddresses []persist.Address) error {
	providers, err := p.getProvidersForChain(ti.Chain)
	if err != nil {
		return err
	}
	for i, provider := range providers {
		id := ChainAgnosticIdentifiers{ContractAddress: ti.ContractAddress, TokenID: ti.TokenID}
		for _, ownerAddress := range ownerAddresses {
			if err := provider.RefreshToken(ctx, id, ownerAddress); err != nil {
				return err
			}
		}

		if i == 0 {
			for _, ownerAddress := range ownerAddresses {
				token, contract, err := provider.GetTokensByTokenIdentifiersAndOwner(ctx, id, ownerAddress)
				if err != nil {
					return err
				}

				if err := p.Repos.TokenRepository.UpdateByTokenIdentifiersUnsafe(ctx, ti.TokenID, ti.ContractAddress, ti.Chain, persist.TokenUpdateAllURIDerivedFieldsInput{
					Media:       token.Media,
					Metadata:    token.TokenMetadata,
					Name:        persist.NullString(token.Name),
					LastUpdated: persist.LastUpdatedTime{},
					TokenURI:    token.TokenURI,
					Description: persist.NullString(token.Description),
				}); err != nil {
					return err
				}
				if !token.Media.IsServable() {
					image, anim := ti.Chain.BaseKeywords()
					err = p.processMedialessToken(ctx, ti.TokenID, ti.ContractAddress, ti.Chain, token.OwnerAddress, image, anim)
					if err != nil {
						return err
					}
				}

				if err := p.Repos.ContractRepository.UpsertByAddress(ctx, ti.ContractAddress, ti.Chain, persist.ContractGallery{
					Chain:          ti.Chain,
					Address:        persist.Address(ti.Chain.NormalizeAddress(ti.ContractAddress)),
					Symbol:         persist.NullString(contract.Symbol),
					Name:           persist.NullString(contract.Name),
					CreatorAddress: contract.CreatorAddress,
				}); err != nil {
					return err
				}
			}

		}
	}
	return nil
}

// RefreshContract refreshes a contract on the given chain using the chain provider for that chain
func (p *Provider) RefreshContract(ctx context.Context, ci persist.ContractIdentifiers) error {
	providers, err := p.getProvidersForChain(ci.Chain)
	if err != nil {
		return err
	}
	for _, provider := range providers {
		if err := provider.RefreshContract(ctx, ci.ContractAddress); err != nil {
			return err
		}
	}
	return nil
}

// RefreshTokensForContract refreshes all tokens in a given contract
func (p *Provider) RefreshTokensForContract(ctx context.Context, ci persist.ContractIdentifiers) error {
	providers, err := p.getProvidersForChain(ci.Chain)
	if err != nil {
		return err
	}

	allTokens := []chainTokens{}
	allContracts := []chainContracts{}
	tokensReceive := make(chan chainTokens)
	contractsReceive := make(chan chainContracts)
	errChan := make(chan errWithPriority)
	done := make(chan struct{})
	wg := &sync.WaitGroup{}
	wg.Add(len(providers))
	for i, provider := range providers {
		go func(priority int, p ChainProvider) {
			defer wg.Done()
			tokens, contract, err := p.GetTokensByContractAddress(ctx, ci.ContractAddress, maxCommunitySize, 0)
			if err != nil {
				errChan <- errWithPriority{priority: priority, err: err}
				return
			}
			tokensReceive <- chainTokens{chain: ci.Chain, tokens: tokens, priority: priority}
			contractsReceive <- chainContracts{chain: ci.Chain, contracts: []ChainAgnosticContract{contract}, priority: priority}

		}(i, provider)
	}
	go func() {
		defer close(done)
		wg.Wait()
	}()

outer:
	for {
		select {
		case err := <-errChan:
			if err.priority == 0 {
				return err
			}
		case tokens := <-tokensReceive:
			allTokens = append(allTokens, tokens)
		case contract := <-contractsReceive:
			allContracts = append(allContracts, contract)
		case <-done:
			logger.For(ctx).Debug("done refreshing tokens for collection")
			break outer
		}
	}

	logger.For(ctx).Debug("creating users")

	chainTokensForUsers, users, err := p.createUsersForTokens(ctx, allTokens, ci.Chain)
	if err != nil {
		return err
	}

	logger.For(ctx).Debug("creating contracts")

	addressToContract, err := p.upsertContracts(ctx, allContracts)
	if err != nil {
		return err
	}

	logger.For(ctx).Debug("creating tokens")

	for userID, user := range users {
		allUserTokens, err := p.Repos.TokenRepository.GetByUserID(ctx, userID, -1, 0)
		if err != nil {
			return err
		}

		logger.For(ctx).Debugf("creating tokens for user %s", user.Username)
		_, err = p.upsertTokens(ctx, chainTokensForUsers[userID], addressToContract, allUserTokens, user)
		if err != nil {
			return err
		}

		logger.For(ctx).Debugf("creating tokens for user %s done", user.Username)
	}
	return nil
}

func (d *Provider) getProvidersForChain(chain persist.Chain) ([]ChainProvider, error) {
	providers, ok := d.Chains[chain]
	if !ok {
		return nil, ErrChainNotFound{Chain: chain}
	}
	return providers, nil
}

type tokenUniqueIdentifiers struct {
	chain        persist.Chain
	contract     persist.Address
	tokenID      persist.TokenID
	ownerAddress persist.Address
}

type tokenForUser struct {
	userID   persist.DBID
	token    ChainAgnosticToken
	chain    persist.Chain
	priority int
}

// this function returns a map of user IDs to their new tokens as well as a map of user IDs to the users themselves
func (p *Provider) createUsersForTokens(ctx context.Context, tokens []chainTokens, chain persist.Chain) (map[persist.DBID][]chainTokens, map[persist.DBID]persist.User, error) {
	users := map[persist.DBID]persist.User{}
	userTokens := map[persist.DBID]map[int]chainTokens{}
	seenTokens := map[tokenUniqueIdentifiers]bool{}

	userChan := make(chan persist.User)
	tokensForUserChan := make(chan tokenForUser)
	errChan := make(chan error)
	done := make(chan struct{})
	wp := workerpool.New(100)

	mu := &sync.Mutex{}

	ownerAddresses := make([]string, 0, len(tokens))

	for _, chainToken := range tokens {
		for _, token := range chainToken.tokens {
			ownerAddresses = append(ownerAddresses, token.OwnerAddress.String())
		}
	}

	// get all current users

	allCurrentUsers, err := p.Queries.GetUsersByChainAddresses(ctx, coredb.GetUsersByChainAddressesParams{
		Addresses: ownerAddresses,
		Chain:     int32(chain),
	})
	if err != nil {
		return nil, nil, err
	}

	// figure out which users are not in the database

	addressesToUsers := map[string]persist.User{}

	for _, user := range allCurrentUsers {
		traits := persist.Traits{}
		err = user.Traits.AssignTo(&traits)
		if err != nil {
			return nil, nil, err
		}
		addressesToUsers[string(user.Address)] = persist.User{
			Version:            persist.NullInt32(user.Version.Int32),
			ID:                 user.ID,
			CreationTime:       persist.CreationTime(user.CreatedAt),
			Deleted:            persist.NullBool(user.Deleted),
			LastUpdated:        persist.LastUpdatedTime(user.LastUpdated),
			Username:           persist.NullString(user.Username.String),
			UsernameIdempotent: persist.NullString(user.UsernameIdempotent.String),
			Wallets:            user.Wallets,
			Bio:                persist.NullString(user.Bio.String),
			Traits:             traits,
			Universal:          persist.NullBool(user.Universal),
		}
	}

	logger.For(ctx).Debugf("found %d users", len(addressesToUsers))

	// create users for those that are not in the database

	for _, chainToken := range tokens {
		providers, err := p.getProvidersForChain(chainToken.chain)
		if err != nil {
			return nil, nil, err
		}
		for _, agnosticToken := range chainToken.tokens {
			if agnosticToken.OwnerAddress == "" {
				continue
			}
			tid := tokenUniqueIdentifiers{chain: chainToken.chain, contract: agnosticToken.ContractAddress, tokenID: agnosticToken.TokenID, ownerAddress: agnosticToken.OwnerAddress}
			if seenTokens[tid] {
				continue
			}
			seenTokens[tid] = true
			ct := chainToken
			t := agnosticToken
			wp.Submit(func() {
				user, ok := addressesToUsers[string(t.OwnerAddress)]
				if !ok {
					username := t.OwnerAddress.String()
					for _, provider := range providers {
						doBreak := func() bool {
							displayCtx, cancel := context.WithTimeout(ctx, 5*time.Second)
							defer cancel()
							display := provider.GetDisplayNameByAddress(displayCtx, t.OwnerAddress)
							if display != "" {
								username = display
								return true
							}
							return false
						}()
						if doBreak {
							break
						}
					}
					func() {
						mu.Lock()
						defer mu.Unlock()
						userID, err := p.Repos.UserRepository.Create(ctx, persist.CreateUserInput{
							Username:     username,
							ChainAddress: persist.NewChainAddress(t.OwnerAddress, ct.chain),
							Universal:    true,
						})
						if err != nil {
							if _, ok := err.(persist.ErrUsernameNotAvailable); ok {
								user, err = p.Repos.UserRepository.GetByUsername(ctx, username)
								if err != nil {
									errChan <- err
									return
								}
							} else if _, ok := err.(persist.ErrAddressOwnedByUser); ok {
								user, err = p.Repos.UserRepository.GetByChainAddress(ctx, persist.NewChainAddress(t.OwnerAddress, ct.chain))
								if err != nil {
									errChan <- err
									return
								}
							} else if _, ok := err.(persist.ErrWalletCreateFailed); ok {
								user, err = p.Repos.UserRepository.GetByChainAddress(ctx, persist.NewChainAddress(t.OwnerAddress, ct.chain))
								if err != nil {
									errChan <- err
									return
								}
							} else {
								errChan <- err
								return
							}
						} else {
							user, err = p.Repos.UserRepository.GetByID(ctx, userID)
							if err != nil {
								errChan <- err
								return
							}
						}
					}()
				}

				err = p.Repos.UserRepository.FillWalletDataForUser(ctx, &user)
				if err != nil {
					errChan <- err
					return
				}
				userChan <- user
				tokensForUserChan <- tokenForUser{
					userID:   user.ID,
					token:    t,
					chain:    ct.chain,
					priority: ct.priority,
				}
			})
		}
	}

	go func() {
		defer close(done)
		wp.StopWait()
	}()

outer:
	for {
		select {
		case user := <-userChan:
			logger.For(ctx).Debugf("got user %s", user.Username)
			users[user.ID] = user
			if userTokens[user.ID] == nil {
				userTokens[user.ID] = map[int]chainTokens{}
			}
		case token := <-tokensForUserChan:
			chainTokensForUser := userTokens[token.userID]
			tokensInChainTokens, ok := chainTokensForUser[token.priority]
			if !ok {
				tokensInChainTokens = chainTokens{chain: token.chain, tokens: []ChainAgnosticToken{}, priority: token.priority}
			}
			tokensInChainTokens.tokens = append(tokensInChainTokens.tokens, token.token)
			chainTokensForUser[token.priority] = tokensInChainTokens
			userTokens[token.userID] = chainTokensForUser
		case err := <-errChan:
			return nil, nil, err
		case <-done:
			break outer
		}
	}

	chainTokensForUser := map[persist.DBID][]chainTokens{}
	for userID, chainTokens := range userTokens {
		for _, chainToken := range chainTokens {
			chainTokensForUser[userID] = append(chainTokensForUser[userID], chainToken)
		}
	}

	logger.For(ctx).Infof("created %d users for tokens", len(users))
	return chainTokensForUser, users, nil
}

func (p *Provider) upsertTokens(ctx context.Context, allTokens []chainTokens, addressesToContracts map[string]persist.DBID, allUsersTokens []persist.TokenGallery, user persist.User) ([]persist.TokenGallery, error) {

	newTokens, err := tokensToNewDedupedTokens(ctx, allTokens, addressesToContracts, user)
	if err != nil {
		return nil, err
	}

	newTokens = addExistingMedia(ctx, newTokens, allUsersTokens)

	if err := p.Repos.TokenRepository.BulkUpsert(ctx, newTokens); err != nil {
		return nil, fmt.Errorf("error upserting tokens: %s", err)
	}
	return newTokens, nil
}

func (d *Provider) upsertContracts(ctx context.Context, allContracts []chainContracts) (map[string]persist.DBID, error) {
	newContracts, err := contractsToNewDedupedContracts(ctx, allContracts)
	if err != nil {
		return nil, err
	}
	if err := d.Repos.ContractRepository.BulkUpsert(ctx, newContracts); err != nil {
		return nil, fmt.Errorf("error upserting contracts: %s", err)
	}
	contractsForChain := map[persist.Chain][]persist.Address{}
	for _, c := range newContracts {
		if _, ok := contractsForChain[c.Chain]; !ok {
			contractsForChain[c.Chain] = []persist.Address{}
		}
		contractsForChain[c.Chain] = append(contractsForChain[c.Chain], c.Address)
	}

	addressesToContracts := map[string]persist.DBID{}
	for chain, addresses := range contractsForChain {
		newContracts, err := d.Repos.ContractRepository.GetByAddresses(ctx, addresses, chain)
		if err != nil {
			return nil, fmt.Errorf("error upserting tokens: %s", err)
		}
		for _, c := range newContracts {
			addressesToContracts[c.Chain.NormalizeAddress(c.Address)] = c.ID
		}
	}
	return addressesToContracts, nil
}

func tokensToNewDedupedTokens(ctx context.Context, tokens []chainTokens, contractAddressIDs map[string]persist.DBID, ownerUser persist.User) ([]persist.TokenGallery, error) {
	seenTokens := make(map[persist.TokenIdentifiers]persist.TokenGallery)

	seenWallets := make(map[persist.TokenIdentifiers][]persist.Wallet)
	seenQuantities := make(map[persist.TokenIdentifiers]persist.HexString)
	addressToWallets := make(map[string]persist.Wallet)
	for _, wallet := range ownerUser.Wallets {
		// could a normalized address ever overlap with the normalized address of another chain?
		normalizedAddress := wallet.Chain.NormalizeAddress(wallet.Address)
		addressToWallets[normalizedAddress] = wallet
	}

	sort.SliceStable(tokens, func(i int, j int) bool {
		return tokens[i].priority < tokens[j].priority
	})

	for _, chainToken := range tokens {
		for _, token := range chainToken.tokens {

			if token.Quantity.BigInt().Cmp(big.NewInt(0)) == 0 {
				logger.For(ctx).Warnf("skipping token %s with quantity 0", token.Name)
				continue
			}

			ti := persist.NewTokenIdentifiers(token.ContractAddress, token.TokenID, chainToken.chain)

			// If we've never seen the incoming token before, then add it. If we have the token but its not servable
			// then we replace it entirely with the incoming token.
			if seen, ok := seenTokens[ti]; !ok || (ok && !seen.Media.IsServable() && token.Media.IsServable()) {
				seenTokens[ti] = persist.TokenGallery{
					Media:                token.Media,
					TokenType:            token.TokenType,
					Chain:                chainToken.chain,
					Name:                 persist.NullString(token.Name),
					Description:          persist.NullString(token.Description),
					TokenURI:             token.TokenURI,
					TokenID:              token.TokenID,
					OwnerUserID:          ownerUser.ID,
					TokenMetadata:        token.TokenMetadata,
					Contract:             contractAddressIDs[chainToken.chain.NormalizeAddress(token.ContractAddress)],
					ExternalURL:          persist.NullString(token.ExternalURL),
					BlockNumber:          token.BlockNumber,
					IsProviderMarkedSpam: token.IsSpam,
				}
			}

			var found bool
			for _, wallet := range seenWallets[ti] {
				if wallet.Address == token.OwnerAddress {
					found = true
				}
			}
			if !found {
				if q, ok := seenQuantities[ti]; ok {
					seenQuantities[ti] = q.Add(token.Quantity)
				} else {
					seenQuantities[ti] = token.Quantity
				}
			}

			if w, ok := addressToWallets[chainToken.chain.NormalizeAddress(token.OwnerAddress)]; ok {
				seenWallets[ti] = append(seenWallets[ti], w)
				seenWallets[ti] = dedupeWallets(seenWallets[ti])
			}

			ownership, err := addressAtBlockToAddressAtBlock(ctx, token.OwnershipHistory, chainToken.chain)
			if err != nil {
				return nil, fmt.Errorf("failed to get ownership history for token: %s", err)
			}

			seenToken := seenTokens[ti]
			seenToken.OwnershipHistory = ownership
			seenToken.OwnedByWallets = seenWallets[ti]
			seenToken.Quantity = seenQuantities[ti]
			seenTokens[ti] = seenToken
		}
	}

	res := make([]persist.TokenGallery, len(seenTokens))
	i := 0
	for _, t := range seenTokens {
		if t.Name == "" {
			name, ok := util.GetValueFromMapUnsafe(t.TokenMetadata, "name", util.DefaultSearchDepth).(string)
			if ok {
				t.Name = persist.NullString(name)
			}
		}
		if t.Description == "" {
			description, ok := util.GetValueFromMapUnsafe(t.TokenMetadata, "description", util.DefaultSearchDepth).(string)
			if ok {
				t.Description = persist.NullString(description)
			}
		}

		res[i] = t
		i++
	}

	return res, nil
}

func addExistingMedia(ctx context.Context, providerTokens []persist.TokenGallery, dbTokens []persist.TokenGallery) []persist.TokenGallery {
	savedMap := make(map[persist.TokenIdentifiers]persist.TokenGallery)
	for _, token := range dbTokens {
		savedMap[token.TokenIdentifiers()] = token
	}
	res := make([]persist.TokenGallery, len(providerTokens))
	for i, t := range providerTokens {
		logger.For(ctx).Debugf("token: %s", t.Name)
		if !t.Media.IsServable() {
			if dbToken, ok := savedMap[t.TokenIdentifiers()]; ok && dbToken.Media.IsServable() {
				t.Media = dbToken.Media
			}
		}
		res[i] = t
	}
	return res
}

func contractsToNewDedupedContracts(ctx context.Context, contracts []chainContracts) ([]persist.ContractGallery, error) {
	seen := make(map[persist.ChainAddress]persist.ContractGallery)

	sort.SliceStable(contracts, func(i, j int) bool {
		return contracts[i].priority < contracts[j].priority
	})

	for _, chainContract := range contracts {
		for _, contract := range chainContract.contracts {
			if it, ok := seen[persist.NewChainAddress(contract.Address, chainContract.chain)]; ok {
				if it.Name != "" {
					continue
				}
			}
			c := persist.ContractGallery{
				Chain:          chainContract.chain,
				Address:        contract.Address,
				Symbol:         persist.NullString(contract.Symbol),
				Name:           persist.NullString(contract.Name),
				CreatorAddress: contract.CreatorAddress,
			}
			seen[persist.NewChainAddress(contract.Address, chainContract.chain)] = c
		}
	}

	res := make([]persist.ContractGallery, 0, len(seen))
	for _, c := range seen {
		res = append(res, c)
	}
	return res, nil

}

func communityOwnersToTokenHolders(owners []ChainAgnosticCommunityOwner) []TokenHolder {
	seen := make(map[persist.Address]TokenHolder)
	for _, owner := range owners {
		if _, ok := seen[owner.Address]; !ok {
			seen[owner.Address] = TokenHolder{
				Address: owner.Address,
			}
		}
	}

	res := make([]TokenHolder, 0, len(seen))
	for _, t := range seen {
		res = append(res, t)
	}
	return res
}

func tokenHoldersToTokenHolders(ctx context.Context, owners []persist.TokenHolder, userRepo *postgres.UserRepository) ([]TokenHolder, error) {
	seenUsers := make(map[persist.DBID]persist.TokenHolder)
	allUserIDs := make([]persist.DBID, 0, len(owners))
	for _, owner := range owners {
		if _, ok := seenUsers[owner.UserID]; !ok {
			allUserIDs = append(allUserIDs, owner.UserID)
			seenUsers[owner.UserID] = owner
		}
	}
	allUsers, err := userRepo.GetByIDs(ctx, allUserIDs)
	if err != nil {
		return nil, fmt.Errorf("failed to get users for token holders: %s", err)
	}
	res := make([]TokenHolder, 0, len(seenUsers))
	for _, user := range allUsers {
		owner := seenUsers[user.ID]
		username := user.Username.String()
		previews := make([]string, 0, len(owner.PreviewTokens))
		for _, p := range owner.PreviewTokens {
			previews = append(previews, p.String())
		}
		res = append(res, TokenHolder{
			UserID:        owner.UserID,
			DisplayName:   username,
			WalletIDs:     owner.WalletIDs,
			PreviewTokens: previews,
		})
	}

	return res, nil
}

func addressAtBlockToAddressAtBlock(ctx context.Context, addresses []ChainAgnosticAddressAtBlock, chain persist.Chain) ([]persist.AddressAtBlock, error) {
	res := make([]persist.AddressAtBlock, len(addresses))
	for i, addr := range addresses {

		res[i] = persist.AddressAtBlock{
			Address: addr.Address,
			Block:   addr.Block,
		}
	}
	return res, nil
}

func (t ChainAgnosticIdentifiers) String() string {
	return fmt.Sprintf("%s-%s", t.ContractAddress, t.TokenID)
}

func (e ErrChainNotFound) Error() string {
	return fmt.Sprintf("chain provider not found for chain: %d", e.Chain)
}

func (e errWithPriority) Error() string {
	return fmt.Sprintf("error with priority %d: %s", e.priority, e.err)
}

func dedupeWallets(wallets []persist.Wallet) []persist.Wallet {
	deduped := map[persist.Address]persist.Wallet{}
	for _, wallet := range wallets {
		deduped[wallet.Address] = wallet
	}

	ret := make([]persist.Wallet, 0, len(wallets))
	for _, wallet := range deduped {
		ret = append(ret, wallet)
	}

	return ret
}<|MERGE_RESOLUTION|>--- conflicted
+++ resolved
@@ -29,16 +29,10 @@
 
 // Provider is an interface for retrieving data from multiple chains
 type Provider struct {
-<<<<<<< HEAD
-	Repos  *postgres.Repositories
-	Cache  memstore.Cache
-	Chains map[persist.Chain][]ChainProvider
-=======
-	Repos   *persist.Repositories
+	Repos   *postgres.Repositories
 	Queries *coredb.Queries
 	Cache   memstore.Cache
 	Chains  map[persist.Chain][]ChainProvider
->>>>>>> 31dafd42
 	// some chains use the addresses of other chains, this will map of chain we want tokens from => chain that's address will be used for lookup
 	ChainAddressOverrides ChainOverrideMap
 	TasksClient           *cloudtasks.Client
@@ -162,11 +156,7 @@
 type ChainOverrideMap = map[persist.Chain]*persist.Chain
 
 // NewProvider creates a new MultiChainDataRetriever
-<<<<<<< HEAD
-func NewProvider(ctx context.Context, repos *postgres.Repositories, cache memstore.Cache, taskClient *cloudtasks.Client, chainOverrides ChainOverrideMap, chains ...ChainProvider) *Provider {
-=======
-func NewProvider(ctx context.Context, repos *persist.Repositories, queries *coredb.Queries, cache memstore.Cache, taskClient *cloudtasks.Client, chainOverrides ChainOverrideMap, chains ...ChainProvider) *Provider {
->>>>>>> 31dafd42
+func NewProvider(ctx context.Context, repos *postgres.Repositories, queries *coredb.Queries, cache memstore.Cache, taskClient *cloudtasks.Client, chainOverrides ChainOverrideMap, chains ...ChainProvider) *Provider {
 	c := map[persist.Chain][]ChainProvider{}
 	for _, chain := range chains {
 		info, err := chain.GetBlockchainInfo(ctx)
