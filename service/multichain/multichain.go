package multichain

import (
	"bytes"
	"context"
	"database/sql"
	"encoding/json"
	"errors"
	"fmt"
	sentryutil "github.com/mikeydub/go-gallery/service/sentry"
	"math/big"
	"net/http"
	"sort"
	"strings"
	"sync"
	"time"

	"github.com/gammazero/workerpool"
	"github.com/jackc/pgx/v4"
	"github.com/sirupsen/logrus"
	"github.com/sourcegraph/conc"
	"github.com/sourcegraph/conc/pool"

	db "github.com/mikeydub/go-gallery/db/gen/coredb"
	"github.com/mikeydub/go-gallery/env"
	"github.com/mikeydub/go-gallery/service/logger"
	"github.com/mikeydub/go-gallery/service/persist"
	"github.com/mikeydub/go-gallery/service/persist/postgres"
	"github.com/mikeydub/go-gallery/service/redis"
	"github.com/mikeydub/go-gallery/util"
	"github.com/mikeydub/go-gallery/util/retry"
)

func init() {
	env.RegisterValidation("TOKEN_PROCESSING_URL", "required")
}

const staleCommunityTime = time.Minute * 30

const maxCommunitySize = 10_000

var contractNameBlacklist = map[string]bool{
	"unidentified contract": true,
	"unknown contract":      true,
	"unknown":               true,
}

// SubmitUserTokensF is called to process a user's batch of tokens
type SubmitUserTokensF func(ctx context.Context, userID persist.DBID, tokenIDs []persist.DBID, tokens []persist.TokenIdentifiers) error

type Provider struct {
	Repos   *postgres.Repositories
	Queries *db.Queries
	Cache   *redis.Cache
	Chains  map[persist.Chain][]any

	// some chains use the addresses of other chains, this will map of chain we want tokens from => chain that's address will be used for lookup
	SubmitUserTokens SubmitUserTokensF
}

// BlockchainInfo retrieves blockchain info from all chains
type BlockchainInfo struct {
	Chain      persist.Chain `json:"chain_name"`
	ChainID    int           `json:"chain_id"`
	ProviderID string        `json:"provider_id"`
}

// ChainAgnosticToken is a token that is agnostic to the chain it is on
type ChainAgnosticToken struct {
	Descriptors ChainAgnosticTokenDescriptors `json:"descriptors"`

	TokenType persist.TokenType `json:"token_type"`

	TokenURI         persist.TokenURI              `json:"token_uri"`
	TokenID          persist.TokenID               `json:"token_id"`
	Quantity         persist.HexString             `json:"quantity"`
	OwnerAddress     persist.Address               `json:"owner_address"`
	OwnershipHistory []ChainAgnosticAddressAtBlock `json:"previous_owners"`
	TokenMetadata    persist.TokenMetadata         `json:"metadata"`
	ContractAddress  persist.Address               `json:"contract_address"`

	FallbackMedia persist.FallbackMedia `json:"fallback_media"`

	ExternalURL string `json:"external_url"`

	BlockNumber persist.BlockNumber `json:"block_number"`
	IsSpam      *bool               `json:"is_spam"`
}

// ChainAgnosticAddressAtBlock is an address at a block
type ChainAgnosticAddressAtBlock struct {
	Address persist.Address     `json:"address"`
	Block   persist.BlockNumber `json:"block"`
}

// ChainAgnosticContract is a contract that is agnostic to the chain it is on
type ChainAgnosticContract struct {
	Descriptors ChainAgnosticContractDescriptors `json:"descriptors"`
	Address     persist.Address                  `json:"address"`
	IsSpam      *bool                            `json:"is_spam"`

	LatestBlock persist.BlockNumber `json:"latest_block"`
}

type ChainAgnosticTokensAndContracts struct {
	Tokens    []ChainAgnosticToken    `json:"tokens"`
	Contracts []ChainAgnosticContract `json:"contracts"`
}

// ChainAgnosticTokenDescriptors are the fields that describe a token but cannot be used to uniquely identify it
type ChainAgnosticTokenDescriptors struct {
	Name        string `json:"name"`
	Description string `json:"description"`
}

type ChainAgnosticContractDescriptors struct {
	Symbol          string          `json:"symbol"`
	Name            string          `json:"name"`
	Description     string          `json:"description"`
	ProfileImageURL string          `json:"profile_image_url"`
	CreatorAddress  persist.Address `json:"creator_address"`
}

// ChainAgnosticIdentifiers identify tokens despite their chain
type ChainAgnosticIdentifiers struct {
	ContractAddress persist.Address `json:"contract_address"`
	TokenID         persist.TokenID `json:"token_id"`
}

type ChainAgnosticCommunityOwner struct {
	Address persist.Address `json:"address"`
}

type TokenHolder struct {
	UserID        persist.DBID    `json:"user_id"`
	DisplayName   string          `json:"display_name"`
	Address       persist.Address `json:"address"`
	WalletIDs     []persist.DBID  `json:"wallet_ids"`
	PreviewTokens []string        `json:"preview_tokens"`
}

type chainTokens struct {
	priority int
	chain    persist.Chain
	tokens   []ChainAgnosticToken
}

type chainContracts struct {
	priority  int
	chain     persist.Chain
	contracts []ChainAgnosticContract
}

type errWithPriority struct {
	err      error
	priority int
}

type communityInfo struct {
	Name        string
	Description string
	Type        persist.CommunityType
	Subtype     string
	Key         string
}

// Configurer maintains provider settings
type Configurer interface {
	GetBlockchainInfo() BlockchainInfo
}

// NameResolver is able to resolve an address to a friendly display name
type NameResolver interface {
	GetDisplayNameByAddress(context.Context, persist.Address) string
}

// Verifier can verify that a signature is signed by a given key
type Verifier interface {
	VerifySignature(ctx context.Context, pubKey persist.PubKey, walletType persist.WalletType, nonce string, sig string) (bool, error)
}

// TokensOwnerFetcher supports fetching tokens for syncing
type TokensOwnerFetcher interface {
	GetTokensByWalletAddress(ctx context.Context, address persist.Address) ([]ChainAgnosticToken, []ChainAgnosticContract, error)
	GetTokenByTokenIdentifiersAndOwner(context.Context, ChainAgnosticIdentifiers, persist.Address) (ChainAgnosticToken, ChainAgnosticContract, error)
}

// TokensIncrementalOwnerFetcher supports fetching tokens for syncing incrementally
type TokensIncrementalOwnerFetcher interface {
	// NOTE: implementation MUST close the rec channel
	GetTokensIncrementallyByWalletAddress(ctx context.Context, address persist.Address) (rec <-chan ChainAgnosticTokensAndContracts, errChain <-chan error)
}

type TokensContractFetcher interface {
	GetTokensByContractAddress(ctx context.Context, contract persist.Address, limit int, offset int) ([]ChainAgnosticToken, ChainAgnosticContract, error)
	GetTokensByContractAddressAndOwner(ctx context.Context, owner persist.Address, contract persist.Address, limit int, offset int) ([]ChainAgnosticToken, ChainAgnosticContract, error)
}

type ContractsFetcher interface {
	GetContractByAddress(ctx context.Context, contract persist.Address) (ChainAgnosticContract, error)
}

type ContractsOwnerFetcher interface {
	GetContractsByOwnerAddress(ctx context.Context, owner persist.Address) ([]ChainAgnosticContract, error)
}

type ChildContractFetcher interface {
	GetChildContractsCreatedOnSharedContract(ctx context.Context, creatorAddress persist.Address) ([]ParentToChildEdge, error)
}

type OpenSeaChildContractFetcher interface {
	ChildContractFetcher
	IsOpenSea()
}

// ContractRefresher supports refreshes of a contract
type ContractRefresher interface {
	ContractsFetcher
	RefreshContract(context.Context, persist.Address) error
}

// TokenMetadataFetcher supports fetching token metadata
type TokenMetadataFetcher interface {
	GetTokenMetadataByTokenIdentifiers(ctx context.Context, ti ChainAgnosticIdentifiers) (persist.TokenMetadata, error)
}

type TokenDescriptorsFetcher interface {
	GetTokenDescriptorsByTokenIdentifiers(ctx context.Context, ti ChainAgnosticIdentifiers) (ChainAgnosticTokenDescriptors, ChainAgnosticContractDescriptors, error)
}

type ProviderSupplier interface {
	GetSubproviders() []any
}

// providersMatchingInterface returns providers that adhere to the given interface
func providersMatchingInterface[T any](providers []any) []T {
	matches := make([]T, 0)
	seen := map[string]bool{}
	for _, p := range providers {
		match, ok := p.(T)
		if !ok {
			continue
		}

		if id := p.(Configurer).GetBlockchainInfo().ProviderID; !seen[id] {
			seen[id] = true
			matches = append(matches, match)
		}

		// If the provider has subproviders, make sure we don't add them later
		if ps, ok := p.(ProviderSupplier); ok {
			for _, sp := range ps.GetSubproviders() {
				if id := sp.(Configurer).GetBlockchainInfo().ProviderID; !seen[id] {
					seen[id] = true
				}
			}
		}
	}
	return matches
}

// matchingProvidersByChains returns providers that adhere to the given interface by chain
func matchingProvidersByChains[T any](availableProviders map[persist.Chain][]any, requestedChains ...persist.Chain) map[persist.Chain][]T {
	matches := make(map[persist.Chain][]T, 0)
	for _, chain := range requestedChains {
		matching := providersMatchingInterface[T](availableProviders[chain])
		matches[chain] = matching
	}
	return matches
}

func matchingProvidersForChain[T any](availableProviders map[persist.Chain][]any, chain persist.Chain) []T {
	return matchingProvidersByChains[T](availableProviders, chain)[chain]
}

// SyncTokensByUserID updates the media for all tokens for a user
func (p *Provider) SyncTokensByUserID(ctx context.Context, userID persist.DBID, chains []persist.Chain) error {
	ctx = logger.NewContextWithFields(ctx, logrus.Fields{"user_id": userID, "chains": chains})

	user, err := p.Repos.UserRepository.GetByID(ctx, userID)
	if err != nil {
		return err
	}

	errChan := make(chan error)
	incomingTokens := make(chan chainTokens)
	incomingContracts := make(chan chainContracts)
	chainsToAddresses := p.matchingWallets(user.Wallets, chains)

	// Guard against removing user's tokens inadverdently
	if len(chainsToAddresses) == 0 {
		return nil
	}

	wg := &conc.WaitGroup{}
	for c, a := range chainsToAddresses {
		logger.For(ctx).Infof("syncing chain %d tokens for user %s wallets %s", c, user.Username, a)
		chain := c
		addresses := a

		for _, addr := range addresses {
			addr := addr
			chain := chain
			wg.Go(func() {
				subWg := &conc.WaitGroup{}
				tokenFetchers := matchingProvidersForChain[TokensOwnerFetcher](p.Chains, chain)
				for i, p := range tokenFetchers {
					fetcher := p
					priority := i

					subWg.Go(func() {
						tokens, contracts, err := fetcher.GetTokensByWalletAddress(ctx, addr)
						if err != nil {
							errChan <- errWithPriority{err: err, priority: priority}
							return
						}

						incomingTokens <- chainTokens{chain: chain, tokens: tokens, priority: priority}
						incomingContracts <- chainContracts{chain: chain, contracts: contracts, priority: priority}
					})
				}
				subWg.Wait()
			})
		}
	}

	go func() {
		defer close(incomingTokens)
		defer close(incomingContracts)
		wg.Wait()
	}()

	_, err = p.receiveSyncedTokensForUser(ctx, user, chains, incomingTokens, incomingContracts, errChan, true)
	return err
}

type chainTokensAndContracts struct {
	tokens    chainTokens
	contracts chainContracts
}

// SyncTokensIncrementallyByUserID processes a user's tokens incrementally
func (p *Provider) SyncTokensIncrementallyByUserID(ctx context.Context, userID persist.DBID, chains []persist.Chain) error {
	ctx = logger.NewContextWithFields(ctx, logrus.Fields{"user_id": userID, "chains": chains})

	user, err := p.Repos.UserRepository.GetByID(ctx, userID)
	if err != nil {
		return err
	}

	errChan := make(chan error)
	chainsToAddresses := p.matchingWallets(user.Wallets, chains)

	// Guard against removing user's tokens inadverdently
	if len(chainsToAddresses) == 0 {
		return nil
	}

	totalBuf := 0
	for c := range chainsToAddresses {
		totalBuf += len(matchingProvidersForChain[TokensIncrementalOwnerFetcher](p.Chains, c)) * 10
	}

	result := make(chan chainTokensAndContracts, totalBuf)

	walletWg := &conc.WaitGroup{}
	for c, a := range chainsToAddresses {
		logger.For(ctx).Infof("incrementally syncing chain %d tokens for user %s wallets %s", c, user.Username, a)
		chain := c
		addresses := a

		for _, addr := range addresses {
			addr := addr
			chain := chain
			walletWg.Go(func() {
				providerWg := &conc.WaitGroup{}
				tokenFetchers := matchingProvidersForChain[TokensIncrementalOwnerFetcher](p.Chains, chain)
				for i, p := range tokenFetchers {
					fetcher := p
					priority := i

					logger.For(ctx).Infof("incrementally fetching from provider %d (%T)", priority, fetcher)

					providerWg.Go(func() {

						inc, errs := fetcher.GetTokensIncrementallyByWalletAddress(ctx, addr)
					outer:
						for {
							select {
							case ts, ok := <-inc:
								if !ok {
									break outer
								}
								result <- chainTokensAndContracts{
									tokens:    chainTokens{chain: chain, tokens: ts.Tokens, priority: priority},
									contracts: chainContracts{chain: chain, contracts: ts.Contracts, priority: priority},
								}

							case err := <-errs:
								logger.For(ctx).Errorf("error while syncing tokens for user %s: %s (provider: %d (%T))", user.Username, err, priority, fetcher)
								errChan <- err
								return
							}
						}
					})
				}
				providerWg.Wait()
			})
		}
	}

	go func() {
		defer close(result)
		walletWg.Wait()
	}()

	return p.receiveSyncedTokensIncrementallyForUser(ctx, user, chains, result, errChan)
}

// SyncTokensByUserIDAndTokenIdentifiers updates the media for specific tokens for a user
func (p *Provider) SyncTokensByUserIDAndTokenIdentifiers(ctx context.Context, userID persist.DBID, tokenIdentifiers []persist.TokenUniqueIdentifiers) ([]persist.TokenGallery, error) {

	ctx = logger.NewContextWithFields(ctx, logrus.Fields{"tids": tokenIdentifiers, "user_id": userID})

	user, err := p.Repos.UserRepository.GetByID(ctx, userID)
	if err != nil {
		return nil, err
	}

	chains, _ := util.Map(tokenIdentifiers, func(i persist.TokenUniqueIdentifiers) (persist.Chain, error) {
		return i.Chain, nil
	})

	chains = util.Dedupe(chains, false)

	matchingWallets := p.matchingWallets(user.Wallets, chains)

	chainAddresses := map[persist.ChainAddress]bool{}
	for chain, addresses := range matchingWallets {
		for _, address := range addresses {
			chainAddresses[persist.NewChainAddress(address, chain)] = true
		}
	}

	errChan := make(chan error)
	incomingTokens := make(chan chainTokens)
	incomingContracts := make(chan chainContracts)
	chainsToTokenIdentifiers := make(map[persist.Chain][]persist.TokenUniqueIdentifiers)
	for _, tid := range tokenIdentifiers {
		// check if the user owns the wallet that owns the token
		if !chainAddresses[persist.NewChainAddress(tid.OwnerAddress, tid.Chain)] {
			continue
		}
		chainsToTokenIdentifiers[tid.Chain] = append(chainsToTokenIdentifiers[tid.Chain], tid)
	}

	for c, a := range chainsToTokenIdentifiers {
		chainsToTokenIdentifiers[c] = util.Dedupe(a, false)
	}

	wg := &conc.WaitGroup{}
	for c, t := range chainsToTokenIdentifiers {
		logger.For(ctx).Infof("attempting to sync %d token(s) on chain=%d for user %s", len(t), c, user.Username)
		chain := c
		tids := t
		tokenFetchers := matchingProvidersForChain[TokensOwnerFetcher](p.Chains, chain)
		wg.Go(func() {
			subWg := &conc.WaitGroup{}
			for i, p := range tokenFetchers {
				incomingAgnosticTokens := make(chan ChainAgnosticToken)
				incomingAgnosticContracts := make(chan ChainAgnosticContract)
				innerErrChan := make(chan error)
				tokens := make([]ChainAgnosticToken, 0, len(tids))
				contracts := make([]ChainAgnosticContract, 0, len(tids))
				fetcher := p
				priority := i
				for _, tid := range tids {
					tid := tid
					subWg.Go(func() {
						token, contract, err := fetcher.GetTokenByTokenIdentifiersAndOwner(ctx, ChainAgnosticIdentifiers{
							ContractAddress: tid.ContractAddress,
							TokenID:         tid.TokenID,
						}, tid.OwnerAddress)
						if err != nil {
							innerErrChan <- err
							return
						}
						incomingAgnosticTokens <- token
						incomingAgnosticContracts <- contract
					})
				}
				for i := 0; i < len(tids)*2; i++ {
					select {
					case token := <-incomingAgnosticTokens:
						tokens = append(tokens, token)
					case contract := <-incomingAgnosticContracts:
						contracts = append(contracts, contract)
					case err := <-innerErrChan:
						errChan <- errWithPriority{err: err, priority: priority}
						return
					}
				}
				incomingTokens <- chainTokens{chain: chain, tokens: tokens, priority: priority}
				incomingContracts <- chainContracts{chain: chain, contracts: contracts, priority: priority}
			}
			subWg.Wait()
		})

	}

	go func() {
		defer close(incomingTokens)
		defer close(incomingContracts)
		wg.Wait()
	}()

	return p.receiveSyncedTokensForUser(ctx, user, chains, incomingTokens, incomingContracts, errChan, false)
}

// TokenExists checks if a token exists according to any provider by its identifiers. It returns nil if the token exists.
// If a token exists, it will also update its contract and its descriptors in the database.
func (p *Provider) TokenExists(ctx context.Context, token persist.TokenIdentifiers, r retry.Retry) error {
	searchF := func(ctx context.Context) error {
		return p.RefreshTokenDescriptorsByTokenIdentifiers(ctx, persist.TokenIdentifiers{
			TokenID:         token.TokenID,
			Chain:           token.Chain,
			ContractAddress: token.ContractAddress,
		})
	}

	retryCondition := func(err error) bool {
		logger.For(ctx).Errorf("polling for token: %s: retrying on error: %s", token.String(), err.Error())
		return true
	}

	return retry.RetryFunc(ctx, searchF, retryCondition, r)
}

// SyncTokenByUserWalletsAndTokenIdentifiersRetry attempts to sync a token for a user by their wallets and token identifiers.
func (p *Provider) SyncTokenByUserWalletsAndTokenIdentifiersRetry(ctx context.Context, user persist.User, t persist.TokenIdentifiers, r retry.Retry) (token db.Token, err error) {
	searchF := func(ctx context.Context) error {
		_, err := p.Queries.GetTokenByUserTokenIdentifiers(ctx, db.GetTokenByUserTokenIdentifiersParams{
			OwnerID:         user.ID,
			TokenID:         t.TokenID,
			ContractAddress: t.ContractAddress,
			Chain:           t.Chain,
		})
		// Token alrady exists, do nothing
		if err == nil {
			return nil
		}
		// Unexpected error
		if err != nil && err != pgx.ErrNoRows {
			return err
		}
		// Try to sync the token from each wallet. This treats SyncTokensByUserIDAndTokenIdentifiers as a black box: it runs each
		// wallet in parallel and waits for each wallet to finish. We then check if a token exists in the database at the end and return
		// if it does. Otherwise, we retry until a token is found or the retry limit is reached.
		wg := sync.WaitGroup{}
		for _, w := range p.matchingWalletsChain(user.Wallets, token.Chain) {
			w := w
			searchWallet := persist.TokenUniqueIdentifiers{
				Chain:           t.Chain,
				ContractAddress: t.ContractAddress,
				TokenID:         t.TokenID,
				OwnerAddress:    w,
			}
			wg.Add(1)
			go func() {
				defer wg.Done()
				p.SyncTokensByUserIDAndTokenIdentifiers(ctx, user.ID, []persist.TokenUniqueIdentifiers{searchWallet})
			}()
		}
		wg.Wait()
		// Check if we got a token at the end of it
		token, err = p.Queries.GetTokenByUserTokenIdentifiers(ctx, db.GetTokenByUserTokenIdentifiersParams{
			OwnerID:         user.ID,
			TokenID:         t.TokenID,
			ContractAddress: t.ContractAddress,
			Chain:           t.Chain,
		})
		if err == pgx.ErrNoRows {
			return persist.ErrTokenNotFoundByUserTokenIdentifers{UserID: user.ID, Token: t}
		}
		return err
	}

	retryCondition := func(err error) bool {
		logger.For(ctx).Errorf("polling for token for user=%s: polling for token=%s: retrying on error: %s", user.ID, t.String(), err.Error())
		return true
	}

	err = retry.RetryFunc(ctx, searchF, retryCondition, r)

	return token, err
}

func (p *Provider) receiveSyncedTokensForUser(ctx context.Context, user persist.User, chains []persist.Chain, incomingTokens chan chainTokens, incomingContracts chan chainContracts, errChan chan error, replace bool) ([]persist.TokenGallery, error) {
	tokensFromProviders := make([]chainTokens, 0, len(user.Wallets))
	contractsFromProviders := make([]chainContracts, 0, len(user.Wallets))

	errs := []error{}
	discrepencyLog := map[int]int{}

outer:
	for {
		select {
		case incomingTokens := <-incomingTokens:
			discrepencyLog[incomingTokens.priority] = len(incomingTokens.tokens)
			tokensFromProviders = append(tokensFromProviders, incomingTokens)
		case incomingContracts, ok := <-incomingContracts:
			if !ok {
				break outer
			}
			contractsFromProviders = append(contractsFromProviders, incomingContracts)
		case <-ctx.Done():
			return nil, ctx.Err()
		case err := <-errChan:
			errs = append(errs, err)
		}
	}
	if len(errs) > 0 && len(tokensFromProviders) == 0 {
		return nil, util.MultiErr(errs)
	}
	if !util.AllEqual(util.MapValues(discrepencyLog)) {
		logger.For(ctx).Debugf("discrepency: %+v", discrepencyLog)
	}

	_, persistedContracts, err := p.processContracts(ctx, contractsFromProviders, nil, false)
	if err != nil {
		return nil, err
	}

	currentTokens, err := p.Repos.TokenRepository.GetByUserID(ctx, user.ID, 0, 0)
	if err != nil {
		return nil, err
	}

	var newTokens []persist.TokenGallery
	if replace {
		_, newTokens, err = p.ReplaceHolderTokensForUser(ctx, user, tokensFromProviders, persistedContracts, chains, currentTokens)
	} else {
		_, newTokens, err = p.AddHolderTokensToUser(ctx, user, tokensFromProviders, persistedContracts, chains, currentTokens)
	}
	if err != nil {
		return nil, err
	}

	return newTokens, nil
}

func (p *Provider) receiveSyncedTokensIncrementallyForUser(ctx context.Context, user persist.User, chains []persist.Chain, result <-chan chainTokensAndContracts, errChan chan error) error {

	beginTime := time.Now()
	errs := []error{}
	currentTokens, err := p.Repos.TokenRepository.GetByUserID(ctx, user.ID, 0, 0)
	if err != nil {
		return err
	}
	currentContracts := util.MapWithoutError(currentTokens, func(t persist.TokenGallery) persist.ContractGallery { return t.Contract })
	currentContracts = util.DedupeWithTranslate(currentContracts, true, func(c persist.ContractGallery) persist.DBID { return c.ID })
	totalTokensReceived := 0
outer:
	for {
		select {
		case inc, ok := <-result:
			if !ok {
				break outer
			}
			currentContracts, _, err = p.processContracts(ctx, []chainContracts{inc.contracts}, currentContracts, false)
			if err != nil {
				return err
			}

			totalTokensReceived += len(inc.tokens.tokens)

			currentTokens, _, err = p.AddHolderTokensToUser(ctx, user, []chainTokens{inc.tokens}, currentContracts, chains, currentTokens)
			if err != nil {
				return err
			}
		case <-ctx.Done():
			return ctx.Err()
		case err := <-errChan:
			errs = append(errs, err)
		}
	}
	if len(errs) > 0 && totalTokensReceived == 0 {
		return util.MultiErr(errs)
	}

	// once we have all the tokens, remove any tokens that are no longer owned by the user
	_, err = p.Queries.DeleteTokensBeforeTimestamp(ctx, db.DeleteTokensBeforeTimestampParams{
		RemoveHolderStatus:  true,
		RemoveCreatorStatus: false,
		OnlyFromUserID:      sql.NullString{String: user.ID.String(), Valid: true},
		OnlyFromContractIds: util.MapWithoutError(currentContracts, func(c persist.ContractGallery) string { return c.ID.String() }),
		OnlyFromChains:      util.MapWithoutError(chains, func(c persist.Chain) int32 { return int32(c) }),
		Timestamp:           beginTime,
	})

	return err
}

// SyncCreatedTokensForNewContracts syncs tokens for contracts that the user created but does not
// currently have any tokens for.
func (p *Provider) SyncCreatedTokensForNewContracts(ctx context.Context, userID persist.DBID, chains []persist.Chain) error {
	ctx = logger.NewContextWithFields(ctx, logrus.Fields{"user_id": userID, "chains": chains})

	err := p.SyncContractsOwnedByUser(ctx, userID, chains)
	if err != nil {
		return err
	}

	user, err := p.Repos.UserRepository.GetByID(ctx, userID)
	if err != nil {
		return err
	}

	chainInts := util.MapWithoutError(chains, func(c persist.Chain) int32 { return int32(c) })
	rows, err := p.Queries.GetCreatedContractsByUserID(ctx, db.GetCreatedContractsByUserIDParams{
		UserID:           userID,
		Chains:           chainInts,
		NewContractsOnly: true,
	})

	if err != nil {
		return err
	}

	contracts := util.MapWithoutError(rows, func(r db.GetCreatedContractsByUserIDRow) db.Contract { return r.Contract })

	// Sync the individual contracts in parallel, so contracts with a lot of tokens won't block
	// contracts with fewer tokens, and progress isn't all or nothing (because a subsequent sync will omit
	// any contract that finished syncing in this attempt)
	if len(contracts) > 0 {
		wp := pool.New().WithErrors().WithContext(ctx)
		for _, contract := range contracts {
			contract := contract
			wp.Go(func(ctx context.Context) error {
				return p.syncCreatedTokensForContract(ctx, user, contract)
			})
		}

		if err := wp.Wait(); err != nil {
			return err
		}
	}

	// Remove creator status from any tokens this user is no longer the creator of
	return p.Queries.RemoveStaleCreatorStatusFromTokens(ctx, userID)
}

func (p *Provider) SyncCreatedTokensForExistingContract(ctx context.Context, userID persist.DBID, contractID persist.DBID) error {
	user, err := p.Repos.UserRepository.GetByID(ctx, userID)
	if err != nil {
		return err
	}

	contract, err := p.Queries.GetContractByID(ctx, contractID)
	if err != nil {
		return err
	}

	return p.syncCreatedTokensForContract(ctx, user, contract)
}

func (p *Provider) syncCreatedTokensForContract(ctx context.Context, user persist.User, contract db.Contract) error {
	ctx = logger.NewContextWithFields(ctx, logrus.Fields{"user_id": user.ID, "contract_id": contract.ID})

	errChan := make(chan error)
	incomingTokens := make(chan chainTokens)
	incomingContracts := make(chan chainContracts)

	chain := contract.Chain
	address := contract.Address

	logger.For(ctx).Infof("syncing chain %d creator tokens for user %s contract %s", chain, user.Username, address)

	tokenFetchers := matchingProvidersForChain[TokensContractFetcher](p.Chains, chain)

	wg := &conc.WaitGroup{}
	for i, f := range tokenFetchers {
		priority := i
		fetcher := f

		wg.Go(func() {
			tokens, contract, err := fetcher.GetTokensByContractAddress(ctx, address, 0, 0)
			if err != nil {
				errChan <- errWithPriority{err: err, priority: priority}
				return
			}

			logger.For(ctx).Infof("got %d tokens for contract %s", len(tokens), address)

			incomingTokens <- chainTokens{chain: chain, tokens: tokens, priority: priority}
			incomingContracts <- chainContracts{chain: chain, contracts: []ChainAgnosticContract{contract}, priority: priority}
		})
	}

	go func() {
		defer close(incomingTokens)
		defer close(incomingContracts)
		wg.Wait()
	}()

	tokensFromProviders := make([]chainTokens, 0, 1)
	contractsFromProviders := make([]chainContracts, 0, 1)

	errs := []error{}
	discrepencyLog := map[int]int{}

outer:
	for {
		select {
		case incomingTokens := <-incomingTokens:
			discrepencyLog[incomingTokens.priority] = len(incomingTokens.tokens)
			tokensFromProviders = append(tokensFromProviders, incomingTokens)
		case incomingContracts, ok := <-incomingContracts:
			if !ok {
				break outer
			}
			contractsFromProviders = append(contractsFromProviders, incomingContracts)
		case <-ctx.Done():
			return ctx.Err()
		case err := <-errChan:
			errs = append(errs, err)
		}
	}

	if len(errs) > 0 && len(tokensFromProviders) == 0 {
		return util.MultiErr(errs)
	}
	if !util.AllEqual(util.MapValues(discrepencyLog)) {
		logger.For(ctx).Debugf("discrepency: %+v", discrepencyLog)
	}

	_, persistedContracts, err := p.processContracts(ctx, contractsFromProviders, nil, false)
	if err != nil {
		return err
	}

	_, _, err = p.ReplaceCreatorTokensOfContractsForUser(ctx, user, tokensFromProviders, persistedContracts)
	return err
}

type ProviderChildContractResult struct {
	Priority int
	Chain    persist.Chain
	Edges    []ParentToChildEdge
}

type ParentToChildEdge struct {
	Parent   ChainAgnosticContract // Providers may optionally provide the parent if its convenient to do so
	Children []ChildContract
}

type ChildContract struct {
	ChildID        string // Uniquely identifies a child contract within a parent contract
	Name           string
	Description    string
	OwnerAddress   persist.Address
	CreatorAddress persist.Address
	Tokens         []ChainAgnosticToken
}

// combinedProviderChildContractResults is a helper for combining results from multiple providers
type combinedProviderChildContractResults []ProviderChildContractResult

func (c combinedProviderChildContractResults) ParentContracts() []persist.ContractGallery {
	combined := make([]chainContracts, 0)
	for _, result := range c {
		contracts := make([]ChainAgnosticContract, 0)
		for _, edge := range result.Edges {
			contracts = append(contracts, edge.Parent)
		}
		combined = append(combined, chainContracts{
			priority:  result.Priority,
			chain:     result.Chain,
			contracts: contracts,
		})
	}
	return contractsToNewDedupedContracts(combined, nil)
}

// SyncTokensCreatedOnSharedContracts queries each provider to identify contracts created by the given user.
func (p *Provider) SyncTokensCreatedOnSharedContracts(ctx context.Context, userID persist.DBID, chains []persist.Chain) error {
	user, err := p.Repos.UserRepository.GetByID(ctx, userID)
	if err != nil {
		return err
	}

	if len(chains) == 0 {
		for chain := range p.Chains {
			chains = append(chains, chain)
		}
	}

	fetchers := matchingProvidersByChains[ChildContractFetcher](p.Chains, chains...)
	searchAddresses := p.matchingWallets(user.Wallets, chains)
	providerPool := pool.NewWithResults[ProviderChildContractResult]().WithContext(ctx)

	// Fetch all tokens created by the user
	for chain, addresses := range searchAddresses {
		for priority, fetcher := range fetchers[chain] {
			for _, address := range addresses {
				c := chain
				p := priority
				f := fetcher
				a := address
				providerPool.Go(func(ctx context.Context) (ProviderChildContractResult, error) {
					contractEdges, err := f.GetChildContractsCreatedOnSharedContract(ctx, a)
					if err != nil {
						return ProviderChildContractResult{}, err
					}
					return ProviderChildContractResult{
						Priority: p,
						Chain:    c,
						Edges:    contractEdges,
					}, nil
				})
			}
		}
	}

	pResult, err := providerPool.Wait()
	if err != nil {
		return err
	}

	combinedResult := combinedProviderChildContractResults(pResult)

	parentContracts, err := p.Repos.ContractRepository.BulkUpsert(ctx, combinedResult.ParentContracts(), true)
	if err != nil {
		return err
	}

	contractToDBID := make(map[persist.ContractIdentifiers]persist.DBID)
	for _, c := range parentContracts {
		contractToDBID[c.ContractIdentifiers()] = c.ID
	}

	params := db.UpsertChildContractsParams{}

	for _, result := range combinedResult {
		for _, edge := range result.Edges {
			for _, child := range edge.Children {
				params.ID = append(params.ID, persist.GenerateID().String())
				params.Name = append(params.Name, child.Name)
				params.Address = append(params.Address, child.ChildID)
				params.CreatorAddress = append(params.CreatorAddress, child.CreatorAddress.String())
				params.OwnerAddress = append(params.OwnerAddress, child.OwnerAddress.String())
				params.Chain = append(params.Chain, int32(result.Chain))
				params.L1Chain = append(params.L1Chain, int32(result.Chain.L1Chain()))
				params.Description = append(params.Description, child.Description)
				params.ParentIds = append(params.ParentIds, contractToDBID[persist.NewContractIdentifiers(edge.Parent.Address, result.Chain)].String())
			}
		}
	}

	_, err = p.Queries.UpsertChildContracts(ctx, params)
	return err
}

func (p *Provider) processTokenCommunities(ctx context.Context, contracts []persist.ContractGallery, tokens []persist.TokenGallery) error {
	// TODO: Configure actual providers by chain via wire
	return p.processProhibitionTokenCommunities(ctx, contracts, tokens)
}

func (p *Provider) prepTokensForTokenProcessing(ctx context.Context, tokensFromProviders []chainTokens, existingTokens []persist.TokenGallery, contracts []persist.ContractGallery, user persist.User) ([]persist.TokenGallery, map[persist.TokenIdentifiers]bool, error) {
	providerTokens := tokensToNewDedupedTokens(tokensFromProviders, existingTokens, contracts, user)

	tokenLookup := make(map[persist.TokenIdentifiers]persist.TokenGallery)
	for _, token := range existingTokens {
		tokenLookup[token.TokenIdentifiers()] = token
	}

	newTokens := make(map[persist.TokenIdentifiers]bool)

	for _, token := range providerTokens {
		existingToken, exists := tokenLookup[token.TokenIdentifiers()]

		if !exists || existingToken.TokenMediaID == "" {
			newTokens[token.TokenIdentifiers()] = true
		}
	}

	return providerTokens, newTokens, nil
}

func (p *Provider) processTokensForUsers(ctx context.Context, users map[persist.DBID]persist.User, chainTokensForUsers map[persist.DBID][]chainTokens,
	existingTokensForUsers map[persist.DBID][]persist.TokenGallery, contracts []persist.ContractGallery, chains []persist.Chain,
	upsertParams postgres.TokenUpsertParams) (currentUserTokens map[persist.DBID][]persist.TokenGallery, newUserTokens map[persist.DBID][]persist.TokenGallery, err error) {

	tokensToUpsert := make([]persist.TokenGallery, 0, len(chainTokensForUsers)*3)
	tokenIsNewForUser := make(map[persist.DBID]map[persist.TokenIdentifiers]bool)

	for userID, user := range users {
		tokens, newTokens, err := p.prepTokensForTokenProcessing(ctx, chainTokensForUsers[userID], existingTokensForUsers[userID], contracts, user)
		if err != nil {
			return nil, nil, err
		}

		tokensToUpsert = append(tokensToUpsert, tokens...)
		tokenIsNewForUser[userID] = newTokens
	}

	upsertTime, persistedTokens, err := p.Repos.TokenRepository.UpsertTokens(ctx, tokensToUpsert, upsertParams.SetCreatorFields, upsertParams.SetHolderFields)
	if err != nil {
		return nil, nil, err
	}

	currentUserTokens = make(map[persist.DBID][]persist.TokenGallery)
	for _, token := range persistedTokens {
		currentUserTokens[token.OwnerUserID] = append(currentUserTokens[token.OwnerUserID], token)
	}

	// TODO: Currently checking all tokens since finding Prohibition tokens is fast and doesn't add much
	// overhead, but we actually want to track token status in a table so we only have to look up tokens
	// that haven't been assigned to the appropriate communities yet.
	communityTokens := persistedTokens
	err = p.processTokenCommunities(ctx, contracts, communityTokens)

	if upsertParams.OptionalDelete != nil {
		numAffectedRows, err := p.Queries.DeleteTokensBeforeTimestamp(ctx, upsertParams.OptionalDelete.ToParams(upsertTime))

		if err != nil {
			return nil, nil, fmt.Errorf("failed to delete tokens: %w", err)
		}

		logger.For(ctx).Infof("deleted %d tokens", numAffectedRows)
	}

	newUserTokens = make(map[persist.DBID][]persist.TokenGallery)

	errors := make([]error, 0)
	for userID := range users {
		newTokensForUser := tokenIsNewForUser[userID]
		currentTokensForUser := currentUserTokens[userID]

		newPersistedTokens := make([]persist.TokenGallery, 0, len(currentTokensForUser))
		newPersistedTokenIDs := make([]persist.DBID, 0, len(currentTokensForUser))
		newPersistedTokenIdentifiers := make([]persist.TokenIdentifiers, 0, len(currentTokensForUser))

		for _, token := range currentTokensForUser {
			if newTokensForUser[token.TokenIdentifiers()] {
				newPersistedTokens = append(newPersistedTokens, token)
				newPersistedTokenIDs = append(newPersistedTokenIDs, token.ID)
				newPersistedTokenIdentifiers = append(newPersistedTokenIdentifiers, token.TokenIdentifiers())
			}
		}

		newUserTokens[userID] = newPersistedTokens

		err = p.SubmitUserTokens(ctx, userID, newPersistedTokenIDs, newPersistedTokenIdentifiers)
		if err != nil {
			errors = append(errors, err)
		}
	}

	if len(errors) > 1 {
		return nil, nil, errors[0]
	}

	for userID := range users {
		// include the existing tokens that were not persisted with the bulk upsert
		currentUserTokens[userID] = util.DedupeWithTranslate(append(currentUserTokens[userID], existingTokensForUsers[userID]...), false, func(t persist.TokenGallery) persist.DBID { return t.ID })
	}

	return currentUserTokens, newUserTokens, nil
}

// ReplaceCreatorTokensOfContractsForUser will update a user's creator tokens for the given contracts, adding new
// tokens and removing creator status from tokens that the user is no longer the creator of. The removal step is
// scoped to the provided contracts, and tokens from other contracts will be unaffected.
func (p *Provider) ReplaceCreatorTokensOfContractsForUser(ctx context.Context, user persist.User, tokensFromProviders []chainTokens, contracts []persist.ContractGallery) ([]persist.TokenGallery, []persist.TokenGallery, error) {
	contractIDs := util.MapWithoutError(contracts, func(contract persist.ContractGallery) persist.DBID { return contract.ID })
	chains := util.MapWithoutError(contracts, func(contract persist.ContractGallery) persist.Chain { return contract.Chain })
	chains = util.Dedupe(chains, true)

	existingTokens, err := p.Repos.TokenRepository.GetByUserID(ctx, user.ID, 0, 0)
	if err != nil {
		return nil, nil, err
	}

	return p.processTokensForUser(ctx, user, tokensFromProviders, contracts, chains, existingTokens, postgres.TokenUpsertParams{
		SetCreatorFields: true,
		SetHolderFields:  false,
		OptionalDelete: &postgres.TokenUpsertDeletionParams{
			DeleteCreatorStatus: true,
			DeleteHolderStatus:  false,
			OnlyFromUserID:      util.ToPointer(user.ID),
			OnlyFromContracts:   contractIDs,
			OnlyFromChains:      chains,
		},
	})
}

// AddHolderTokensToUser will append to a user's existing holder tokens
func (p *Provider) AddHolderTokensToUser(ctx context.Context, user persist.User, tokensFromProviders []chainTokens, contracts []persist.ContractGallery, chains []persist.Chain, existingTokens []persist.TokenGallery) ([]persist.TokenGallery, []persist.TokenGallery, error) {
	return p.processTokensForUser(ctx, user, tokensFromProviders, contracts, chains, existingTokens, postgres.TokenUpsertParams{
		SetCreatorFields: false,
		SetHolderFields:  true,
		OptionalDelete:   nil,
	})
}

// ReplaceHolderTokensForUser will replace a user's existing holder tokens with the new tokens
func (p *Provider) ReplaceHolderTokensForUser(ctx context.Context, user persist.User, tokensFromProviders []chainTokens, contracts []persist.ContractGallery, chains []persist.Chain, existingTokens []persist.TokenGallery) ([]persist.TokenGallery, []persist.TokenGallery, error) {
	return p.processTokensForUser(ctx, user, tokensFromProviders, contracts, chains, existingTokens, postgres.TokenUpsertParams{
		SetCreatorFields: false,
		SetHolderFields:  true,
		OptionalDelete: &postgres.TokenUpsertDeletionParams{
			DeleteCreatorStatus: false,
			DeleteHolderStatus:  true,
			OnlyFromUserID:      util.ToPointer(user.ID),
			OnlyFromContracts:   nil,
			OnlyFromChains:      chains,
		},
	})
}

func (p *Provider) processTokensForUser(ctx context.Context, user persist.User, tokensFromProviders []chainTokens, contracts []persist.ContractGallery, chains []persist.Chain, existingTokens []persist.TokenGallery, upsertParams postgres.TokenUpsertParams) (currentTokenState []persist.TokenGallery, newTokens []persist.TokenGallery, error error) {

	userMap := map[persist.DBID]persist.User{user.ID: user}
	providerTokenMap := map[persist.DBID][]chainTokens{user.ID: tokensFromProviders}
	existingTokenMap := map[persist.DBID][]persist.TokenGallery{user.ID: existingTokens}

	currentUserTokens, newUserTokens, err := p.processTokensForUsers(ctx, userMap, providerTokenMap, existingTokenMap, contracts, chains, upsertParams)
	if err != nil {
		return nil, nil, err
	}

	return currentUserTokens[user.ID], newUserTokens[user.ID], nil
}

func (p *Provider) processTokensForOwnersOfContract(ctx context.Context, contract persist.ContractGallery, users map[persist.DBID]persist.User,
	chainTokensForUsers map[persist.DBID][]chainTokens, upsertParams postgres.TokenUpsertParams) (map[persist.DBID][]persist.TokenGallery, map[persist.DBID][]persist.TokenGallery, error) {
	chains := []persist.Chain{contract.Chain}
	contracts := []persist.ContractGallery{contract}

	existingTokens, err := p.Repos.TokenRepository.GetByContractID(ctx, contract.ID)
	if err != nil {
		return nil, nil, err
	}

	existingTokensForUsers := make(map[persist.DBID][]persist.TokenGallery)
	for _, token := range existingTokens {
		existingTokensForUsers[token.OwnerUserID] = append(existingTokensForUsers[token.OwnerUserID], token)
	}

	return p.processTokensForUsers(ctx, users, chainTokensForUsers, existingTokensForUsers, contracts, chains, upsertParams)
}

func (p *Provider) processTokenMedia(ctx context.Context, tokenID persist.TokenID, contractAddress persist.Address, chain persist.Chain) error {
	input := map[string]any{
		"token_id":         tokenID,
		"contract_address": contractAddress,
		"chain":            chain,
	}
	asJSON, err := json.Marshal(input)
	if err != nil {
		return err
	}

	req, err := http.NewRequestWithContext(ctx, http.MethodPost, fmt.Sprintf("%s/media/process/token", env.GetString("TOKEN_PROCESSING_URL")), bytes.NewBuffer(asJSON))
	if err != nil {
		return err
	}

	resp, err := http.DefaultClient.Do(req)
	if err != nil {
		return err
	}

	defer resp.Body.Close()

	if resp.StatusCode != http.StatusOK {
		return util.BodyAsError(resp)
	}

	return nil
}

func (p *Provider) GetCommunityOwners(ctx context.Context, communityIdentifiers persist.ChainAddress, forceRefresh bool, limit, offset int) ([]TokenHolder, error) {

	cacheKey := fmt.Sprintf("%s-%d-%d", communityIdentifiers.String(), limit, offset)
	if !forceRefresh {
		bs, err := p.Cache.Get(ctx, cacheKey)
		if err == nil && len(bs) > 0 {
			var owners []TokenHolder
			err = json.Unmarshal(bs, &owners)
			if err != nil {
				return nil, err
			}
			return owners, nil
		}
	}

	dbHolders, err := p.Repos.ContractRepository.GetOwnersByAddress(ctx, communityIdentifiers.Address(), communityIdentifiers.Chain(), limit, offset)
	if err != nil {
		return nil, err
	}

	holders, err := tokenHoldersToTokenHolders(ctx, dbHolders, p.Repos.UserRepository)
	if err != nil {
		return nil, err
	}

	bs, err := json.Marshal(holders)
	if err != nil {
		return nil, err
	}
	err = p.Cache.Set(ctx, cacheKey, bs, staleCommunityTime)
	if err != nil {
		return nil, err
	}
	return holders, nil
}

func (p *Provider) GetTokensOfContractForWallet(ctx context.Context, contractAddress persist.ChainAddress, wallet persist.L1ChainAddress, limit, offset int) ([]persist.TokenGallery, error) {
	user, err := p.Repos.UserRepository.GetByChainAddress(ctx, wallet)
	if err != nil {
		if _, ok := err.(persist.ErrWalletNotFound); ok {
			return nil, nil
		}
		return nil, err
	}

	contractFetchers := matchingProvidersForChain[TokensContractFetcher](p.Chains, contractAddress.Chain())

	tokensFromProviders := make([]chainTokens, 0, len(contractFetchers))
	contracts := make([]chainContracts, 0, len(contractFetchers))
	for i, tFetcher := range contractFetchers {
		tokensOfOwner, contract, err := tFetcher.GetTokensByContractAddressAndOwner(ctx, wallet.Address(), contractAddress.Address(), limit, offset)
		if err != nil {
			return nil, err
		}

		contracts = append(contracts, chainContracts{
			priority:  i,
			chain:     contractAddress.Chain(),
			contracts: []ChainAgnosticContract{contract},
		})

		tokensFromProviders = append(tokensFromProviders, chainTokens{
			priority: i,
			chain:    contractAddress.Chain(),
			tokens:   tokensOfOwner,
		})
	}

	_, persistedContracts, err := p.processContracts(ctx, contracts, nil, false)
	if err != nil {
		return nil, err
	}

	existingTokens, err := p.Repos.TokenRepository.GetByUserID(ctx, user.ID, 0, 0)
	if err != nil {
		return nil, err
	}

	allUserTokens, _, err := p.AddHolderTokensToUser(ctx, user, tokensFromProviders, persistedContracts, []persist.Chain{contractAddress.Chain()}, existingTokens)
	if err != nil {
		return nil, err
	}

	persistedContractIDs := map[persist.DBID]bool{}
	for _, contract := range persistedContracts {
		persistedContractIDs[contract.ID] = true
	}
	return util.Filter(allUserTokens, func(t persist.TokenGallery) bool {
		return persistedContractIDs[t.Contract.ID]
	}, true), nil
}

type FieldRequirementLevel int

const (
	FieldRequirementLevelNone FieldRequirementLevel = iota
	FieldRequirementLevelAllOptional
	FieldRequirementLevelAllRequired
	FieldRequirementLevelOneRequired
)

type FieldRequest[T any] struct {
	FieldNames []string
	Level      FieldRequirementLevel
}

func (f FieldRequest[T]) MatchesFilter(filter persist.TokenMetadata) bool {
	switch f.Level {
	case FieldRequirementLevelAllRequired:
		for _, fieldName := range f.FieldNames {
			it, ok := util.GetValueFromMapUnsafe(filter, fieldName, util.DefaultSearchDepth).(T)
			if !ok || util.IsEmpty(&it) {
				return false
			}
		}
	case FieldRequirementLevelOneRequired:
		found := false
		for _, fieldName := range f.FieldNames {
			it, ok := util.GetValueFromMapUnsafe(filter, fieldName, util.DefaultSearchDepth).(T)
			if ok && !util.IsEmpty(&it) {
				found = true
				break
			}
		}
		if !found {
			return false
		}
	case FieldRequirementLevelAllOptional:
		hasNone := true
		for _, fieldName := range f.FieldNames {
			it, ok := util.GetValueFromMapUnsafe(filter, fieldName, util.DefaultSearchDepth).(T)
			if ok && !util.IsEmpty(&it) {
				hasNone = false
				break
			}
		}
		if hasNone {
			return false
		}
	}

	return true
}

type MetadataResult struct {
	Priority int
	Metadata persist.TokenMetadata
}

// GetTokenMetadataByTokenIdentifiers will get the metadata for a given token identifier
func (p *Provider) GetTokenMetadataByTokenIdentifiers(ctx context.Context, contractAddress persist.Address, tokenID persist.TokenID, chain persist.Chain, requestedFields []FieldRequest[string]) (persist.TokenMetadata, error) {

	metadataFetchers := matchingProvidersForChain[TokenMetadataFetcher](p.Chains, chain)

	if len(metadataFetchers) == 0 {
		return nil, fmt.Errorf("no metadata fetchers for chain %d", chain)
	}
	ctx, cancel := context.WithCancel(ctx)
	defer cancel()

	wp := pool.New().WithMaxGoroutines(len(metadataFetchers)).WithContext(ctx)
	metadatas := make(chan MetadataResult)
	for i, metadataFetcher := range metadataFetchers {
		i := i
		metadataFetcher := metadataFetcher
		wp.Go(func(ctx context.Context) error {
			metadata, err := metadataFetcher.GetTokenMetadataByTokenIdentifiers(ctx, ChainAgnosticIdentifiers{ContractAddress: contractAddress, TokenID: tokenID})
			if err != nil {
				if !errors.Is(err, context.Canceled) {
					logger.For(ctx).Warnf("error fetching token metadata from provider %d (%T): %s", i, metadataFetcher, err)
				}
				switch caught := err.(type) {
				case util.ErrHTTP:
					if caught.Status == http.StatusNotFound {
						return err
					}
				}
			}
			metadatas <- MetadataResult{Priority: i, Metadata: metadata}
			return nil
		})
	}

	go func() {
		defer close(metadatas)
		err := wp.Wait()
		if err != nil && !errors.Is(err, context.Canceled) {
			logger.For(ctx).Warnf("error fetching token metadata after wait: %s", err)
		}
	}()

	prioritiesEncountered := []int{}

	var betterThanNothing persist.TokenMetadata
	var result MetadataResult
metadatas:
	for metadata := range metadatas {
		if metadata.Metadata != nil {
			betterThanNothing = metadata.Metadata

			for _, fieldRequest := range requestedFields {
				if !fieldRequest.MatchesFilter(metadata.Metadata) {
					logger.For(ctx).Infof("metadata %+v does not match field request %+v", metadata, fieldRequest)
					prioritiesEncountered = append(prioritiesEncountered, metadata.Priority)
					continue metadatas
				}
			}
			logger.For(ctx).Infof("got metadata %+v", metadata)
			if lowestIntNotInList(prioritiesEncountered, len(metadataFetchers)) == metadata.Priority {
				// short circuit if we've found the highest priority metadata
				return metadata.Metadata, nil
			}
			prioritiesEncountered = append(prioritiesEncountered, metadata.Priority)

			if result.Metadata == nil || metadata.Priority < result.Priority {
				result = metadata
			}
		}
	}
	if result.Metadata != nil {
		return result.Metadata, nil
	}

	if betterThanNothing != nil {
		return betterThanNothing, nil
	}

	return nil, fmt.Errorf("no metadata found for token %s-%s-%d", tokenID, contractAddress, chain)
}

// given a list of ints and a max, return the lowest int not in the list or max if all are in the list
// for example, if the list is [0,1,3] and max is 4, return 2 or if the list is [1,2] and max is 4, return 0
func lowestIntNotInList(list []int, max int) int {
	sort.Ints(list)
	for i := 0; i < max; i++ {
		if !util.Contains(list, i) {
			return i
		}
	}
	return max
}

// VerifySignature verifies a signature for a wallet address
func (p *Provider) VerifySignature(ctx context.Context, pSig string, pNonce string, pChainAddress persist.ChainPubKey, pWalletType persist.WalletType) (bool, error) {
	verifiers := matchingProvidersForChain[Verifier](p.Chains, pChainAddress.Chain())
	for _, verifier := range verifiers {
		if valid, err := verifier.VerifySignature(ctx, pChainAddress.PubKey(), pWalletType, pNonce, pSig); err != nil || !valid {
			return false, err
		}
	}
	return true, nil
}

// RefreshToken refreshes a token on the given chain using the chain provider for that chain
func (p *Provider) RefreshToken(ctx context.Context, ti persist.TokenIdentifiers) error {
	err := p.processTokenMedia(ctx, ti.TokenID, ti.ContractAddress, ti.Chain)
	if err != nil {
		return err
	}
	return p.RefreshTokenDescriptorsByTokenIdentifiers(ctx, ti)
}

// RefreshTokenDescriptorsByTokenIdentifiers will refresh the token descriptors for a token by its identifiers.
func (p *Provider) RefreshTokenDescriptorsByTokenIdentifiers(ctx context.Context, ti persist.TokenIdentifiers) error {
	finalTokenDescriptors := ChainAgnosticTokenDescriptors{}
	finalContractDescriptors := ChainAgnosticContractDescriptors{}
	tokenFetchers := matchingProvidersForChain[TokenDescriptorsFetcher](p.Chains, ti.Chain)
	tokenExists := false

	for _, tokenFetcher := range tokenFetchers {
		id := ChainAgnosticIdentifiers{ContractAddress: ti.ContractAddress, TokenID: ti.TokenID}

		token, contract, err := tokenFetcher.GetTokenDescriptorsByTokenIdentifiers(ctx, id)
		if err == nil {
			tokenExists = true
			// token
			if token.Name != "" && finalContractDescriptors.Name == "" {
				finalTokenDescriptors.Name = token.Name
			}
			if token.Description != "" && finalContractDescriptors.Description == "" {
				finalTokenDescriptors.Description = token.Description
			}

			// contract
			if (contract.Name != "" && !contractNameBlacklist[strings.ToLower(contract.Name)]) && finalContractDescriptors.Name == "" {
				finalContractDescriptors.Name = contract.Name
			}
			if contract.Description != "" && finalContractDescriptors.Description == "" {
				finalContractDescriptors.Description = contract.Description
			}
			if contract.Symbol != "" && finalContractDescriptors.Symbol == "" {
				finalContractDescriptors.Symbol = contract.Symbol
			}
			if contract.CreatorAddress != "" && finalContractDescriptors.CreatorAddress == "" {
				finalContractDescriptors.CreatorAddress = contract.CreatorAddress
			}
			if contract.ProfileImageURL != "" && finalContractDescriptors.ProfileImageURL == "" {
				finalContractDescriptors.ProfileImageURL = contract.ProfileImageURL
			}
		} else {
			logger.For(ctx).Infof("token %s-%s-%d not found for refresh (err: %s)", ti.TokenID, ti.ContractAddress, ti.Chain, err)
		}
	}

	if !tokenExists {
		return persist.ErrTokenNotFoundByTokenIdentifiers{Token: ti}
	}

	contractID, err := p.Repos.ContractRepository.UpsertByAddress(ctx, ti.ContractAddress, persist.ContractGallery{
		Chain:           ti.Chain,
		L1Chain:         ti.Chain.L1Chain(),
		Address:         persist.Address(ti.Chain.NormalizeAddress(ti.ContractAddress)),
		Symbol:          persist.NullString(finalContractDescriptors.Symbol),
		Name:            persist.NullString(finalContractDescriptors.Name),
		Description:     persist.NullString(finalContractDescriptors.Description),
		ProfileImageURL: persist.NullString(finalContractDescriptors.ProfileImageURL),
		OwnerAddress:    finalContractDescriptors.CreatorAddress,
	})
	if err != nil {
		return err
	}

	return p.Queries.UpdateTokenMetadataFieldsByTokenIdentifiers(ctx, db.UpdateTokenMetadataFieldsByTokenIdentifiersParams{
		Name:        util.ToNullString(finalTokenDescriptors.Name, true),
		Description: util.ToNullString(finalTokenDescriptors.Description, true),
		TokenID:     ti.TokenID,
		ContractID:  contractID,
		Chain:       ti.Chain,
	})
}

// RefreshContract refreshes a contract on the given chain using the chain provider for that chain
func (p *Provider) RefreshContract(ctx context.Context, ci persist.ContractIdentifiers) error {
	contractRefreshers := matchingProvidersForChain[ContractRefresher](p.Chains, ci.Chain)
	contractFetchers := matchingProvidersForChain[ContractsFetcher](p.Chains, ci.Chain)
	var contracts []chainContracts
	for _, refresher := range contractRefreshers {
		if err := refresher.RefreshContract(ctx, ci.ContractAddress); err != nil {
			return err
		}
	}
	for i, fetcher := range contractFetchers {
		c, err := fetcher.GetContractByAddress(ctx, ci.ContractAddress)
		if err != nil {
			return err
		}
		contracts = append(contracts, chainContracts{priority: i, chain: ci.Chain, contracts: []ChainAgnosticContract{c}})
	}

	_, _, err := p.processContracts(ctx, contracts, nil, false)
	return err
}

// RefreshTokensForContract refreshes all tokens in a given contract
func (p *Provider) RefreshTokensForContract(ctx context.Context, ci persist.ContractIdentifiers) error {
	contractRefreshers := matchingProvidersForChain[TokensContractFetcher](p.Chains, ci.Chain)

	tokensFromProviders := []chainTokens{}
	contractsFromProviders := []chainContracts{}
	tokensReceive := make(chan chainTokens)
	contractsReceive := make(chan chainContracts)
	errChan := make(chan errWithPriority)
	done := make(chan struct{})
	wg := &sync.WaitGroup{}
	for i, fetcher := range contractRefreshers {
		wg.Add(1)
		go func(priority int, p TokensContractFetcher) {
			defer wg.Done()
			tokens, contract, err := p.GetTokensByContractAddress(ctx, ci.ContractAddress, maxCommunitySize, 0)
			if err != nil {
				errChan <- errWithPriority{priority: priority, err: err}
				return
			}
			tokensReceive <- chainTokens{chain: ci.Chain, tokens: tokens, priority: priority}
			contractsReceive <- chainContracts{chain: ci.Chain, contracts: []ChainAgnosticContract{contract}, priority: priority}
		}(i, fetcher)
	}
	go func() {
		defer close(done)
		wg.Wait()
	}()

outer:
	for {
		select {
		case err := <-errChan:
			logger.For(ctx).Errorf("error fetching tokens for contract %s-%d: %s", ci.ContractAddress, ci.Chain, err)
			if err.priority == 0 {
				return err
			}
		case tokens := <-tokensReceive:
			tokensFromProviders = append(tokensFromProviders, tokens)
		case contract := <-contractsReceive:
			contractsFromProviders = append(contractsFromProviders, contract)
		case <-done:
			logger.For(ctx).Debug("done refreshing tokens for collection")
			break outer
		}
	}

	logger.For(ctx).Debug("creating users")

	chainTokensForUsers, users, err := p.createUsersForTokens(ctx, tokensFromProviders, ci.Chain)
	if err != nil {
		return err
	}

	logger.For(ctx).Debug("creating contracts")

	_, persistedContracts, err := p.processContracts(ctx, contractsFromProviders, nil, false)
	if err != nil {
		return err
	}

	// We should receive exactly one contract from processContracts
	if len(persistedContracts) != 1 {
		return fmt.Errorf("expected one contract to be returned from processContracts, got %d", len(persistedContracts))
	}

	_, _, err = p.processTokensForOwnersOfContract(ctx, persistedContracts[0], users, chainTokensForUsers, postgres.TokenUpsertParams{
		SetCreatorFields: false,
		SetHolderFields:  true,
		OptionalDelete:   nil,
	})

	return err
}

type ContractOwnerResult struct {
	Priority  int
	Contracts []ChainAgnosticContract
	Chain     persist.Chain
}

func (p *Provider) SyncContractsOwnedByUser(ctx context.Context, userID persist.DBID, chains []persist.Chain) error {

	user, err := p.Repos.UserRepository.GetByID(ctx, userID)
	if err != nil {
		return err
	}

	if len(chains) == 0 {
		for chain := range p.Chains {
			chains = append(chains, chain)
		}
	}
	contractsFromProviders := []chainContracts{}

	contractFetchers := matchingProvidersByChains[ContractsOwnerFetcher](p.Chains, chains...)
	searchAddresses := p.matchingWallets(user.Wallets, chains)
	providerPool := pool.NewWithResults[ContractOwnerResult]().WithContext(ctx)

	for chain, addresses := range searchAddresses {
		for priority, fetcher := range contractFetchers[chain] {
			for _, address := range addresses {

				c := chain
				pr := priority
				f := fetcher
				a := address
				providerPool.Go(func(ctx context.Context) (ContractOwnerResult, error) {

					contracts, err := f.GetContractsByOwnerAddress(ctx, a)
					if err != nil {
						return ContractOwnerResult{Priority: pr}, err
					}

					logger.For(ctx).Debugf("found %d contracts for address %s", len(contracts), a)

					return ContractOwnerResult{Contracts: contracts, Chain: c, Priority: pr}, nil
				})
			}
		}
	}

	pResult, err := providerPool.Wait()
	if err != nil {
		return err
	}

	for _, result := range pResult {
		contractsFromProviders = append(contractsFromProviders, chainContracts{chain: result.Chain, contracts: result.Contracts, priority: result.Priority})
	}

	_, _, err = p.processContracts(ctx, contractsFromProviders, nil, true)
	if err != nil {
		return err
	}

	return nil
	//return p.SyncTokensCreatedOnSharedContracts(ctx, userID, chains)

}

type tokenForUser struct {
	userID   persist.DBID
	token    ChainAgnosticToken
	chain    persist.Chain
	priority int
}

// this function returns a map of user IDs to their new tokens as well as a map of user IDs to the users themselves
func (p *Provider) createUsersForTokens(ctx context.Context, tokens []chainTokens, chain persist.Chain) (map[persist.DBID][]chainTokens, map[persist.DBID]persist.User, error) {
	users := map[persist.DBID]persist.User{}
	userTokens := map[persist.DBID]map[int]chainTokens{}
	seenTokens := map[persist.TokenUniqueIdentifiers]bool{}

	userChan := make(chan persist.User)
	tokensForUserChan := make(chan tokenForUser)
	errChan := make(chan error)
	done := make(chan struct{})
	wp := workerpool.New(100)

	mu := &sync.Mutex{}

	ownerAddresses := make([]string, 0, len(tokens))

	for _, chainToken := range tokens {
		for _, token := range chainToken.tokens {
			ownerAddresses = append(ownerAddresses, token.OwnerAddress.String())
		}
	}

	// get all current users

	allCurrentUsers, err := p.Queries.GetUsersByChainAddresses(ctx, db.GetUsersByChainAddressesParams{
		Addresses: ownerAddresses,
		L1Chain:   chain.L1Chain(),
	})
	if err != nil {
		return nil, nil, err
	}

	// figure out which users are not in the database

	addressesToUsers := map[string]persist.User{}

	for _, user := range allCurrentUsers {
		traits := persist.Traits{}
		err = user.Traits.AssignTo(&traits)
		if err != nil {
			return nil, nil, err
		}
		addressesToUsers[string(user.Address)] = persist.User{
			Version:            persist.NullInt32(user.Version.Int32),
			ID:                 user.ID,
			CreationTime:       user.CreatedAt,
			Deleted:            persist.NullBool(user.Deleted),
			LastUpdated:        user.LastUpdated,
			Username:           persist.NullString(user.Username.String),
			UsernameIdempotent: persist.NullString(user.UsernameIdempotent.String),
			Wallets:            user.Wallets,
			Bio:                persist.NullString(user.Bio.String),
			Traits:             traits,
			Universal:          persist.NullBool(user.Universal),
		}
	}

	logger.For(ctx).Debugf("found %d users", len(addressesToUsers))

	// create users for those that are not in the database

	for _, chainToken := range tokens {
		resolvers := matchingProvidersForChain[NameResolver](p.Chains, chainToken.chain)

		for _, agnosticToken := range chainToken.tokens {
			if agnosticToken.OwnerAddress == "" {
				continue
			}
			tid := persist.TokenUniqueIdentifiers{Chain: chainToken.chain, ContractAddress: agnosticToken.ContractAddress, TokenID: agnosticToken.TokenID, OwnerAddress: agnosticToken.OwnerAddress}
			if seenTokens[tid] {
				continue
			}
			seenTokens[tid] = true
			ct := chainToken
			t := agnosticToken
			wp.Submit(func() {
				user, ok := addressesToUsers[string(t.OwnerAddress)]
				if !ok {
					username := t.OwnerAddress.String()
					for _, resolver := range resolvers {
						doBreak := func() bool {
							displayCtx, cancel := context.WithTimeout(ctx, 5*time.Second)
							defer cancel()
							display := resolver.GetDisplayNameByAddress(displayCtx, t.OwnerAddress)

							// if display is an empty address, this will return empty
							displayCopy := strings.TrimLeft(display, "0x")
							displayCopy = strings.TrimRight(displayCopy, "0")
							if displayCopy != "" {
								username = display
								return true
							}
							return false
						}()
						if doBreak {
							break
						}
					}
					func() {
						mu.Lock()
						defer mu.Unlock()
						userID, err := p.Repos.UserRepository.Create(ctx, persist.CreateUserInput{
							Username:     username,
							ChainAddress: persist.NewChainAddress(t.OwnerAddress, ct.chain),
							Universal:    true,
						}, nil)
						if err != nil {
							if _, ok := err.(persist.ErrUsernameNotAvailable); ok {
								logger.For(ctx).Infof("username %s not available", username)
								user, err = p.Repos.UserRepository.GetByUsername(ctx, username)
								if err != nil {
									errChan <- err
									return
								}
							} else if _, ok := err.(persist.ErrAddressOwnedByUser); ok {
								logger.For(ctx).Infof("address %s already owned by user", t.OwnerAddress)
								user, err = p.Repos.UserRepository.GetByChainAddress(ctx, persist.NewL1ChainAddress(t.OwnerAddress, ct.chain))
								if err != nil {
									errChan <- err
									return
								}
							} else if _, ok := err.(persist.ErrWalletCreateFailed); ok {
								logger.For(ctx).Infof("wallet creation failed for address %s", t.OwnerAddress)
								user, err = p.Repos.UserRepository.GetByChainAddress(ctx, persist.NewL1ChainAddress(t.OwnerAddress, ct.chain))
								if err != nil {
									errChan <- err
									return
								}
							} else {
								errChan <- err
								return
							}
						} else {
							user, err = p.Repos.UserRepository.GetByID(ctx, userID)
							if err != nil {
								errChan <- err
								return
							}
						}
					}()
				}

				err = p.Repos.UserRepository.FillWalletDataForUser(ctx, &user)
				if err != nil {
					errChan <- err
					return
				}
				userChan <- user
				tokensForUserChan <- tokenForUser{
					userID:   user.ID,
					token:    t,
					chain:    ct.chain,
					priority: ct.priority,
				}
			})
		}
	}

	go func() {
		defer close(done)
		wp.StopWait()
	}()

outer:
	for {
		select {
		case user := <-userChan:
			logger.For(ctx).Debugf("got user %s", user.Username)
			users[user.ID] = user
			if userTokens[user.ID] == nil {
				userTokens[user.ID] = map[int]chainTokens{}
			}
		case token := <-tokensForUserChan:
			chainTokensForUser := userTokens[token.userID]
			tokensInChainTokens, ok := chainTokensForUser[token.priority]
			if !ok {
				tokensInChainTokens = chainTokens{chain: token.chain, tokens: []ChainAgnosticToken{}, priority: token.priority}
			}
			tokensInChainTokens.tokens = append(tokensInChainTokens.tokens, token.token)
			chainTokensForUser[token.priority] = tokensInChainTokens
			userTokens[token.userID] = chainTokensForUser
		case err := <-errChan:
			return nil, nil, err
		case <-done:
			break outer
		}
	}

	chainTokensForUser := map[persist.DBID][]chainTokens{}
	for userID, chainTokens := range userTokens {
		for _, chainToken := range chainTokens {
			chainTokensForUser[userID] = append(chainTokensForUser[userID], chainToken)
		}
	}

	logger.For(ctx).Infof("created %d users for tokens", len(users))
	return chainTokensForUser, users, nil
}

<<<<<<< HEAD
func (d *Provider) processContractCommunities(ctx context.Context, contracts []persist.ContractGallery) ([]db.Community, error) {
	communities := make([]db.Community, 0, len(contracts))
	for _, contract := range contracts {
		// No need to fill in createdAt, lastUpdated, or deleted. They'll be handled by the upsert.
		communities = append(communities, db.Community{
			ID:               persist.GenerateID(),
			Version:          0,
			Name:             contract.Name.String(),
			Description:      contract.Description.String(),
			CommunityType:    persist.CommunityTypeContract,
			CommunitySubtype: fmt.Sprintf("%d", contract.Chain),
			CommunityKey:     contract.Address.String(),
		})
	}

	communities, err := d.Repos.CommunityRepository.UpsertCommunities(ctx, communities)
	if err != nil {
		return nil, err
	}

	communityByKey := make(map[persist.CommunityKey]db.Community)
	for _, community := range communities {
		communityByKey[persist.CommunityKey{
			Type:    community.CommunityType,
			Subtype: community.CommunitySubtype,
			Key:     community.CommunityKey,
		}] = community
	}

	params := db.UpsertContractCommunityMembershipsParams{}

	for _, contract := range contracts {
		key := persist.CommunityKey{
			Type:    persist.CommunityTypeContract,
			Subtype: fmt.Sprintf("%d", contract.Chain),
			Key:     contract.Address.String(),
		}

		community, ok := communityByKey[key]
		if !ok {
			// This shouldn't happen. By this point, we've successfully upserted communities,
			// so we should be able to find one matching every contract we have.
			err = fmt.Errorf("couldn't find community with type: %d, subtype: %s, key: %s for contract ID: %s", key.Type, key.Subtype, key.Key, contract.ID)
			sentryutil.ReportError(ctx, err)
			return nil, err
		}

		params.Ids = append(params.Ids, persist.GenerateID().String())
		params.ContractID = append(params.ContractID, contract.ID.String())
		params.CommunityID = append(params.CommunityID, community.ID.String())
	}

	_, err = d.Queries.UpsertContractCommunityMemberships(ctx, params)
	if err != nil {
		return nil, err
	}

	return communities, nil
=======
// matchingWallets returns wallet addresses that belong to any of the passed chains
func (p *Provider) matchingWallets(wallets []persist.Wallet, chains []persist.Chain) map[persist.Chain][]persist.Address {
	matches := make(map[persist.Chain][]persist.Address)
	for _, chain := range chains {
		for _, wallet := range wallets {
			if wallet.Chain == chain {
				matches[chain] = append(matches[chain], wallet.Address)
			} else if overrides := wallet.Chain.L1ChainGroup(); util.Contains(overrides, wallet.Chain) {
				matches[chain] = append(matches[chain], wallet.Address)
			}
		}
	}
	for chain, addresses := range matches {
		matches[chain] = util.Dedupe(addresses, true)
	}
	return matches
}

// matchingWalletsChain returns a list of wallets that match the given chain
func (p *Provider) matchingWalletsChain(wallets []persist.Wallet, chain persist.Chain) []persist.Address {
	return p.matchingWallets(wallets, []persist.Chain{chain})[chain]
>>>>>>> 53beb042
}

// processContracts deduplicates contracts and upserts them into the database. If canOverwriteOwnerAddress is true, then
// the owner address of an existing contract will be overwritten if the new contract provides a non-empty owner address.
// An empty owner address will never overwrite an existing address, even if canOverwriteOwnerAddress is true.
<<<<<<< HEAD
func (d *Provider) processContracts(ctx context.Context, contractsFromProviders []chainContracts, canOverwriteOwnerAddress bool) ([]persist.ContractGallery, error) {
	newContracts := contractsToNewDedupedContracts(contractsFromProviders)

	contracts, err := d.Repos.ContractRepository.BulkUpsert(ctx, newContracts, canOverwriteOwnerAddress)
	if err != nil {
		return nil, err
	}

	_, err = d.processContractCommunities(ctx, contracts)
	if err != nil {
		return nil, err
	}

	return contracts, nil
=======
func (d *Provider) processContracts(ctx context.Context, contractsFromProviders []chainContracts, existingContracts []persist.ContractGallery, canOverwriteOwnerAddress bool) (currentContractState []persist.ContractGallery, newContracts []persist.ContractGallery, err error) {
	contractsToUpsert := contractsToNewDedupedContracts(contractsFromProviders, existingContracts)
	newUpsertedContracts, err := d.Repos.ContractRepository.BulkUpsert(ctx, contractsToUpsert, canOverwriteOwnerAddress)
	if err != nil {
		return nil, nil, err
	}

	return util.DedupeWithTranslate(append(newUpsertedContracts, existingContracts...), false, func(c persist.ContractGallery) persist.DBID { return c.ID }), newUpsertedContracts, nil
>>>>>>> 53beb042
}

func tokensToNewDedupedTokens(tokens []chainTokens, existingTokens []persist.TokenGallery, existingContracts []persist.ContractGallery, ownerUser persist.User) []persist.TokenGallery {
	addressToContract := make(map[string]persist.ContractGallery)

	util.Map(existingContracts, func(c persist.ContractGallery) (any, error) {
		addressToContract[c.Chain.NormalizeAddress(c.Address)] = c
		return nil, nil
	})

	seenTokens := make(map[persist.TokenIdentifiers]persist.TokenGallery)
	existingTokenLookup := make(map[persist.TokenIdentifiers]persist.TokenGallery)

	dbidToAddress := make(map[persist.DBID]persist.ChainAddress)
	util.Map(existingContracts, func(c persist.ContractGallery) (any, error) {
		dbidToAddress[c.ID] = persist.NewChainAddress(c.Address, c.Chain)
		return nil, nil
	})

	for _, token := range existingTokens {
		ca := dbidToAddress[token.Contract.ID]
		ti := persist.NewTokenIdentifiers(ca.Address(), token.TokenID, ca.Chain())
		existingTokenLookup[ti] = token
	}

	seenWallets := make(map[persist.TokenIdentifiers][]persist.Wallet)
	seenQuantities := make(map[persist.TokenIdentifiers]persist.HexString)
	addressToWallets := make(map[string]persist.Wallet)
	createdContracts := make(map[persist.Address]bool)

	for _, wallet := range ownerUser.Wallets {
		// could a normalized address ever overlap with the normalized address of another chain?
		normalizedAddress := wallet.Chain.NormalizeAddress(wallet.Address)
		addressToWallets[normalizedAddress] = wallet
	}

	sort.SliceStable(tokens, func(i int, j int) bool {
		return tokens[i].priority < tokens[j].priority
	})

	for _, contract := range existingContracts {
		// If the contract has an override creator, use that to determine whether this user is the contract's creator
		contractAddress := persist.Address(contract.Chain.NormalizeAddress(contract.Address))
		if contract.OverrideCreatorUserID != "" {
			createdContracts[contractAddress] = contract.OverrideCreatorUserID == ownerUser.ID
			continue
		}

		// If the contract doesn't have an override creator, use the first non-empty value in
		// (ownerAddress, creatorAddress) to determine the creator address. If this user
		// has a wallet matching the creator address, they're the creator of the contract.
		creatorAddress := contract.OwnerAddress
		if creatorAddress == "" {
			creatorAddress = contract.CreatorAddress
		}

		if wallet, ok := addressToWallets[contract.Chain.NormalizeAddress(creatorAddress)]; ok {
			createdContracts[contractAddress] = wallet.L1Chain == contract.L1Chain
		} else {
			createdContracts[contractAddress] = false
		}
	}

	for _, chainToken := range tokens {
		for _, token := range chainToken.tokens {

			if token.Quantity.BigInt().Cmp(big.NewInt(0)) == 0 {
				continue
			}

			ti := persist.NewTokenIdentifiers(token.ContractAddress, token.TokenID, chainToken.chain)

			existingToken, existsAlready := existingTokenLookup[ti]

			// we add a higher priority token to the seen tokens as a sort of pre-seed when there isn't currently a higher priority token in the map
			// and the existing token from the DB is higher priority than the current token we are about to process
			if existsAlready && existingToken.Priority != nil && chainToken.priority >= *existingToken.Priority {
				if startingSeenToken, startingExists := seenTokens[ti]; !startingExists || startingSeenToken.Priority == nil || *startingSeenToken.Priority < *existingToken.Priority {
					seenTokens[ti] = existingToken
				}
			}
			// if there was in fact a higher priority DB token than the current token or any token in the map, than this DB token will be the baseline for comparing against the current token
			initialSeenToken, seen := seenTokens[ti]

			contractAddress := chainToken.chain.NormalizeAddress(token.ContractAddress)
			contract := addressToContract[contractAddress]

			candidateToken := persist.TokenGallery{
				TokenType:            token.TokenType,
				Chain:                chainToken.chain,
				Name:                 persist.NullString(token.Descriptors.Name),
				Description:          persist.NullString(token.Descriptors.Description),
				TokenURI:             "", // We don't save tokenURI information anymore
				TokenID:              token.TokenID,
				OwnerUserID:          ownerUser.ID,
				FallbackMedia:        token.FallbackMedia,
				TokenMetadata:        token.TokenMetadata,
				Contract:             contract,
				ExternalURL:          persist.NullString(token.ExternalURL),
				BlockNumber:          token.BlockNumber,
				IsProviderMarkedSpam: token.IsSpam,
				IsCreatorToken:       createdContracts[persist.Address(contractAddress)],
				Priority:             &chainToken.priority,
			}

			// If we've never seen the incoming token before, then add it.
			if !seen {
				seenTokens[ti] = candidateToken
			} else {
				seenTokens[ti] = mergeToken(initialSeenToken, candidateToken)
			}

			// if the token exists already in the DB, then we need to merge the token with the existing token
			// in the case that it washigher priority above, the "curSeenToken" will be the existing token so it will be merging against itself, essentially a no-op.
			// if the token was not a higher priority token, then we will still use it to merge to ensure that even lower priority tokens have their fields considered
			// when a higher priority token may have bad or empty data
			if existsAlready {
				curSeenToken := seenTokens[ti]
				seenTokens[ti] = mergeToken(curSeenToken, existingToken)
			}

			var found bool
			for _, wallet := range seenWallets[ti] {
				if wallet.Address == token.OwnerAddress {
					found = true
				}
			}
			if !found {
				if q, ok := seenQuantities[ti]; ok {
					seenQuantities[ti] = q.Add(token.Quantity)
				} else {
					seenQuantities[ti] = token.Quantity
				}
			}

			if w, ok := addressToWallets[chainToken.chain.NormalizeAddress(token.OwnerAddress)]; ok {
				seenWallets[ti] = append(seenWallets[ti], w)
				seenWallets[ti] = dedupeWallets(seenWallets[ti])
			}

			finalSeenToken := seenTokens[ti]
			ownership := fromMultichainToAddressAtBlock(token.OwnershipHistory)
			finalSeenToken.OwnershipHistory = ownership
			finalSeenToken.OwnedByWallets = seenWallets[ti]
			finalSeenToken.Quantity = seenQuantities[ti]
			seenTokens[ti] = finalSeenToken
		}
	}

	res := make([]persist.TokenGallery, len(seenTokens))
	i := 0
	for _, t := range seenTokens {
		if t.Name == "" {
			name, ok := util.GetValueFromMapUnsafe(t.TokenMetadata, "name", util.DefaultSearchDepth).(string)
			if ok {
				t.Name = persist.NullString(name)
			}
		}
		if t.Description == "" {
			description, ok := util.GetValueFromMapUnsafe(t.TokenMetadata, "description", util.DefaultSearchDepth).(string)
			if ok {
				t.Description = persist.NullString(description)
			}
		}

		res[i] = t
		i++
	}
	return res
}

func mergeToken(initial, candidate persist.TokenGallery) persist.TokenGallery {
	if len(initial.TokenMetadata) < len(candidate.TokenMetadata) {
		if initial.FallbackMedia.IsServable() && !candidate.FallbackMedia.IsServable() {
			candidate.FallbackMedia = initial.FallbackMedia
		}
		return candidate
	}
	if !initial.FallbackMedia.IsServable() && candidate.FallbackMedia.IsServable() {
		initial.FallbackMedia = candidate.FallbackMedia
	}
	return initial
}

type contractMetadata struct {
	Symbol          string
	Name            string
	OwnerAddress    persist.Address
	ProfileImageURL string
	Description     string
	IsSpam          bool
	priority        *int
}

func contractsToNewDedupedContracts(contracts []chainContracts, existingContracts []persist.ContractGallery) []persist.ContractGallery {

	contractMetadatas := map[persist.ChainAddress]contractMetadata{}
	existingMetadatas := map[persist.ChainAddress]contractMetadata{}

	for _, contract := range existingContracts {
		existingMetadatas[persist.NewChainAddress(contract.Address, contract.Chain)] = contractMetadata{
			Symbol:          contract.Symbol.String(),
			Name:            contract.Name.String(),
			OwnerAddress:    contract.OwnerAddress,
			ProfileImageURL: contract.ProfileImageURL.String(),
			Description:     contract.Description.String(),
			IsSpam:          contract.IsProviderMarkedSpam,
			priority:        contract.Priority,
		}
	}

	sort.SliceStable(contracts, func(i, j int) bool {
		return contracts[i].priority < contracts[j].priority
	})

	for _, chainContract := range contracts {
		for _, contract := range chainContract.contracts {

			// we start by checking if there is a DB contract that is higher priority than whatever is currently in the map or whatever we are about to process
			// if it is higher priority, then we will use that as the starting point for the contract we are about to process
			existingMetadata, existsAlready := existingMetadatas[persist.NewChainAddress(contract.Address, chainContract.chain)]
			if existsAlready && existingMetadata.priority != nil && chainContract.priority >= *existingMetadata.priority {
				if startingMetadata, startingExists := contractMetadatas[persist.NewChainAddress(contract.Address, chainContract.chain)]; !startingExists || startingMetadata.priority == nil || *startingMetadata.priority < *existingMetadata.priority {
					contractMetadatas[persist.NewChainAddress(contract.Address, chainContract.chain)] = existingMetadata
				}
			}

			// this is the contract we will use to merge with the existing contract, at this point it could be the higher priority DB contract that we start with,
			// another contract that we have already processed in this scope, or empty if we have not processed a contract for this address yet and no higher priority DB contract existed
			meta := contractMetadatas[persist.NewChainAddress(contract.Address, chainContract.chain)]
			contractAsMetadata := contractToMetadata(contract)
			// merge the lower priority new contract into the higher priority "meta" contract. Given that "meta" is in fact empty, it will still have it's empty fields overwritten by the lower priority contract
			meta = mergeContractMetadata(contractAsMetadata, meta)
			if existsAlready {
				// this could be a no-op given that existingMetadata could have been the higher priority DB contract that we started with.
				// in the case that a contract existed in the DB and was not higher priority than what we were processing, we still want to consider it just in case it
				// can address any currently empty fields that this lower priority contract has set
				meta = mergeContractMetadata(existingMetadata, meta)
			}

			contractMetadatas[persist.NewChainAddress(contract.Address, chainContract.chain)] = meta
		}
	}

	res := make([]persist.ContractGallery, 0, len(contractMetadatas))
	for address, meta := range contractMetadatas {
		res = append(res, persist.ContractGallery{
			Chain:                address.Chain(),
			L1Chain:              address.Chain().L1Chain(),
			Address:              address.Address(),
			Symbol:               persist.NullString(meta.Symbol),
			Name:                 persist.NullString(meta.Name),
			ProfileImageURL:      persist.NullString(meta.ProfileImageURL),
			OwnerAddress:         meta.OwnerAddress,
			Description:          persist.NullString(meta.Description),
			IsProviderMarkedSpam: meta.IsSpam,
		})
	}
	return res

}

func contractToMetadata(contract ChainAgnosticContract) contractMetadata {
	return contractMetadata{
		Symbol:          contract.Descriptors.Symbol,
		Name:            contract.Descriptors.Name,
		OwnerAddress:    contract.Descriptors.CreatorAddress,
		ProfileImageURL: contract.Descriptors.ProfileImageURL,
		Description:     contract.Descriptors.Description,
		IsSpam:          util.FromPointer(contract.IsSpam),
	}
}

func mergeContractMetadata(lower contractMetadata, higher contractMetadata) contractMetadata {
	if higher.Symbol != "" {
		lower.Symbol = higher.Symbol
	}
	if higher.Name != "" && !contractNameBlacklist[strings.ToLower(higher.Name)] {
		lower.Name = higher.Name
	}
	if higher.OwnerAddress != "" {
		lower.OwnerAddress = higher.OwnerAddress
	}
	if higher.Description != "" {
		lower.Description = higher.Description
	}
	if higher.ProfileImageURL != "" {
		lower.ProfileImageURL = higher.ProfileImageURL
	}
	if higher.IsSpam {
		// only one provider needs to mark it as spam for it to be spam
		lower.IsSpam = true
	}

	return lower
}

func tokenHoldersToTokenHolders(ctx context.Context, owners []persist.TokenHolder, userRepo *postgres.UserRepository) ([]TokenHolder, error) {
	seenUsers := make(map[persist.DBID]persist.TokenHolder)
	allUserIDs := make([]persist.DBID, 0, len(owners))
	for _, owner := range owners {
		if _, ok := seenUsers[owner.UserID]; !ok {
			allUserIDs = append(allUserIDs, owner.UserID)
			seenUsers[owner.UserID] = owner
		}
	}
	allUsers, err := userRepo.GetByIDs(ctx, allUserIDs)
	if err != nil {
		return nil, fmt.Errorf("failed to get users for token holders: %s", err)
	}
	res := make([]TokenHolder, 0, len(seenUsers))
	for _, user := range allUsers {
		owner := seenUsers[user.ID]
		username := user.Username.String()
		previews := make([]string, 0, len(owner.PreviewTokens))
		for _, p := range owner.PreviewTokens {
			previews = append(previews, p.String())
		}
		res = append(res, TokenHolder{
			UserID:        owner.UserID,
			DisplayName:   username,
			WalletIDs:     owner.WalletIDs,
			PreviewTokens: previews,
		})
	}

	return res, nil
}

func fromMultichainToAddressAtBlock(addresses []ChainAgnosticAddressAtBlock) []persist.AddressAtBlock {
	res := make([]persist.AddressAtBlock, len(addresses))
	for i, addr := range addresses {
		res[i] = persist.AddressAtBlock{Address: addr.Address, Block: addr.Block}
	}
	return res
}

func (t ChainAgnosticIdentifiers) String() string {
	return fmt.Sprintf("%s-%s", t.ContractAddress, t.TokenID)
}

func (e errWithPriority) Error() string {
	return fmt.Sprintf("error with priority %d: %s", e.priority, e.err)
}

func dedupeWallets(wallets []persist.Wallet) []persist.Wallet {
	deduped := map[persist.Address]persist.Wallet{}
	for _, wallet := range wallets {
		deduped[wallet.Address] = wallet
	}

	ret := make([]persist.Wallet, 0, len(wallets))
	for _, wallet := range deduped {
		ret = append(ret, wallet)
	}

	return ret
}<|MERGE_RESOLUTION|>--- conflicted
+++ resolved
@@ -1881,7 +1881,29 @@
 	return chainTokensForUser, users, nil
 }
 
-<<<<<<< HEAD
+// matchingWallets returns wallet addresses that belong to any of the passed chains
+func (p *Provider) matchingWallets(wallets []persist.Wallet, chains []persist.Chain) map[persist.Chain][]persist.Address {
+	matches := make(map[persist.Chain][]persist.Address)
+	for _, chain := range chains {
+		for _, wallet := range wallets {
+			if wallet.Chain == chain {
+				matches[chain] = append(matches[chain], wallet.Address)
+			} else if overrides := wallet.Chain.L1ChainGroup(); util.Contains(overrides, wallet.Chain) {
+				matches[chain] = append(matches[chain], wallet.Address)
+			}
+		}
+	}
+	for chain, addresses := range matches {
+		matches[chain] = util.Dedupe(addresses, true)
+	}
+	return matches
+}
+
+// matchingWalletsChain returns a list of wallets that match the given chain
+func (p *Provider) matchingWalletsChain(wallets []persist.Wallet, chain persist.Chain) []persist.Address {
+	return p.matchingWallets(wallets, []persist.Chain{chain})[chain]
+}
+
 func (d *Provider) processContractCommunities(ctx context.Context, contracts []persist.ContractGallery) ([]db.Community, error) {
 	communities := make([]db.Community, 0, len(contracts))
 	for _, contract := range contracts {
@@ -1940,50 +1962,11 @@
 	}
 
 	return communities, nil
-=======
-// matchingWallets returns wallet addresses that belong to any of the passed chains
-func (p *Provider) matchingWallets(wallets []persist.Wallet, chains []persist.Chain) map[persist.Chain][]persist.Address {
-	matches := make(map[persist.Chain][]persist.Address)
-	for _, chain := range chains {
-		for _, wallet := range wallets {
-			if wallet.Chain == chain {
-				matches[chain] = append(matches[chain], wallet.Address)
-			} else if overrides := wallet.Chain.L1ChainGroup(); util.Contains(overrides, wallet.Chain) {
-				matches[chain] = append(matches[chain], wallet.Address)
-			}
-		}
-	}
-	for chain, addresses := range matches {
-		matches[chain] = util.Dedupe(addresses, true)
-	}
-	return matches
-}
-
-// matchingWalletsChain returns a list of wallets that match the given chain
-func (p *Provider) matchingWalletsChain(wallets []persist.Wallet, chain persist.Chain) []persist.Address {
-	return p.matchingWallets(wallets, []persist.Chain{chain})[chain]
->>>>>>> 53beb042
 }
 
 // processContracts deduplicates contracts and upserts them into the database. If canOverwriteOwnerAddress is true, then
 // the owner address of an existing contract will be overwritten if the new contract provides a non-empty owner address.
 // An empty owner address will never overwrite an existing address, even if canOverwriteOwnerAddress is true.
-<<<<<<< HEAD
-func (d *Provider) processContracts(ctx context.Context, contractsFromProviders []chainContracts, canOverwriteOwnerAddress bool) ([]persist.ContractGallery, error) {
-	newContracts := contractsToNewDedupedContracts(contractsFromProviders)
-
-	contracts, err := d.Repos.ContractRepository.BulkUpsert(ctx, newContracts, canOverwriteOwnerAddress)
-	if err != nil {
-		return nil, err
-	}
-
-	_, err = d.processContractCommunities(ctx, contracts)
-	if err != nil {
-		return nil, err
-	}
-
-	return contracts, nil
-=======
 func (d *Provider) processContracts(ctx context.Context, contractsFromProviders []chainContracts, existingContracts []persist.ContractGallery, canOverwriteOwnerAddress bool) (currentContractState []persist.ContractGallery, newContracts []persist.ContractGallery, err error) {
 	contractsToUpsert := contractsToNewDedupedContracts(contractsFromProviders, existingContracts)
 	newUpsertedContracts, err := d.Repos.ContractRepository.BulkUpsert(ctx, contractsToUpsert, canOverwriteOwnerAddress)
@@ -1991,8 +1974,17 @@
 		return nil, nil, err
 	}
 
-	return util.DedupeWithTranslate(append(newUpsertedContracts, existingContracts...), false, func(c persist.ContractGallery) persist.DBID { return c.ID }), newUpsertedContracts, nil
->>>>>>> 53beb042
+	currentContractState, err := util.DedupeWithTranslate(append(newUpsertedContracts, existingContracts...), false, func(c persist.ContractGallery) persist.DBID { return c.ID })
+    if err != nil {
+		return nil, nil, err
+	}  
+    
+	_, err = d.processContractCommunities(ctx, contracts)
+	if err != nil {
+		return nil, nil, err
+	}
+    
+    return currentContractState, newUpsertedContracts, nil
 }
 
 func tokensToNewDedupedTokens(tokens []chainTokens, existingTokens []persist.TokenGallery, existingContracts []persist.ContractGallery, ownerUser persist.User) []persist.TokenGallery {
