package multichain

import (
	"bytes"
	"context"
	"encoding/json"
	"fmt"
	"math"
	"math/big"
	"net/http"
	"sort"
	"sync"
	"time"

	cloudtasks "cloud.google.com/go/cloudtasks/apiv2"
	"github.com/gammazero/workerpool"
	"github.com/mikeydub/go-gallery/service/logger"
	"github.com/mikeydub/go-gallery/service/memstore"
	"github.com/mikeydub/go-gallery/service/persist"
	"github.com/mikeydub/go-gallery/service/task"
	"github.com/mikeydub/go-gallery/util"
	"github.com/spf13/viper"
)

const staleCommunityTime = time.Hour * 2

// Provider is an interface for retrieving data from multiple chains
type Provider struct {
	Repos  *persist.Repositories
	Cache  memstore.Cache
	Chains map[persist.Chain][]ChainProvider
	// some chains use the addresses of other chains, this will map of chain we want tokens from => chain that's address will be used for lookup
	ChainAddressOverrides ChainOverrideMap
	TasksClient           *cloudtasks.Client
}

// BlockchainInfo retrieves blockchain info from all chains
type BlockchainInfo struct {
	Chain   persist.Chain `json:"chain_name"`
	ChainID int           `json:"chain_id"`
}

// ChainAgnosticToken is a token that is agnostic to the chain it is on
type ChainAgnosticToken struct {
	Media persist.Media `json:"media"`

	TokenType persist.TokenType `json:"token_type"`

	Name        string `json:"name"`
	Description string `json:"description"`

	TokenURI         persist.TokenURI              `json:"token_uri"`
	TokenID          persist.TokenID               `json:"token_id"`
	Quantity         persist.HexString             `json:"quantity"`
	OwnerAddress     persist.Address               `json:"owner_address"`
	OwnershipHistory []ChainAgnosticAddressAtBlock `json:"previous_owners"`
	TokenMetadata    persist.TokenMetadata         `json:"metadata"`
	ContractAddress  persist.Address               `json:"contract_address"`

	ExternalURL string `json:"external_url"`

	BlockNumber persist.BlockNumber `json:"block_number"`
	IsSpam      *bool               `json:"is_spam"`
}

// ChainAgnosticAddressAtBlock is an address at a block
type ChainAgnosticAddressAtBlock struct {
	Address persist.Address     `json:"address"`
	Block   persist.BlockNumber `json:"block"`
}

// ChainAgnosticContract is a contract that is agnostic to the chain it is on
type ChainAgnosticContract struct {
	Address        persist.Address `json:"address"`
	Symbol         string          `json:"symbol"`
	Name           string          `json:"name"`
	Description    string          `json:"description"`
	CreatorAddress persist.Address `json:"creator_address"`

	LatestBlock persist.BlockNumber `json:"latest_block"`
}

// ChainAgnosticIdentifiers identify tokens despite their chain
type ChainAgnosticIdentifiers struct {
	ContractAddress persist.Address `json:"contract_address"`
	TokenID         persist.TokenID `json:"token_id"`
}

type ChainAgnosticCommunityOwner struct {
	Address persist.Address `json:"address"`
}

type TokenHolder struct {
	UserID        persist.DBID    `json:"user_id"`
	DisplayName   string          `json:"display_name"`
	Address       persist.Address `json:"address"`
	WalletIDs     []persist.DBID  `json:"wallet_ids"`
	PreviewTokens []string        `json:"preview_tokens"`
}

// ErrChainNotFound is an error that occurs when a chain provider for a given chain is not registered in the MultichainProvider
type ErrChainNotFound struct {
	Chain persist.Chain
}

type chainTokens struct {
	priority int
	chain    persist.Chain
	tokens   []ChainAgnosticToken
}

type chainContracts struct {
	priority  int
	chain     persist.Chain
	contracts []ChainAgnosticContract
}

type tokenIdentifiers struct {
	chain    persist.Chain
	tokenID  persist.TokenID
	contract persist.DBID
}

type errWithPriority struct {
	err      error
	priority int
}

// ChainProvider is an interface for retrieving data from a chain
type ChainProvider interface {
	GetBlockchainInfo(context.Context) (BlockchainInfo, error)
	GetTokensByWalletAddress(context.Context, persist.Address) ([]ChainAgnosticToken, []ChainAgnosticContract, error)
	GetTokensByContractAddress(context.Context, persist.Address) ([]ChainAgnosticToken, ChainAgnosticContract, error)
	GetTokensByTokenIdentifiers(context.Context, ChainAgnosticIdentifiers) ([]ChainAgnosticToken, ChainAgnosticContract, error)
	GetTokensByTokenIdentifiersAndOwner(context.Context, ChainAgnosticIdentifiers, persist.Address) (ChainAgnosticToken, ChainAgnosticContract, error)
	GetOwnedTokensByContract(context.Context, persist.Address, persist.Address) ([]ChainAgnosticToken, ChainAgnosticContract, error)
	GetContractByAddress(context.Context, persist.Address) (ChainAgnosticContract, error)
	GetCommunityOwners(context.Context, persist.Address) ([]ChainAgnosticCommunityOwner, error)
	RefreshToken(context.Context, ChainAgnosticIdentifiers, persist.Address) error
	RefreshContract(context.Context, persist.Address) error
	// bool is whether or not to update all media content, including the tokens that already have media content
	UpdateMediaForWallet(context.Context, persist.Address, bool) error
	// do we want to return the tokens we validate?
	// bool is whether or not to update all of the tokens regardless of whether we know they exist already
	ValidateTokensForWallet(context.Context, persist.Address, bool) error
	// ctx, address, chain, wallet type, nonce, sig
	VerifySignature(context.Context, persist.PubKey, persist.WalletType, string, string) (bool, error)
}

type ChainOverrideMap = map[persist.Chain]*persist.Chain

// NewProvider creates a new MultiChainDataRetriever
func NewProvider(ctx context.Context, repos *persist.Repositories, cache memstore.Cache, taskClient *cloudtasks.Client, chainOverrides ChainOverrideMap, chains ...ChainProvider) *Provider {
	c := map[persist.Chain][]ChainProvider{}
	for _, chain := range chains {
		info, err := chain.GetBlockchainInfo(ctx)
		if err != nil {
			panic(err)
		}
		c[info.Chain] = append(c[info.Chain], chain)
	}
	return &Provider{
		Repos:       repos,
		Cache:       cache,
		TasksClient: taskClient,

		Chains:                c,
		ChainAddressOverrides: chainOverrides,
	}
}

// SyncTokens updates the media for all tokens for a user
// TODO consider updating contracts as well
func (p *Provider) SyncTokens(ctx context.Context, userID persist.DBID, chains []persist.Chain) error {
	user, err := p.Repos.UserRepository.GetByID(ctx, userID)
	if err != nil {
		return err
	}

	validChainsLookup := make(map[persist.Chain]bool)
	for _, chain := range chains {
		validChainsLookup[chain] = true
	}

	errChan := make(chan error)
	incomingTokens := make(chan chainTokens)
	incomingContracts := make(chan chainContracts)
	chainsToAddresses := make(map[persist.Chain][]persist.Address)

	for _, chain := range chains {
		for _, wallet := range user.Wallets {
			override := p.ChainAddressOverrides[chain]

			if wallet.Chain == chain || (override != nil && *override == wallet.Chain) {
				chainsToAddresses[chain] = append(chainsToAddresses[chain], wallet.Address)
			}
		}
	}

	wg := sync.WaitGroup{}
	for c, a := range chainsToAddresses {
		logger.For(ctx).Infof("updating media for user %s wallets %s", user.Username, a)
		chain := c
		addresses := a
		wg.Add(len(addresses))
		for _, addr := range addresses {
			go func(addr persist.Address, chain persist.Chain) {
				defer wg.Done()
				start := time.Now()
				providers, ok := p.Chains[chain]
				if !ok {
					errChan <- ErrChainNotFound{Chain: chain}
					return
				}
				subWg := &sync.WaitGroup{}
				subWg.Add(len(providers))
				for i, p := range providers {
					go func(provider ChainProvider, priority int) {
						defer subWg.Done()
						tokens, contracts, err := provider.GetTokensByWalletAddress(ctx, addr)
						if err != nil {
							errChan <- errWithPriority{err: err, priority: priority}
							return
						}

						incomingTokens <- chainTokens{chain: chain, tokens: tokens, priority: priority}
						incomingContracts <- chainContracts{chain: chain, contracts: contracts, priority: priority}
					}(p, i)
				}
				subWg.Wait()
				logger.For(ctx).Debugf("updated media for user %s wallet %s in %s", user.Username, addr, time.Since(start))
			}(addr, chain)
		}
	}

	go func() {
		defer close(incomingTokens)
		defer close(incomingContracts)
		wg.Wait()
	}()

	allTokens := make([]chainTokens, 0, len(user.Wallets))
	allContracts := make([]chainContracts, 0, len(user.Wallets))

outer:
	for {
		select {
		case incomingTokens := <-incomingTokens:
			allTokens = append(allTokens, incomingTokens)
		case incomingContracts, ok := <-incomingContracts:
			if !ok {
				break outer
			}
			allContracts = append(allContracts, incomingContracts)
		case <-ctx.Done():
			return ctx.Err()
		case err := <-errChan:
			if err, ok := err.(errWithPriority); ok {
				if err.priority == 0 {
					return err
				}
				logger.For(ctx).Errorf("error updating fallback media for user %s: %s", user.Username, err)
			} else {
				return err
			}
		}
	}

	allUsersNFTs, err := p.Repos.TokenRepository.GetByUserID(ctx, userID, 0, 0)
	if err != nil {
		return err
	}

<<<<<<< HEAD
	addressToContract, err := p.upsertContracts(ctx, allContracts)
	if err != nil {
		return err
	}
	newTokens, err := p.upsertTokens(ctx, allTokens, addressToContract, allUsersNFTs, user)
	if err != nil {
		return err
=======
	newTokens, err := tokensToNewDedupedTokens(ctx, allTokens, addressesToContracts, user)
	if err != nil {
		return err
	}
	newTokens = addExistingMedia(ctx, newTokens, allUsersNFTs)

	logger.For(ctx).Debugf("upserting %d tokens for user %s", len(newTokens), user.Username)
	if err := p.Repos.TokenRepository.BulkUpsert(ctx, newTokens); err != nil {
		return fmt.Errorf("error upserting tokens: %s", err)
>>>>>>> 0ca1fa15
	}

	for _, chain := range chains {
		image, anim := chain.BaseKeywords()
		err = p.processMedialessTokens(ctx, userID, chain, image, anim)
		if err != nil {
			logger.For(ctx).Errorf("error processing medialess tokens for user %s: %s", user.Username, err)
			return err
		}

	}

	logger.For(ctx).Warn("preparing to delete old tokens")

	// ensure all old tokens are deleted
	ownedTokens := make(map[tokenIdentifiers]bool)
	for _, t := range newTokens {
		ownedTokens[tokenIdentifiers{chain: t.Chain, tokenID: t.TokenID, contract: t.Contract}] = true
	}

	for _, nft := range allUsersNFTs {
		if !validChainsLookup[nft.Chain] {
			continue
		}
		if !ownedTokens[tokenIdentifiers{chain: nft.Chain, tokenID: nft.TokenID, contract: nft.Contract}] {
			logger.For(ctx).Warnf("deleting nft %d-%s-%s", nft.Chain, nft.TokenID, nft.Contract)
			err := p.Repos.TokenRepository.DeleteByID(ctx, nft.ID)
			if err != nil {
				return err
			}
		}
	}

	return nil
}

func (p *Provider) processMedialessTokens(ctx context.Context, userID persist.DBID, chain persist.Chain, imageKeywords, animationKeywords []string) error {
	processMediaInput := task.TokenProcessingUserMessage{
		UserID:            userID,
		Chain:             chain,
		ImageKeywords:     imageKeywords,
		AnimationKeywords: animationKeywords,
	}
	return task.CreateTaskForMediaProcessing(ctx, processMediaInput, p.TasksClient)
}

func (p *Provider) processMedialessToken(ctx context.Context, tokenID persist.TokenID, contractAddress persist.Address, chain persist.Chain, ownerAddress persist.Address, imageKeywords, animationKeywords []string) error {
	input := map[string]interface{}{
		"token_id":           tokenID,
		"contract_address":   contractAddress,
		"chain":              chain,
		"owner_address":      ownerAddress,
		"image_keywords":     imageKeywords,
		"animation_keywords": animationKeywords,
	}
	asJSON, err := json.Marshal(input)
	if err != nil {
		return err
	}
	req, err := http.NewRequestWithContext(ctx, http.MethodPost, fmt.Sprintf("%s/process/token", viper.GetString("TOKEN_PROCESSING_URL")), bytes.NewBuffer(asJSON))
	if err != nil {
		return err
	}

	resp, err := http.DefaultClient.Do(req)
	if err != nil {
		return err
	}
	defer resp.Body.Close()
	if resp.StatusCode != http.StatusOK {
		return util.GetErrFromResp(resp)
	}
	return nil
}

func (d *Provider) GetCommunityOwners(ctx context.Context, communityIdentifiers persist.ChainAddress, onlyGalleryUsers bool, forceRefresh bool) ([]TokenHolder, error) {

	cacheKey := fmt.Sprintf("%s-%t", communityIdentifiers.String(), onlyGalleryUsers)
	if !forceRefresh {
		bs, err := d.Cache.Get(ctx, cacheKey)
		if err == nil && len(bs) > 0 {
			var owners []TokenHolder
			err = json.Unmarshal(bs, &owners)
			if err != nil {
				return nil, err
			}
			return owners, nil
		}
	}
	providers, err := d.getProvidersForChain(communityIdentifiers.Chain())
	if err != nil {
		return nil, err
	}

	dbHolders, err := d.Repos.ContractRepository.GetOwnersByAddress(ctx, communityIdentifiers.Address(), communityIdentifiers.Chain())
	if err != nil {
		return nil, err
	}

	holders, err := tokenHoldersToTokenHolders(ctx, dbHolders, d.Repos.UserRepository)

	if !onlyGalleryUsers {
		// look for other holders from the provider directly
		var nonGalleryOwners []ChainAgnosticCommunityOwner
		for _, p := range providers {
			owners, err := p.GetCommunityOwners(ctx, communityIdentifiers.Address())
			if err != nil {
				return nil, err
			}
			nonGalleryOwners = append(nonGalleryOwners, owners...)
		}
		asHolders := communityOwnersToTokenHolders(nonGalleryOwners)
		seenAddresses := map[persist.Address]bool{}
		for _, h := range holders {
			for _, w := range h.WalletIDs {
				wallet, err := d.Repos.WalletRepository.GetByID(ctx, w)
				if err == nil {
					seenAddresses[wallet.Address] = true
				}
			}
		}
		wp := workerpool.New(10)
		holderChan := make(chan TokenHolder)
		for _, holder := range asHolders {
			if !seenAddresses[holder.Address] {
				h := holder
				wp.Submit(func() {
					innerCtx, cancel := context.WithTimeout(ctx, 15*time.Second)
					defer cancel()
					timeHere := time.Now()
					userID, err := d.Repos.UserRepository.Create(innerCtx, persist.CreateUserInput{
						// TODO get ENS here with a ChainProvider.GetDisplayNameForAddress func
						Username:     h.Address.String(),
						ChainAddress: persist.NewChainAddress(h.Address, communityIdentifiers.Chain()),
						Universal:    true,
					})
					user, err := d.Repos.UserRepository.GetByID(innerCtx, userID)
					if err != nil {
						logger.For(ctx).Errorf("error getting user: %s", err)
						return
					}

					// TODO do some limiting here or this will take forever (get only enough for previews)
					tokens, contracts, err := providers[0].GetOwnedTokensByContract(innerCtx, communityIdentifiers.Address(), persist.Address(h.Address))
					if err != nil {
						logger.For(ctx).Errorf("error getting tokens for contract %s and address %s: %s", communityIdentifiers.Address(), h.Address, err)
						return
					}
					cToken := chainTokens{chain: communityIdentifiers.Chain(), tokens: tokens, priority: 0}
					cContract := chainContracts{chain: communityIdentifiers.Chain(), contracts: []ChainAgnosticContract{contracts}, priority: 0}
					addressToContract, err := d.upsertContracts(innerCtx, []chainContracts{cContract})
					if err != nil {
						logger.For(ctx).Errorf("error upserting contracts: %s", err)
						return
					}
					_, err = d.upsertTokens(innerCtx, []chainTokens{cToken}, addressToContract, []persist.TokenGallery{}, user)
					if err != nil {
						logger.For(ctx).Errorf("error upserting tokens: %s", err)
						return
					}
					if len(tokens) > 0 {
						previews := make([]string, int(math.Min(3, float64(len(tokens)))))
						for i, t := range tokens {
							if i > 2 {
								break
							}
							previews[i] = t.Media.MediaURL.String()
						}
						h.PreviewTokens = previews
					}
					holderChan <- h
					logger.For(ctx).Infof("appended owner with previews in %s", time.Since(timeHere))
				})
			}
		}
		go func() {
			defer close(holderChan)
			wp.StopWait()
		}()
		for h := range holderChan {
			holders = append(holders, h)
		}
	}

	bs, err := json.Marshal(holders)
	if err != nil {
		return nil, err
	}
	err = d.Cache.Set(ctx, cacheKey, bs, staleCommunityTime)
	if err != nil {
		return nil, err
	}
	return holders, nil
}

// VerifySignature verifies a signature for a wallet address
func (d *Provider) VerifySignature(ctx context.Context, pSig string, pNonce string, pChainAddress persist.ChainPubKey, pWalletType persist.WalletType) (bool, error) {
	providers, ok := d.Chains[pChainAddress.Chain()]
	if !ok {
		return false, ErrChainNotFound{Chain: pChainAddress.Chain()}
	}
	for _, provider := range providers {
		if valid, err := provider.VerifySignature(ctx, pChainAddress.PubKey(), pWalletType, pNonce, pSig); err != nil || !valid {
			return false, err
		}
	}
	return true, nil
}

// RefreshToken refreshes a token on the given chain using the chain provider for that chain
func (d *Provider) RefreshToken(ctx context.Context, ti persist.TokenIdentifiers, ownerAddresses []persist.Address) error {
	providers, err := d.getProvidersForChain(ti.Chain)
	if err != nil {
		return err
	}
	for i, provider := range providers {
		id := ChainAgnosticIdentifiers{ContractAddress: ti.ContractAddress, TokenID: ti.TokenID}
		for _, ownerAddress := range ownerAddresses {
			if err := provider.RefreshToken(ctx, id, ownerAddress); err != nil {
				return err
			}
		}

		if i == 0 {
			for _, ownerAddress := range ownerAddresses {
				token, contract, err := provider.GetTokensByTokenIdentifiersAndOwner(ctx, id, ownerAddress)
				if err != nil {
					return err
				}

				if err := d.Repos.TokenRepository.UpdateByTokenIdentifiersUnsafe(ctx, ti.TokenID, ti.ContractAddress, ti.Chain, persist.TokenUpdateMediaInput{
					Media:       token.Media,
					Metadata:    token.TokenMetadata,
					Name:        persist.NullString(token.Name),
					LastUpdated: persist.LastUpdatedTime{},
					TokenURI:    token.TokenURI,
					Description: persist.NullString(token.Description),
				}); err != nil {
					return err
				}
				if !token.Media.IsServable() {
					image, anim := ti.Chain.BaseKeywords()
					err = d.processMedialessToken(ctx, ti.TokenID, ti.ContractAddress, ti.Chain, token.OwnerAddress, image, anim)
					if err != nil {
						return err
					}
				}

				if err := d.Repos.ContractRepository.UpsertByAddress(ctx, ti.ContractAddress, ti.Chain, persist.ContractGallery{
					Chain:          ti.Chain,
					Address:        persist.Address(ti.Chain.NormalizeAddress(ti.ContractAddress)),
					Symbol:         persist.NullString(contract.Symbol),
					Name:           persist.NullString(contract.Name),
					CreatorAddress: contract.CreatorAddress,
				}); err != nil {
					return err
				}
			}

		}
	}
	return nil
}

// RefreshContract refreshes a contract on the given chain using the chain provider for that chain
func (d *Provider) RefreshContract(ctx context.Context, ci persist.ContractIdentifiers) error {
	providers, err := d.getProvidersForChain(ci.Chain)
	if err != nil {
		return err
	}
	for _, provider := range providers {
		if err := provider.RefreshContract(ctx, ci.ContractAddress); err != nil {
			return err
		}
	}
	return nil
}

<<<<<<< HEAD
// RefreshTokensForCollection refreshes all tokens in a given collection
func (d *Provider) RefreshTokensForCollection(ctx context.Context, ci persist.ContractIdentifiers) error {
	providers, err := d.getProvidersForChain(ci.Chain)
	if err != nil {
		return err
	}

	allTokens := []chainTokens{}
	allContracts := []chainContracts{}
	tokensReceive := make(chan chainTokens)
	contractsReceive := make(chan chainContracts)
	errChan := make(chan errWithPriority)
	wg := &sync.WaitGroup{}
	wg.Add(len(providers))
	for i, provider := range providers {
		go func(priority int, p ChainProvider) {
			defer wg.Done()
			tokens, contract, err := p.GetTokensByContractAddress(ctx, ci.ContractAddress)
			if err != nil {
				errChan <- errWithPriority{priority: priority, err: err}
				return
			}
			tokensReceive <- chainTokens{chain: ci.Chain, tokens: tokens, priority: priority}
			contractsReceive <- chainContracts{chain: ci.Chain, contracts: []ChainAgnosticContract{contract}, priority: priority}
		}(i, provider)
	}
	go func() {
		defer close(tokensReceive)
		defer close(contractsReceive)
		wg.Wait()
	}()

outer:
	for {
		select {
		case err := <-errChan:
			if err.priority == 0 {
				return err
			}
		case tokens := <-tokensReceive:
			allTokens = append(allTokens, tokens)
		case contract, ok := <-contractsReceive:
			if !ok {
				break outer
			}
			allContracts = append(allContracts, contract)
		}
	}

	addressToContract, err := d.upsertContracts(ctx, allContracts)
	if err != nil {
		return err
	}

	chainTokensForUsers, users, err := d.createUsersForTokens(ctx, allTokens)
	if err != nil {
		return err
	}
	for _, user := range users {
		allUserTokens, err := d.Repos.TokenRepository.GetByUserID(ctx, user.ID, -1, 0)
		if err != nil {
			return err
		}

		_, err = d.upsertTokens(ctx, chainTokensForUsers[user.ID], addressToContract, allUserTokens, user)
		if err != nil {
			return err
		}
	}
	return nil
}

func (d *Provider) getProvidersForChain(chain persist.Chain) ([]ChainProvider, error) {
	providers, ok := d.Chains[chain]
	if !ok {
		return nil, ErrChainNotFound{Chain: chain}
	}
	return providers, nil
}

type tokenUniqueIdentifiers struct {
	chain          persist.Chain
	contract       persist.Address
	tokenID        persist.TokenID
	ownerAddresses persist.Address
}

func (d *Provider) createUsersForTokens(ctx context.Context, tokens []chainTokens) (map[persist.DBID][]chainTokens, map[persist.DBID]persist.User, error) {
	users := map[persist.DBID]persist.User{}
	userTokens := map[persist.DBID]map[int]chainTokens{}
	seenTokens := map[tokenUniqueIdentifiers]bool{}
	seenAddresses := map[persist.Address]persist.User{}
	for _, token := range tokens {
		for _, t := range token.tokens {
			if seenTokens[tokenUniqueIdentifiers{chain: token.chain, contract: t.ContractAddress, tokenID: t.TokenID, ownerAddresses: t.OwnerAddress}] {
				continue
			}
			seenTokens[tokenUniqueIdentifiers{chain: token.chain, contract: t.ContractAddress, tokenID: t.TokenID, ownerAddresses: t.OwnerAddress}] = true
			user, ok := seenAddresses[t.OwnerAddress]
			if !ok {
				userID, err := d.Repos.UserRepository.Create(ctx, persist.CreateUserInput{
					Username:     t.OwnerAddress.String(),
					ChainAddress: persist.NewChainAddress(t.OwnerAddress, token.chain),
					Universal:    true,
				})
				if err != nil {
					if _, ok := err.(persist.ErrUsernameNotAvailable); ok {
						user, err = d.Repos.UserRepository.GetByUsername(ctx, t.OwnerAddress.String())
						if err != nil {
							return nil, nil, err
						}
					} else if _, ok := err.(persist.ErrAddressOwnedByUser); ok {
						user, err = d.Repos.UserRepository.GetByChainAddress(ctx, persist.NewChainAddress(t.OwnerAddress, token.chain))
						if err != nil {
							return nil, nil, err
						}
					} else {
						return nil, nil, err
					}
				} else {
					user, err = d.Repos.UserRepository.GetByID(ctx, userID)
					if err != nil {
						return nil, nil, err
					}
				}
				users[user.ID] = user
			}
			chainTokensForUser, ok := userTokens[user.ID]
			if !ok {
				chainTokensForUser = map[int]chainTokens{}
			}
			tokensInChainTokens, ok := chainTokensForUser[token.priority]
			if !ok {
				tokensInChainTokens = chainTokens{chain: token.chain, tokens: []ChainAgnosticToken{}, priority: token.priority}
			}
			tokensInChainTokens.tokens = append(tokensInChainTokens.tokens, t)
			chainTokensForUser[token.priority] = tokensInChainTokens
			userTokens[user.ID] = chainTokensForUser
		}
	}
	chainTokensForUser := map[persist.DBID][]chainTokens{}
	for userID, chainTokens := range userTokens {
		for _, chainToken := range chainTokens {
			chainTokensForUser[userID] = append(chainTokensForUser[userID], chainToken)
		}
	}
	return chainTokensForUser, users, nil
}

func (d *Provider) upsertTokens(ctx context.Context, allTokens []chainTokens, addressesToContracts map[string]persist.DBID, allUsersTokens []persist.TokenGallery, user persist.User) ([]persist.TokenGallery, error) {

	newTokens, err := tokensToNewDedupedTokens(ctx, allTokens, addressesToContracts, allUsersTokens, user)
	if err != nil {
		return nil, err
	}
	if err := d.Repos.TokenRepository.BulkUpsert(ctx, newTokens); err != nil {
		return nil, fmt.Errorf("error upserting tokens: %s", err)
	}
	return newTokens, nil
}

func (d *Provider) upsertContracts(ctx context.Context, allContracts []chainContracts) (map[string]persist.DBID, error) {
	newContracts, err := contractsToNewDedupedContracts(ctx, allContracts)
	if err != nil {
		return nil, err
	}
	if err := d.Repos.ContractRepository.BulkUpsert(ctx, newContracts); err != nil {
		return nil, fmt.Errorf("error upserting tokens: %s", err)
	}
	contractsForChain := map[persist.Chain][]persist.Address{}
	for _, c := range newContracts {
		if _, ok := contractsForChain[c.Chain]; !ok {
			contractsForChain[c.Chain] = []persist.Address{}
		}
		contractsForChain[c.Chain] = append(contractsForChain[c.Chain], c.Address)
	}

	addressesToContracts := map[string]persist.DBID{}
	for chain, addresses := range contractsForChain {
		newContracts, err := d.Repos.ContractRepository.GetByAddresses(ctx, addresses, chain)
		if err != nil {
			return nil, fmt.Errorf("error upserting tokens: %s", err)
		}
		for _, c := range newContracts {
			addressesToContracts[c.Chain.NormalizeAddress(c.Address)] = c.ID
		}
	}
	return addressesToContracts, nil
}

func tokensToNewDedupedTokens(ctx context.Context, tokens []chainTokens, contractAddressIDs map[string]persist.DBID, dbTokens []persist.TokenGallery, ownerUser persist.User) ([]persist.TokenGallery, error) {
=======
func tokensToNewDedupedTokens(ctx context.Context, tokens []chainTokens, contractAddressIDs map[string]persist.DBID, ownerUser persist.User) ([]persist.TokenGallery, error) {
>>>>>>> 0ca1fa15
	seenTokens := make(map[persist.TokenIdentifiers]persist.TokenGallery)

	seenWallets := make(map[persist.TokenIdentifiers][]persist.Wallet)
	seenQuantities := make(map[persist.TokenIdentifiers]persist.HexString)
	addressToWallets := make(map[string]persist.Wallet)
	for _, wallet := range ownerUser.Wallets {
		// could a normalized address ever overlap with the normalized address of another chain?
		normalizedAddress := wallet.Chain.NormalizeAddress(wallet.Address)
		addressToWallets[normalizedAddress] = wallet
	}

	sort.SliceStable(tokens, func(i int, j int) bool {
		return tokens[i].priority < tokens[j].priority
	})

	for _, chainToken := range tokens {
		for _, token := range chainToken.tokens {

			if token.Quantity.BigInt().Cmp(big.NewInt(0)) == 0 {
				logger.For(ctx).Warnf("skipping token %s with quantity 0", token.Name)
				continue
			}

			ti := persist.NewTokenIdentifiers(token.ContractAddress, token.TokenID, chainToken.chain)

			// If we've never seen the incoming token before, then add it. If we have the token but its not servable
			// then we replace it entirely with the incoming token.
			if seen, ok := seenTokens[ti]; !ok || (ok && !seen.Media.IsServable() && token.Media.IsServable()) {
				seenTokens[ti] = persist.TokenGallery{
					Media:                token.Media,
					TokenType:            token.TokenType,
					Chain:                chainToken.chain,
					Name:                 persist.NullString(token.Name),
					Description:          persist.NullString(token.Description),
					TokenURI:             token.TokenURI,
					TokenID:              token.TokenID,
					OwnerUserID:          ownerUser.ID,
					TokenMetadata:        token.TokenMetadata,
					Contract:             contractAddressIDs[chainToken.chain.NormalizeAddress(token.ContractAddress)],
					ExternalURL:          persist.NullString(token.ExternalURL),
					BlockNumber:          token.BlockNumber,
					IsProviderMarkedSpam: token.IsSpam,
				}
			}

			var found bool
			for _, wallet := range seenWallets[ti] {
				if wallet.Address == token.OwnerAddress {
					found = true
				}
			}
			if !found {
				if q, ok := seenQuantities[ti]; ok {
					seenQuantities[ti] = q.Add(token.Quantity)
				} else {
					seenQuantities[ti] = token.Quantity
				}
			}

			if w, ok := addressToWallets[chainToken.chain.NormalizeAddress(token.OwnerAddress)]; ok {
				seenWallets[ti] = append(seenWallets[ti], w)
				seenWallets[ti] = dedupeWallets(seenWallets[ti])
			}

			ownership, err := addressAtBlockToAddressAtBlock(ctx, token.OwnershipHistory, chainToken.chain)
			if err != nil {
				return nil, fmt.Errorf("failed to get ownership history for token: %s", err)
			}

			seenToken := seenTokens[ti]
			seenToken.OwnershipHistory = ownership
			seenToken.OwnedByWallets = seenWallets[ti]
			seenToken.Quantity = seenQuantities[ti]
			seenTokens[ti] = seenToken
		}
	}

	res := make([]persist.TokenGallery, len(seenTokens))
	i := 0
	for _, t := range seenTokens {
		res[i] = t
		i++
	}

	return res, nil
}

func addExistingMedia(ctx context.Context, providerTokens []persist.TokenGallery, dbTokens []persist.TokenGallery) []persist.TokenGallery {
	savedMap := make(map[persist.TokenIdentifiers]persist.TokenGallery)
	for _, token := range dbTokens {
		savedMap[token.TokenIdentifiers()] = token
	}
	res := make([]persist.TokenGallery, len(providerTokens))
	for i, t := range providerTokens {
		logger.For(ctx).Debugf("token: %s", t.Name)
		if !t.Media.IsServable() {
			if dbToken, ok := savedMap[t.TokenIdentifiers()]; ok && dbToken.Media.IsServable() {
				t.Media = dbToken.Media
			}
		}
		res[i] = t
	}
	return res
}

func contractsToNewDedupedContracts(ctx context.Context, contracts []chainContracts) ([]persist.ContractGallery, error) {
	seen := make(map[persist.ChainAddress]persist.ContractGallery)

	sort.SliceStable(contracts, func(i, j int) bool {
		return contracts[i].priority < contracts[j].priority
	})

	for _, chainContract := range contracts {
		for _, contract := range chainContract.contracts {
			if it, ok := seen[persist.NewChainAddress(contract.Address, chainContract.chain)]; ok {
				if it.Name != "" {
					continue
				}
			}
			c := persist.ContractGallery{
				Chain:          chainContract.chain,
				Address:        contract.Address,
				Symbol:         persist.NullString(contract.Symbol),
				Name:           persist.NullString(contract.Name),
				CreatorAddress: contract.CreatorAddress,
			}
			seen[persist.NewChainAddress(contract.Address, chainContract.chain)] = c
		}
	}

	res := make([]persist.ContractGallery, 0, len(seen))
	for _, c := range seen {
		res = append(res, c)
	}
	return res, nil

}

func communityOwnersToTokenHolders(owners []ChainAgnosticCommunityOwner) []TokenHolder {
	seen := make(map[persist.Address]TokenHolder)
	for _, owner := range owners {
		if _, ok := seen[owner.Address]; !ok {
			seen[owner.Address] = TokenHolder{
				Address: owner.Address,
			}
		}
	}

	res := make([]TokenHolder, 0, len(seen))
	for _, t := range seen {
		res = append(res, t)
	}
	return res
}

func tokenHoldersToTokenHolders(ctx context.Context, owners []persist.TokenHolder, userRepo persist.UserRepository) ([]TokenHolder, error) {
	seenUsers := make(map[persist.DBID]persist.TokenHolder)
	allUserIDs := make([]persist.DBID, 0, len(owners))
	for _, owner := range owners {
		if _, ok := seenUsers[owner.UserID]; !ok {
			allUserIDs = append(allUserIDs, owner.UserID)
			seenUsers[owner.UserID] = owner
		}
	}
	allUsers, err := userRepo.GetByIDs(ctx, allUserIDs)
	if err != nil {
		return nil, fmt.Errorf("failed to get users for token holders: %s", err)
	}
	res := make([]TokenHolder, 0, len(seenUsers))
	for _, user := range allUsers {
		owner := seenUsers[user.ID]
		username := user.Username.String()
		previews := make([]string, 0, len(owner.PreviewTokens))
		for _, p := range owner.PreviewTokens {
			previews = append(previews, p.String())
		}
		res = append(res, TokenHolder{
			UserID:        owner.UserID,
			DisplayName:   username,
			WalletIDs:     owner.WalletIDs,
			PreviewTokens: previews,
		})
	}

	return res, nil
}

func addressAtBlockToAddressAtBlock(ctx context.Context, addresses []ChainAgnosticAddressAtBlock, chain persist.Chain) ([]persist.AddressAtBlock, error) {
	res := make([]persist.AddressAtBlock, len(addresses))
	for i, addr := range addresses {

		res[i] = persist.AddressAtBlock{
			Address: addr.Address,
			Block:   addr.Block,
		}
	}
	return res, nil
}

func (t ChainAgnosticIdentifiers) String() string {
	return fmt.Sprintf("%s-%s", t.ContractAddress, t.TokenID)
}

func (e ErrChainNotFound) Error() string {
	return fmt.Sprintf("chain provider not found for chain: %d", e.Chain)
}

func (e errWithPriority) Error() string {
	return fmt.Sprintf("error with priority %d: %s", e.priority, e.err)
}

func dedupeWallets(wallets []persist.Wallet) []persist.Wallet {
	deduped := map[persist.Address]persist.Wallet{}
	for _, wallet := range wallets {
		deduped[wallet.Address] = wallet
	}

	ret := make([]persist.Wallet, 0, len(wallets))
	for _, wallet := range deduped {
		ret = append(ret, wallet)
	}

	return ret
}<|MERGE_RESOLUTION|>--- conflicted
+++ resolved
@@ -271,7 +271,6 @@
 		return err
 	}
 
-<<<<<<< HEAD
 	addressToContract, err := p.upsertContracts(ctx, allContracts)
 	if err != nil {
 		return err
@@ -279,17 +278,6 @@
 	newTokens, err := p.upsertTokens(ctx, allTokens, addressToContract, allUsersNFTs, user)
 	if err != nil {
 		return err
-=======
-	newTokens, err := tokensToNewDedupedTokens(ctx, allTokens, addressesToContracts, user)
-	if err != nil {
-		return err
-	}
-	newTokens = addExistingMedia(ctx, newTokens, allUsersNFTs)
-
-	logger.For(ctx).Debugf("upserting %d tokens for user %s", len(newTokens), user.Username)
-	if err := p.Repos.TokenRepository.BulkUpsert(ctx, newTokens); err != nil {
-		return fmt.Errorf("error upserting tokens: %s", err)
->>>>>>> 0ca1fa15
 	}
 
 	for _, chain := range chains {
@@ -568,7 +556,6 @@
 	return nil
 }
 
-<<<<<<< HEAD
 // RefreshTokensForCollection refreshes all tokens in a given collection
 func (d *Provider) RefreshTokensForCollection(ctx context.Context, ci persist.ContractIdentifiers) error {
 	providers, err := d.getProvidersForChain(ci.Chain)
@@ -724,6 +711,9 @@
 	if err != nil {
 		return nil, err
 	}
+
+	newTokens = addExistingMedia(ctx, newTokens, allUsersTokens)
+
 	if err := d.Repos.TokenRepository.BulkUpsert(ctx, newTokens); err != nil {
 		return nil, fmt.Errorf("error upserting tokens: %s", err)
 	}
@@ -760,9 +750,6 @@
 }
 
 func tokensToNewDedupedTokens(ctx context.Context, tokens []chainTokens, contractAddressIDs map[string]persist.DBID, dbTokens []persist.TokenGallery, ownerUser persist.User) ([]persist.TokenGallery, error) {
-=======
-func tokensToNewDedupedTokens(ctx context.Context, tokens []chainTokens, contractAddressIDs map[string]persist.DBID, ownerUser persist.User) ([]persist.TokenGallery, error) {
->>>>>>> 0ca1fa15
 	seenTokens := make(map[persist.TokenIdentifiers]persist.TokenGallery)
 
 	seenWallets := make(map[persist.TokenIdentifiers][]persist.Wallet)
