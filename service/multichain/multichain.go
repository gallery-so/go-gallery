package multichain

import (
	"bytes"
	"context"
	"encoding/json"
	"fmt"
	"math/big"
	"net/http"
	"sort"
	"sync"
	"time"

	"github.com/mikeydub/go-gallery/env"
	"github.com/mikeydub/go-gallery/service/persist/postgres"
	"github.com/mikeydub/go-gallery/service/redis"
	"github.com/mikeydub/go-gallery/service/task"
<<<<<<< HEAD
	"github.com/sourcegraph/conc/pool"
=======
	"github.com/sourcegraph/conc"
>>>>>>> 6cdd01ea

	cloudtasks "cloud.google.com/go/cloudtasks/apiv2"
	"github.com/gammazero/workerpool"
	db "github.com/mikeydub/go-gallery/db/gen/coredb"
	"github.com/mikeydub/go-gallery/service/logger"
	"github.com/mikeydub/go-gallery/service/persist"
	"github.com/mikeydub/go-gallery/util"
)

func init() {
	env.RegisterValidation("TOKEN_PROCESSING_URL", "required")
}

const staleCommunityTime = time.Minute * 30

const maxCommunitySize = 10_000

// SendTokens is called to process a user's batch of tokens
type SendTokens func(context.Context, task.TokenProcessingUserMessage) error

type Provider struct {
	Repos   *postgres.Repositories
	Queries *db.Queries
	Cache   *redis.Cache
	Chains  map[persist.Chain][]any
	// some chains use the addresses of other chains, this will map of chain we want tokens from => chain that's address will be used for lookup
	ChainAddressOverrides ChainOverrideMap
	SendTokens            SendTokens
}

// BlockchainInfo retrieves blockchain info from all chains
type BlockchainInfo struct {
	Chain   persist.Chain `json:"chain_name"`
	ChainID int           `json:"chain_id"`
}

// ChainAgnosticToken is a token that is agnostic to the chain it is on
type ChainAgnosticToken struct {
	TokenType persist.TokenType `json:"token_type"`

	Name        string `json:"name"`
	Description string `json:"description"`

	TokenURI         persist.TokenURI              `json:"token_uri"`
	TokenID          persist.TokenID               `json:"token_id"`
	Quantity         persist.HexString             `json:"quantity"`
	OwnerAddress     persist.Address               `json:"owner_address"`
	OwnershipHistory []ChainAgnosticAddressAtBlock `json:"previous_owners"`
	TokenMetadata    persist.TokenMetadata         `json:"metadata"`
	ContractAddress  persist.Address               `json:"contract_address"`

	FallbackMedia persist.FallbackMedia `json:"fallback_media"`

	ExternalURL string `json:"external_url"`

	BlockNumber persist.BlockNumber `json:"block_number"`
	IsSpam      *bool               `json:"is_spam"`
}

func (c ChainAgnosticToken) hasMetadata() bool {
	return len(c.TokenMetadata) > 0
}

// ChainAgnosticAddressAtBlock is an address at a block
type ChainAgnosticAddressAtBlock struct {
	Address persist.Address     `json:"address"`
	Block   persist.BlockNumber `json:"block"`
}

// ChainAgnosticContract is a contract that is agnostic to the chain it is on
type ChainAgnosticContract struct {
	Address        persist.Address `json:"address"`
	Symbol         string          `json:"symbol"`
	Name           string          `json:"name"`
	Description    string          `json:"description"`
	CreatorAddress persist.Address `json:"creator_address"`

	LatestBlock persist.BlockNumber `json:"latest_block"`
}

// ChainAgnosticIdentifiers identify tokens despite their chain
type ChainAgnosticIdentifiers struct {
	ContractAddress persist.Address `json:"contract_address"`
	TokenID         persist.TokenID `json:"token_id"`
}

type ChainAgnosticCommunityOwner struct {
	Address persist.Address `json:"address"`
}

type TokenHolder struct {
	UserID        persist.DBID    `json:"user_id"`
	DisplayName   string          `json:"display_name"`
	Address       persist.Address `json:"address"`
	WalletIDs     []persist.DBID  `json:"wallet_ids"`
	PreviewTokens []string        `json:"preview_tokens"`
}

type chainTokens struct {
	priority int
	chain    persist.Chain
	tokens   []ChainAgnosticToken
}

type chainContracts struct {
	priority  int
	chain     persist.Chain
	contracts []ChainAgnosticContract
}

type tokenIdentifiers struct {
	chain    persist.Chain
	tokenID  persist.TokenID
	contract persist.DBID
}

type errWithPriority struct {
	err      error
	priority int
}

// configurer maintains provider settings
type configurer interface {
	GetBlockchainInfo(context.Context) (BlockchainInfo, error)
}

// nameResolver is able to resolve an address to a friendly display name
type nameResolver interface {
	GetDisplayNameByAddress(context.Context, persist.Address) string
}

// verifier can verify that a signature is signed by a given key
type verifier interface {
	VerifySignature(ctx context.Context, pubKey persist.PubKey, walletType persist.WalletType, nonce string, sig string) (bool, error)
}

// tokensOwnerFetcher supports fetching tokens for syncing
type tokensOwnerFetcher interface {
	GetTokensByWalletAddress(ctx context.Context, address persist.Address, limit int, offset int) ([]ChainAgnosticToken, []ChainAgnosticContract, error)
	GetTokensByTokenIdentifiersAndOwner(context.Context, ChainAgnosticIdentifiers, persist.Address) (ChainAgnosticToken, ChainAgnosticContract, error)
}

// childContractFetcher supports fetching tokens created by an address
type childContractFetcher interface {
	GetContractsCreatedOnSharedContract(ctx context.Context, address persist.Address) ([]ChildContract, error)
}

// tokenRefresher supports refreshes of a token
type tokenRefresher interface {
	RefreshToken(context.Context, ChainAgnosticIdentifiers, persist.Address) error
}

type tokensContractFetcher interface {
	GetTokensByContractAddress(ctx context.Context, contract persist.Address, limit int, offset int) ([]ChainAgnosticToken, ChainAgnosticContract, error)
	GetTokensByContractAddressAndOwner(ctx context.Context, owner persist.Address, contract persist.Address, limit int, offset int) ([]ChainAgnosticToken, ChainAgnosticContract, error)
}

// contractRefresher supports refreshes of a contract
type contractRefresher interface {
	RefreshContract(context.Context, persist.Address) error
}

// tokenMetadataFetcher supports fetching token metadata
type tokenMetadataFetcher interface {
	GetTokenMetadataByTokenIdentifiers(ctx context.Context, ti ChainAgnosticIdentifiers, ownerAddress persist.Address) (persist.TokenMetadata, error)
}

type providerSupplier interface {
	GetSubproviders() []any
}

type ChainOverrideMap = map[persist.Chain]*persist.Chain

// NewProvider creates a new MultiChainDataRetriever
func NewProvider(ctx context.Context, repos *postgres.Repositories, queries *coredb.Queries, cache *redis.Cache, taskClient *cloudtasks.Client, chainOverrides ChainOverrideMap, providers ...any) *Provider {
	return &Provider{
		Repos:                 repos,
		Cache:                 cache,
		Queries:               queries,
		Chains:                validateProviders(ctx, providers),
		ChainAddressOverrides: chainOverrides,
		SendTokens: func(ctx context.Context, t task.TokenProcessingUserMessage) error {
			return task.CreateTaskForTokenProcessing(ctx, taskClient, t)
		},
	}
}

func getChainProvidersForTask[T any](providers []any) []T {
	result := make([]T, 0, len(providers))
	for _, p := range providers {
		if provider, ok := p.(T); ok {
			result = append(result, provider)
		} else if subproviders, ok := p.(providerSupplier); ok {
			for _, subprovider := range subproviders.GetSubproviders() {
				if provider, ok := subprovider.(T); ok {
					result = append(result, provider)
				}
			}
		}
	}
	return result
}

func hasProvidersForTask[T any](providers []any) bool {
	for _, p := range providers {
		if _, ok := p.(T); ok {
			return true
		} else if subproviders, ok := p.(providerSupplier); ok {
			for _, subprovider := range subproviders.GetSubproviders() {
				if _, ok := subprovider.(T); ok {
					return true
				}
			}
		}
	}
	return false
}

var chainValidation map[persist.Chain]validation = map[persist.Chain]validation{
	persist.ChainETH: {
		nameResolver:          true,
		verifier:              true,
		tokensOwnerFetcher:    true,
		tokensContractFetcher: true,
		contractRefresher:     true,
		tokenMetadataFetcher:  true,
	},
	persist.ChainTezos: {
		tokensOwnerFetcher: true,
	},
	persist.ChainPOAP: {
		nameResolver:       true,
		tokensOwnerFetcher: true,
	},
	persist.ChainOptimism: {
		tokensOwnerFetcher:    true,
		tokensContractFetcher: true,
	},
	persist.ChainPolygon: {
		tokensOwnerFetcher:    true,
		tokensContractFetcher: true,
	},
}

type validation struct {
	NameResolver          bool `json:"nameResolver"`
	Verifier              bool `json:"verifier"`
	TokensOwnerFetcher 		bool `json:"tokensOwnerFetcher"`
	TokensContractFetcher bool `json:"tokensContractFetcher"`
	TokenMetadataFetcher  bool `json:"tokenMetadataFetcher"`
	ContractRefresher     bool `json:"contractRefresher"`
	ChildContractFetcher  bool `json:"childContractFetcher"`
}

// validateProviders verifies that the input providers match the expected multichain spec and panics otherwise
func validateProviders(ctx context.Context, providers []any) map[persist.Chain][]any {
	provided := make(map[persist.Chain][]any)
	for _, p := range providers {
		info, err := p.(configurer).GetBlockchainInfo(ctx)
		if err != nil {
			panic(err)
		}
		provided[info.Chain] = append(provided[info.Chain], p)
	}

	passesValidation := true
	errorMsg := "\n[ multichain validation ]\n"

	validateChain := func(chain persist.Chain, expected, actual map[string]bool) {
		fail := false
		header := fmt.Sprintf("validation results for chain: %d\n", chain)
		for s := range expected {
			if expected[s] && !actual[s] {
				if !fail {
					fail = true
					errorMsg += header
				}
				errorMsg += fmt.Sprintf("\t* missing implemntation of %s\n", s)
			}
		}
		passesValidation = passesValidation && !fail
	}

	for chain, spec := range chainValidation {
		providers := provided[chain]

		expected := make(map[string]bool)
		byt, _ := json.Marshal(spec)
		json.Unmarshal(byt, &expected)

		actual := make(map[string]bool)

		markValid := func(i string) {
			actual[i] = true
			expected[i] = true
		}

		for _, p := range providers {
			if _, ok := p.(nameResolver); ok {
				markValid("nameResolver")
			}
			if _, ok := p.(verifier); ok {
				markValid("verifier")
			}
			if _, ok := p.(tokensOwnerFetcher); ok {
				markValid("tokensOwnerFetcher")
			}
			if _, ok := p.(tokensContractFetcher); ok {
				markValid("tokensContractFetcher")
			}
			if _, ok := p.(tokenMetadataFetcher); ok {
				markValid("tokenMetadataFetcher")
			}
			if _, ok := p.(contractRefresher); ok {
				markValid("contractRefresher")
			}
			if _, ok := p.(childContractFetcher); ok {
				markValid("childContractFetcher")
			}
		}
		validateChain(chain, expected, actual)
	}

	if !passesValidation {
		panic(errorMsg)
	}

	return provided
}

// providersMatchingInterface returns providers that adhere to the given interface
func providersMatchingInterface[T any](providers []any) []T {
	matches := make([]T, 0)
	for _, p := range providers {
		if it, ok := p.(T); ok {
			matches = append(matches, it)
		}
	}
	return matches
}

// matchingProviders returns providers that adhere to the given interface per chain
func matchingProviders[T any](availableProviders map[persist.Chain][]any, requestedChains ...persist.Chain) map[persist.Chain][]T {
	matches := make(map[persist.Chain][]T)
	for availableChain, providers := range availableProviders {
		for _, requestChain := range requestedChains {
			if availableChain == requestChain {
				matches[requestChain] = providersMatchingInterface[T](providers)
			}
		}
	}
	return matches
}

func matchingProvidersForChain[T any](availableProviders map[persist.Chain][]any, chain persist.Chain) []T {
	return matchingProviders[T](availableProviders, chain)[chain]
}

// matchingAddresses returns wallet addresses that belong to any of the passed chains
func matchingAddresses(wallets []persist.Wallet, chains []persist.Chain) map[persist.Chain][]persist.Address {
	matches := make(map[persist.Chain][]persist.Address)
	for _, chain := range chains {
		for _, wallet := range wallets {
			if wallet.Chain == chain {
				matches[chain] = append(matches[chain], wallet.Address)
			}
		}
	}
	return matches
}

// contractAddressToDBID maps contract addresses to their DBIDs
func contractAddressToDBID(contracts []persist.ContractGallery) map[string]persist.DBID {
	m := make(map[string]persist.DBID)
	for _, contract := range contracts {
		m[contract.Chain.NormalizeAddress(contract.Address)] = contract.ID
	}
	return m
}

// tokenIDstoDBID maps tokens to their DBIDs
func tokenIDstoDBID(tokens []persist.TokenGallery) map[persist.TokenIdentifiers]persist.DBID {
	m := make(map[persist.TokenIdentifiers]persist.DBID)
	for _, token := range tokens {
		m[token.TokenIdentifiers()] = token.ID
	}
	return m
}

// SyncTokens updates the media for all tokens for a user
func (p *Provider) SyncTokens(ctx context.Context, userID persist.DBID, chains []persist.Chain) error {
	user, err := p.Repos.UserRepository.GetByID(ctx, userID)
	if err != nil {
		return err
	}

	errChan := make(chan error)
	incomingTokens := make(chan chainTokens)
	incomingContracts := make(chan chainContracts)
	chainsToAddresses := make(map[persist.Chain][]persist.Address)

	for _, chain := range chains {
		for _, wallet := range user.Wallets {
			override := p.ChainAddressOverrides[chain]

			if wallet.Chain == chain || (override != nil && *override == wallet.Chain) {
				chainsToAddresses[chain] = append(chainsToAddresses[chain], wallet.Address)
			}
		}
	}

	wg := conc.WaitGroup{}
	for c, a := range chainsToAddresses {
		logger.For(ctx).Infof("syncing chain %d tokens for user %s wallets %s", c, user.Username, a)
		chain := c
		addresses := a
		for _, addr := range addresses {
			addr := addr
			chain := chain
			wg.Go(func() {
				start := time.Now()
<<<<<<< HEAD
				fetchers := matchingProvidersForChain[tokensOwnerFetcher](p.Chains, chain)
				subWg := &sync.WaitGroup{}
				subWg.Add(len(fetchers))
				for i, fetcher := range fetchers {
					go func(fetcher tokensFetcher, priority int) {
						defer subWg.Done()
=======
				providers, err := p.getProvidersForChain(chain)
				if err != nil {
					errChan <- err
					return
				}

				tokenFetchers := getChainProvidersForTask[tokensOwnerFetcher](providers)
				subWg := &conc.WaitGroup{}
				for i, p := range tokenFetchers {
					fetcher := p
					priority := i

					subWg.Go(func() {
>>>>>>> 6cdd01ea
						tokens, contracts, err := fetcher.GetTokensByWalletAddress(ctx, addr, 0, 0)
						if err != nil {
							errChan <- errWithPriority{err: err, priority: priority}
							return
						}

						incomingTokens <- chainTokens{chain: chain, tokens: tokens, priority: priority}
						incomingContracts <- chainContracts{chain: chain, contracts: contracts, priority: priority}
<<<<<<< HEAD
					}(fetcher, i)
=======
					})
>>>>>>> 6cdd01ea
				}
				subWg.Wait()
				logger.For(ctx).Debugf("updated media for user %s wallet %s in %s", user.Username, addr, time.Since(start))
			})
		}
	}

	go func() {
		defer close(incomingTokens)
		defer close(incomingContracts)
		wg.Wait()
	}()

	tokensFromProviders := make([]chainTokens, 0, len(user.Wallets))
	contractsFromProviders := make([]chainContracts, 0, len(user.Wallets))

	errs := []error{}
	discrepencyLog := map[int]int{}

outer:
	for {
		select {
		case incomingTokens := <-incomingTokens:
			discrepencyLog[incomingTokens.priority] = len(incomingTokens.tokens)
			tokensFromProviders = append(tokensFromProviders, incomingTokens)
		case incomingContracts, ok := <-incomingContracts:
			if !ok {
				break outer
			}
			contractsFromProviders = append(contractsFromProviders, incomingContracts)
		case <-ctx.Done():
			return ctx.Err()
		case err := <-errChan:
			logger.For(ctx).Errorf("error while syncing tokens for user %s: %s", user.Username, err)
			errs = append(errs, err)
		}
	}
	if len(errs) > 0 && len(tokensFromProviders) == 0 {
		return util.MultiErr(errs)
	}
	if !util.AllEqual(util.MapValues(discrepencyLog)) {
		logger.For(ctx).Debugf("discrepency: %+v", discrepencyLog)
	}

	persistedContracts, err := p.processContracts(ctx, contractsFromProviders)
	if err != nil {
		return err
	}

	_, err = p.ReplaceTokensForUser(ctx, tokensFromProviders, persistedContracts, user, chains)
	return err
}

// ChildContract represents a subset of tokens within a contract, identified by a unique ID
type ChildContract struct {
	ChildID        string // Uniquely identifies a child contract within a parent contract
	Name           string
	Description    string
	CreatorAddress persist.Address
	ParentContract ChainAgnosticContract
	Tokens         []ChainAgnosticToken
}

// ChildContractResult is the result of a child contract query from a provider
type ChildContractResult struct {
	Priority       int
	Chain          persist.Chain
	ChildContracts []ChildContract
}

// ParentContracts returns all parent contracts
func (u ChildContractResult) ParentContracts() chainContracts {
	contracts := make([]ChainAgnosticContract, 0)
	for _, child := range u.ChildContracts {
		contracts = append(contracts, child.ParentContract)
	}
	return chainContracts{
		priority:  u.Priority,
		chain:     u.Chain,
		contracts: contracts,
	}
}

// Tokens returns all tokens that the user has created across all contracts
func (u ChildContractResult) Tokens() chainTokens {
	tokens := make([]ChainAgnosticToken, 0)
	for _, child := range u.ChildContracts {
		for _, token := range child.Tokens {
			tokens = append(tokens, token)
		}
	}
	return chainTokens{
		priority: u.Priority,
		chain:    u.Chain,
		tokens:   tokens,
	}
}

// combinedChildContractResults is a helper type for combining results from multiple providers
type combinedChildContractResults []ChildContractResult

// ParentContracts returns all umbrella contracts across all providers
func (c combinedChildContractResults) ParentContracts() []persist.ContractGallery {
	contracts := make([]chainContracts, 0)
	for _, p := range c {
		contracts = append(contracts, p.ParentContracts())
	}
	return contractsToNewDedupedContracts(contracts)
}

// ChildContracts returns all child contracts across all providers
// We don't dedupe because we don't expect the same child contract to be returned by multiple providers
func (c combinedChildContractResults) ChildContracts() []ChildContract {
	contracts := make([]ChildContract, 0)
	for _, p := range c {
		contracts = append(contracts, p.ChildContracts...)
	}
	return contracts
}

// TokensByOwnerAddress groups tokens by owner address across all providers
func (c combinedChildContractResults) TokensByOwnerAddress(addressToUser map[persist.Address]persist.User) (ownerAddressToTokens map[persist.Address][]persist.TokenGallery, tokenDBIDsToContract map[persist.DBID]persist.Address) {
	chainTokensByOwner := make(map[persist.Address][]chainTokens)
	tokensByOwner := make(map[persist.Address][]persist.TokenGallery)
	tokenDBIDsToAddress := make(map[persist.DBID]persist.Address)

	for _, provider := range c.Tokens() {
		for _, token := range provider.tokens {
			// This is a little inefficient to create a chainTokens of only one token,
			// but we don't expect to have many tokens per owner
			chainTokensByOwner[token.OwnerAddress] = append(chainTokensByOwner[token.OwnerAddress], chainTokens{
				priority: provider.priority,
				chain:    provider.chain,
				tokens:   []ChainAgnosticToken{token},
			})
		}
	}

	for ownerAddress, chainTokens := range chainTokensByOwner {
		dedupedTokens, dbidToAddress := tokensToNewDedupedTokens(
			chainTokens,
			// This arg is used to add the DBID of the contract to the token
			// but since we're inserting the contracts and tokens in the same query
			// the contract ID can be left blank
			[]persist.ContractGallery{},
			addressToUser[ownerAddress],
		)

		// This is a lookup of DBID to address because converting
		// the token to a persist.TokenGallery in the deduping step
		// will lose the contract address because the contract's DBID is used instead
		for dbid, address := range dbidToAddress {
			tokenDBIDsToAddress[dbid] = address
		}

		tokensByOwner[ownerAddress] = dedupedTokens
	}

	return tokensByOwner, tokenDBIDsToAddress
}

// Tokens returns all tokens across all providers
func (c combinedChildContractResults) Tokens() []chainTokens {
	tokens := make([]chainTokens, 0)
	for _, p := range c {
		tokens = append(tokens, p.Tokens())
	}
	return tokens
}

type userIDToUser map[persist.DBID]persist.User

// AddressToUser returns a map of user IDs to users
func addressToUser(c []userIDToUser) map[persist.Address]persist.User {
	addressToUser := make(map[persist.Address]persist.User)
	for _, result := range c {
		for _, user := range result {
			for _, wallet := range user.Wallets {
				addressToUser[wallet.Address] = user
			}
		}
	}
	return addressToUser
}

// SyncTokensCreatedOnSharedContracts queries each provider to identify contracts created by the given user.
func (p *Provider) SyncTokensCreatedOnSharedContracts(ctx context.Context, userID persist.DBID, chains []persist.Chain, includeAll bool) error {
	user, err := p.Repos.UserRepository.GetByID(ctx, userID)
	if err != nil {
		return err
	}

	if includeAll {
		chains = make([]persist.Chain, len(p.Chains))
		for chain := range p.Chains {
			chains = append(chains, chain)
		}
	}

	fetchers := matchingProviders[childContractFetcher](p.Chains, chains...)
	searchAddresses := matchingAddresses(user.Wallets, chains)
	providerPool := pool.NewWithResults[ChildContractResult]().WithContext(ctx).WithCancelOnError()

	// Fetch all tokens created by the user
	for chain, addresses := range searchAddresses {
		for priority, fetcher := range fetchers[chain] {
			for _, address := range addresses {
				c := chain
				p := priority
				f := fetcher
				a := address
				providerPool.Go(func(ctx context.Context) (ChildContractResult, error) {
					contracts, err := f.GetContractsCreatedOnSharedContract(ctx, a)
					if err != nil {
						return ChildContractResult{}, err
					}
					return ChildContractResult{
						Priority:       p,
						Chain:          c,
						ChildContracts: contracts,
					}, nil
				})
			}
		}
	}

	pResult, err := providerPool.Wait()
	if err != nil {
		return err
	}

	combinedResult := combinedChildContractResults(pResult)

	// Create universal users for owners that aren't users yet
	createPool := pool.NewWithResults[userIDToUser]().WithContext(ctx).WithCancelOnError()

	for _, result := range combinedResult {
		createPool.Go(func(ctx context.Context) (userIDToUser, error) {
			_, newUsers, err := p.createUsersForTokens(ctx, combinedResult.Tokens(), result.Chain)
			return newUsers, err
		})
	}

	createUserResult, err := createPool.Wait()
	if err != nil {
		return err
	}

	// Creating a bunch of lookups to make the upsert query easier to write
	// The code below is pretty hacky and probably should be refactored...
	addressToChainLookup := make(map[persist.Address]persist.Chain)
	addressToUserLookup := addressToUser(createUserResult)
	ownerAddressToTokens, tokenDBIDsToParentAddress := combinedResult.TokensByOwnerAddress(addressToUserLookup)
	tokenToChildContractLookup := make(map[persist.TokenIdentifiers]string)

	params := db.UpsertCreatedTokensParams{}
	now := time.Now()

	var errors []error

	for _, contract := range combinedResult.ParentContracts() {
		params.ParentContractID = append(params.ParentContractID, persist.GenerateID().String())
		params.ParentContractDeleted = append(params.ParentContractDeleted, false)
		params.ParentContractCreatedAt = append(params.ParentContractCreatedAt, now)
		params.ParentContractName = append(params.ParentContractName, contract.Name.String())
		params.ParentContractSymbol = append(params.ParentContractSymbol, contract.Symbol.String())
		params.ParentContractAddress = append(params.ParentContractAddress, contract.Address.String())
		params.ParentContractCreatorAddress = append(params.ParentContractCreatorAddress, contract.CreatorAddress.String())
		params.ParentContractChain = append(params.ParentContractChain, int32(contract.Chain))
		params.ParentContractDescription = append(params.ParentContractDescription, contract.Description.String())
		addressToChainLookup[contract.Address] = contract.Chain
	}
	for _, child := range combinedResult.ChildContracts() {
		chain := addressToChainLookup[child.ParentContract.Address]
		params.ChildContractID = append(params.ChildContractID, persist.GenerateID().String())
		params.ChildContractDeleted = append(params.ChildContractDeleted, false)
		params.ChildContractCreatedAt = append(params.ChildContractCreatedAt, now)
		params.ChildContractName = append(params.ChildContractName, child.Name)
		params.ChildContractAddress = append(params.ChildContractAddress, child.ChildID)
		params.ChildContractCreatorAddress = append(params.ChildContractCreatorAddress, child.CreatorAddress.String())
		params.ChildContractChain = append(params.ChildContractChain, int32(chain))
		params.ChildContractDescription = append(params.ChildContractDescription, child.Description)
		params.ChildContractParentAddress = append(params.ChildContractParentAddress, child.ParentContract.Address.String())
		for _, token := range child.Tokens {
			tID := persist.NewTokenIdentifiers(child.ParentContract.Address, token.TokenID, addressToChainLookup[child.ParentContract.Address])
			tokenToChildContractLookup[tID] = child.ChildID
		}
	}
	// NOTE: OpenSea's API currently doesn't return owner information, so inserting tokens will currently fail
	// because of the non-null contrainst on the owned_by_wallets_column. A workaround is to only update
	// tokens that already existed in the database, rather than also inserting new ones.
	for ownerAddress, tokens := range ownerAddressToTokens {
		for _, token := range tokens {
			tID := persist.NewTokenIdentifiers(tokenDBIDsToParentAddress[token.ID], token.TokenID, token.Chain)
			owner := addressToUserLookup[ownerAddress]
			childContractAddress := tokenToChildContractLookup[tID]
			params.TokenID = append(params.TokenID, persist.GenerateID().String())
			params.TokenDeleted = append(params.TokenDeleted, false)
			params.TokenCreatedAt = append(params.TokenCreatedAt, now)
			params.TokenName = append(params.TokenName, token.Name.String())
			params.TokenDescription = append(params.TokenDescription, token.Description.String())
			params.TokenTokenType = append(params.TokenTokenType, token.TokenType.String())
			params.TokenTokenID = append(params.TokenTokenID, token.TokenID.String())
			params.TokenQuantity = append(params.TokenQuantity, token.Quantity.String())
			postgres.AppendAddressAtBlock(&params.TokenOwnershipHistory, token.OwnershipHistory, &params.TokenOwnershipHistoryStartIdx, &params.TokenOwnershipHistoryEndIdx, &errors)
			params.TokenExternalUrl = append(params.TokenExternalUrl, token.ExternalURL.String())
			params.TokenBlockNumber = append(params.TokenBlockNumber, token.BlockNumber.BigInt().Int64())
			params.TokenOwnerUserID = append(params.TokenOwnerUserID, owner.ID.String())
			postgres.AppendWalletList(&params.TokenOwnedByWallets, token.OwnedByWallets, &params.TokenOwnedByWalletsStartIdx, &params.TokenOwnedByWalletsEndIdx)
			params.TokenChain = append(params.TokenChain, int32(token.Chain))
			params.TokenIsProviderMarkedSpam = append(params.TokenIsProviderMarkedSpam, util.GetOptionalValue(token.IsProviderMarkedSpam, false))
			params.TokenLastSynced = append(params.TokenLastSynced, now)
			params.TokenParentContractAddress = append(params.TokenParentContractAddress, tokenDBIDsToParentAddress[token.ID].String())
			params.TokenChildContractAddress = append(params.TokenChildContractAddress, childContractAddress)
		}
	}

	if len(errors) > 0 {
		return errors[0]
	}

	insertedTokens, err := p.Queries.UpsertCreatedTokens(ctx, params)
	logger.For(ctx).Debugf("inserted tokens: %d", len(insertedTokens))

	return err
}

func (p *Provider) prepTokensForTokenProcessing(ctx context.Context, tokensFromProviders []chainTokens, contracts []persist.ContractGallery, user persist.User) ([]persist.TokenGallery, map[persist.TokenIdentifiers]bool, error) {
	providerTokens, _ := tokensToNewDedupedTokens(tokensFromProviders, contracts, user)

	currentTokens, err := p.Repos.TokenRepository.GetByUserID(ctx, user.ID, 0, 0)
	if err != nil {
		return nil, nil, err
	}

	tokenLookup := make(map[persist.TokenIdentifiers]persist.TokenGallery)
	for _, token := range currentTokens {
		tokenLookup[token.TokenIdentifiers()] = token
	}

	newTokens := make(map[persist.TokenIdentifiers]bool)

	for i, token := range providerTokens {
		existingToken, exists := tokenLookup[token.TokenIdentifiers()]
		// Add already existing media to the provider token if it exists so that
		// we can display media for a token while it gets handled by tokenprocessing
		if !token.Media.IsServable() && existingToken.Media.IsServable() {
			providerTokens[i].Media = existingToken.Media
		}

		if !token.FallbackMedia.IsServable() && existingToken.FallbackMedia.IsServable() {
			providerTokens[i].FallbackMedia = existingToken.FallbackMedia
		}

		// There's no available media for the token at this point, so set the state to syncing
		// so we can show the loading state instead of a broken token while tokenprocessing handles it.
		if !exists && !token.Media.IsServable() {
			providerTokens[i].Media = persist.Media{MediaType: persist.MediaTypeSyncing}
		}

		if !exists {
			newTokens[token.TokenIdentifiers()] = true
		}
	}

	return providerTokens, newTokens, nil
}

func (p *Provider) processTokensForOwnersOfContract(ctx context.Context, contractID persist.DBID, users map[persist.DBID]persist.User, chainTokensForUsers map[persist.DBID][]chainTokens, contracts []persist.ContractGallery) error {
	tokensToUpsert := make([]persist.TokenGallery, 0, len(chainTokensForUsers)*3)
	userTokenOffsets := make(map[persist.DBID][2]int)
	newUserTokens := make(map[persist.DBID]map[persist.TokenIdentifiers]bool)

	for userID, user := range users {
		tokens, newTokens, err := p.prepTokensForTokenProcessing(ctx, chainTokensForUsers[userID], contracts, user)
		if err != nil {
			return err
		}

		start := len(tokensToUpsert)
		tokensToUpsert = append(tokensToUpsert, tokens...)
		userTokenOffsets[userID] = [2]int{start, start + len(tokens)}
		newUserTokens[userID] = newTokens
	}

	persistedTokens, err := p.Repos.TokenRepository.BulkUpsertTokensOfContract(ctx, contractID, tokensToUpsert, false)
	if err != nil {
		return err
	}

	// Invariant to make sure that its safe to index persistedTokens
	if len(tokensToUpsert) != len(persistedTokens) {
		panic("expected the length of tokens inserted to match the input length")
	}

	errors := make([]error, 0)
	for userID, offset := range userTokenOffsets {
		start, end := offset[0], offset[1]
		userTokenIDs := make([]persist.DBID, 0, end-start)

		for _, token := range persistedTokens[start:end] {
			if newUserTokens[userID][token.TokenIdentifiers()] {
				userTokenIDs = append(userTokenIDs, token.ID)
			}
		}

		err = p.sendTokensToTokenProcessing(ctx, userID, userTokenIDs)
		if err != nil {
			errors = append(errors, err)
		}
	}

	if len(errors) > 1 {
		return errors[0]
	}

	return nil
}

// AddTokensToUser will append to a user's existing tokens
func (p *Provider) AddTokensToUser(ctx context.Context, tokensFromProviders []chainTokens, contracts []persist.ContractGallery, user persist.User, chains []persist.Chain) ([]persist.TokenGallery, error) {
	return p.processTokensForUser(ctx, tokensFromProviders, contracts, user, chains, true)
}

// ReplaceTokensForUser will replace a user's existing tokens with the new tokens
func (p *Provider) ReplaceTokensForUser(ctx context.Context, tokensFromProviders []chainTokens, contracts []persist.ContractGallery, user persist.User, chains []persist.Chain) ([]persist.TokenGallery, error) {
	return p.processTokensForUser(ctx, tokensFromProviders, contracts, user, chains, false)
}

func (p *Provider) processTokensForUser(ctx context.Context, tokensFromProviders []chainTokens, contracts []persist.ContractGallery, user persist.User, chains []persist.Chain, skipDelete bool) ([]persist.TokenGallery, error) {
	dedupedTokens, newTokens, err := p.prepTokensForTokenProcessing(ctx, tokensFromProviders, contracts, user)
	if err != nil {
		return nil, err
	}

	persistedTokens, err := p.Repos.TokenRepository.BulkUpsertByOwnerUserID(ctx, user.ID, chains, dedupedTokens, skipDelete)
	if err != nil {
		return nil, err
	}

	tokenIDs := make([]persist.DBID, 0, len(newTokens))
	for _, token := range persistedTokens {
		if newTokens[token.TokenIdentifiers()] {
			tokenIDs = append(tokenIDs, token.ID)
		}
	}

	err = p.sendTokensToTokenProcessing(ctx, user.ID, tokenIDs)
	return persistedTokens, err
}

func (p *Provider) sendTokensToTokenProcessing(ctx context.Context, userID persist.DBID, tokens []persist.DBID) error {
	if len(tokens) == 0 {
		return nil
	}
	return p.SendTokens(ctx, task.TokenProcessingUserMessage{UserID: userID, TokenIDs: tokens})
}

func (p *Provider) processTokenMedia(ctx context.Context, tokenID persist.TokenID, contractAddress persist.Address, chain persist.Chain, ownerAddress persist.Address, imageKeywords, animationKeywords []string) error {
	input := map[string]any{
		"token_id":           tokenID,
		"contract_address":   contractAddress,
		"chain":              chain,
		"owner_address":      ownerAddress,
		"image_keywords":     imageKeywords,
		"animation_keywords": animationKeywords,
	}
	asJSON, err := json.Marshal(input)
	if err != nil {
		return err
	}
	req, err := http.NewRequestWithContext(ctx, http.MethodPost, fmt.Sprintf("%s/media/process/token", env.GetString("TOKEN_PROCESSING_URL")), bytes.NewBuffer(asJSON))
	if err != nil {
		return err
	}

	resp, err := http.DefaultClient.Do(req)
	if err != nil {
		return err
	}
	defer resp.Body.Close()
	if resp.StatusCode != http.StatusOK {
		return util.GetErrFromResp(resp)
	}
	return nil
}

func (p *Provider) GetCommunityOwners(ctx context.Context, communityIdentifiers persist.ChainAddress, forceRefresh bool, limit, offset int) ([]TokenHolder, error) {

	cacheKey := fmt.Sprintf("%s-%d-%d", communityIdentifiers.String(), limit, offset)
	if !forceRefresh {
		bs, err := p.Cache.Get(ctx, cacheKey)
		if err == nil && len(bs) > 0 {
			var owners []TokenHolder
			err = json.Unmarshal(bs, &owners)
			if err != nil {
				return nil, err
			}
			return owners, nil
		}
	}

	dbHolders, err := p.Repos.ContractRepository.GetOwnersByAddress(ctx, communityIdentifiers.Address(), communityIdentifiers.Chain(), limit, offset)
	if err != nil {
		return nil, err
	}

	holders, err := tokenHoldersToTokenHolders(ctx, dbHolders, p.Repos.UserRepository)
	if err != nil {
		return nil, err
	}

	bs, err := json.Marshal(holders)
	if err != nil {
		return nil, err
	}
	err = p.Cache.Set(ctx, cacheKey, bs, staleCommunityTime)
	if err != nil {
		return nil, err
	}
	return holders, nil
}

func (p *Provider) GetTokensOfContractForWallet(ctx context.Context, contractAddress persist.Address, wallet persist.ChainAddress, limit, offset int) ([]persist.TokenGallery, error) {
	user, err := p.Repos.UserRepository.GetByChainAddress(ctx, wallet)
	if err != nil {
		if _, ok := err.(persist.ErrWalletNotFound); ok {
			return nil, nil
		}
		return nil, err
	}

	fetchers := matchingProvidersForChain[tokensContractFetcher](p.Chains, wallet.Chain())
	tokensFromProviders := make([]chainTokens, 0, len(fetchers))
	contracts := make([]chainContracts, 0, len(fetchers))

	for i, fetcher := range fetchers {
		tokensOfOwner, contract, err := fetcher.GetTokensByContractAddressAndOwner(ctx, wallet.Address(), contractAddress, limit, offset)
		if err != nil {
			return nil, err
		}

		contracts = append(contracts, chainContracts{
			priority:  i,
			chain:     wallet.Chain(),
			contracts: []ChainAgnosticContract{contract},
		})

		tokensFromProviders = append(tokensFromProviders, chainTokens{
			priority: i,
			chain:    wallet.Chain(),
			tokens:   tokensOfOwner,
		})
	}

	persistedContracts, err := p.processContracts(ctx, contracts)
	if err != nil {
		return nil, err
	}

	return p.AddTokensToUser(ctx, tokensFromProviders, persistedContracts, user, []persist.Chain{wallet.Chain()})
}

// GetTokenMetadataByTokenIdentifiers will get the metadata for a given token identifier
func (d *Provider) GetTokenMetadataByTokenIdentifiers(ctx context.Context, contractAddress persist.Address, tokenID persist.TokenID, ownerAddress persist.Address, chain persist.Chain) (persist.TokenMetadata, error) {
	var metadata persist.TokenMetadata
	var err error

	fetchers := matchingProvidersForChain[tokenMetadataFetcher](d.Chains, chain)

	for _, fetcher := range fetchers {
		metadata, err = fetcher.GetTokenMetadataByTokenIdentifiers(ctx, ChainAgnosticIdentifiers{ContractAddress: contractAddress, TokenID: tokenID}, ownerAddress)
		if err == nil && len(metadata) > 0 {
			return metadata, nil
		}
	}

	return metadata, err
}

<<<<<<< HEAD
// RunWalletCreationHooks runs hooks for when a wallet is created
func (d *Provider) RunWalletCreationHooks(ctx context.Context, userID persist.DBID, walletAddress persist.Address, walletType persist.WalletType, chain persist.Chain) error {

>>>>>>> main
	// User doesn't exist
	_, err := d.Repos.UserRepository.GetByID(ctx, userID)
=======
// DeepRefresh re-indexes a user's wallets.
func (d *Provider) DeepRefreshByChain(ctx context.Context, userID persist.DBID, chain persist.Chain) error {
	if _, ok := d.Chains[chain]; !ok {
		return nil
	}

	// User doesn't exist
	user, err := d.Repos.UserRepository.GetByID(ctx, userID)
>>>>>>> 6cdd01ea
	if err != nil {
		return err
	}

<<<<<<< HEAD
<<<<<<< HEAD
	// TODO check if user wallets contains wallet using new util.Contains in other PR
	hookers := matchingProvidersForChain[walletHooker](d.Chains, chain)

	for _, hooker := range hookers {
=======
	walletHookers := getChainProvidersForTask[walletHooker](d.Chains[chain])

	for _, hooker := range walletHookers {
>>>>>>> main
		if err := hooker.WalletCreated(ctx, userID, walletAddress, walletType); err != nil {
			return err
=======
	addresses := make([]persist.Address, 0)
	for _, wallet := range user.Wallets {
		if wallet.Chain == chain {
			addresses = append(addresses, wallet.Address)
		}
	}

	deepRefreshers := getChainProvidersForTask[deepRefresher](d.Chains[chain])

	for _, refresher := range deepRefreshers {
		for _, wallet := range addresses {
			if err := refresher.DeepRefresh(ctx, wallet); err != nil {
				return err
			}
>>>>>>> 6cdd01ea
		}
	}

	return nil
}

// VerifySignature verifies a signature for a wallet address
func (p *Provider) VerifySignature(ctx context.Context, pSig string, pNonce string, pChainAddress persist.ChainPubKey, pWalletType persist.WalletType) (bool, error) {
<<<<<<< HEAD
	verifiers := matchingProvidersForChain[verifier](p.Chains, pChainAddress.Chain())

=======
	providers, err := p.getProvidersForChain(pChainAddress.Chain())
	if err != nil {
		return false, err
	}
	verifiers := getChainProvidersForTask[verifier](providers)
>>>>>>> main
	for _, verifier := range verifiers {
		if valid, err := verifier.VerifySignature(ctx, pChainAddress.PubKey(), pWalletType, pNonce, pSig); err != nil || !valid {
			return false, err
		}
	}
	return true, nil
}

// RefreshToken refreshes a token on the given chain using the chain provider for that chain
func (p *Provider) RefreshToken(ctx context.Context, ti persist.TokenIdentifiers, ownerAddresses []persist.Address) error {
<<<<<<< HEAD
	refreshers := matchingProvidersForChain[tokenFetcherRefresher](p.Chains, ti.Chain)
	for i, refresher := range refreshers {
=======
	providers, err := p.getProvidersForChain(ti.Chain)
	if err != nil {
		return err
	}

	ownerFetchers := getChainProvidersForTask[tokensOwnerFetcher](providers)
outer:
	for _, ownerFetcher := range ownerFetchers {

>>>>>>> main
		id := ChainAgnosticIdentifiers{ContractAddress: ti.ContractAddress, TokenID: ti.TokenID}

		for i, ownerAddress := range ownerAddresses {
			refreshedToken, contract, err := ownerFetcher.GetTokensByTokenIdentifiersAndOwner(ctx, id, ownerAddress)
			if err != nil {
				return err
			}

			if !refreshedToken.hasMetadata() && i == 0 {
				continue outer
			}

			if err := p.Repos.TokenRepository.UpdateByTokenIdentifiersUnsafe(ctx, ti.TokenID, ti.ContractAddress, ti.Chain, persist.TokenUpdateAllMetadataFieldsInput{
				Metadata:    refreshedToken.TokenMetadata,
				Name:        persist.NullString(refreshedToken.Name),
				LastUpdated: persist.LastUpdatedTime{},
				TokenURI:    refreshedToken.TokenURI,
				Description: persist.NullString(refreshedToken.Description),
			}); err != nil {
				return err
			}

			image, anim := ti.Chain.BaseKeywords()
			err = p.processTokenMedia(ctx, ti.TokenID, ti.ContractAddress, ti.Chain, refreshedToken.OwnerAddress, image, anim)
			if err != nil {
				return err
			}

			name := util.ToNullString(contract.Name, true)

			if err := p.Repos.ContractRepository.UpsertByAddress(ctx, ti.ContractAddress, ti.Chain, persist.ContractGallery{
				Chain:        ti.Chain,
				Address:      persist.Address(ti.Chain.NormalizeAddress(ti.ContractAddress)),
				Symbol:       persist.NullString(contract.Symbol),
				Name:         name,
				OwnerAddress: contract.CreatorAddress,
			}); err != nil {
				return err
			}

		}
		return nil
	}
	return nil
}

// RefreshContract refreshes a contract on the given chain using the chain provider for that chain
func (p *Provider) RefreshContract(ctx context.Context, ci persist.ContractIdentifiers) error {
<<<<<<< HEAD
	refreshers := matchingProvidersForChain[contractRefresher](p.Chains, ci.Chain)
	for _, refresher := range refreshers {
=======
	providers, err := p.getProvidersForChain(ci.Chain)
	if err != nil {
		return err
	}

	contractRefreshers := getChainProvidersForTask[contractRefresher](providers)
	for _, refresher := range contractRefreshers {
>>>>>>> main
		if err := refresher.RefreshContract(ctx, ci.ContractAddress); err != nil {
			return err
		}
	}
	return nil
}

// RefreshTokensForContract refreshes all tokens in a given contract
func (p *Provider) RefreshTokensForContract(ctx context.Context, ci persist.ContractIdentifiers) error {
<<<<<<< HEAD
=======
	providers, err := p.getProvidersForChain(ci.Chain)
	if err != nil {
		return err
	}

	contractRefreshers := getChainProvidersForTask[tokensContractFetcher](providers)

>>>>>>> main
	tokensFromProviders := []chainTokens{}
	contractsFromProviders := []chainContracts{}
	tokensReceive := make(chan chainTokens)
	contractsReceive := make(chan chainContracts)
	errChan := make(chan errWithPriority)
	done := make(chan struct{})
	wg := &sync.WaitGroup{}
<<<<<<< HEAD
	fetchers := matchingProvidersForChain[tokensFetcher](p.Chains, ci.Chain)
	for i, fetcher := range fetchers {
		wg.Add(1)
		go func(priority int, p tokensFetcher) {
			defer wg.Done()
			tokens, contract, err := p.GetTokensByContractAddress(ctx, ci.ContractAddress, maxCommunitySize, 0)
			if err != nil {
				errChan <- errWithPriority{priority: priority, err: err}
				return
			}
			tokensReceive <- chainTokens{chain: ci.Chain, tokens: tokens, priority: priority}
			contractsReceive <- chainContracts{chain: ci.Chain, contracts: []ChainAgnosticContract{contract}, priority: priority}

=======

	for i, fetcher := range contractRefreshers {

		wg.Add(1)
		go func(priority int, p tokensContractFetcher) {
			defer wg.Done()
			tokens, contract, err := p.GetTokensByContractAddress(ctx, ci.ContractAddress, maxCommunitySize, 0)
			if err != nil {
				errChan <- errWithPriority{priority: priority, err: err}
				return
			}
			tokensReceive <- chainTokens{chain: ci.Chain, tokens: tokens, priority: priority}
			contractsReceive <- chainContracts{chain: ci.Chain, contracts: []ChainAgnosticContract{contract}, priority: priority}

>>>>>>> main
		}(i, fetcher)
	}
	go func() {
		defer close(done)
		wg.Wait()
	}()

outer:
	for {
		select {
		case err := <-errChan:
			if err.priority == 0 {
				return err
			}
		case tokens := <-tokensReceive:
			tokensFromProviders = append(tokensFromProviders, tokens)
		case contract := <-contractsReceive:
			contractsFromProviders = append(contractsFromProviders, contract)
		case <-done:
			logger.For(ctx).Debug("done refreshing tokens for collection")
			break outer
		}
	}

	logger.For(ctx).Debug("creating users")

	chainTokensForUsers, users, err := p.createUsersForTokens(ctx, tokensFromProviders, ci.Chain)
	if err != nil {
		return err
	}

	logger.For(ctx).Debug("creating contracts")

	persistedContracts, err := p.processContracts(ctx, contractsFromProviders)
	if err != nil {
		return err
	}

	contract, err := p.Queries.GetContractByChainAddress(ctx, db.GetContractByChainAddressParams{
		Address: ci.ContractAddress,
		Chain:   ci.Chain,
	})
	if err != nil {
		return err
	}

<<<<<<< HEAD
	return p.processTokensForOwnersOfContract(ctx, contract.ID, users, chainTokensForUsers, persistedContracts)
=======
	return p.processTokensForOwnersOfContract(ctx, contract.ID, users, chainTokensForUsers, addressToContract)
}

func (d *Provider) getProvidersForChain(chain persist.Chain) ([]any, error) {
	providers, ok := d.Chains[chain]
	if !ok {
		return nil, ErrChainNotFound{Chain: chain}
	}

	return providers, nil
>>>>>>> main
}

type tokenUniqueIdentifiers struct {
	chain        persist.Chain
	contract     persist.Address
	tokenID      persist.TokenID
	ownerAddress persist.Address
}

type tokenForUser struct {
	userID   persist.DBID
	token    ChainAgnosticToken
	chain    persist.Chain
	priority int
}

// this function returns a map of user IDs to their new tokens as well as a map of user IDs to the users themselves
func (p *Provider) createUsersForTokens(ctx context.Context, tokens []chainTokens, chain persist.Chain) (map[persist.DBID][]chainTokens, userIDToUser, error) {
	users := map[persist.DBID]persist.User{}
	userTokens := map[persist.DBID]map[int]chainTokens{}
	seenTokens := map[tokenUniqueIdentifiers]bool{}

	userChan := make(chan persist.User)
	tokensForUserChan := make(chan tokenForUser)
	errChan := make(chan error)
	done := make(chan struct{})
	wp := workerpool.New(100)

	mu := &sync.Mutex{}

	ownerAddresses := make([]string, 0, len(tokens))

	for _, chainToken := range tokens {
		for _, token := range chainToken.tokens {
			ownerAddresses = append(ownerAddresses, token.OwnerAddress.String())
		}
	}

	// get all current users

	allCurrentUsers, err := p.Queries.GetUsersByChainAddresses(ctx, db.GetUsersByChainAddressesParams{
		Addresses: ownerAddresses,
		Chain:     int32(chain),
	})
	if err != nil {
		return nil, nil, err
	}

	// figure out which users are not in the database

	addressesToUsers := map[string]persist.User{}

	for _, user := range allCurrentUsers {
		traits := persist.Traits{}
		err = user.Traits.AssignTo(&traits)
		if err != nil {
			return nil, nil, err
		}
		addressesToUsers[string(user.Address)] = persist.User{
			Version:            persist.NullInt32(user.Version.Int32),
			ID:                 user.ID,
			CreationTime:       persist.CreationTime(user.CreatedAt),
			Deleted:            persist.NullBool(user.Deleted),
			LastUpdated:        persist.LastUpdatedTime(user.LastUpdated),
			Username:           persist.NullString(user.Username.String),
			UsernameIdempotent: persist.NullString(user.UsernameIdempotent.String),
			Wallets:            user.Wallets,
			Bio:                persist.NullString(user.Bio.String),
			Traits:             traits,
			Universal:          persist.NullBool(user.Universal),
		}
	}

	logger.For(ctx).Debugf("found %d users", len(addressesToUsers))

	// create users for those that are not in the database

	for _, chainToken := range tokens {
<<<<<<< HEAD
		resolvers := matchingProvidersForChain[nameResolver](p.Chains, chainToken.chain)
=======
		providers, err := p.getProvidersForChain(chainToken.chain)
		if err != nil {
			return nil, nil, err
		}

		nameResolvers := getChainProvidersForTask[nameResolver](providers)

>>>>>>> main
		for _, agnosticToken := range chainToken.tokens {
			if agnosticToken.OwnerAddress == "" {
				continue
			}
			tid := tokenUniqueIdentifiers{chain: chainToken.chain, contract: agnosticToken.ContractAddress, tokenID: agnosticToken.TokenID, ownerAddress: agnosticToken.OwnerAddress}
			if seenTokens[tid] {
				continue
			}
			seenTokens[tid] = true
			ct := chainToken
			t := agnosticToken
			wp.Submit(func() {
				user, ok := addressesToUsers[string(t.OwnerAddress)]
				if !ok {
					username := t.OwnerAddress.String()
<<<<<<< HEAD
					for _, resolver := range resolvers {
=======
					for _, resolver := range nameResolvers {
>>>>>>> main
						doBreak := func() bool {
							displayCtx, cancel := context.WithTimeout(ctx, 5*time.Second)
							defer cancel()
							display := resolver.GetDisplayNameByAddress(displayCtx, t.OwnerAddress)
							if display != "" {
								username = display
								return true
							}
							return false
						}()
						if doBreak {
							break
						}
					}
					func() {
						mu.Lock()
						defer mu.Unlock()
						userID, err := p.Repos.UserRepository.Create(ctx, persist.CreateUserInput{
							Username:     username,
							ChainAddress: persist.NewChainAddress(t.OwnerAddress, ct.chain),
							Universal:    true,
						}, nil)
						if err != nil {
							if _, ok := err.(persist.ErrUsernameNotAvailable); ok {
								user, err = p.Repos.UserRepository.GetByUsername(ctx, username)
								if err != nil {
									errChan <- err
									return
								}
							} else if _, ok := err.(persist.ErrAddressOwnedByUser); ok {
								user, err = p.Repos.UserRepository.GetByChainAddress(ctx, persist.NewChainAddress(t.OwnerAddress, ct.chain))
								if err != nil {
									errChan <- err
									return
								}
							} else if _, ok := err.(persist.ErrWalletCreateFailed); ok {
								user, err = p.Repos.UserRepository.GetByChainAddress(ctx, persist.NewChainAddress(t.OwnerAddress, ct.chain))
								if err != nil {
									errChan <- err
									return
								}
							} else {
								errChan <- err
								return
							}
						} else {
							user, err = p.Repos.UserRepository.GetByID(ctx, userID)
							if err != nil {
								errChan <- err
								return
							}
						}
					}()
				}

				err = p.Repos.UserRepository.FillWalletDataForUser(ctx, &user)
				if err != nil {
					errChan <- err
					return
				}
				userChan <- user
				tokensForUserChan <- tokenForUser{
					userID:   user.ID,
					token:    t,
					chain:    ct.chain,
					priority: ct.priority,
				}
			})
		}
	}

	go func() {
		defer close(done)
		wp.StopWait()
	}()

outer:
	for {
		select {
		case user := <-userChan:
			logger.For(ctx).Debugf("got user %s", user.Username)
			users[user.ID] = user
			if userTokens[user.ID] == nil {
				userTokens[user.ID] = map[int]chainTokens{}
			}
		case token := <-tokensForUserChan:
			chainTokensForUser := userTokens[token.userID]
			tokensInChainTokens, ok := chainTokensForUser[token.priority]
			if !ok {
				tokensInChainTokens = chainTokens{chain: token.chain, tokens: []ChainAgnosticToken{}, priority: token.priority}
			}
			tokensInChainTokens.tokens = append(tokensInChainTokens.tokens, token.token)
			chainTokensForUser[token.priority] = tokensInChainTokens
			userTokens[token.userID] = chainTokensForUser
		case err := <-errChan:
			return nil, nil, err
		case <-done:
			break outer
		}
	}

	chainTokensForUser := map[persist.DBID][]chainTokens{}
	for userID, chainTokens := range userTokens {
		for _, chainToken := range chainTokens {
			chainTokensForUser[userID] = append(chainTokensForUser[userID], chainToken)
		}
	}

	logger.For(ctx).Infof("created %d users for tokens", len(users))
	return chainTokensForUser, users, nil
}

func (d *Provider) processContracts(ctx context.Context, contractsFromProviders []chainContracts) ([]persist.ContractGallery, error) {
	newContracts := contractsToNewDedupedContracts(contractsFromProviders)
	return d.Repos.ContractRepository.BulkUpsert(ctx, newContracts)
}

func tokensToNewDedupedTokens(tokens []chainTokens, contracts []persist.ContractGallery, ownerUser persist.User) ([]persist.TokenGallery, map[persist.DBID]persist.Address) {
	contractAddressDBIDs := contractAddressToDBID(contracts)
	seenTokens := make(map[persist.TokenIdentifiers]persist.TokenGallery)

	seenWallets := make(map[persist.TokenIdentifiers][]persist.Wallet)
	seenQuantities := make(map[persist.TokenIdentifiers]persist.HexString)
	addressToWallets := make(map[string]persist.Wallet)
	tokenDBIDToAddress := make(map[persist.DBID]persist.Address)

	for _, wallet := range ownerUser.Wallets {
		// could a normalized address ever overlap with the normalized address of another chain?
		normalizedAddress := wallet.Chain.NormalizeAddress(wallet.Address)
		addressToWallets[normalizedAddress] = wallet
	}

	sort.SliceStable(tokens, func(i int, j int) bool {
		return tokens[i].priority < tokens[j].priority
	})

	for _, chainToken := range tokens {
		for _, token := range chainToken.tokens {

			if token.Quantity.BigInt().Cmp(big.NewInt(0)) == 0 {
				logger.For(nil).Warnf("skipping token %s with quantity 0", token.Name)
				continue
			}

			ti := persist.NewTokenIdentifiers(token.ContractAddress, token.TokenID, chainToken.chain)
			existingToken, seen := seenTokens[ti]

			candidateToken := persist.TokenGallery{
<<<<<<< HEAD
				ID:                   persist.GenerateID(),
				Media:                token.Media,
=======
>>>>>>> main
				TokenType:            token.TokenType,
				Chain:                chainToken.chain,
				Name:                 persist.NullString(token.Name),
				Description:          persist.NullString(token.Description),
				TokenURI:             "", // We don't save tokenURI information anymore
				TokenID:              token.TokenID,
				OwnerUserID:          ownerUser.ID,
				FallbackMedia:        token.FallbackMedia,
				TokenMetadata:        token.TokenMetadata,
				Contract:             contractAddressDBIDs[chainToken.chain.NormalizeAddress(token.ContractAddress)],
				ExternalURL:          persist.NullString(token.ExternalURL),
				BlockNumber:          token.BlockNumber,
				IsProviderMarkedSpam: token.IsSpam,
			}

			// If we've never seen the incoming token before, then add it.
			if !seen {
				seenTokens[ti] = candidateToken
			} else if len(existingToken.TokenMetadata) < len(candidateToken.TokenMetadata) {
				if existingToken.FallbackMedia.IsServable() && !candidateToken.FallbackMedia.IsServable() {
					candidateToken.FallbackMedia = existingToken.FallbackMedia
				}
				seenTokens[ti] = candidateToken
			} else {
				if !existingToken.FallbackMedia.IsServable() && candidateToken.FallbackMedia.IsServable() {
					existingToken.FallbackMedia = candidateToken.FallbackMedia
					seenTokens[ti] = existingToken
				}
			}

			var found bool
			for _, wallet := range seenWallets[ti] {
				if wallet.Address == token.OwnerAddress {
					found = true
				}
			}
			if !found {
				if q, ok := seenQuantities[ti]; ok {
					seenQuantities[ti] = q.Add(token.Quantity)
				} else {
					seenQuantities[ti] = token.Quantity
				}
			}

			if w, ok := addressToWallets[chainToken.chain.NormalizeAddress(token.OwnerAddress)]; ok {
				seenWallets[ti] = append(seenWallets[ti], w)
				seenWallets[ti] = dedupeWallets(seenWallets[ti])
			}

			seenToken := seenTokens[ti]
			ownership := fromMultichainToAddressAtBlock(token.OwnershipHistory)
			seenToken.OwnershipHistory = ownership
			seenToken.OwnedByWallets = seenWallets[ti]
			seenToken.Quantity = seenQuantities[ti]
			seenTokens[ti] = seenToken
			tokenDBIDToAddress[seenTokens[ti].ID] = ti.ContractAddress
		}
	}

	res := make([]persist.TokenGallery, len(seenTokens))
	i := 0
	for _, t := range seenTokens {
		if t.Name == "" {
			name, ok := util.GetValueFromMapUnsafe(t.TokenMetadata, "name", util.DefaultSearchDepth).(string)
			if ok {
				t.Name = persist.NullString(name)
			}
		}
		if t.Description == "" {
			description, ok := util.GetValueFromMapUnsafe(t.TokenMetadata, "description", util.DefaultSearchDepth).(string)
			if ok {
				t.Description = persist.NullString(description)
			}
		}

		res[i] = t
		i++
	}
	return res, tokenDBIDToAddress
}

func contractsToNewDedupedContracts(contracts []chainContracts) []persist.ContractGallery {
	seen := make(map[persist.ChainAddress]persist.ContractGallery)

	sort.SliceStable(contracts, func(i, j int) bool {
		return contracts[i].priority < contracts[j].priority
	})

	for _, chainContract := range contracts {
		for _, contract := range chainContract.contracts {
			if it, ok := seen[persist.NewChainAddress(contract.Address, chainContract.chain)]; ok {
				if it.Name.String != "" {
					continue
				}
			}
			c := persist.ContractGallery{
				Chain:        chainContract.chain,
				Address:      contract.Address,
				Symbol:       persist.NullString(contract.Symbol),
				Name:         util.ToNullString(contract.Name, true),
				OwnerAddress: contract.CreatorAddress,
			}
			seen[persist.NewChainAddress(contract.Address, chainContract.chain)] = c
		}
	}

	res := make([]persist.ContractGallery, 0, len(seen))
	for _, c := range seen {
		res = append(res, c)
	}
	return res

}

func tokenHoldersToTokenHolders(ctx context.Context, owners []persist.TokenHolder, userRepo *postgres.UserRepository) ([]TokenHolder, error) {
	seenUsers := make(map[persist.DBID]persist.TokenHolder)
	allUserIDs := make([]persist.DBID, 0, len(owners))
	for _, owner := range owners {
		if _, ok := seenUsers[owner.UserID]; !ok {
			allUserIDs = append(allUserIDs, owner.UserID)
			seenUsers[owner.UserID] = owner
		}
	}
	allUsers, err := userRepo.GetByIDs(ctx, allUserIDs)
	if err != nil {
		return nil, fmt.Errorf("failed to get users for token holders: %s", err)
	}
	res := make([]TokenHolder, 0, len(seenUsers))
	for _, user := range allUsers {
		owner := seenUsers[user.ID]
		username := user.Username.String()
		previews := make([]string, 0, len(owner.PreviewTokens))
		for _, p := range owner.PreviewTokens {
			previews = append(previews, p.String())
		}
		res = append(res, TokenHolder{
			UserID:        owner.UserID,
			DisplayName:   username,
			WalletIDs:     owner.WalletIDs,
			PreviewTokens: previews,
		})
	}

	return res, nil
}

func fromMultichainToAddressAtBlock(addresses []ChainAgnosticAddressAtBlock) []persist.AddressAtBlock {
	res := make([]persist.AddressAtBlock, len(addresses))
	for i, addr := range addresses {
		res[i] = persist.AddressAtBlock{Address: addr.Address, Block: addr.Block}
	}
	return res
}

func (t ChainAgnosticIdentifiers) String() string {
	return fmt.Sprintf("%s-%s", t.ContractAddress, t.TokenID)
}

func (e errWithPriority) Error() string {
	return fmt.Sprintf("error with priority %d: %s", e.priority, e.err)
}

func dedupeWallets(wallets []persist.Wallet) []persist.Wallet {
	deduped := map[persist.Address]persist.Wallet{}
	for _, wallet := range wallets {
		deduped[wallet.Address] = wallet
	}

	ret := make([]persist.Wallet, 0, len(wallets))
	for _, wallet := range deduped {
		ret = append(ret, wallet)
	}

	return ret
}<|MERGE_RESOLUTION|>--- conflicted
+++ resolved
@@ -15,11 +15,8 @@
 	"github.com/mikeydub/go-gallery/service/persist/postgres"
 	"github.com/mikeydub/go-gallery/service/redis"
 	"github.com/mikeydub/go-gallery/service/task"
-<<<<<<< HEAD
+	"github.com/sourcegraph/conc"
 	"github.com/sourcegraph/conc/pool"
-=======
-	"github.com/sourcegraph/conc"
->>>>>>> 6cdd01ea
 
 	cloudtasks "cloud.google.com/go/cloudtasks/apiv2"
 	"github.com/gammazero/workerpool"
@@ -240,34 +237,35 @@
 
 var chainValidation map[persist.Chain]validation = map[persist.Chain]validation{
 	persist.ChainETH: {
-		nameResolver:          true,
-		verifier:              true,
-		tokensOwnerFetcher:    true,
-		tokensContractFetcher: true,
-		contractRefresher:     true,
-		tokenMetadataFetcher:  true,
+		NameResolver:          true,
+		Verifier:              true,
+		TokensOwnerFetcher:    true,
+		TokensContractFetcher: true,
+		TokenMetadataFetcher:  true,
+		ContractRefresher:     true,
+		ChildContractFetcher:  true,
 	},
 	persist.ChainTezos: {
-		tokensOwnerFetcher: true,
+		TokensOwnerFetcher: true,
 	},
 	persist.ChainPOAP: {
-		nameResolver:       true,
-		tokensOwnerFetcher: true,
+		NameResolver:       true,
+		TokensOwnerFetcher: true,
 	},
 	persist.ChainOptimism: {
-		tokensOwnerFetcher:    true,
-		tokensContractFetcher: true,
+		TokensOwnerFetcher:    true,
+		TokensContractFetcher: true,
 	},
 	persist.ChainPolygon: {
-		tokensOwnerFetcher:    true,
-		tokensContractFetcher: true,
+		TokensOwnerFetcher:    true,
+		TokensContractFetcher: true,
 	},
 }
 
 type validation struct {
 	NameResolver          bool `json:"nameResolver"`
 	Verifier              bool `json:"verifier"`
-	TokensOwnerFetcher 		bool `json:"tokensOwnerFetcher"`
+	TokensOwnerFetcher    bool `json:"tokensOwnerFetcher"`
 	TokensContractFetcher bool `json:"tokensContractFetcher"`
 	TokenMetadataFetcher  bool `json:"tokenMetadataFetcher"`
 	ContractRefresher     bool `json:"contractRefresher"`
@@ -312,32 +310,34 @@
 
 		actual := make(map[string]bool)
 
-		markValid := func(i string) {
-			actual[i] = true
-			expected[i] = true
-		}
-
 		for _, p := range providers {
 			if _, ok := p.(nameResolver); ok {
-				markValid("nameResolver")
+				actual["nameResolver"] = true
+				expected["nameResolver"] = true
 			}
 			if _, ok := p.(verifier); ok {
-				markValid("verifier")
+				actual["verifier"] = true
+				expected["verifier"] = true
 			}
 			if _, ok := p.(tokensOwnerFetcher); ok {
-				markValid("tokensOwnerFetcher")
+				actual["tokensOwnerFetcher"] = true
+				expected["tokensOwnerFetcher"] = true
 			}
 			if _, ok := p.(tokensContractFetcher); ok {
-				markValid("tokensContractFetcher")
+				actual["tokensContractFetcher"] = true
+				expected["tokensContractFetcher"] = true
 			}
 			if _, ok := p.(tokenMetadataFetcher); ok {
-				markValid("tokenMetadataFetcher")
+				actual["tokenMetadataFetcher"] = true
+				expected["tokenMetadataFetcher"] = true
 			}
 			if _, ok := p.(contractRefresher); ok {
-				markValid("contractRefresher")
+				actual["contractRefresher"] = true
+				expected["contractRefresher"] = true
 			}
 			if _, ok := p.(childContractFetcher); ok {
-				markValid("childContractFetcher")
+				actual["childContractFetcher"] = true
+				expected["childContractFetcher"] = true
 			}
 		}
 		validateChain(chain, expected, actual)
@@ -441,28 +441,12 @@
 			chain := chain
 			wg.Go(func() {
 				start := time.Now()
-<<<<<<< HEAD
 				fetchers := matchingProvidersForChain[tokensOwnerFetcher](p.Chains, chain)
 				subWg := &sync.WaitGroup{}
 				subWg.Add(len(fetchers))
 				for i, fetcher := range fetchers {
-					go func(fetcher tokensFetcher, priority int) {
+					go func(fetcher tokensOwnerFetcher, priority int) {
 						defer subWg.Done()
-=======
-				providers, err := p.getProvidersForChain(chain)
-				if err != nil {
-					errChan <- err
-					return
-				}
-
-				tokenFetchers := getChainProvidersForTask[tokensOwnerFetcher](providers)
-				subWg := &conc.WaitGroup{}
-				for i, p := range tokenFetchers {
-					fetcher := p
-					priority := i
-
-					subWg.Go(func() {
->>>>>>> 6cdd01ea
 						tokens, contracts, err := fetcher.GetTokensByWalletAddress(ctx, addr, 0, 0)
 						if err != nil {
 							errChan <- errWithPriority{err: err, priority: priority}
@@ -471,11 +455,7 @@
 
 						incomingTokens <- chainTokens{chain: chain, tokens: tokens, priority: priority}
 						incomingContracts <- chainContracts{chain: chain, contracts: contracts, priority: priority}
-<<<<<<< HEAD
 					}(fetcher, i)
-=======
-					})
->>>>>>> 6cdd01ea
 				}
 				subWg.Wait()
 				logger.For(ctx).Debugf("updated media for user %s wallet %s in %s", user.Username, addr, time.Since(start))
@@ -1056,74 +1036,10 @@
 	return metadata, err
 }
 
-<<<<<<< HEAD
-// RunWalletCreationHooks runs hooks for when a wallet is created
-func (d *Provider) RunWalletCreationHooks(ctx context.Context, userID persist.DBID, walletAddress persist.Address, walletType persist.WalletType, chain persist.Chain) error {
-
->>>>>>> main
-	// User doesn't exist
-	_, err := d.Repos.UserRepository.GetByID(ctx, userID)
-=======
-// DeepRefresh re-indexes a user's wallets.
-func (d *Provider) DeepRefreshByChain(ctx context.Context, userID persist.DBID, chain persist.Chain) error {
-	if _, ok := d.Chains[chain]; !ok {
-		return nil
-	}
-
-	// User doesn't exist
-	user, err := d.Repos.UserRepository.GetByID(ctx, userID)
->>>>>>> 6cdd01ea
-	if err != nil {
-		return err
-	}
-
-<<<<<<< HEAD
-<<<<<<< HEAD
-	// TODO check if user wallets contains wallet using new util.Contains in other PR
-	hookers := matchingProvidersForChain[walletHooker](d.Chains, chain)
-
-	for _, hooker := range hookers {
-=======
-	walletHookers := getChainProvidersForTask[walletHooker](d.Chains[chain])
-
-	for _, hooker := range walletHookers {
->>>>>>> main
-		if err := hooker.WalletCreated(ctx, userID, walletAddress, walletType); err != nil {
-			return err
-=======
-	addresses := make([]persist.Address, 0)
-	for _, wallet := range user.Wallets {
-		if wallet.Chain == chain {
-			addresses = append(addresses, wallet.Address)
-		}
-	}
-
-	deepRefreshers := getChainProvidersForTask[deepRefresher](d.Chains[chain])
-
-	for _, refresher := range deepRefreshers {
-		for _, wallet := range addresses {
-			if err := refresher.DeepRefresh(ctx, wallet); err != nil {
-				return err
-			}
->>>>>>> 6cdd01ea
-		}
-	}
-
-	return nil
-}
-
 // VerifySignature verifies a signature for a wallet address
 func (p *Provider) VerifySignature(ctx context.Context, pSig string, pNonce string, pChainAddress persist.ChainPubKey, pWalletType persist.WalletType) (bool, error) {
-<<<<<<< HEAD
 	verifiers := matchingProvidersForChain[verifier](p.Chains, pChainAddress.Chain())
 
-=======
-	providers, err := p.getProvidersForChain(pChainAddress.Chain())
-	if err != nil {
-		return false, err
-	}
-	verifiers := getChainProvidersForTask[verifier](providers)
->>>>>>> main
 	for _, verifier := range verifiers {
 		if valid, err := verifier.VerifySignature(ctx, pChainAddress.PubKey(), pWalletType, pNonce, pSig); err != nil || !valid {
 			return false, err
@@ -1134,24 +1050,13 @@
 
 // RefreshToken refreshes a token on the given chain using the chain provider for that chain
 func (p *Provider) RefreshToken(ctx context.Context, ti persist.TokenIdentifiers, ownerAddresses []persist.Address) error {
-<<<<<<< HEAD
-	refreshers := matchingProvidersForChain[tokenFetcherRefresher](p.Chains, ti.Chain)
-	for i, refresher := range refreshers {
-=======
-	providers, err := p.getProvidersForChain(ti.Chain)
-	if err != nil {
-		return err
-	}
-
-	ownerFetchers := getChainProvidersForTask[tokensOwnerFetcher](providers)
+	fetchers := matchingProvidersForChain[tokensOwnerFetcher](p.Chains, ti.Chain)
 outer:
-	for _, ownerFetcher := range ownerFetchers {
-
->>>>>>> main
+	for _, fetcher := range fetchers {
 		id := ChainAgnosticIdentifiers{ContractAddress: ti.ContractAddress, TokenID: ti.TokenID}
 
 		for i, ownerAddress := range ownerAddresses {
-			refreshedToken, contract, err := ownerFetcher.GetTokensByTokenIdentifiersAndOwner(ctx, id, ownerAddress)
+			refreshedToken, contract, err := fetcher.GetTokensByTokenIdentifiersAndOwner(ctx, id, ownerAddress)
 			if err != nil {
 				return err
 			}
@@ -1196,18 +1101,8 @@
 
 // RefreshContract refreshes a contract on the given chain using the chain provider for that chain
 func (p *Provider) RefreshContract(ctx context.Context, ci persist.ContractIdentifiers) error {
-<<<<<<< HEAD
 	refreshers := matchingProvidersForChain[contractRefresher](p.Chains, ci.Chain)
 	for _, refresher := range refreshers {
-=======
-	providers, err := p.getProvidersForChain(ci.Chain)
-	if err != nil {
-		return err
-	}
-
-	contractRefreshers := getChainProvidersForTask[contractRefresher](providers)
-	for _, refresher := range contractRefreshers {
->>>>>>> main
 		if err := refresher.RefreshContract(ctx, ci.ContractAddress); err != nil {
 			return err
 		}
@@ -1217,16 +1112,6 @@
 
 // RefreshTokensForContract refreshes all tokens in a given contract
 func (p *Provider) RefreshTokensForContract(ctx context.Context, ci persist.ContractIdentifiers) error {
-<<<<<<< HEAD
-=======
-	providers, err := p.getProvidersForChain(ci.Chain)
-	if err != nil {
-		return err
-	}
-
-	contractRefreshers := getChainProvidersForTask[tokensContractFetcher](providers)
-
->>>>>>> main
 	tokensFromProviders := []chainTokens{}
 	contractsFromProviders := []chainContracts{}
 	tokensReceive := make(chan chainTokens)
@@ -1234,24 +1119,8 @@
 	errChan := make(chan errWithPriority)
 	done := make(chan struct{})
 	wg := &sync.WaitGroup{}
-<<<<<<< HEAD
-	fetchers := matchingProvidersForChain[tokensFetcher](p.Chains, ci.Chain)
+	fetchers := matchingProvidersForChain[tokensContractFetcher](p.Chains, ci.Chain)
 	for i, fetcher := range fetchers {
-		wg.Add(1)
-		go func(priority int, p tokensFetcher) {
-			defer wg.Done()
-			tokens, contract, err := p.GetTokensByContractAddress(ctx, ci.ContractAddress, maxCommunitySize, 0)
-			if err != nil {
-				errChan <- errWithPriority{priority: priority, err: err}
-				return
-			}
-			tokensReceive <- chainTokens{chain: ci.Chain, tokens: tokens, priority: priority}
-			contractsReceive <- chainContracts{chain: ci.Chain, contracts: []ChainAgnosticContract{contract}, priority: priority}
-
-=======
-
-	for i, fetcher := range contractRefreshers {
-
 		wg.Add(1)
 		go func(priority int, p tokensContractFetcher) {
 			defer wg.Done()
@@ -1262,8 +1131,6 @@
 			}
 			tokensReceive <- chainTokens{chain: ci.Chain, tokens: tokens, priority: priority}
 			contractsReceive <- chainContracts{chain: ci.Chain, contracts: []ChainAgnosticContract{contract}, priority: priority}
-
->>>>>>> main
 		}(i, fetcher)
 	}
 	go func() {
@@ -1310,20 +1177,7 @@
 		return err
 	}
 
-<<<<<<< HEAD
 	return p.processTokensForOwnersOfContract(ctx, contract.ID, users, chainTokensForUsers, persistedContracts)
-=======
-	return p.processTokensForOwnersOfContract(ctx, contract.ID, users, chainTokensForUsers, addressToContract)
-}
-
-func (d *Provider) getProvidersForChain(chain persist.Chain) ([]any, error) {
-	providers, ok := d.Chains[chain]
-	if !ok {
-		return nil, ErrChainNotFound{Chain: chain}
-	}
-
-	return providers, nil
->>>>>>> main
 }
 
 type tokenUniqueIdentifiers struct {
@@ -1402,17 +1256,7 @@
 	// create users for those that are not in the database
 
 	for _, chainToken := range tokens {
-<<<<<<< HEAD
 		resolvers := matchingProvidersForChain[nameResolver](p.Chains, chainToken.chain)
-=======
-		providers, err := p.getProvidersForChain(chainToken.chain)
-		if err != nil {
-			return nil, nil, err
-		}
-
-		nameResolvers := getChainProvidersForTask[nameResolver](providers)
-
->>>>>>> main
 		for _, agnosticToken := range chainToken.tokens {
 			if agnosticToken.OwnerAddress == "" {
 				continue
@@ -1428,11 +1272,7 @@
 				user, ok := addressesToUsers[string(t.OwnerAddress)]
 				if !ok {
 					username := t.OwnerAddress.String()
-<<<<<<< HEAD
 					for _, resolver := range resolvers {
-=======
-					for _, resolver := range nameResolvers {
->>>>>>> main
 						doBreak := func() bool {
 							displayCtx, cancel := context.WithTimeout(ctx, 5*time.Second)
 							defer cancel()
@@ -1581,11 +1421,6 @@
 			existingToken, seen := seenTokens[ti]
 
 			candidateToken := persist.TokenGallery{
-<<<<<<< HEAD
-				ID:                   persist.GenerateID(),
-				Media:                token.Media,
-=======
->>>>>>> main
 				TokenType:            token.TokenType,
 				Chain:                chainToken.chain,
 				Name:                 persist.NullString(token.Name),
