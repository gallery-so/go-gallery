--- conflicted
+++ resolved
@@ -158,29 +158,27 @@
 					errChan <- err
 					return
 				}
-<<<<<<< HEAD
-				errChan <- d.TokenRepo.BulkUpsert(ctx, newTokens)
-				identifiers := make([]persist.TokenIdentifiers, len(newTokens))
+        
+				newContracts, err := contractsToContracts(ctx, contracts, chain, user, addresses)
+				if err != nil {
+					errChan <- err
+					return
+				}
+				if err := d.TokenRepo.BulkUpsert(ctx, newTokens); err != nil {
+					errChan <- err
+					return
+				}
+				if err := d.ContractRepo.BulkUpsert(ctx, newContracts); err != nil {
+					errChan <- err
+					return
+				}
+				errChan <- nil
+        
+        identifiers := make([]persist.TokenIdentifiers, len(newTokens))
 				for i, t := range newTokens {
 					identifiers[i] = persist.NewTokenIdentifiers(t.ContractAddress, t.TokenID, t.Chain)
 				}
 				incomingTokens <- identifiers
-=======
-				newContracts, err := contractsToContracts(ctx, contracts, chain, user, addresses)
-				if err != nil {
-					errChan <- err
-					return
-				}
-				if err := d.TokenRepo.BulkUpsert(ctx, newTokens); err != nil {
-					errChan <- err
-					return
-				}
-				if err := d.ContractRepo.BulkUpsert(ctx, newContracts); err != nil {
-					errChan <- err
-					return
-				}
-				errChan <- nil
->>>>>>> 16ff5078
 			}(addr, chain)
 		}
 	}
