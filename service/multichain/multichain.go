--- conflicted
+++ resolved
@@ -1863,27 +1863,6 @@
 	return chainTokensForUser, users, nil
 }
 
-// processContracts deduplicates contracts and upserts them into the database. If canOverwriteOwnerAddress is true, then
-// the owner address of an existing contract will be overwritten if the new contract provides a non-empty owner address.
-// An empty owner address will never overwrite an existing address, even if canOverwriteOwnerAddress is true.
-<<<<<<< HEAD
-func (d *Provider) processContracts(ctx context.Context, contractsFromProviders []chainContracts, existingContracts []persist.ContractGallery, canOverwriteOwnerAddress bool) ([]persist.ContractGallery, error) {
-	newContracts := contractsToNewDedupedContracts(contractsFromProviders, existingContracts)
-	return d.Repos.ContractRepository.BulkUpsert(ctx, newContracts, canOverwriteOwnerAddress)
-}
-
-func tokensToNewDedupedTokens(tokens []chainTokens, existingTokens []persist.TokenGallery, existingContracts []persist.ContractGallery, ownerUser persist.User) []persist.TokenGallery {
-	addressToDBID := make(map[string]persist.DBID)
-
-	util.Map(existingContracts, func(c persist.ContractGallery) (any, error) {
-		addressToDBID[c.Chain.NormalizeAddress(c.Address)] = c.ID
-		return nil, nil
-=======
-func (p *Provider) processContracts(ctx context.Context, contractsFromProviders []chainContracts, canOverwriteOwnerAddress bool) ([]persist.ContractGallery, error) {
-	newContracts := contractsToNewDedupedContracts(contractsFromProviders)
-	return p.Repos.ContractRepository.BulkUpsert(ctx, newContracts, canOverwriteOwnerAddress)
-}
-
 // matchingWallets returns wallet addresses that belong to any of the passed chains
 func (p *Provider) matchingWallets(wallets []persist.Wallet, chains []persist.Chain) map[persist.Chain][]persist.Address {
 	matches := make(map[persist.Chain][]persist.Address)
@@ -1907,13 +1886,20 @@
 	return p.matchingWallets(wallets, []persist.Chain{chain})[chain]
 }
 
-func tokensToNewDedupedTokens(tokens []chainTokens, contracts []persist.ContractGallery, ownerUser persist.User) ([]persist.TokenGallery, map[persist.DBID]persist.Address) {
-	addressToDBID := make(map[string]persist.ContractGallery)
-
-	util.MapWithoutError(contracts, func(c persist.ContractGallery) any {
-		addressToDBID[c.Chain.NormalizeAddress(c.Address)] = c
-		return nil
->>>>>>> dce3bda3
+// processContracts deduplicates contracts and upserts them into the database. If canOverwriteOwnerAddress is true, then
+// the owner address of an existing contract will be overwritten if the new contract provides a non-empty owner address.
+// An empty owner address will never overwrite an existing address, even if canOverwriteOwnerAddress is true.
+func (d *Provider) processContracts(ctx context.Context, contractsFromProviders []chainContracts, existingContracts []persist.ContractGallery, canOverwriteOwnerAddress bool) ([]persist.ContractGallery, error) {
+	newContracts := contractsToNewDedupedContracts(contractsFromProviders, existingContracts)
+	return d.Repos.ContractRepository.BulkUpsert(ctx, newContracts, canOverwriteOwnerAddress)
+}
+
+func tokensToNewDedupedTokens(tokens []chainTokens, existingTokens []persist.TokenGallery, existingContracts []persist.ContractGallery, ownerUser persist.User) []persist.TokenGallery {
+	addressToContract := make(map[string]persist.ContractGallery)
+
+	util.Map(existingContracts, func(c persist.ContractGallery) (any, error) {
+		addressToContract[c.Chain.NormalizeAddress(c.Address)] = c
+		return nil, nil
 	})
 
 	seenTokens := make(map[persist.TokenIdentifiers]persist.TokenGallery)
@@ -1926,7 +1912,7 @@
 	})
 
 	for _, token := range existingTokens {
-		ca := dbidToAddress[token.Contract]
+		ca := dbidToAddress[token.Contract.ID]
 		ti := persist.NewTokenIdentifiers(ca.Address(), token.TokenID, ca.Chain())
 		existingTokenLookup[ti] = token
 	}
@@ -1987,7 +1973,7 @@
 			initialSeenToken, seen := seenTokens[ti]
 
 			contractAddress := chainToken.chain.NormalizeAddress(token.ContractAddress)
-			contract := addressToDBID[contractAddress]
+			contract := addressToContract[contractAddress]
 
 			candidateToken := persist.TokenGallery{
 				TokenType:            token.TokenType,
