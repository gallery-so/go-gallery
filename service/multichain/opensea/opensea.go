--- conflicted
+++ resolved
@@ -733,12 +733,15 @@
 		return multichain.ChainAgnosticToken{}, err
 	}
 	return multichain.ChainAgnosticToken{
-		TokenType:       tokenType,
-		Name:            asset.Name,
-		Description:     asset.Description,
-		TokenURI:        persist.TokenURI(asset.TokenMetadataURL),
-		TokenID:         persist.TokenID(asset.TokenID.ToBase16()),
-		OwnerAddress:    tokenOwner,
+		TokenType:    tokenType,
+		Name:         asset.Name,
+		Description:  asset.Description,
+		TokenURI:     persist.TokenURI(asset.TokenMetadataURL),
+		TokenID:      persist.TokenID(asset.TokenID.ToBase16()),
+		OwnerAddress: tokenOwner,
+		FallbackMedia: persist.FallbackMedia{
+			ImageURL: persist.NullString(firstNonEmptyString(asset.ImagePreviewURL, asset.ImageThumbnailURL, asset.ImageURL)),
+		},
 		ContractAddress: persist.Address(asset.Contract.ContractAddress.String()),
 		ExternalURL:     asset.ExternalURL,
 		BlockNumber:     block,
@@ -787,39 +790,7 @@
 			for _, n := range assetsReceived.assets {
 				nft := n
 				wp.Submit(func() {
-<<<<<<< HEAD
 					contract, ok := seenContracts.LoadOrStore(nft.Contract.ContractAddress.String(), contractFromAsset(nft, persist.BlockNumber(block)))
-=======
-					var tokenType persist.TokenType
-					switch nft.Contract.ContractSchemaName {
-					case "ERC721", "CRYPTOPUNKS":
-						tokenType = persist.TokenTypeERC721
-					case "ERC1155":
-						tokenType = persist.TokenTypeERC1155
-					default:
-						logger.For(ctx).Warnf("unknown token type: %s", nft.Contract.ContractSchemaName)
-						return
-					}
-
-					metadata := persist.TokenMetadata{
-						"name":          nft.Name,
-						"description":   nft.Description,
-						"image_url":     nft.ImageOriginalURL,
-						"animation_url": nft.AnimationOriginalURL,
-					}
-
-					if err != nil {
-						logger.For(ctx).Errorf("failed to predict media type for %s: %s", nft.ImageThumbnailURL, err)
-					}
-
-					contract, ok := seenContracts.LoadOrStore(nft.Contract.ContractAddress.String(), multichain.ChainAgnosticContract{
-						Address:        persist.Address(nft.Contract.ContractAddress.String()),
-						Symbol:         nft.Contract.ContractSymbol.String(),
-						Name:           nft.Contract.ContractName.String(),
-						CreatorAddress: persist.Address(nft.Creator.Address),
-						LatestBlock:    persist.BlockNumber(block),
-					})
->>>>>>> 17ce2901
 					if !ok {
 						contractsChan <- contract.(multichain.ChainAgnosticContract)
 					} else {
@@ -831,7 +802,6 @@
 						tokenOwner = persist.Address(nft.Owner.Address)
 					}
 
-<<<<<<< HEAD
 					token, err := assetToToken(nft, persist.BlockNumber(block), tokenOwner)
 
 					var unknownSchemaErr unknownContractSchemaError
@@ -844,26 +814,6 @@
 					if err != nil {
 						errChan <- err
 						return
-=======
-					fallback := persist.FallbackMedia{
-						ImageURL: persist.NullString(firstNonEmptyString(nft.ImagePreviewURL, nft.ImageThumbnailURL, nft.ImageURL)),
-					}
-
-					tokensChan <- multichain.ChainAgnosticToken{
-						TokenType:       tokenType,
-						Name:            nft.Name,
-						Description:     nft.Description,
-						TokenURI:        persist.TokenURI(nft.TokenMetadataURL),
-						TokenID:         persist.TokenID(nft.TokenID.ToBase16()),
-						OwnerAddress:    tokenOwner,
-						FallbackMedia:   fallback,
-						ContractAddress: persist.Address(nft.Contract.ContractAddress.String()),
-						ExternalURL:     nft.ExternalURL,
-						BlockNumber:     persist.BlockNumber(block),
-						TokenMetadata:   metadata,
-						Quantity:        "1",
-						IsSpam:          util.ToPointer(false), // OpenSea filters spam on their side
->>>>>>> 17ce2901
 					}
 
 					tokensChan <- token
