--- conflicted
+++ resolved
@@ -122,21 +122,12 @@
 		defer close(outCh)
 		streamAssetsForWallet(ctx, p.httpClient, p.Chain, ownerAddress, outCh)
 	}()
-<<<<<<< HEAD
-
-	go func() {
-		defer close(rec)
-		streamAssetsToTokens(ctx, address, assetsChan, p.ethClient, p.chain, rec, errChan)
-	}()
-	return rec, errChan
-=======
 	go func() {
 		defer close(recCh)
 		defer close(errCh)
 		p.streamAssetsToTokens(ctx, ownerAddress, outCh, recCh, errCh)
 	}()
 	return recCh, errCh
->>>>>>> 2f6e67e2
 }
 
 // GetTokensByContractAddress returns a list of tokens for a contract address
@@ -162,15 +153,15 @@
 	rec := make(chan multichain.ChainAgnosticTokensAndContracts)
 	errChan := make(chan error)
 
-	assetsChan := make(chan assetsReceieved)
+	assetsChan := make(chan assetsReceived)
 	go func() {
 		defer close(assetsChan)
-		streamAssetsForContract(ctx, persist.EthereumAddress(address), assetsChan)
+		streamAssetsForContract(ctx, p.httpClient, p.Chain, address, assetsChan)
 	}()
 
 	go func() {
 		defer close(rec)
-		streamAssetsToTokens(ctx, address, assetsChan, p.ethClient, p.chain, rec, errChan)
+		p.streamAssetsToTokens(ctx, address, assetsChan, rec, errChan)
 	}()
 	return rec, errChan
 }
@@ -317,18 +308,7 @@
 	}
 }
 
-<<<<<<< HEAD
-func streamAssetsToTokens(ctx context.Context, ownerAddress persist.Address, assetsChan <-chan assetsReceieved, ethClient *ethclient.Client, chain persist.Chain, rec chan<- multichain.ChainAgnosticTokensAndContracts, errChan chan<- error) {
-
-	block, err := ethClient.BlockNumber(ctx)
-	if err != nil {
-		errChan <- err
-		return
-	}
-
-=======
 func (p *Provider) streamAssetsToTokens(ctx context.Context, ownerAddress persist.Address, outCh <-chan assetsReceived, rec chan<- multichain.ChainAgnosticTokensAndContracts, errChan chan<- error) {
->>>>>>> 2f6e67e2
 	seenContracts := &sync.Map{}
 	mu := sync.RWMutex{}
 	contractLocks := make(map[string]*sync.Mutex)
