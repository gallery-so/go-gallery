package opensea

import (
	"bytes"
	"context"
	"errors"
	"fmt"
	"math/big"
	"net/http"
	"net/url"
	"strings"
	"sync"
	"time"

	"github.com/ethereum/go-ethereum/accounts/abi/bind"
	"github.com/ethereum/go-ethereum/common"
	"github.com/ethereum/go-ethereum/common/hexutil"
	"github.com/ethereum/go-ethereum/crypto"
	"github.com/ethereum/go-ethereum/ethclient"
	"github.com/gammazero/workerpool"
	"github.com/mikeydub/go-gallery/contracts"
	"github.com/mikeydub/go-gallery/service/auth"
	"github.com/mikeydub/go-gallery/service/logger"
	"github.com/mikeydub/go-gallery/service/media"
	"github.com/mikeydub/go-gallery/service/multichain"
	"github.com/mikeydub/go-gallery/service/persist"
	"github.com/mikeydub/go-gallery/util"
	"github.com/spf13/viper"
)

var openseaURL, _ = url.Parse("https://api.opensea.io/api/v1/assets")

var eip1271MagicValue = [4]byte{0x16, 0x26, 0xBA, 0x7E}

type Provider struct {
	httpClient *http.Client
	ethClient  *ethclient.Client
}

// TokenID represents a token ID from Opensea. It is separate from persist.TokenID becuase opensea returns token IDs in base 10 format instead of what we want, base 16
type TokenID string

// Assets is a list of NFTs from OpenSea
type Assets struct {
	Next   string  `json:"next"`
	Assets []Asset `json:"assets"`
}

// Asset is an NFT from OpenSea
type Asset struct {
	Version int64 `json:"version"` // schema version for this model
	ID      int   `json:"id"`

	Name        string `json:"name"`
	Description string `json:"description"`

	ExternalURL      string              `json:"external_link"`
	TokenMetadataURL string              `json:"token_metadata"`
	Creator          Account             `json:"creator"`
	Owner            Account             `json:"owner"`
	Contract         persist.NFTContract `json:"asset_contract"`
	Collection       Collection          `json:"collection"`

	// OPEN_SEA_TOKEN_ID
	// https://api.opensea.io/api/v1/asset/0xa7d8d9ef8d8ce8992df33d8b8cf4aebabd5bd270/26000331
	// (/asset/:contract_address/:token_id)
	TokenID TokenID `json:"token_id"`

	// IMAGES - OPENSEA
	ImageURL             string `json:"image_url"`
	ImageThumbnailURL    string `json:"image_thumbnail_url"`
	ImagePreviewURL      string `json:"image_preview_url"`
	ImageOriginalURL     string `json:"image_original_url"`
	AnimationURL         string `json:"animation_url"`
	AnimationOriginalURL string `json:"animation_original_url"`

	Orders []Order `json:"orders"`

	AcquisitionDateStr string `json:"acquisition_date"`
}

// Events is a list of events from OpenSea
type Events struct {
	Events []Event `json:"asset_events"`
}

// Event is an event from OpenSea
type Event struct {
	Asset       Asset   `json:"asset"`
	FromAccount Account `json:"from_account"`
	ToAccount   Account `json:"to_account"`
	CreatedDate string  `json:"created_date"`
}

// Account is a user account from OpenSea
type Account struct {
	User    User                    `json:"user"`
	Address persist.EthereumAddress `json:"address"`
}

// User is a user from OpenSea
type User struct {
	Username string `json:"username"`
}

// Order is an order from OpenSea representing an NFT's maker and buyer
type Order struct {
	Maker Account `json:"maker"`
	Taker Account `json:"taker"`
}

// Collection is a collection from OpenSea
type Collection struct {
	Name          string                  `json:"name"`
	PayoutAddress persist.EthereumAddress `json:"payout_address"`
}

// Contract represents an NFT contract from Opensea
type Contract struct {
	Collection Collection              `json:"collection"`
	Address    persist.EthereumAddress `json:"address"`
	Symbol     string                  `json:"symbol"`
}

type assetsReceieved struct {
	assets []Asset
	err    error
}

type errNoSingleNFTForOpenseaID struct {
	openseaID int
}

// ErrNoAssetsForWallets is returned when opensea returns an empty array of assets for a wallet address
type ErrNoAssetsForWallets struct {
	Wallets []persist.EthereumAddress
}

// NewProvider creates a new provider for opensea
func NewProvider(ethClient *ethclient.Client, httpClient *http.Client) *Provider {
	return &Provider{
		httpClient: httpClient,
		ethClient:  ethClient,
	}
}

// GetBlockchainInfo returns Ethereum blockchain info
func (p *Provider) GetBlockchainInfo(context.Context) (multichain.BlockchainInfo, error) {
	return multichain.BlockchainInfo{
		Chain:   persist.ChainETH,
		ChainID: 0,
	}, nil
}

// GetTokensByWalletAddress returns a list of tokens for a wallet address
func (p *Provider) GetTokensByWalletAddress(ctx context.Context, address persist.Address) ([]multichain.ChainAgnosticToken, []multichain.ChainAgnosticContract, error) {
	assetsChan := make(chan assetsReceieved)
	go func() {
		defer close(assetsChan)
		FetchAssets(ctx, assetsChan, persist.EthereumAddress(address.String()), "", "", "", 0, nil)
	}()

	return assetsToTokens(ctx, address, assetsChan, p.ethClient)
}

// GetTokensByContractAddress returns a list of tokens for a contract address
func (p *Provider) GetTokensByContractAddress(ctx context.Context, address persist.Address) ([]multichain.ChainAgnosticToken, multichain.ChainAgnosticContract, error) {
	assetsChan := make(chan assetsReceieved)
	go func() {
		defer close(assetsChan)
		FetchAssets(ctx, assetsChan, "", persist.EthereumAddress(address), "", "", 0, nil)
	}()
	// TODO: Fill in this address or change something else
	tokens, contracts, err := assetsToTokens(ctx, "", assetsChan, p.ethClient)
	if err != nil {
		return nil, multichain.ChainAgnosticContract{}, err
	}
	var contract multichain.ChainAgnosticContract
	if len(contracts) > 0 {
		contract = contracts[0]
	}
	return tokens, contract, nil
}

// GetTokensByTokenIdentifiers returns a list of tokens for a list of token identifiers
func (p *Provider) GetTokensByTokenIdentifiers(ctx context.Context, ti multichain.ChainAgnosticIdentifiers) ([]multichain.ChainAgnosticToken, []multichain.ChainAgnosticContract, error) {
	assetsChan := make(chan assetsReceieved)
	go func() {
		defer close(assetsChan)
		FetchAssets(ctx, assetsChan, "", persist.EthereumAddress(ti.ContractAddress), TokenID(ti.TokenID.Base10String()), "", 0, nil)
	}()
	// TODO: Fill in this address or change something else
	return assetsToTokens(ctx, "", assetsChan, p.ethClient)
}

// GetContractByAddress returns a contract for a contract address
func (p *Provider) GetContractByAddress(ctx context.Context, contract persist.Address) (multichain.ChainAgnosticContract, error) {
	c, err := FetchContractByAddress(ctx, persist.EthereumAddress(contract), 0)
	if err != nil {
		return multichain.ChainAgnosticContract{}, err
	}
	return contractToContract(ctx, c, p.ethClient)
}

// UpdateMediaForWallet updates media for a wallet address
// bool is whether or not to update all media content, including the tokens that already have media content
func (p *Provider) UpdateMediaForWallet(context.Context, persist.Address, bool) error {
	return nil
}

// ValidateTokensForWallet validates tokens for a wallet address
// bool is whether or not to update all of the tokens regardless of whether we know they exist already
func (p *Provider) ValidateTokensForWallet(context.Context, persist.Address, bool) error {
	return nil
}

// RefreshToken refreshes the metadata for a given token.
func (p *Provider) RefreshToken(context.Context, multichain.ChainAgnosticIdentifiers) error {
	return nil
}

// RefreshContract refreshses the metadata for a contract
func (p *Provider) RefreshContract(context.Context, persist.Address) error {
	return nil
}

// VerifySignature will verify a signature using all available methods (eth_sign and personal_sign)
func (p *Provider) VerifySignature(pCtx context.Context,
	pAddressStr persist.Address, pWalletType persist.WalletType, pNonce string, pSignatureStr string) (bool, error) {

	nonce := auth.NewNoncePrepend + pNonce
	// personal_sign
	validBool, err := verifySignature(pSignatureStr,
		nonce,
		pAddressStr.String(), pWalletType,
		true, p.ethClient)

	if !validBool || err != nil {
		// eth_sign
		validBool, err = verifySignature(pSignatureStr,
			nonce,
			pAddressStr.String(), pWalletType,
			false, p.ethClient)
		if err != nil || !validBool {
			nonce = auth.NoncePrepend + pNonce
			validBool, err = verifySignature(pSignatureStr,
				nonce,
				pAddressStr.String(), pWalletType,
				true, p.ethClient)
			if err != nil || !validBool {
				validBool, err = verifySignature(pSignatureStr,
					nonce,
					pAddressStr.String(), pWalletType,
					false, p.ethClient)
			}
		}
	}

	if err != nil {
		return false, err
	}

	return validBool, nil
}

func verifySignature(pSignatureStr string,
	pData string,
	pAddress string, pWalletType persist.WalletType,
	pUseDataHeaderBool bool, ec *ethclient.Client) (bool, error) {

	// eth_sign:
	// - https://goethereumbook.org/signature-verify/
	// - http://man.hubwiz.com/docset/Ethereum.docset/Contents/Resources/Documents/eth_sign.html
	// - sign(keccak256("\x19Ethereum Signed Message:\n" + len(message) + message)))

	var data string
	if pUseDataHeaderBool {
		data = fmt.Sprintf("\x19Ethereum Signed Message:\n%d%s", len(pData), pData)
	} else {
		data = pData
	}

	switch pWalletType {
	case persist.WalletTypeEOA:
		dataHash := crypto.Keccak256Hash([]byte(data))

		sig, err := hexutil.Decode(pSignatureStr)
		if err != nil {
			return false, err
		}
		// Ledger-produced signatures have v = 0 or 1
		if sig[64] == 0 || sig[64] == 1 {
			sig[64] += 27
		}
		v := sig[64]
		if v != 27 && v != 28 {
			return false, errors.New("invalid signature (V is not 27 or 28)")
		}
		sig[64] -= 27

		sigPublicKeyECDSA, err := crypto.SigToPub(dataHash.Bytes(), sig)
		if err != nil {
			return false, err
		}

		pubkeyAddressHexStr := crypto.PubkeyToAddress(*sigPublicKeyECDSA).Hex()
		log.Println("pubkeyAddressHexStr:", pubkeyAddressHexStr)
		log.Println("pAddress:", pAddress)
		if !strings.EqualFold(pubkeyAddressHexStr, pAddress) {
			return false, auth.ErrAddressSignatureMismatch
		}

		publicKeyBytes := crypto.CompressPubkey(sigPublicKeyECDSA)

		signatureNoRecoverID := sig[:len(sig)-1]

		return crypto.VerifySignature(publicKeyBytes, dataHash.Bytes(), signatureNoRecoverID), nil
	case persist.WalletTypeGnosis:
		ctx, cancel := context.WithTimeout(context.Background(), 10*time.Second)
		defer cancel()

		sigValidator, err := contracts.NewISignatureValidator(common.HexToAddress(pAddress), ec)
		if err != nil {
			return false, err
		}

		hashedData := crypto.Keccak256([]byte(data))
		var input [32]byte
		copy(input[:], hashedData)

		result, err := sigValidator.IsValidSignature(&bind.CallOpts{Context: ctx}, input, []byte{})
		if err != nil {
			logrus.WithError(err).Error("IsValidSignature")
			return false, nil
		}

		return result == eip1271MagicValue, nil
	default:
		return false, errors.New("wallet type not supported")
	}

}

// FetchAssetsForWallet recursively fetches all assets for a wallet
func FetchAssetsForWallet(pCtx context.Context, pWalletAddress persist.EthereumAddress, pCursor string, retry int, alreadyReceived map[int]string) ([]Asset, error) {

	if alreadyReceived == nil {
		alreadyReceived = make(map[int]string)
	}

	result := []Asset{}

	dir := "desc"

	logger.For(pCtx).Debugf("Fetching assets for wallet %s with cursor %s, retry %d, dir %s,and alreadyReceived %d", pWalletAddress, pCursor, retry, dir, len(alreadyReceived))

	urlStr := fmt.Sprintf("https://api.opensea.io/api/v1/assets?owner=%s&order_direction=%s&limit=%d", pWalletAddress, dir, 50)
	if pCursor != "" {
		urlStr = fmt.Sprintf("%s&cursor=%s", urlStr, pCursor)
	}

	req, err := http.NewRequestWithContext(pCtx, "GET", urlStr, nil)
	if err != nil {
		return nil, err
	}
	req.Header.Set("X-API-KEY", viper.GetString("OPENSEA_API_KEY"))

	resp, err := http.DefaultClient.Do(req)
	if err != nil {
		return nil, err
	}
	defer resp.Body.Close()
	if resp.StatusCode != 200 {
		if resp.StatusCode == 429 {
			if retry < 3 {
				time.Sleep(time.Second * 3 * time.Duration(retry+1))
				return FetchAssetsForWallet(pCtx, pWalletAddress, pCursor, retry+1, alreadyReceived)
			}
			return nil, fmt.Errorf("opensea api rate limit exceeded")
		}
		bs := new(bytes.Buffer)
		_, err := bs.ReadFrom(resp.Body)
		if err != nil {
			return nil, err
		}
		return nil, fmt.Errorf("unexpected status code: %d - %s", resp.StatusCode, bs.String())
	}
	response := Assets{}
	err = util.UnmarshallBody(&response, resp.Body)
	if err != nil {
		return nil, err
	}

	nextCursor := response.Next

	doneReceiving := false
	for _, asset := range response.Assets {
		if it, ok := alreadyReceived[asset.ID]; ok {
			logger.For(pCtx).Debugf("response already received asset: %s", it)
			doneReceiving = true
			continue
		}
		result = append(result, asset)
		alreadyReceived[asset.ID] = fmt.Sprintf("asset-%d|offset-%s|len-%d|dir-%s", asset.ID, pCursor, len(result), dir)
	}
	if doneReceiving {
		return result, nil
	}
	if len(response.Assets) == 50 {
		next, err := FetchAssetsForWallet(pCtx, pWalletAddress, nextCursor, 0, alreadyReceived)
		if err != nil {
			return nil, err
		}
		result = append(result, next...)
	}
	return result, nil
}

// FetchAssets fetches assets by its token identifiers
func FetchAssets(pCtx context.Context, assetsChan chan<- assetsReceieved, pWalletAddress, pContractAddress persist.EthereumAddress, pTokenID TokenID, pCursor string, retry int, alreadyReceived map[int]string) {

	if alreadyReceived == nil {
		alreadyReceived = make(map[int]string)
	}
	result := []Asset{}

	dir := "desc"

	url := *openseaURL
	query := url.Query()
	if pTokenID != "" {
		query.Set("token_ids", string(pTokenID))
	}
	if pContractAddress != "" {
		query.Set("asset_contract_address", string(pContractAddress))
	}
	if pWalletAddress != "" {
		query.Set("owner", string(pWalletAddress))
	}
	query.Set("order_direction", dir)
	query.Set("limit", "50")
	if pCursor != "" {
		query.Set("cursor", pCursor)
	}

	url.RawQuery = query.Encode()

	urlStr := url.String()

	req, err := http.NewRequestWithContext(pCtx, "GET", urlStr, nil)
	if err != nil {
		assetsChan <- assetsReceieved{err: fmt.Errorf("failed to create request for url: %s - %s", urlStr, err)}
	}
	req.Header.Set("X-API-KEY", viper.GetString("OPENSEA_API_KEY"))

	resp, err := http.DefaultClient.Do(req)
	if err != nil {
		assetsChan <- assetsReceieved{err: fmt.Errorf("failed to fetch assets for wallet %s: %s - url %s", pWalletAddress, err, urlStr)}
		return
	}
	defer resp.Body.Close()
	if resp.StatusCode != 200 {
		if resp.StatusCode == 429 {
			if retry < 3 {
				time.Sleep(time.Second * 3 * time.Duration(retry+1))
				FetchAssets(pCtx, assetsChan, pWalletAddress, pContractAddress, pTokenID, pCursor, retry+1, alreadyReceived)
				return
			}
			assetsChan <- assetsReceieved{err: fmt.Errorf("opensea api rate limit exceeded - url %s", urlStr)}
			return
		}
		bs := new(bytes.Buffer)
		_, err := bs.ReadFrom(resp.Body)
		if err != nil {
			assetsChan <- assetsReceieved{err: err}
			return
		}
		assetsChan <- assetsReceieved{err: fmt.Errorf("unexpected status code for url %s: %d - %s", urlStr, resp.StatusCode, bs.String())}
		return
	}
	response := Assets{}
	err = util.UnmarshallBody(&response, resp.Body)
	if err != nil {
		assetsChan <- assetsReceieved{err: err}
		return
	}

	nextCursor := response.Next

	doneReceiving := false
	for _, asset := range response.Assets {
		if it, ok := alreadyReceived[asset.ID]; ok {
			logger.For(pCtx).Debugf("response already received asset: %s", it)
			doneReceiving = true
			continue
		}
		result = append(result, asset)
		alreadyReceived[asset.ID] = fmt.Sprintf("asset-%d|offset-%s|len-%d|dir-%s", asset.ID, pCursor, len(result), dir)
	}

	assetsChan <- assetsReceieved{assets: result}

	if doneReceiving {
		return
	}

	if len(response.Assets) == 50 {
		FetchAssets(pCtx, assetsChan, pWalletAddress, pContractAddress, pTokenID, nextCursor, 0, alreadyReceived)
		if err != nil {
			assetsChan <- assetsReceieved{err: err}
			return
		}
	}
}

// FetchContractByAddress fetches a contract by address
func FetchContractByAddress(pCtx context.Context, pContract persist.EthereumAddress, retry int) (Contract, error) {

	logger.For(pCtx).Debugf("Fetching contract for address %s", pContract)

	urlStr := fmt.Sprintf("https://api.opensea.io/api/v1/asset_contract/%s", pContract)

	req, err := http.NewRequestWithContext(pCtx, "GET", urlStr, nil)
	if err != nil {
		return Contract{}, err
	}
	req.Header.Set("X-API-KEY", viper.GetString("OPENSEA_API_KEY"))

	resp, err := http.DefaultClient.Do(req)
	if err != nil {
		return Contract{}, err
	}
	defer resp.Body.Close()
	if resp.StatusCode != 200 {
		if resp.StatusCode == 429 {
			if retry < 3 {
				time.Sleep(time.Second * 3 * time.Duration(retry+1))
				return FetchContractByAddress(pCtx, pContract, retry+1)
			}
			return Contract{}, fmt.Errorf("opensea api rate limit exceeded")
		}
		bs := new(bytes.Buffer)
		_, err := bs.ReadFrom(resp.Body)
		if err != nil {
			return Contract{}, err
		}
		return Contract{}, fmt.Errorf("unexpected status code: %d - %s", resp.StatusCode, bs.String())
	}
	response := Contract{}
	err = util.UnmarshallBody(&response, resp.Body)
	if err != nil {
		return Contract{}, err
	}

	return response, nil
}

func assetsToTokens(ctx context.Context, address persist.Address, assetsChan <-chan assetsReceieved, ethClient *ethclient.Client) ([]multichain.ChainAgnosticToken, []multichain.ChainAgnosticContract, error) {

	block, err := ethClient.BlockNumber(ctx)
	if err != nil {
		return nil, nil, err
	}
	resultTokens := make([]multichain.ChainAgnosticToken, 0, len(assetsChan))
	seenContracts := &sync.Map{}
	resultContracts := make([]multichain.ChainAgnosticContract, 0, len(assetsChan))
	tokensChan := make(chan multichain.ChainAgnosticToken)
	contractsChan := make(chan multichain.ChainAgnosticContract)
	errChan := make(chan error)
	wp := workerpool.New(10)

	go func() {
		defer close(tokensChan)
		for a := range assetsChan {
			assetsReceived := a
			if assetsReceived.err != nil {
				errChan <- assetsReceived.err
				return
			}
			for _, n := range assetsReceived.assets {
				nft := n
				logger.For(ctx).Info(n.Name)
				wp.Submit(func() {
					innerCtx, cancel := context.WithTimeout(ctx, time.Second*10)
					defer cancel()
					var tokenType persist.TokenType
					switch nft.Contract.ContractSchemaName {
					case "ERC721", "CRYPTOPUNKS":
						tokenType = persist.TokenTypeERC721
					case "ERC1155":
						tokenType = persist.TokenTypeERC1155
					default:
						errChan <- fmt.Errorf("unknown token type: %s", nft.Contract.ContractSchemaName)
						return
					}

					metadata := persist.TokenMetadata{
						"name":          nft.Name,
						"description":   nft.Description,
						"image_url":     nft.ImageOriginalURL,
						"animation_url": nft.AnimationOriginalURL,
					}

					med := persist.Media{ThumbnailURL: persist.NullString(firstNonEmptyString(nft.ImageURL, nft.ImagePreviewURL, nft.ImageThumbnailURL))}
					switch {
					case nft.AnimationURL != "":
						med.MediaURL = persist.NullString(nft.AnimationURL)
						med.MediaType, err = media.PredictMediaType(innerCtx, nft.AnimationURL)

					case nft.AnimationOriginalURL != "":
						med.MediaURL = persist.NullString(nft.AnimationOriginalURL)
						med.MediaType, err = media.PredictMediaType(innerCtx, nft.AnimationOriginalURL)

					case nft.ImageURL != "":
						med.MediaURL = persist.NullString(nft.ImageURL)
						med.MediaType, err = media.PredictMediaType(innerCtx, nft.ImageURL)

					case nft.ImageOriginalURL != "":
						med.MediaURL = persist.NullString(nft.ImageOriginalURL)
						med.MediaType, err = media.PredictMediaType(innerCtx, nft.ImageOriginalURL)

					default:
						med.MediaURL = persist.NullString(nft.ImageThumbnailURL)
						med.MediaType, err = media.PredictMediaType(innerCtx, nft.ImageThumbnailURL)
					}

					if err != nil {
						logger.For(ctx).Errorf("failed to predict media type for %s: %s", nft.ImageThumbnailURL, err)
					}

					contract, ok := seenContracts.LoadOrStore(nft.Contract.ContractAddress.String(), multichain.ChainAgnosticContract{
						Address:        persist.Address(nft.Contract.ContractAddress.String()),
						Symbol:         nft.Contract.ContractSymbol.String(),
						Name:           nft.Contract.ContractName.String(),
						CreatorAddress: persist.Address(nft.Creator.Address),
						LatestBlock:    persist.BlockNumber(block),
					})
					if !ok {
						contractsChan <- contract.(multichain.ChainAgnosticContract)
					} else {
						contractsChan <- multichain.ChainAgnosticContract{}
					}

					tokensChan <- multichain.ChainAgnosticToken{
						TokenType:       tokenType,
						Name:            nft.Name,
						Description:     nft.Description,
						TokenURI:        persist.TokenURI(nft.TokenMetadataURL),
						TokenID:         persist.TokenID(nft.TokenID.ToBase16()),
						OwnerAddress:    address,
						ContractAddress: persist.Address(nft.Contract.ContractAddress.String()),
						ExternalURL:     nft.ExternalURL,
						BlockNumber:     persist.BlockNumber(block),
						TokenMetadata:   metadata,
						Media:           med,
						Quantity:        "1",
					}
				})
			}
		}
		wp.StopWait()
	}()

	for {
		select {
		case token, ok := <-tokensChan:
			if !ok {
				return resultTokens, resultContracts, nil
			}
			resultTokens = append(resultTokens, token)
		case contract := <-contractsChan:
			if contract.Address.String() != "" {
				resultContracts = append(resultContracts, contract)
			}
		case <-ctx.Done():
			return nil, nil, ctx.Err()
		case err := <-errChan:
			return nil, nil, err
		}
	}
}

func contractToContract(ctx context.Context, openseaContract Contract, ethClient *ethclient.Client) (multichain.ChainAgnosticContract, error) {
	block, err := ethClient.BlockNumber(ctx)
	if err != nil {
		return multichain.ChainAgnosticContract{}, err
	}
	return multichain.ChainAgnosticContract{
		Address:        persist.Address(openseaContract.Address.String()),
		Symbol:         openseaContract.Symbol,
		Name:           openseaContract.Collection.Name,
		CreatorAddress: persist.Address(openseaContract.Collection.PayoutAddress),
		LatestBlock:    persist.BlockNumber(block),
	}, nil
}

<<<<<<< HEAD
=======
// RefreshToken refreshes the metadata for a given token.
func (p *Provider) RefreshToken(context.Context, multichain.ChainAgnosticIdentifiers, persist.Address) error {
	return nil
}

// RefreshContract refreshses the metadata for a contract
func (p *Provider) RefreshContract(context.Context, persist.Address) error {
	return nil
}

// VerifySignature will verify a signature using all available methods (eth_sign and personal_sign)
func (p *Provider) VerifySignature(pCtx context.Context,
	pAddressStr persist.Address, pWalletType persist.WalletType, pNonce string, pSignatureStr string) (bool, error) {

	nonce := auth.NewNoncePrepend + pNonce
	// personal_sign
	validBool, err := verifySignature(pSignatureStr,
		nonce,
		pAddressStr.String(), pWalletType,
		true, p.ethClient)

	if !validBool || err != nil {
		// eth_sign
		validBool, err = verifySignature(pSignatureStr,
			nonce,
			pAddressStr.String(), pWalletType,
			false, p.ethClient)
		if err != nil || !validBool {
			nonce = auth.NoncePrepend + pNonce
			validBool, err = verifySignature(pSignatureStr,
				nonce,
				pAddressStr.String(), pWalletType,
				true, p.ethClient)
			if err != nil || !validBool {
				validBool, err = verifySignature(pSignatureStr,
					nonce,
					pAddressStr.String(), pWalletType,
					false, p.ethClient)
			}
		}
	}

	if err != nil {
		return false, err
	}

	return validBool, nil
}

func verifySignature(pSignatureStr string,
	pData string,
	pAddress string, pWalletType persist.WalletType,
	pUseDataHeaderBool bool, ec *ethclient.Client) (bool, error) {

	// eth_sign:
	// - https://goethereumbook.org/signature-verify/
	// - http://man.hubwiz.com/docset/Ethereum.docset/Contents/Resources/Documents/eth_sign.html
	// - sign(keccak256("\x19Ethereum Signed Message:\n" + len(message) + message)))

	var data string
	if pUseDataHeaderBool {
		data = fmt.Sprintf("\x19Ethereum Signed Message:\n%d%s", len(pData), pData)
	} else {
		data = pData
	}

	switch pWalletType {
	case persist.WalletTypeEOA:
		dataHash := crypto.Keccak256Hash([]byte(data))

		sig, err := hexutil.Decode(pSignatureStr)
		if err != nil {
			return false, err
		}
		// Ledger-produced signatures have v = 0 or 1
		if sig[64] == 0 || sig[64] == 1 {
			sig[64] += 27
		}
		v := sig[64]
		if v != 27 && v != 28 {
			return false, errors.New("invalid signature (V is not 27 or 28)")
		}
		sig[64] -= 27

		sigPublicKeyECDSA, err := crypto.SigToPub(dataHash.Bytes(), sig)
		if err != nil {
			return false, err
		}

		pubkeyAddressHexStr := crypto.PubkeyToAddress(*sigPublicKeyECDSA).Hex()
		logger.For(nil).Infof("pubkeyAddressHexStr: %s", pubkeyAddressHexStr)
		logger.For(nil).Infof("pAddress: %s", pAddress)
		if !strings.EqualFold(pubkeyAddressHexStr, pAddress) {
			return false, auth.ErrAddressSignatureMismatch
		}

		publicKeyBytes := crypto.CompressPubkey(sigPublicKeyECDSA)

		signatureNoRecoverID := sig[:len(sig)-1]

		return crypto.VerifySignature(publicKeyBytes, dataHash.Bytes(), signatureNoRecoverID), nil
	case persist.WalletTypeGnosis:
		ctx, cancel := context.WithTimeout(context.Background(), 10*time.Second)
		defer cancel()

		sigValidator, err := contracts.NewISignatureValidator(common.HexToAddress(pAddress), ec)
		if err != nil {
			return false, err
		}

		hashedData := crypto.Keccak256([]byte(data))
		var input [32]byte
		copy(input[:], hashedData)

		result, err := sigValidator.IsValidSignature(&bind.CallOpts{Context: ctx}, input, []byte{})
		if err != nil {
			logger.For(nil).WithError(err).Error("IsValidSignature")
			return false, nil
		}

		return result == eip1271MagicValue, nil
	default:
		return false, errors.New("wallet type not supported")
	}

}

>>>>>>> bb19bb36
func (e errNoSingleNFTForOpenseaID) Error() string {
	return fmt.Sprintf("no single NFT found for opensea id %d", e.openseaID)
}

func (e ErrNoAssetsForWallets) Error() string {
	return fmt.Sprintf("no assets found for wallet: %v", e.Wallets)
}

func (t TokenID) String() string {
	return string(t)
}

// ToBase16 coverts a base 10 tokenID to base 16
func (t TokenID) ToBase16() string {
	asBig, ok := new(big.Int).SetString(string(t), 10)
	if !ok {
		panic("failed to convert opensea token id to big int")
	}
	return asBig.Text(16)
}

func firstNonEmptyString(strs ...string) string {
	for _, str := range strs {
		if str != "" {
			return str
		}
	}
	return ""
}<|MERGE_RESOLUTION|>--- conflicted
+++ resolved
@@ -5,6 +5,7 @@
 	"context"
 	"errors"
 	"fmt"
+	"log"
 	"math/big"
 	"net/http"
 	"net/url"
@@ -25,6 +26,7 @@
 	"github.com/mikeydub/go-gallery/service/multichain"
 	"github.com/mikeydub/go-gallery/service/persist"
 	"github.com/mikeydub/go-gallery/util"
+	"github.com/sirupsen/logrus"
 	"github.com/spf13/viper"
 )
 
@@ -694,136 +696,6 @@
 	}, nil
 }
 
-<<<<<<< HEAD
-=======
-// RefreshToken refreshes the metadata for a given token.
-func (p *Provider) RefreshToken(context.Context, multichain.ChainAgnosticIdentifiers, persist.Address) error {
-	return nil
-}
-
-// RefreshContract refreshses the metadata for a contract
-func (p *Provider) RefreshContract(context.Context, persist.Address) error {
-	return nil
-}
-
-// VerifySignature will verify a signature using all available methods (eth_sign and personal_sign)
-func (p *Provider) VerifySignature(pCtx context.Context,
-	pAddressStr persist.Address, pWalletType persist.WalletType, pNonce string, pSignatureStr string) (bool, error) {
-
-	nonce := auth.NewNoncePrepend + pNonce
-	// personal_sign
-	validBool, err := verifySignature(pSignatureStr,
-		nonce,
-		pAddressStr.String(), pWalletType,
-		true, p.ethClient)
-
-	if !validBool || err != nil {
-		// eth_sign
-		validBool, err = verifySignature(pSignatureStr,
-			nonce,
-			pAddressStr.String(), pWalletType,
-			false, p.ethClient)
-		if err != nil || !validBool {
-			nonce = auth.NoncePrepend + pNonce
-			validBool, err = verifySignature(pSignatureStr,
-				nonce,
-				pAddressStr.String(), pWalletType,
-				true, p.ethClient)
-			if err != nil || !validBool {
-				validBool, err = verifySignature(pSignatureStr,
-					nonce,
-					pAddressStr.String(), pWalletType,
-					false, p.ethClient)
-			}
-		}
-	}
-
-	if err != nil {
-		return false, err
-	}
-
-	return validBool, nil
-}
-
-func verifySignature(pSignatureStr string,
-	pData string,
-	pAddress string, pWalletType persist.WalletType,
-	pUseDataHeaderBool bool, ec *ethclient.Client) (bool, error) {
-
-	// eth_sign:
-	// - https://goethereumbook.org/signature-verify/
-	// - http://man.hubwiz.com/docset/Ethereum.docset/Contents/Resources/Documents/eth_sign.html
-	// - sign(keccak256("\x19Ethereum Signed Message:\n" + len(message) + message)))
-
-	var data string
-	if pUseDataHeaderBool {
-		data = fmt.Sprintf("\x19Ethereum Signed Message:\n%d%s", len(pData), pData)
-	} else {
-		data = pData
-	}
-
-	switch pWalletType {
-	case persist.WalletTypeEOA:
-		dataHash := crypto.Keccak256Hash([]byte(data))
-
-		sig, err := hexutil.Decode(pSignatureStr)
-		if err != nil {
-			return false, err
-		}
-		// Ledger-produced signatures have v = 0 or 1
-		if sig[64] == 0 || sig[64] == 1 {
-			sig[64] += 27
-		}
-		v := sig[64]
-		if v != 27 && v != 28 {
-			return false, errors.New("invalid signature (V is not 27 or 28)")
-		}
-		sig[64] -= 27
-
-		sigPublicKeyECDSA, err := crypto.SigToPub(dataHash.Bytes(), sig)
-		if err != nil {
-			return false, err
-		}
-
-		pubkeyAddressHexStr := crypto.PubkeyToAddress(*sigPublicKeyECDSA).Hex()
-		logger.For(nil).Infof("pubkeyAddressHexStr: %s", pubkeyAddressHexStr)
-		logger.For(nil).Infof("pAddress: %s", pAddress)
-		if !strings.EqualFold(pubkeyAddressHexStr, pAddress) {
-			return false, auth.ErrAddressSignatureMismatch
-		}
-
-		publicKeyBytes := crypto.CompressPubkey(sigPublicKeyECDSA)
-
-		signatureNoRecoverID := sig[:len(sig)-1]
-
-		return crypto.VerifySignature(publicKeyBytes, dataHash.Bytes(), signatureNoRecoverID), nil
-	case persist.WalletTypeGnosis:
-		ctx, cancel := context.WithTimeout(context.Background(), 10*time.Second)
-		defer cancel()
-
-		sigValidator, err := contracts.NewISignatureValidator(common.HexToAddress(pAddress), ec)
-		if err != nil {
-			return false, err
-		}
-
-		hashedData := crypto.Keccak256([]byte(data))
-		var input [32]byte
-		copy(input[:], hashedData)
-
-		result, err := sigValidator.IsValidSignature(&bind.CallOpts{Context: ctx}, input, []byte{})
-		if err != nil {
-			logger.For(nil).WithError(err).Error("IsValidSignature")
-			return false, nil
-		}
-
-		return result == eip1271MagicValue, nil
-	default:
-		return false, errors.New("wallet type not supported")
-	}
-
-}
-
->>>>>>> bb19bb36
 func (e errNoSingleNFTForOpenseaID) Error() string {
 	return fmt.Sprintf("no single NFT found for opensea id %d", e.openseaID)
 }
