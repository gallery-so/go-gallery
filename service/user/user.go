--- conflicted
+++ resolved
@@ -475,7 +475,6 @@
 
 }
 
-<<<<<<< HEAD
 // TODO need interface for interacting with other chains for this
 func validateNFTsForUser(pCtx context.Context, pUserID persist.DBID, userRepo persist.UserRepository, tokenRepo persist.TokenGalleryRepository, contractRepo persist.ContractRepository, ethClient *ethclient.Client, ipfsClient *shell.Shell, arweaveClient *goar.Client, stg *storage.Client) error {
 	// input := indexer.ValidateUsersNFTsInput{
@@ -484,21 +483,9 @@
 
 	// _, err := indexer.ValidateNFTs(pCtx, input, userRepo, tokenRepo, contractRepo, ethClient, ipfsClient, arweaveClient, stg)
 	// if err != nil {
-	// 	logrus.Errorf("Error validating user NFTs %s: %s", pUserID, err)
+	// 	logger.For(pCtx).Errorf("Error validating user NFTs %s: %s", pUserID, err)
 	// 	return err
 	// }
-=======
-func validateNFTsForUser(pCtx context.Context, pUserID persist.DBID, userRepo persist.UserRepository, tokenRepo persist.TokenRepository, contractRepo persist.ContractRepository, ethClient *ethclient.Client, ipfsClient *shell.Shell, arweaveClient *goar.Client, stg *storage.Client) error {
-	input := indexer.ValidateUsersNFTsInput{
-		UserID: pUserID,
-	}
-
-	_, err := indexer.ValidateNFTs(pCtx, input, userRepo, tokenRepo, contractRepo, ethClient, ipfsClient, arweaveClient, stg)
-	if err != nil {
-		logger.For(pCtx).Errorf("Error validating user NFTs %s: %s", pUserID, err)
-		return err
-	}
->>>>>>> 84af1376
 	return nil
 }
 
@@ -522,12 +509,7 @@
 func DoesUserOwnWallets(pCtx context.Context, userID persist.DBID, walletAddresses []persist.DBID, userRepo persist.UserRepository) (bool, error) {
 	user, err := userRepo.GetByID(pCtx, userID)
 	if err != nil {
-<<<<<<< HEAD
 		return false, err
-=======
-		logger.For(pCtx).Errorf("Error ensuring media content for address %s: %s", pAddress, err)
-		return err
->>>>>>> 84af1376
 	}
 	walletIDs := make([]persist.DBID, len(user.Wallets))
 	for i, wallet := range user.Wallets {
