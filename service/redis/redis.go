package redis

import (
	"context"
	"fmt"
	"time"

	"github.com/bsm/redislock"

	"github.com/mikeydub/go-gallery/env"
	"github.com/mikeydub/go-gallery/service/tracing"

	"github.com/go-redis/redis/v8"
)

type ErrKeyNotFound struct {
	Key string
}

type redisDB int

type CacheConfig struct {
	database    redisDB
	displayName string
	keyPrefix   string
}

const (
<<<<<<< HEAD
	GalleriesDB                   = 0
	GalleriesTokenDB              = 1
	CommunitiesDB                 = 2
	RequireNftsDB                 = 3
	TestSuiteDB                   = 5
	IndexerServerThrottleDB       = 6
	RefreshNFTsThrottleDB         = 7
	TokenProcessingThrottleDB     = 8
	EmailThrottleDB               = 9
	NotificationLockDB            = 10
	EmailRateLimiterDB            = 11
	GraphQLAPQ                    = 12
	FeedDB                        = 13
	SocialDB                      = 14
	TokenProcessingTempThrottleDB = 15
=======
	locks                   redisDB = 0
	rateLimiters            redisDB = 1
	communities             redisDB = 2
	misc                    redisDB = 3
	indexerServerThrottle   redisDB = 6
	refreshNFTsThrottle     redisDB = 7
	tokenProcessingThrottle redisDB = 8
	emailThrottle           redisDB = 9
	graphQLAPQ              redisDB = 12
	feed                    redisDB = 13
	social                  redisDB = 14
>>>>>>> 6ce3ce10
)

// Every cache is uniquely defined by its database and key prefix. Display names are used for tracing.

var (
	NotificationLockCache        = CacheConfig{database: locks, keyPrefix: "notif", displayName: "notificationLock"}
	EmailRateLimitersCache       = CacheConfig{database: rateLimiters, keyPrefix: "email", displayName: "emailRateLimiters"}
	OneTimeLoginCache            = CacheConfig{database: misc, keyPrefix: "otl", displayName: "oneTimeLogin"}
	CommunitiesCache             = CacheConfig{database: communities, keyPrefix: "", displayName: "communities"}
	IndexerServerThrottleCache   = CacheConfig{database: indexerServerThrottle, keyPrefix: "", displayName: "indexerServerThrottle"}
	RefreshNFTsThrottleCache     = CacheConfig{database: refreshNFTsThrottle, keyPrefix: "", displayName: "refreshNFTsThrottle"}
	TokenProcessingThrottleCache = CacheConfig{database: tokenProcessingThrottle, keyPrefix: "", displayName: "tokenProcessingThrottle"}
	EmailThrottleCache           = CacheConfig{database: emailThrottle, keyPrefix: "", displayName: "emailThrottle"}
	GraphQLAPQCache              = CacheConfig{database: graphQLAPQ, keyPrefix: "", displayName: "graphQLAPQ"}
	FeedCache                    = CacheConfig{database: feed, keyPrefix: "", displayName: "feed"}
	SocialCache                  = CacheConfig{database: social, keyPrefix: "", displayName: "social"}
)

func newClient(db redisDB, traceName string) *redis.Client {
	databaseID := int(db)
	ctx, cancel := context.WithTimeout(context.Background(), time.Second*10)
	defer cancel()
	redisURL := env.GetString("REDIS_URL")
	redisPass := env.GetString("REDIS_PASS")
	client := redis.NewClient(&redis.Options{
		Addr:     redisURL,
		Password: redisPass,
		DB:       databaseID,
	})
	client.AddHook(tracing.NewRedisHook(databaseID, traceName, true))
	if err := client.Ping(ctx).Err(); err != nil {
		panic(err)
	}
	return client
}

// Cache represents an abstraction over a redis client
type Cache struct {
	client    *redis.Client
	keyPrefix string
}

func (c *Cache) Client() *redis.Client {
	return c.client
}

func (c *Cache) Prefix() string {
	return c.keyPrefix
}

// NewCache creates a new redis cache
func NewCache(config CacheConfig) *Cache {
	return &Cache{
		client:    newClient(config.database, config.displayName),
		keyPrefix: config.keyPrefix,
	}
}

// Set sets a value in the redis cache
func (c *Cache) Set(pCtx context.Context, key string, value []byte, expiration time.Duration) error {
	return c.client.Set(pCtx, c.getPrefixedKey(key), value, expiration).Err()
}

// SetNX sets a value in the redis cache if it doesn't already exist. Returns true if the key did not
// already exist and was set, false if the key did exist and therefore was not set.
func (c *Cache) SetNX(pCtx context.Context, key string, value []byte, expiration time.Duration) (bool, error) {
	cmd := c.client.SetNX(pCtx, c.getPrefixedKey(key), value, expiration)

	err := cmd.Err()
	if err != nil {
		return false, err
	}

	return cmd.Val(), nil
}

// Get gets a value from the redis cache
func (c *Cache) Get(pCtx context.Context, key string) ([]byte, error) {
	bs, err := c.client.Get(pCtx, c.getPrefixedKey(key)).Bytes()
	if err != nil {
		if err == redis.Nil {
			return nil, ErrKeyNotFound{Key: key}
		}
		return nil, err
	}
	return bs, nil
}

// Delete deletes a value from the redis cache
func (c *Cache) Delete(pCtx context.Context, key string) error {
	return c.client.Del(pCtx, c.getPrefixedKey(key)).Err()
}

// Close closes the underlying redis client
func (c *Cache) Close() error {
	return c.client.Close()
}

func (c *Cache) getPrefixedKey(key string) string {
	if c.keyPrefix == "" {
		return key
	}

	return c.keyPrefix + ":" + key
}

func (c *Cache) getPrefixedKeys(keys []string) []string {
	if c.keyPrefix == "" {
		return keys
	}

	prefixedKeys := make([]string, len(keys))
	for i, key := range keys {
		prefixedKeys[i] = c.keyPrefix + ":" + key
	}
	return prefixedKeys
}

func (e ErrKeyNotFound) Error() string {
	return fmt.Sprintf("key %s not found", e.Key)
}

func NewLockClient(cache *Cache) *redislock.Client {
	return redislock.New(&redislockCacheClient{cache: cache})
}

// redislockCacheClient is a minimal implementation of redislock.RedisClient that uses a Cache to namespace its keys
type redislockCacheClient struct {
	cache *Cache
}

func (r *redislockCacheClient) SetNX(ctx context.Context, key string, value interface{}, expiration time.Duration) *redis.BoolCmd {
	return r.cache.client.SetNX(ctx, r.cache.getPrefixedKey(key), value, expiration)
}

func (r *redislockCacheClient) Eval(ctx context.Context, script string, keys []string, args ...interface{}) *redis.Cmd {
	return r.cache.client.Eval(ctx, script, r.cache.getPrefixedKeys(keys), args...)
}

func (r *redislockCacheClient) EvalSha(ctx context.Context, sha1 string, keys []string, args ...interface{}) *redis.Cmd {
	return r.cache.client.EvalSha(ctx, sha1, r.cache.getPrefixedKeys(keys), args...)
}

func (r *redislockCacheClient) ScriptExists(ctx context.Context, scripts ...string) *redis.BoolSliceCmd {
	return r.cache.client.ScriptExists(ctx, scripts...)
}

func (r *redislockCacheClient) ScriptLoad(ctx context.Context, script string) *redis.StringCmd {
	return r.cache.client.ScriptLoad(ctx, script)
}<|MERGE_RESOLUTION|>--- conflicted
+++ resolved
@@ -26,23 +26,6 @@
 }
 
 const (
-<<<<<<< HEAD
-	GalleriesDB                   = 0
-	GalleriesTokenDB              = 1
-	CommunitiesDB                 = 2
-	RequireNftsDB                 = 3
-	TestSuiteDB                   = 5
-	IndexerServerThrottleDB       = 6
-	RefreshNFTsThrottleDB         = 7
-	TokenProcessingThrottleDB     = 8
-	EmailThrottleDB               = 9
-	NotificationLockDB            = 10
-	EmailRateLimiterDB            = 11
-	GraphQLAPQ                    = 12
-	FeedDB                        = 13
-	SocialDB                      = 14
-	TokenProcessingTempThrottleDB = 15
-=======
 	locks                   redisDB = 0
 	rateLimiters            redisDB = 1
 	communities             redisDB = 2
@@ -54,23 +37,23 @@
 	graphQLAPQ              redisDB = 12
 	feed                    redisDB = 13
 	social                  redisDB = 14
->>>>>>> 6ce3ce10
 )
 
 // Every cache is uniquely defined by its database and key prefix. Display names are used for tracing.
 
 var (
-	NotificationLockCache        = CacheConfig{database: locks, keyPrefix: "notif", displayName: "notificationLock"}
-	EmailRateLimitersCache       = CacheConfig{database: rateLimiters, keyPrefix: "email", displayName: "emailRateLimiters"}
-	OneTimeLoginCache            = CacheConfig{database: misc, keyPrefix: "otl", displayName: "oneTimeLogin"}
-	CommunitiesCache             = CacheConfig{database: communities, keyPrefix: "", displayName: "communities"}
-	IndexerServerThrottleCache   = CacheConfig{database: indexerServerThrottle, keyPrefix: "", displayName: "indexerServerThrottle"}
-	RefreshNFTsThrottleCache     = CacheConfig{database: refreshNFTsThrottle, keyPrefix: "", displayName: "refreshNFTsThrottle"}
-	TokenProcessingThrottleCache = CacheConfig{database: tokenProcessingThrottle, keyPrefix: "", displayName: "tokenProcessingThrottle"}
-	EmailThrottleCache           = CacheConfig{database: emailThrottle, keyPrefix: "", displayName: "emailThrottle"}
-	GraphQLAPQCache              = CacheConfig{database: graphQLAPQ, keyPrefix: "", displayName: "graphQLAPQ"}
-	FeedCache                    = CacheConfig{database: feed, keyPrefix: "", displayName: "feed"}
-	SocialCache                  = CacheConfig{database: social, keyPrefix: "", displayName: "social"}
+	NotificationLockCache            = CacheConfig{database: locks, keyPrefix: "notif", displayName: "notificationLock"}
+	EmailRateLimitersCache           = CacheConfig{database: rateLimiters, keyPrefix: "email", displayName: "emailRateLimiters"}
+	OneTimeLoginCache                = CacheConfig{database: misc, keyPrefix: "otl", displayName: "oneTimeLogin"}
+	CommunitiesCache                 = CacheConfig{database: communities, keyPrefix: "", displayName: "communities"}
+	IndexerServerThrottleCache       = CacheConfig{database: indexerServerThrottle, keyPrefix: "", displayName: "indexerServerThrottle"}
+	RefreshNFTsThrottleCache         = CacheConfig{database: refreshNFTsThrottle, keyPrefix: "", displayName: "refreshNFTsThrottle"}
+	TokenProcessingThrottleCache     = CacheConfig{database: tokenProcessingThrottle, keyPrefix: "", displayName: "tokenProcessingThrottle"}
+	EmailThrottleCache               = CacheConfig{database: emailThrottle, keyPrefix: "", displayName: "emailThrottle"}
+	GraphQLAPQCache                  = CacheConfig{database: graphQLAPQ, keyPrefix: "", displayName: "graphQLAPQ"}
+	FeedCache                        = CacheConfig{database: feed, keyPrefix: "", displayName: "feed"}
+	SocialCache                      = CacheConfig{database: social, keyPrefix: "", displayName: "social"}
+	TokenProcessingThrottleTempCache = CacheConfig{database: tokenProcessingThrottle, keyPrefix: "temp", displayName: "tokenProcessingThrottleTemp"}
 )
 
 func newClient(db redisDB, traceName string) *redis.Client {
