package media

import (
	"bytes"
	"compress/gzip"
	"context"
	"errors"
	"fmt"
	"image"
	"image/gif"
	"image/jpeg"
	"image/png"
	"io"
	"net"
	"net/http"
	"os"
	"os/exec"
	"strings"
	"sync"

	"github.com/mikeydub/go-gallery/service/logger"
	"github.com/mikeydub/go-gallery/service/mediamapper"
	"github.com/sirupsen/logrus"

	"cloud.google.com/go/storage"
	"github.com/everFinance/goar"
	shell "github.com/ipfs/go-ipfs-api"
	"github.com/mikeydub/go-gallery/service/persist"
	"github.com/mikeydub/go-gallery/service/rpc"
	"github.com/mikeydub/go-gallery/util"
	"github.com/qmuntal/gltf"
	"github.com/spf13/viper"
)

var errAlreadyHasMedia = errors.New("token already has preview and thumbnail URLs")

var downloadLock = &sync.Mutex{}

type errUnsupportedURL struct {
	url string
}

type errUnsupportedMediaType struct {
	mediaType persist.MediaType
}

type errGeneratingThumbnail struct {
	err error
	url string
}

var postfixesToMediaTypes = map[string]persist.MediaType{
	"jpg":  persist.MediaTypeImage,
	"jpeg": persist.MediaTypeImage,
	"png":  persist.MediaTypeImage,
	"webp": persist.MediaTypeImage,
	"gif":  persist.MediaTypeGIF,
	"mp4":  persist.MediaTypeVideo,
	"webm": persist.MediaTypeVideo,
	"glb":  persist.MediaTypeAnimation,
	"gltf": persist.MediaTypeAnimation,
	"svg":  persist.MediaTypeSVG,
}

// MakePreviewsForMetadata uses a metadata map to generate media content and cache resized versions of the media content.
func MakePreviewsForMetadata(pCtx context.Context, metadata persist.TokenMetadata, contractAddress string, tokenID persist.TokenID, turi persist.TokenURI, chain persist.Chain, ipfsClient *shell.Shell, arweaveClient *goar.Client, storageClient *storage.Client, tokenBucket string, imageKeywords, animationKeywords []string) (persist.Media, error) {

	name := fmt.Sprintf("%s-%s", contractAddress, tokenID)

	imgURL, vURL := findInitialURLs(metadata, name, turi, imageKeywords, animationKeywords)

	imgAsURI := persist.TokenURI(imgURL)
	videoAsURI := persist.TokenURI(vURL)

	logger.For(pCtx).WithFields(logrus.Fields{"tokenURI": claspString(turi.String(), 25), "imgURL": claspString(imgURL, 50), "vURL": claspString(vURL, 50), "name": name}).Debug("MakePreviewsForMetadata initial")

	var res persist.Media

	mediaType, err := downloadAndCache(pCtx, imgURL, name, "image", ipfsClient, arweaveClient, storageClient)
	if err != nil {
		switch err.(type) {
		case rpc.ErrHTTP:
			if err.(rpc.ErrHTTP).Status == http.StatusNotFound {
				mediaType = persist.MediaTypeInvalid
			} else {
				return persist.Media{}, fmt.Errorf("HTTP error downloading img %s for %s: %s", imgAsURI, name, err)
			}
		case *net.DNSError:
			mediaType = persist.MediaTypeInvalid
			logger.For(pCtx).WithError(err).Warnf("DNS error downloading img %s for %s: %s", imgAsURI, name, err)
		case errGeneratingThumbnail:
			break
		default:
			return persist.Media{}, fmt.Errorf("error downloading img %s of type %s for %s: %s", imgAsURI, imgAsURI.Type(), name, err)
		}
	}
	if vURL != "" {
		logger.For(pCtx).WithFields(logrus.Fields{"tokenURI": claspString(turi.String(), 25), "imgURL": claspString(imgURL, 50), "vURL": claspString(vURL, 50), "name": name}).Debug("MakePreviewsForMetadata vURL valid")
		mediaType, err = downloadAndCache(pCtx, vURL, name, "video", ipfsClient, arweaveClient, storageClient)
		if err != nil {
			switch err.(type) {
			case rpc.ErrHTTP:
				if err.(rpc.ErrHTTP).Status == http.StatusNotFound {
					mediaType = persist.MediaTypeInvalid
				} else {
					return persist.Media{}, fmt.Errorf("HTTP error downloading video %s for %s: %s", videoAsURI, name, err)
				}
			case *net.DNSError:
				mediaType = persist.MediaTypeInvalid
				logger.For(pCtx).WithError(err).Warnf("DNS error downloading video %s for %s: %s", videoAsURI, name, err)
			case errGeneratingThumbnail:
				break
			default:
				return persist.Media{}, fmt.Errorf("error downloading video %s of type %s for %s: %s", videoAsURI, videoAsURI.Type(), name, err)
			}
		}
	}

	logger.For(pCtx).WithFields(logrus.Fields{"tokenURI": claspString(turi.String(), 25), "imgURL": claspString(imgURL, 25), "vURL": claspString(vURL, 25), "mediaType": mediaType, "name": name}).Debug("MakePreviewsForMetadata mediaType")

	switch mediaType {
	case persist.MediaTypeImage:
		res = getImageMedia(pCtx, name, tokenBucket, storageClient, vURL, imgURL)
	case persist.MediaTypeVideo, persist.MediaTypeAudio, persist.MediaTypeText, persist.MediaTypeAnimation, persist.MediaTypeGIF:
		res = getAuxilaryMedia(pCtx, name, tokenBucket, storageClient, vURL, imgURL, mediaType)
	case persist.MediaTypeHTML:
		res = getHTMLMedia(pCtx, name, tokenBucket, storageClient, vURL, imgURL)
	case persist.MediaTypeSVG:
		res = getSvgMedia(pCtx, name, tokenBucket, storageClient, vURL, imgURL)
	default:
		res.MediaType = mediaType
		if vURL != "" {
			logger.For(pCtx).Infof("using vURL for %s: %s", name, vURL)
			res.MediaURL = persist.NullString(vURL)
			if imgURL != "" {
				res.ThumbnailURL = persist.NullString(imgURL)
			}
		} else if imgURL != "" {
			logger.For(pCtx).Infof("using imgURL for %s: %s", name, imgURL)
			res.MediaURL = persist.NullString(imgURL)
		}
	}

	logger.For(pCtx).Infof("media for %s of type %s: %+v", name, mediaType, res)

	return res, nil
}

func getAuxilaryMedia(pCtx context.Context, name, tokenBucket string, storageClient *storage.Client, vURL string, imgURL string, mediaType persist.MediaType) persist.Media {
	res := persist.Media{
		MediaType: mediaType,
	}
	videoURL, err := getMediaServingURL(pCtx, tokenBucket, fmt.Sprintf("video-%s", name), storageClient)
	if err == nil {
		vURL = videoURL
	}
	imageURL, err := getMediaServingURL(pCtx, tokenBucket, fmt.Sprintf("image-%s", name), storageClient)
	if err == nil {
		logger.For(pCtx).Infof("found imageURL for %s: %s", name, imageURL)
		res.ThumbnailURL = persist.NullString(imageURL)
	} else {
		imageURL, err = getMediaServingURL(pCtx, tokenBucket, fmt.Sprintf("thumbnail-%s", name), storageClient)
		if err == nil {
			logger.For(pCtx).Infof("found thumbnailURL for %s: %s", name, imageURL)
			res.ThumbnailURL = persist.NullString(imageURL)
		} else {
			imageURL, err = getMediaServingURL(pCtx, tokenBucket, fmt.Sprintf("svg-%s", name), storageClient)
			if err == nil {
				logger.For(pCtx).Infof("found svgURL for %s: %s", name, imageURL)
				res.ThumbnailURL = persist.NullString(imageURL)
			} else {
				logger.For(pCtx).Infof("no imageURL for %s", name)
			}
		}
	}
	if vURL != "" {
		logger.For(pCtx).Infof("using vURL %s: %s", name, vURL)
		res.MediaURL = persist.NullString(vURL)
		if imageURL != "" {
			res.ThumbnailURL = persist.NullString(imageURL)
		} else if imgURL != "" {
			res.ThumbnailURL = persist.NullString(imgURL)
		}
	} else if imageURL != "" && res.ThumbnailURL.String() != imageURL {
		logger.For(pCtx).Infof("using imageURL for %s: %s", name, imageURL)
		res.MediaURL = persist.NullString(imageURL)
	} else if imgURL != "" && res.ThumbnailURL.String() != imgURL {
		logger.For(pCtx).Infof("using imgURL for %s: %s", name, imgURL)
		res.MediaURL = persist.NullString(imgURL)
	}
	return res
}

func getSvgMedia(pCtx context.Context, name, tokenBucket string, storageClient *storage.Client, vURL, imgURL string) persist.Media {
	res := persist.Media{
		MediaType: persist.MediaTypeSVG,
	}
	imageURL, err := getMediaServingURL(pCtx, tokenBucket, fmt.Sprintf("svg-%s", name), storageClient)
	if err == nil {
		logger.For(pCtx).Infof("found svgURL for svg %s: %s", name, imageURL)
		res.MediaURL = persist.NullString(imageURL)
	} else {
		if vURL != "" {
			logger.For(pCtx).Infof("using vURL for svg %s: %s", name, vURL)
			res.MediaURL = persist.NullString(vURL)
			if imgURL != "" {
				res.ThumbnailURL = persist.NullString(imgURL)
			}
		} else if imgURL != "" {
			logger.For(pCtx).Infof("using imgURL for svg %s: %s", name, imgURL)
			res.MediaURL = persist.NullString(imgURL)
		}
	}
	return res
}

func getImageMedia(pCtx context.Context, name, tokenBucket string, storageClient *storage.Client, vURL, imgURL string) persist.Media {
	res := persist.Media{
		MediaType: persist.MediaTypeImage,
	}
	imageURL, err := getMediaServingURL(pCtx, tokenBucket, fmt.Sprintf("image-%s", name), storageClient)
	if err == nil {
		logger.For(pCtx).Infof("found imageURL for %s: %s", name, imageURL)
		res.MediaURL = persist.NullString(imageURL)
	} else {
		if vURL != "" {
			logger.For(pCtx).Infof("using vURL for %s: %s", name, vURL)
			res.MediaURL = persist.NullString(vURL)
			if imgURL != "" {
				res.ThumbnailURL = persist.NullString(imgURL)
			}
		} else if imgURL != "" {
			logger.For(pCtx).Infof("using imgURL for %s: %s", name, imgURL)
			res.MediaURL = persist.NullString(imgURL)
		}
	}
	return res
}

<<<<<<< HEAD
func findInitialURLs(metadata persist.TokenMetadata, name string, turi persist.TokenURI, imageKeywords, animationKeywords []string) (imgURL string, vURL string) {
=======
func getHTMLMedia(pCtx context.Context, name, tokenBucket string, storageClient *storage.Client, vURL, imgURL string) persist.Media {
	res := persist.Media{
		MediaType: persist.MediaTypeHTML,
	}
	if vURL != "" {
		logger.For(pCtx).Infof("using vURL for %s: %s", name, vURL)
		res.MediaURL = persist.NullString(vURL)
	} else if imgURL != "" {
		logger.For(pCtx).Infof("using imgURL for %s: %s", name, imgURL)
		res.MediaURL = persist.NullString(imgURL)
	}
	imageURL, err := getMediaServingURL(pCtx, tokenBucket, fmt.Sprintf("image-%s", name), storageClient)
	if err == nil {
		logger.For(pCtx).Infof("found imageURL for thumbnail %s: %s", name, imageURL)
		res.ThumbnailURL = persist.NullString(imageURL)
	} else {
		imageURL, err := getMediaServingURL(pCtx, tokenBucket, fmt.Sprintf("thumbnail-%s", name), storageClient)
		if err == nil {
			logger.For(pCtx).Infof("found thumbnailURL for %s: %s", name, imageURL)
			res.ThumbnailURL = persist.NullString(imageURL)
		} else if imgURL != "" {
			logger.For(pCtx).Infof("using imgURL for thumbnail %s: %s", name, imgURL)
			res.ThumbnailURL = persist.NullString(imgURL)
		}
	}
	return res
}

func findInitialURLs(metadata persist.TokenMetadata, name string, turi persist.TokenURI) (imgURL string, vURL string) {
>>>>>>> bb19bb36

	for _, keyword := range animationKeywords {
		if it, ok := util.GetValueFromMapUnsafe(metadata, keyword, util.DefaultSearchDepth).(string); ok && it != "" {
			logger.For(nil).Infof("found initial animation url for %s with keyword %s: %s", name, keyword, it)
			vURL = it
			break
		}
	}

	for _, keyword := range imageKeywords {
		if it, ok := util.GetValueFromMapUnsafe(metadata, keyword, util.DefaultSearchDepth).(string); ok && it != "" && it != vURL {
			logger.For(nil).Infof("found initial image url for %s with keyword %s: %s", name, keyword, it)
			imgURL = it
			break
		}
	}

	if imgURL == "" {
		logger.For(nil).Infof("no image url found for %s - using token URI %s", name, turi)
		imgURL = turi.String()
	}
	return imgURL, vURL
}

func cacheRawSvgMedia(ctx context.Context, img []byte, bucket, fileName string, client *storage.Client) error {

	deleteMedia(ctx, bucket, fileName, client)

	sw := client.Bucket(bucket).Object(fileName).NewWriter(ctx)
	_, err := sw.Write(img)
	if err != nil {
		return fmt.Errorf("could not write to bucket %s for %s: %s", bucket, fileName, err)
	}

	if err := sw.Close(); err != nil {
		return err
	}

	logrus.Infof("adding svg to attrs for %s", fileName)
	o := client.Bucket(bucket).Object(fileName)

	// Update the object to set the metadata.
	objectAttrsToUpdate := storage.ObjectAttrsToUpdate{
		ContentType:  "image/svg+xml",
		CacheControl: "no-cache, no-store",
	}
	if _, err := o.Update(ctx, objectAttrsToUpdate); err != nil {
		return err
	}

	err = mediamapper.PurgeImage(ctx, fmt.Sprintf("https://storage.googleapis.com/%s/%s", bucket, fileName))
	if err != nil {
		logger.For(ctx).Errorf("could not purge image %s: %s", fileName, err)
	}
	return nil
}

func cacheRawAnimationMedia(ctx context.Context, animation []byte, bucket, fileName string, client *storage.Client) error {
	deleteMedia(ctx, bucket, fileName, client)

	sw := client.Bucket(bucket).Object(fileName).NewWriter(ctx)

	writer := gzip.NewWriter(sw)

	_, err := io.Copy(writer, bytes.NewBuffer(animation))
	if err != nil {
		return fmt.Errorf("could not write to bucket %s for %s: %s", bucket, fileName, err)
	}

	if err := writer.Close(); err != nil {
		return err
	}

	if err := sw.Close(); err != nil {
		return err
	}

	o := client.Bucket(bucket).Object(fileName)

	// Update the object to set the metadata.
	objectAttrsToUpdate := storage.ObjectAttrsToUpdate{
		CacheControl: "no-cache, no-store",
	}
	if _, err := o.Update(ctx, objectAttrsToUpdate); err != nil {
		return err
	}

	err = mediamapper.PurgeImage(ctx, fmt.Sprintf("https://storage.googleapis.com/%s/%s", bucket, fileName))
	if err != nil {
		logger.For(ctx).Errorf("could not purge image %s: %s", fileName, err)
	}
	return nil
}

func cacheRawMedia(ctx context.Context, img []byte, bucket, fileName string, client *storage.Client) error {
	logger.For(ctx).Infof("caching raw media for %s", fileName)

	deleteMedia(ctx, bucket, fileName, client)

	sw := client.Bucket(bucket).Object(fileName).NewWriter(ctx)
	_, err := sw.Write(img)
	if err != nil {
		return fmt.Errorf("could not write to bucket %s for %s: %s", bucket, fileName, err)
	}

	if err := sw.Close(); err != nil {
		return err
	}

	o := client.Bucket(bucket).Object(fileName)

	// Update the object to set the metadata.
	objectAttrsToUpdate := storage.ObjectAttrsToUpdate{
		CacheControl: "no-cache, no-store",
	}
	if _, err := o.Update(ctx, objectAttrsToUpdate); err != nil {
		return err
	}

	err = mediamapper.PurgeImage(ctx, fmt.Sprintf("https://storage.googleapis.com/%s/%s", bucket, fileName))
	if err != nil {
		logger.For(ctx).Errorf("could not purge image %s: %s", fileName, err)
	}
	return nil
}

func deleteMedia(ctx context.Context, bucket, fileName string, client *storage.Client) {
	client.Bucket(bucket).Object(fileName).Delete(ctx)
}

func getMediaServingURL(pCtx context.Context, bucketID, objectID string, client *storage.Client) (string, error) {
	objectName := fmt.Sprintf("/gs/%s/%s", bucketID, objectID)

	_, err := client.Bucket(bucketID).Object(objectID).Attrs(pCtx)
	if err != nil {
		return "", fmt.Errorf("error getting attrs for %s: %s", objectName, err)
	}
	return fmt.Sprintf("https://storage.googleapis.com/%s/%s", bucketID, objectID), nil
}

func downloadAndCache(pCtx context.Context, url, name, ipfsPrefix string, ipfsClient *shell.Shell, arweaveClient *goar.Client, storageClient *storage.Client) (persist.MediaType, error) {

	asURI := persist.TokenURI(url)

	mediaType, _ := PredictMediaType(pCtx, url)

	logger.For(pCtx).Infof("predicted media type for %s: %s", claspString(url, 50), mediaType)

	if mediaType != persist.MediaTypeHTML && asURI.Type() == persist.URITypeIPFSGateway {
		indexAfterGateway := strings.Index(asURI.String(), "/ipfs/")
		path := asURI.String()[indexAfterGateway+len("/ipfs/"):]
		asURI = persist.TokenURI(fmt.Sprintf("ipfs://%s", path))
		logger.For(pCtx).Infof("converted %s to %s", url, asURI)
	}

outer:
	switch mediaType {
	case persist.MediaTypeVideo, persist.MediaTypeUnknown, persist.MediaTypeSVG:
		break outer
	default:
		switch asURI.Type() {
		case persist.URITypeIPFS, persist.URITypeArweave:
			logger.For(pCtx).Infof("uri for %s is of type %s: trying to cache", name, asURI.Type())
			break outer
		default:
			// delete medias that are stored because the current media should be reflected directly in the metadata, not in GCP
			deleteMedia(pCtx, viper.GetString("GCLOUD_TOKEN_CONTENT_BUCKET"), fmt.Sprintf("%s-%s", ipfsPrefix, name), storageClient)
			deleteMedia(pCtx, viper.GetString("GCLOUD_TOKEN_CONTENT_BUCKET"), fmt.Sprintf("thumbnail-%s", name), storageClient)
			return mediaType, nil
		}
	}

	if util.Contains([]string{"development", "sandbox-backend", "production"}, strings.ToLower(viper.GetString("ENV"))) {
		downloadLock.Lock()
		defer downloadLock.Unlock()
	}

	bs, err := rpc.GetDataFromURI(pCtx, asURI, ipfsClient, arweaveClient)
	if err != nil {
		return persist.MediaTypeUnknown, fmt.Errorf("could not download %s: %s", url, err)
	}

	logger.For(pCtx).Infof("downloaded %f MB from %s for %s", float64(len(bs))/1024/1024, claspString(url, 50), name)

	buf := bytes.NewBuffer(bs)

	sniffed := persist.SniffMediaType(bs)
	if sniffed != persist.MediaTypeUnknown && mediaType != persist.MediaTypeHTML {
		mediaType = sniffed
	}

	logger.For(pCtx).Infof("sniffed media type for %s: %s", claspString(url, 50), mediaType)

	if mediaType != persist.MediaTypeVideo {
		// only videos get thumbnails, if the NFT was previously a video however, it might still have a thumbnail
		deleteMedia(pCtx, viper.GetString("GCLOUD_TOKEN_CONTENT_BUCKET"), fmt.Sprintf("thumbnail-%s", name), storageClient)
	}

	switch mediaType {
	case persist.MediaTypeVideo:
		err := cacheRawMedia(pCtx, bs, viper.GetString("GCLOUD_TOKEN_CONTENT_BUCKET"), fmt.Sprintf("video-%s", name), storageClient)
		if err != nil {
			return mediaType, err
		}

		videoURL := fmt.Sprintf("https://storage.googleapis.com/%s/video-%s", viper.GetString("GCLOUD_TOKEN_CONTENT_BUCKET"), name)

		jp, err := thumbnailVideo(videoURL)
		if err != nil {
			logger.For(pCtx).Infof("error generating thumbnail for %s: %s", url, err)
			return mediaType, errGeneratingThumbnail{url: url, err: err}
		}
		buf = bytes.NewBuffer(jp)
		logger.For(pCtx).Infof("generated thumbnail for %s - file size %s", url, util.InByteSizeFormat(uint64(buf.Len())))
		return persist.MediaTypeVideo, cacheRawMedia(pCtx, buf.Bytes(), viper.GetString("GCLOUD_TOKEN_CONTENT_BUCKET"), fmt.Sprintf("thumbnail-%s", name), storageClient)
	case persist.MediaTypeSVG:
		return persist.MediaTypeSVG, cacheRawSvgMedia(pCtx, buf.Bytes(), viper.GetString("GCLOUD_TOKEN_CONTENT_BUCKET"), fmt.Sprintf("svg-%s", name), storageClient)
	case persist.MediaTypeUnknown:
		mediaType = GuessMediaType(bs)
		fallthrough
	default:
		switch asURI.Type() {
		case persist.URITypeIPFS, persist.URITypeArweave:
			if mediaType == persist.MediaTypeHTML && strings.HasPrefix(url, "https://") {
				return mediaType, nil
			}
			logger.For(pCtx).Infof("DECENTRALIZED STORAGE: caching %f mb of raw media with type %s for %s at %s-%s", float64(len(buf.Bytes()))/1024/1024, mediaType, url, ipfsPrefix, name)
			if mediaType == persist.MediaTypeAnimation {
				return mediaType, cacheRawAnimationMedia(pCtx, buf.Bytes(), viper.GetString("GCLOUD_TOKEN_CONTENT_BUCKET"), fmt.Sprintf("%s-%s", ipfsPrefix, name), storageClient)
			}
			return mediaType, cacheRawMedia(pCtx, buf.Bytes(), viper.GetString("GCLOUD_TOKEN_CONTENT_BUCKET"), fmt.Sprintf("%s-%s", ipfsPrefix, name), storageClient)
		default:
			return mediaType, nil
		}
	}
}

// PredictMediaType guesses the media type of the given URL.
func PredictMediaType(pCtx context.Context, url string) (persist.MediaType, error) {

	spl := strings.Split(url, ".")
	if len(spl) > 1 {
		ext := spl[len(spl)-1]
		ext = strings.Split(ext, "?")[0]
		if t, ok := postfixesToMediaTypes[ext]; ok {
			return t, nil
		}
	}
	asURI := persist.TokenURI(url)
	uriType := asURI.Type()
	logger.For(pCtx).Debugf("predicting media type for %s: %s", url, uriType)
	switch uriType {
	case persist.URITypeBase64JSON:
		return persist.MediaTypeJSON, nil
	case persist.URITypeBase64SVG:
		return persist.MediaTypeSVG, nil
	case persist.URITypeHTTP, persist.URITypeIPFSAPI:
		req, err := http.NewRequestWithContext(pCtx, "GET", url, nil)
		if err != nil {
			return persist.MediaTypeUnknown, err
		}
		resp, err := http.DefaultClient.Do(req)
		if err != nil {
			return persist.MediaTypeUnknown, err
		}
		if resp.StatusCode > 399 || resp.StatusCode < 200 {
			return persist.MediaTypeUnknown, rpc.ErrHTTP{Status: resp.StatusCode, URL: url}
		}
		contentType := resp.Header.Get("Content-Type")
		return persist.MediaFromContentType(contentType), nil
	case persist.URITypeIPFS:
		path := strings.TrimPrefix(asURI.String(), "ipfs://")
		headers, err := rpc.GetIPFSHeaders(pCtx, path)
		if err != nil {
			return persist.MediaTypeUnknown, err
		}
		contentType := headers.Get("Content-Type")
		return persist.MediaFromContentType(contentType), nil
	}
	return persist.MediaTypeUnknown, nil
}

// GuessMediaType guesses the media type of the given bytes.
func GuessMediaType(bs []byte) persist.MediaType {

	cpy := make([]byte, len(bs))
	copy(cpy, bs)
	cpyBuff := bytes.NewBuffer(cpy)
	var doc gltf.Document
	if err := gltf.NewDecoder(cpyBuff).Decode(&doc); err == nil {
		return persist.MediaTypeAnimation
	}
	cpy = make([]byte, len(bs))
	copy(cpy, bs)
	cpyBuff = bytes.NewBuffer(cpy)
	if _, err := gif.Decode(cpyBuff); err == nil {
		return persist.MediaTypeGIF
	}
	cpy = make([]byte, len(bs))
	copy(cpy, bs)
	cpyBuff = bytes.NewBuffer(cpy)
	if _, _, err := image.Decode(cpyBuff); err == nil {
		return persist.MediaTypeImage
	}
	cpy = make([]byte, len(bs))
	copy(cpy, bs)
	cpyBuff = bytes.NewBuffer(cpy)
	if _, err := png.Decode(cpyBuff); err == nil {
		return persist.MediaTypeImage

	}
	cpy = make([]byte, len(bs))
	copy(cpy, bs)
	cpyBuff = bytes.NewBuffer(cpy)
	if _, err := jpeg.Decode(cpyBuff); err == nil {
		return persist.MediaTypeImage
	}
	return persist.MediaTypeUnknown

}

func thumbnailVideo(url string) ([]byte, error) {
	c := exec.Command("ffmpeg", "-seekable", "1", "-i", url, "-ss", "00:00:01.000", "-vframes", "1", "-f", "mjpeg", "pipe:1")
	c.Stderr = os.Stderr
	return c.Output()

}

func claspString(s string, i int) string {
	if len(s) > i {
		return s[:i]
	}
	return s
}

func pipeIOForCmd(c *exec.Cmd, input []byte) ([]byte, error) {

	stdin, err := c.StdinPipe()
	if err != nil {
		return nil, err
	}

	go func() {
		defer stdin.Close()
		stdin.Write(input)
	}()

	return c.Output()
}

func (e errUnsupportedURL) Error() string {
	return fmt.Sprintf("unsupported url %s", e.url)
}

func (e errUnsupportedMediaType) Error() string {
	return fmt.Sprintf("unsupported media type %s", e.mediaType)
}

func (e errGeneratingThumbnail) Error() string {
	return fmt.Sprintf("error generating thumbnail for url %s: %s", e.url, e.err)
}<|MERGE_RESOLUTION|>--- conflicted
+++ resolved
@@ -237,9 +237,6 @@
 	return res
 }
 
-<<<<<<< HEAD
-func findInitialURLs(metadata persist.TokenMetadata, name string, turi persist.TokenURI, imageKeywords, animationKeywords []string) (imgURL string, vURL string) {
-=======
 func getHTMLMedia(pCtx context.Context, name, tokenBucket string, storageClient *storage.Client, vURL, imgURL string) persist.Media {
 	res := persist.Media{
 		MediaType: persist.MediaTypeHTML,
@@ -268,8 +265,7 @@
 	return res
 }
 
-func findInitialURLs(metadata persist.TokenMetadata, name string, turi persist.TokenURI) (imgURL string, vURL string) {
->>>>>>> bb19bb36
+func findInitialURLs(metadata persist.TokenMetadata, name string, turi persist.TokenURI, animationKeywords, imageKeywords []string) (imgURL string, vURL string) {
 
 	for _, keyword := range animationKeywords {
 		if it, ok := util.GetValueFromMapUnsafe(metadata, keyword, util.DefaultSearchDepth).(string); ok && it != "" {
