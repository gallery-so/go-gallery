package media

import (
	"bytes"
	"compress/gzip"
	"context"
	"encoding/json"
	"encoding/xml"
	"errors"
	"fmt"
	"io"
	"net"
	"net/http"
	"os"
	"os/exec"
	"strconv"
	"strings"
	"sync"
	"time"

	"github.com/mikeydub/go-gallery/env"
	"github.com/mikeydub/go-gallery/service/logger"
	"github.com/mikeydub/go-gallery/service/mediamapper"
	"github.com/mikeydub/go-gallery/service/multichain/opensea"
	sentryutil "github.com/mikeydub/go-gallery/service/sentry"
	"github.com/mikeydub/go-gallery/service/tracing"
	"github.com/sirupsen/logrus"
	"google.golang.org/api/googleapi"
	"google.golang.org/api/option"

	"cloud.google.com/go/storage"
	"github.com/everFinance/goar"
	shell "github.com/ipfs/go-ipfs-api"
	"github.com/mikeydub/go-gallery/service/persist"
	"github.com/mikeydub/go-gallery/service/rpc"
	"github.com/mikeydub/go-gallery/util"
	htransport "google.golang.org/api/transport/http"
)

func init() {
	env.RegisterValidation("IPFS_URL", "required")
}

var errAlreadyHasMedia = errors.New("token already has preview and thumbnail URLs")

type Keywords interface {
	ForToken(tokenID persist.TokenID, contract persist.Address) []string
}

type DefaultKeywords []string
type TezImageKeywords []string
type TezAnimationKeywords []string

type errUnsupportedURL struct {
	url string
}

type errUnsupportedMediaType struct {
	mediaType persist.MediaType
}

type errNoDataFromReader struct {
	err error
	url string
}

func (e errNoDataFromReader) Error() string {
	return fmt.Sprintf("no data from reader: %s (url: %s)", e.err, e.url)
}

type mediaWithContentType struct {
	mediaType   persist.MediaType
	contentType string
}

var postfixesToMediaTypes = map[string]mediaWithContentType{
	"jpg":  {persist.MediaTypeImage, "image/jpeg"},
	"jpeg": {persist.MediaTypeImage, "image/jpeg"},
	"png":  {persist.MediaTypeImage, "image/png"},
	"webp": {persist.MediaTypeImage, "image/webp"},
	"gif":  {persist.MediaTypeGIF, "image/gif"},
	"mp4":  {persist.MediaTypeVideo, "video/mp4"},
	"webm": {persist.MediaTypeVideo, "video/webm"},
	"glb":  {persist.MediaTypeAnimation, "model/gltf-binary"},
	"gltf": {persist.MediaTypeAnimation, "model/gltf+json"},
	"svg":  {persist.MediaTypeImage, "image/svg+xml"},
	"pdf":  {persist.MediaTypePDF, "application/pdf"},
	"html": {persist.MediaTypeHTML, "text/html"},
}

func NewStorageClient(ctx context.Context) *storage.Client {
	opts := append([]option.ClientOption{}, option.WithScopes([]string{storage.ScopeFullControl}...))

	if env.GetString("ENV") == "local" {
		fi, err := util.LoadEncryptedServiceKeyOrError("./secrets/dev/service-key-dev.json")
		if err != nil {
			logger.For(ctx).WithError(err).Error("failed to find service key file (local), running without storage client")
			return nil
		}
		opts = append(opts, option.WithCredentialsJSON(fi))
	}

	transport, err := htransport.NewTransport(ctx, tracing.NewTracingTransport(http.DefaultTransport, false), opts...)
	if err != nil {
		panic(err)
	}

	client, _, err := htransport.NewClient(ctx)
	if err != nil {
		panic(err)
	}
	client.Transport = transport

	storageClient, err := storage.NewClient(ctx, option.WithHTTPClient(client))
	if err != nil {
		panic(err)
	}

	return storageClient
}

// MakePreviewsForMetadata uses a metadata map to generate media content and cache resized versions of the media content.
func MakePreviewsForMetadata(pCtx context.Context, metadata persist.TokenMetadata, contractAddress persist.Address, tokenID persist.TokenID, tokenURI persist.TokenURI, chain persist.Chain, ipfsClient *shell.Shell, arweaveClient *goar.Client, storageClient *storage.Client, tokenBucket string, imageKeywords, animationKeywords Keywords) (persist.Media, error) {
	name := fmt.Sprintf("%s-%s", contractAddress, tokenID)
	imgURL, vURL := FindImageAndAnimationURLs(pCtx, tokenID, contractAddress, metadata, tokenURI, animationKeywords, imageKeywords, true)
	logger.For(pCtx).Infof("got imgURL=%s;videoURL=%s", imgURL, vURL)

	var (
		imgCh, vidCh         chan cacheResult
		imgResult, vidResult cacheResult
		mediaType            persist.MediaType
		res                  persist.Media
	)

	tids := persist.NewTokenIdentifiers(contractAddress, tokenID, chain)
	if vURL != "" {
		vidCh = downloadMediaFromURL(pCtx, tids, storageClient, arweaveClient, ipfsClient, "video", vURL, name, tokenBucket)
	}
	if imgURL != "" {
		imgCh = downloadMediaFromURL(pCtx, tids, storageClient, arweaveClient, ipfsClient, "image", imgURL, name, tokenBucket)
	}

	if vidCh != nil {
		vidResult = <-vidCh
	}
	if imgCh != nil {
		imgResult = <-imgCh
	}

	// Neither download worked
	if (vidResult.err != nil && vidResult.mediaType == "") && (imgResult.err != nil && imgResult.mediaType == "") {
		return persist.Media{}, vidResult.err // Just use the video error
	}

	if imgResult.mediaType != "" {
		mediaType = imgResult.mediaType
	}
	if vidResult.mediaType != "" {
		mediaType = vidResult.mediaType
	}

	if asString, ok := metadata["media_type"].(string); !mediaType.IsValid() && ok && asString != "" {
		mediaType = persist.MediaType(RawFormatToMediaType(asString))
	}

	if asString, ok := metadata["format"].(string); !mediaType.IsValid() && ok && asString != "" {
		mediaType = persist.MediaType(RawFormatToMediaType(asString))
	}

	pCtx = logger.NewContextWithFields(pCtx, logrus.Fields{"mediaType": mediaType})
	logger.For(pCtx).Infof("using '%s' as the mediaType", mediaType)

	wg := &sync.WaitGroup{}

	// if nothing was cached in the image step and the image step did process an image type, delete the now stale cached image
	if !imgResult.cached && imgResult.mediaType.IsImageLike() {
		logger.For(pCtx).Debug("imgResult not cached, deleting cached version if any")
		wg.Add(1)
		go func() {
			defer wg.Done()
			ctx, cancel := context.WithTimeout(context.Background(), 10*time.Second)
			defer cancel()
			deleteMedia(ctx, tokenBucket, fmt.Sprintf("image-%s", name), storageClient)
		}()
	}

	// if nothing was cached in the image step and the image step did process an image type, delete the now stale cached live render
	if !imgResult.cached && imgResult.mediaType.IsAnimationLike() {
		logger.For(pCtx).Debug("imgResult not cached, deleting cached version if any")
		wg.Add(1)
		go func() {
			defer wg.Done()
			ctx, cancel := context.WithTimeout(context.Background(), 10*time.Second)
			defer cancel()
			deleteMedia(ctx, tokenBucket, fmt.Sprintf("liverender-%s", name), storageClient)
		}()
	}
	// if nothing was cached in the video step and the video step did process a video type, delete the now stale cached video
	if !vidResult.cached && vidResult.mediaType.IsAnimationLike() {
		logger.For(pCtx).Debug("vidResult not cached, deleting cached version if any")
		wg.Add(2)

		go func() {
			defer wg.Done()
			ctx, cancel := context.WithTimeout(context.Background(), 10*time.Second)
			defer cancel()
			deleteMedia(ctx, tokenBucket, fmt.Sprintf("video-%s", name), storageClient)
		}()
		go func() {
			defer wg.Done()
			ctx, cancel := context.WithTimeout(context.Background(), 10*time.Second)
			defer cancel()
			deleteMedia(ctx, tokenBucket, fmt.Sprintf("liverender-%s", name), storageClient)
		}()
	}

	// if something was cached but neither media type is animation type, we can assume that there was nothing thumbnailed therefore any thumbnail or liverender is stale
	if (imgResult.cached || vidResult.cached) && (!imgResult.mediaType.IsAnimationLike() && !vidResult.mediaType.IsAnimationLike()) {
		logger.For(pCtx).Debug("neither cached, deleting thumbnail if any")
		wg.Add(2)
		go func() {
			defer wg.Done()
			ctx, cancel := context.WithTimeout(context.Background(), 10*time.Second)
			defer cancel()
			deleteMedia(ctx, tokenBucket, fmt.Sprintf("thumbnail-%s", name), storageClient)
		}()
		go func() {
			defer wg.Done()
			ctx, cancel := context.WithTimeout(context.Background(), 10*time.Second)
			defer cancel()
			deleteMedia(ctx, tokenBucket, fmt.Sprintf("liverender-%s", name), storageClient)
		}()
	}

	// imgURL does not work, but vidURL does, don't try to use imgURL
	if _, ok := imgResult.err.(errNoDataFromReader); ok && (vidResult.cached && vidResult.mediaType.IsAnimationLike()) {
		imgURL = ""
	}

	logger.For(pCtx).Debug("waiting for all necessary media to be deleted")
	wg.Wait()
	logger.For(pCtx).Debug("deleting finished")

	switch mediaType {
	case persist.MediaTypeImage:
		res = getImageMedia(pCtx, name, tokenBucket, storageClient, vURL, imgURL)
	case persist.MediaTypeVideo, persist.MediaTypeAudio, persist.MediaTypeText, persist.MediaTypePDF, persist.MediaTypeAnimation:
		res = getAuxilaryMedia(pCtx, name, tokenBucket, storageClient, vURL, imgURL, mediaType)
	case persist.MediaTypeHTML:
		res = getHTMLMedia(pCtx, name, tokenBucket, storageClient, vURL, imgURL)
	case persist.MediaTypeGIF:
		res = getGIFMedia(pCtx, name, tokenBucket, storageClient, vURL, imgURL)
	case persist.MediaTypeSVG:
		res = getSvgMedia(pCtx, name, tokenBucket, storageClient, vURL, imgURL)
	default:
		res = getRawMedia(pCtx, mediaType, name, vURL, imgURL)
	}

	logger.For(pCtx).Infof("media for %s of type %s: %+v", name, mediaType, res)
	return res, nil
}

type cacheResult struct {
	mediaType persist.MediaType
	cached    bool
	err       error
}

func downloadMediaFromURL(ctx context.Context, tids persist.TokenIdentifiers, storageClient *storage.Client, arweaveClient *goar.Client, ipfsClient *shell.Shell, urlType, mediaURL, name, bucket string) chan cacheResult {
	resultCh := make(chan cacheResult)
	ctx = logger.NewContextWithFields(ctx, logrus.Fields{
		"tokenURIType": persist.TokenURI(mediaURL).Type(),
		"urlType":      urlType,
	})

	go func() {
		mediaType, cached, err := downloadAndCache(ctx, tids, mediaURL, name, urlType, ipfsClient, arweaveClient, storageClient, bucket, false)
		if err == nil {
			resultCh <- cacheResult{mediaType, cached, err}
			return
		}

		switch caught := err.(type) {
		case rpc.ErrHTTP:
			if err.(rpc.ErrHTTP).Status == http.StatusNotFound {
				resultCh <- cacheResult{persist.MediaTypeInvalid, cached, err}
			} else {
				resultCh <- cacheResult{mediaType, cached, err}
			}
		case *net.DNSError:
			resultCh <- cacheResult{persist.MediaTypeInvalid, cached, err}
		case *googleapi.Error:
			panic(fmt.Errorf("googleAPI error %s: %s", caught, err))
		default:
			logger.For(ctx).Error(err)
			sentryutil.ReportError(ctx, err)
			resultCh <- cacheResult{mediaType, cached, err}
		}
	}()

	return resultCh
}

func getAuxilaryMedia(pCtx context.Context, name, tokenBucket string, storageClient *storage.Client, vURL string, imgURL string, mediaType persist.MediaType) persist.Media {
	res := persist.Media{
		MediaType: mediaType,
	}
	videoURL, err := getMediaServingURL(pCtx, tokenBucket, fmt.Sprintf("video-%s", name), storageClient)
	if err == nil {
		vURL = videoURL
	}
	imageURL := getThumbnailURL(pCtx, tokenBucket, name, imgURL, storageClient)
	if vURL != "" {
		logger.For(pCtx).Infof("using vURL %s: %s", name, vURL)
		res.MediaURL = persist.NullString(vURL)
		res.ThumbnailURL = persist.NullString(imageURL)
	} else if imageURL != "" {
		logger.For(pCtx).Infof("using imageURL for %s: %s", name, imageURL)
		res.MediaURL = persist.NullString(imageURL)
	}

	res = remapMedia(res)

	res.Dimensions, err = getMediaDimensions(pCtx, res.MediaURL.String())
	if err != nil {
		logger.For(pCtx).Errorf("failed to get dimensions for %s: %v", name, err)
	}

	if mediaType == persist.MediaTypeVideo {
		liveRenderURL, err := getMediaServingURL(pCtx, tokenBucket, fmt.Sprintf("liverender-%s", name), storageClient)
		if err != nil {
			logger.For(pCtx).Errorf("failed to get live render URL for %s: %v", name, err)
		} else {
			res.LivePreviewURL = persist.NullString(liveRenderURL)
		}
	}

	return res
}

func getGIFMedia(pCtx context.Context, name, tokenBucket string, storageClient *storage.Client, vURL string, imgURL string) persist.Media {
	res := persist.Media{
		MediaType: persist.MediaTypeGIF,
	}
	videoURL, err := getMediaServingURL(pCtx, tokenBucket, fmt.Sprintf("video-%s", name), storageClient)
	if err == nil {
		vURL = videoURL
	}
	imageURL, err := getMediaServingURL(pCtx, tokenBucket, fmt.Sprintf("image-%s", name), storageClient)
	if err == nil {
		logger.For(pCtx).Infof("found imageURL for %s: %s", name, imageURL)
		imgURL = imageURL
	}
	res.ThumbnailURL = persist.NullString(getThumbnailURL(pCtx, tokenBucket, name, imgURL, storageClient))
	if vURL != "" {
		logger.For(pCtx).Infof("using vURL %s: %s", name, vURL)
		res.MediaURL = persist.NullString(vURL)
		if imgURL != "" && res.ThumbnailURL.String() == "" {
			res.ThumbnailURL = persist.NullString(imgURL)
		}
	} else if imgURL != "" {
		logger.For(pCtx).Infof("using imgURL for %s: %s", name, imgURL)
		res.MediaURL = persist.NullString(imgURL)
	}

	res = remapMedia(res)

	res.Dimensions, err = getMediaDimensions(pCtx, res.MediaURL.String())
	if err != nil {
		logger.For(pCtx).Errorf("failed to get dimensions for %s: %v", name, err)
	}

	return res
}

func getSvgMedia(pCtx context.Context, name, tokenBucket string, storageClient *storage.Client, vURL, imgURL string) persist.Media {
	res := persist.Media{
		MediaType: persist.MediaTypeSVG,
	}
	imageURL, err := getMediaServingURL(pCtx, tokenBucket, fmt.Sprintf("svg-%s", name), storageClient)
	if err == nil {
		logger.For(pCtx).Infof("found svgURL for svg %s: %s", name, imageURL)
		res.MediaURL = persist.NullString(imageURL)
	} else {
		if vURL != "" {
			logger.For(pCtx).Infof("using vURL for svg %s: %s", name, vURL)
			res.MediaURL = persist.NullString(vURL)
			if imgURL != "" {
				res.ThumbnailURL = persist.NullString(imgURL)
			}
		} else if imgURL != "" {
			logger.For(pCtx).Infof("using imgURL for svg %s: %s", name, imgURL)
			res.MediaURL = persist.NullString(imgURL)
		}
	}

	res = remapMedia(res)

	res.Dimensions, err = getSvgDimensions(pCtx, res.MediaURL.String())
	if err != nil {
		logger.For(pCtx).Errorf("failed to get dimensions for svg %s: %v", name, err)
	}

	return res
}

type svgDimensions struct {
	XMLName xml.Name `xml:"svg"`
	Width   string   `xml:"width,attr"`
	Height  string   `xml:"height,attr"`
	Viewbox string   `xml:"viewBox,attr"`
}

func getSvgDimensions(ctx context.Context, url string) (persist.Dimensions, error) {
	buf := &bytes.Buffer{}
	if strings.HasPrefix(url, "http") {
		req, err := http.NewRequestWithContext(ctx, http.MethodGet, url, nil)
		if err != nil {
			return persist.Dimensions{}, err
		}

		resp, err := http.DefaultClient.Do(req)
		if err != nil {
			return persist.Dimensions{}, err
		}

		defer resp.Body.Close()

		if resp.StatusCode != http.StatusOK {
			return persist.Dimensions{}, fmt.Errorf("unexpected status code: %d", resp.StatusCode)
		}

		_, err = io.Copy(buf, resp.Body)
		if err != nil {
			return persist.Dimensions{}, err
		}
	} else {
		buf = bytes.NewBufferString(url)
	}

	if bytes.HasSuffix(buf.Bytes(), []byte(`<!-- Generated by SVGo -->`)) {
		buf = bytes.NewBuffer(bytes.TrimSuffix(buf.Bytes(), []byte(`<!-- Generated by SVGo -->`)))
	}

	var s svgDimensions
	if err := xml.NewDecoder(buf).Decode(&s); err != nil {
		return persist.Dimensions{}, err
	}

	if (s.Width == "" || s.Height == "") && s.Viewbox == "" {
		return persist.Dimensions{}, fmt.Errorf("no dimensions found for %s", url)
	}

	if s.Viewbox != "" {
		parts := strings.Split(s.Viewbox, " ")
		if len(parts) != 4 {
			return persist.Dimensions{}, fmt.Errorf("invalid viewbox for %s", url)
		}
		s.Width = parts[2]
		s.Height = parts[3]

	}

	width, err := strconv.Atoi(s.Width)
	if err != nil {
		return persist.Dimensions{}, err
	}

	height, err := strconv.Atoi(s.Height)
	if err != nil {
		return persist.Dimensions{}, err
	}

	return persist.Dimensions{
		Width:  width,
		Height: height,
	}, nil
}

func getImageMedia(pCtx context.Context, name, tokenBucket string, storageClient *storage.Client, vURL, imgURL string) persist.Media {
	res := persist.Media{
		MediaType: persist.MediaTypeImage,
	}
	imageURL, err := getMediaServingURL(pCtx, tokenBucket, fmt.Sprintf("image-%s", name), storageClient)
	if err == nil {
		logger.For(pCtx).Infof("found imageURL for %s: %s", name, imageURL)
		res.MediaURL = persist.NullString(imageURL)
	} else {
		if vURL != "" {
			logger.For(pCtx).Infof("using vURL for %s: %s", name, vURL)
			res.MediaURL = persist.NullString(vURL)
			if imgURL != "" {
				res.ThumbnailURL = persist.NullString(imgURL)
			}
		} else if imgURL != "" {
			logger.For(pCtx).Infof("using imgURL for %s: %s", name, imgURL)
			res.MediaURL = persist.NullString(imgURL)
		}
	}

	res = remapMedia(res)

	res.Dimensions, err = getMediaDimensions(pCtx, res.MediaURL.String())
	if err != nil {
		logger.For(pCtx).Errorf("failed to get dimensions for %s: %v", name, err)
	}

	return res
}

func getHTMLMedia(pCtx context.Context, name, tokenBucket string, storageClient *storage.Client, vURL, imgURL string) persist.Media {
	res := persist.Media{
		MediaType: persist.MediaTypeHTML,
	}

<<<<<<< HEAD
	var query string
	sep := strings.LastIndex(vURL, "?")
	if sep != -1 {
		query = vURL[sep:]
	} else {
		sep = strings.LastIndex(imgURL, "?")
		if sep != -1 {
			query = imgURL[sep:]
		}
	}

	videoURL, err := getMediaServingURL(pCtx, tokenBucket, fmt.Sprintf("video-%s", name), storageClient)
	if err == nil {
		vURL = videoURL + query
=======
	videoURL, err := getMediaServingURL(pCtx, tokenBucket, fmt.Sprintf("video-%s", name), storageClient)
	if err == nil {
		vURL = videoURL
>>>>>>> 47578f0b
	}
	if vURL != "" {
		logger.For(pCtx).Infof("using vURL for %s: %s", name, vURL)
		res.MediaURL = persist.NullString(vURL)
	} else if imgURL != "" {
		logger.For(pCtx).Infof("using imgURL for %s: %s", name, imgURL)
		res.MediaURL = persist.NullString(imgURL)
	}
	res.ThumbnailURL = persist.NullString(getThumbnailURL(pCtx, tokenBucket, name, imgURL, storageClient))

	res = remapMedia(res)

	dimensions, err := getHTMLDimensions(pCtx, res.MediaURL.String())
	if err != nil {
		logger.For(pCtx).Errorf("failed to get dimensions for %s: %v", name, err)
	}

	res.Dimensions = dimensions

	return res
}

type iframeDimensions struct {
	XMLName xml.Name `xml:"iframe"`
	Width   string   `xml:"width,attr"`
	Height  string   `xml:"height,attr"`
}

func getHTMLDimensions(ctx context.Context, url string) (persist.Dimensions, error) {
	req, err := http.NewRequestWithContext(ctx, http.MethodGet, url, nil)
	if err != nil {
		return persist.Dimensions{}, err
	}

	resp, err := http.DefaultClient.Do(req)
	if err != nil {
		return persist.Dimensions{}, err
	}

	defer resp.Body.Close()

	if resp.StatusCode != http.StatusOK {
		return persist.Dimensions{}, fmt.Errorf("unexpected status code: %d", resp.StatusCode)
	}

	var s iframeDimensions
	if err := xml.NewDecoder(resp.Body).Decode(&s); err != nil {
		return persist.Dimensions{}, err
	}

	if s.Width == "" || s.Height == "" {
		return persist.Dimensions{}, fmt.Errorf("no dimensions found for %s", url)
	}

	width, err := strconv.Atoi(s.Width)
	if err != nil {
		return persist.Dimensions{}, err
	}

	height, err := strconv.Atoi(s.Height)
	if err != nil {
		return persist.Dimensions{}, err
	}

	return persist.Dimensions{
		Width:  width,
		Height: height,
	}, nil

}

func getRawMedia(pCtx context.Context, mediaType persist.MediaType, name, vURL, imgURL string) persist.Media {
	var res persist.Media
	res.MediaType = mediaType
	if vURL != "" {
		logger.For(pCtx).Infof("using vURL for %s: %s", name, vURL)
		res.MediaURL = persist.NullString(vURL)
		if imgURL != "" {
			res.ThumbnailURL = persist.NullString(imgURL)
		}
	} else if imgURL != "" {
		logger.For(pCtx).Infof("using imgURL for %s: %s", name, imgURL)
		res.MediaURL = persist.NullString(imgURL)
	}

	res = remapMedia(res)

	dimensions, err := getMediaDimensions(pCtx, res.MediaURL.String())
	if err != nil {
		logger.For(pCtx).Errorf("failed to get dimensions for %s: %v", name, err)
	}
	res.Dimensions = dimensions
	return res
}

func remapPaths(mediaURL string) string {
	switch persist.TokenURI(mediaURL).Type() {
	case persist.URITypeIPFS, persist.URITypeIPFSAPI:
		path := util.GetURIPath(mediaURL, false)
		return fmt.Sprintf("%s/ipfs/%s", env.GetString("IPFS_URL"), path)
	case persist.URITypeArweave:
		path := util.GetURIPath(mediaURL, false)
		return fmt.Sprintf("https://arweave.net/%s", path)
	default:
		return mediaURL
	}

}

func remapMedia(media persist.Media) persist.Media {
	media.MediaURL = persist.NullString(remapPaths(strings.TrimSpace(media.MediaURL.String())))
	media.ThumbnailURL = persist.NullString(remapPaths(strings.TrimSpace(media.ThumbnailURL.String())))
	if !persist.TokenURI(media.ThumbnailURL).IsRenderable() {
		media.ThumbnailURL = persist.NullString("")
	}
	return media
}

func FindImageAndAnimationURLs(ctx context.Context, tokenID persist.TokenID, contractAddress persist.Address, metadata persist.TokenMetadata, tokenURI persist.TokenURI, animationKeywords, imageKeywords Keywords, predict bool) (imgURL string, vURL string) {
	ctx = logger.NewContextWithFields(ctx, logrus.Fields{"tokenID": tokenID, "contractAddress": contractAddress})
	if metaMedia, ok := metadata["media"].(map[string]any); ok {
		logger.For(ctx).Debugf("found media metadata: %s", metaMedia)
		var mediaType persist.MediaType

		if mime, ok := metaMedia["mimeType"].(string); ok {
			mediaType = persist.MediaFromContentType(mime)
		}
		if uri, ok := metaMedia["uri"].(string); ok {
			switch mediaType {
			case persist.MediaTypeImage, persist.MediaTypeSVG, persist.MediaTypeGIF:
				imgURL = uri
			default:
				vURL = uri
			}
		}
	}

	for _, keyword := range animationKeywords.ForToken(tokenID, contractAddress) {
		if it, ok := util.GetValueFromMapUnsafe(metadata, keyword, util.DefaultSearchDepth).(string); ok && it != "" {
			logger.For(ctx).Debugf("found initial animation url from '%s': %s", keyword, it)
			vURL = it
			break
		}
	}

	for _, keyword := range imageKeywords.ForToken(tokenID, contractAddress) {
		if it, ok := util.GetValueFromMapUnsafe(metadata, keyword, util.DefaultSearchDepth).(string); ok && it != "" && it != vURL {
			logger.For(ctx).Debugf("found initial image url from '%s': %s", keyword, it)
			imgURL = it
			break
		}
	}

	if imgURL == "" && vURL == "" {
		logger.For(ctx).Debugf("no image url found, using token URI: %s", tokenURI)
		imgURL = tokenURI.String()
	}

	if predict {
		return predictTrueURLs(ctx, imgURL, vURL)
	}
	return imgURL, vURL

}

func FindNameAndDescription(ctx context.Context, metadata persist.TokenMetadata) (string, string) {
	name, ok := util.GetValueFromMapUnsafe(metadata, "name", util.DefaultSearchDepth).(string)
	if !ok {
		name = ""
	}

	description, ok := util.GetValueFromMapUnsafe(metadata, "description", util.DefaultSearchDepth).(string)
	if !ok {
		description = ""
	}

	return name, description
}

func predictTrueURLs(ctx context.Context, curImg, curV string) (string, string) {
	imgMediaType, _, _, err := PredictMediaType(ctx, curImg)
	if err != nil {
		return curImg, curV
	}
	vMediaType, _, _, err := PredictMediaType(ctx, curV)
	if err != nil {
		return curImg, curV
	}

	if imgMediaType.IsAnimationLike() && !vMediaType.IsAnimationLike() {
		return curV, curImg
	}

	if !imgMediaType.IsValid() || !vMediaType.IsValid() {
		return curImg, curV
	}

	if imgMediaType.IsMorePriorityThan(vMediaType) {
		return curV, curImg
	}

	return curImg, curV
}

func getThumbnailURL(pCtx context.Context, tokenBucket string, name string, imgURL string, storageClient *storage.Client) string {
	if storageImageURL, err := getMediaServingURL(pCtx, tokenBucket, fmt.Sprintf("image-%s", name), storageClient); err == nil {
		logger.For(pCtx).Infof("found imageURL for thumbnail %s: %s", name, storageImageURL)
		return storageImageURL
	} else if storageImageURL, err = getMediaServingURL(pCtx, tokenBucket, fmt.Sprintf("svg-%s", name), storageClient); err == nil {
		logger.For(pCtx).Infof("found svg for thumbnail %s: %s", name, storageImageURL)
		return storageImageURL
	} else if imgURL != "" && persist.TokenURI(imgURL).IsRenderable() {
		logger.For(pCtx).Infof("using imgURL for thumbnail %s: %s", name, imgURL)
		return imgURL
	} else if storageImageURL, err := getMediaServingURL(pCtx, tokenBucket, fmt.Sprintf("thumbnail-%s", name), storageClient); err == nil {
		logger.For(pCtx).Infof("found thumbnailURL for %s: %s", name, storageImageURL)
		return storageImageURL
	}
	return ""
}

func objectExists(ctx context.Context, client *storage.Client, bucket, fileName string) (bool, error) {
	objHandle := client.Bucket(bucket).Object(fileName)
	_, err := objHandle.Attrs(ctx)
	if err != nil && err != storage.ErrObjectNotExist {
		return false, fmt.Errorf("could not get object attrs for %s: %s", objHandle.ObjectName(), err)
	}
	return err != storage.ErrObjectNotExist, nil
}

func purgeIfExists(ctx context.Context, bucket string, fileName string, client *storage.Client) error {
	exists, err := objectExists(ctx, client, bucket, fileName)
	if err != nil {
		return err
	}
	if exists {
		if err := mediamapper.PurgeImage(ctx, fmt.Sprintf("https://storage.googleapis.com/%s/%s", bucket, fileName)); err != nil {
			logger.For(ctx).WithError(err).Errorf("could not purge file %s", fileName)
		}
	}

	return nil
}

func persistToStorage(ctx context.Context, client *storage.Client, reader io.Reader, bucket, fileName, contentType string) error {
	writer := newObjectWriter(ctx, client, bucket, fileName, contentType)
	if _, err := io.Copy(writer, reader); err != nil {
		return fmt.Errorf("could not write to bucket %s for %s: %s", bucket, fileName, err)
	}
	return writer.Close()
}

func cacheRawMedia(ctx context.Context, reader io.Reader, bucket, fileName string, contentType string, client *storage.Client) error {
	err := persistToStorage(ctx, client, reader, bucket, fileName, contentType)
	go purgeIfExists(context.Background(), bucket, fileName, client)
	return err
}

func cacheRawSvgMedia(ctx context.Context, reader io.Reader, bucket, name string, client *storage.Client) error {
	return cacheRawMedia(ctx, reader, bucket, fmt.Sprintf("svg-%s", name), "image/svg+xml", client)
}

func cacheRawVideoMedia(ctx context.Context, reader io.Reader, bucket, name, contentType string, client *storage.Client) error {
	return cacheRawMedia(ctx, reader, bucket, fmt.Sprintf("video-%s", name), contentType, client)
}

func cacheRawImageMedia(ctx context.Context, reader io.Reader, bucket, name, contentType string, client *storage.Client) error {
	return cacheRawMedia(ctx, reader, bucket, fmt.Sprintf("image-%s", name), contentType, client)
}

func cacheRawAnimationMedia(ctx context.Context, reader io.Reader, bucket, fileName string, client *storage.Client) error {
	sw := newObjectWriter(ctx, client, bucket, fileName, "")
	writer := gzip.NewWriter(sw)

	_, err := io.Copy(writer, reader)
	if err != nil {
		return fmt.Errorf("could not write to bucket %s for %s: %s", bucket, fileName, err)
	}

	if err := writer.Close(); err != nil {
		return err
	}

	if err := sw.Close(); err != nil {
		return err
	}

	go purgeIfExists(context.Background(), bucket, fileName, client)
	return nil
}

func thumbnailAndCache(ctx context.Context, videoURL, bucket, name string, client *storage.Client) error {

	fileName := fmt.Sprintf("thumbnail-%s", name)
	logger.For(ctx).Infof("caching thumbnail for '%s'", fileName)

	timeBeforeCopy := time.Now()

	sw := newObjectWriter(ctx, client, bucket, fileName, "image/jpeg")

	logger.For(ctx).Infof("thumbnailing %s", videoURL)
	if err := thumbnailVideoToWriter(ctx, videoURL, sw); err != nil {
		return fmt.Errorf("could not thumbnail to bucket %s for '%s': %s", bucket, fileName, err)
	}

	if err := sw.Close(); err != nil {
		return err
	}

	logger.For(ctx).Infof("storage copy took %s", time.Since(timeBeforeCopy))

	go purgeIfExists(context.Background(), bucket, fileName, client)

	return nil
}

func createLiveRenderAndCache(ctx context.Context, videoURL, bucket, name string, client *storage.Client) error {

	fileName := fmt.Sprintf("liverender-%s", name)
	logger.For(ctx).Infof("caching live render media for '%s'", fileName)

	timeBeforeCopy := time.Now()

	sw := newObjectWriter(ctx, client, bucket, fileName, "video/mp4")

	logger.For(ctx).Infof("creating live render for %s", videoURL)
	if err := createLiveRenderPreviewVideo(ctx, videoURL, sw); err != nil {
		return fmt.Errorf("could not live render to bucket %s for '%s': %s", bucket, fileName, err)
	}

	if err := sw.Close(); err != nil {
		return err
	}

	logger.For(ctx).Infof("storage copy took %s", time.Since(timeBeforeCopy))

	go purgeIfExists(context.Background(), bucket, fileName, client)

	return nil
}

func deleteMedia(ctx context.Context, bucket, fileName string, client *storage.Client) error {
	return client.Bucket(bucket).Object(fileName).Delete(ctx)
}

func getMediaServingURL(pCtx context.Context, bucketID, objectID string, client *storage.Client) (string, error) {
	if exists, err := objectExists(pCtx, client, bucketID, objectID); err != nil || !exists {
		objectName := fmt.Sprintf("/gs/%s/%s", bucketID, objectID)
		return "", fmt.Errorf("failed to check if object %s exists: %s", objectName, err)
	}
	return fmt.Sprintf("https://storage.googleapis.com/%s/%s", bucketID, objectID), nil
}

func downloadAndCache(pCtx context.Context, tids persist.TokenIdentifiers, mediaURL, name, ipfsPrefix string, ipfsClient *shell.Shell, arweaveClient *goar.Client, storageClient *storage.Client, bucket string, isRecursive bool) (persist.MediaType, bool, error) {
	asURI := persist.TokenURI(mediaURL)
	timeBeforePredict := time.Now()
	mediaType, contentType, contentLength, _ := PredictMediaType(pCtx, asURI.String())
	pCtx = logger.NewContextWithFields(pCtx, logrus.Fields{
		"mediaType":   mediaType,
		"contentType": contentType,
	})
	logger.For(pCtx).Infof("predicted media type from '%s' as '%s' with length %s in %s", mediaURL, mediaType, util.InByteSizeFormat(uint64(contentLength)), time.Since(timeBeforePredict))

outer:
	switch mediaType {
	case persist.MediaTypeVideo, persist.MediaTypeUnknown, persist.MediaTypeSVG, persist.MediaTypeBase64BMP:
		break outer
	default:
		switch asURI.Type() {
		case persist.URITypeIPFS, persist.URITypeArweave:
			logger.For(pCtx).Infof("uri for '%s' is of type '%s', trying to cache", name, asURI.Type())
			break outer
		default:
			logger.For(pCtx).Infof("skipping caching of mediaType '%s' and uriType '%s'", mediaType, asURI.Type())
			return mediaType, false, nil
		}
	}

	timeBeforeDataReader := time.Now()
	reader, err := rpc.GetDataFromURIAsReader(pCtx, asURI, ipfsClient, arweaveClient)
	if err != nil {

		if !isRecursive && tids.Chain == persist.ChainETH {
			logger.For(pCtx).Infof("failed to get data from uri '%s' for '%s', trying opensea", mediaURL, name)
			// if token is ETH, backup to asking opensea
			assets, err := opensea.FetchAssetsForTokenIdentifiers(pCtx, persist.EthereumAddress(tids.ContractAddress), opensea.TokenID(tids.TokenID.Base10String()))
			if err != nil || len(assets) == 0 {
				// no data from opensea, return error
				return mediaType, false, errNoDataFromReader{err: err, url: mediaURL}
			}

			for _, asset := range assets {
				// does this asset have any valid URLs?
				firstNonEmptyURL, ok := util.FindFirst([]string{asset.AnimationURL, asset.ImageURL, asset.ImagePreviewURL, asset.ImageOriginalURL, asset.ImageThumbnailURL}, func(s string) bool {
					return s != ""
				})
				if !ok {
					continue
				}

				reader, err = rpc.GetDataFromURIAsReader(pCtx, persist.TokenURI(firstNonEmptyURL), ipfsClient, arweaveClient)
				if err != nil {
					continue
				}

				logger.For(pCtx).Infof("got reader for %s from opensea in %s (%s)", name, time.Since(timeBeforeDataReader), firstNonEmptyURL)
				return downloadAndCache(pCtx, tids, firstNonEmptyURL, name, ipfsPrefix, ipfsClient, arweaveClient, storageClient, bucket, true)
			}
		}
		return mediaType, false, errNoDataFromReader{err: err, url: mediaURL}

	}
	logger.For(pCtx).Infof("got reader for %s in %s", name, time.Since(timeBeforeDataReader))
	defer reader.Close()

	if !mediaType.IsValid() {
		timeBeforeSniff := time.Now()
		bytesToSniff, _ := reader.Headers()
		mediaType, contentType = persist.SniffMediaType(bytesToSniff)
		logger.For(pCtx).Infof("sniffed media type for %s: %s in %s", truncateString(mediaURL, 50), mediaType, time.Since(timeBeforeSniff))
	}

	switch mediaType {
	case persist.MediaTypeVideo:
		timeBeforeCache := time.Now()

		videoURL := fmt.Sprintf("https://storage.googleapis.com/%s/video-%s", bucket, name)
		err := cacheRawVideoMedia(pCtx, reader, bucket, name, contentType, storageClient)
		if err != nil {
			return mediaType, false, err
		}

		if err := thumbnailAndCache(pCtx, videoURL, bucket, name, storageClient); err != nil {
			logger.For(pCtx).Errorf("could not create thumbnail for %s: %s", name, err)
		}

		if err := createLiveRenderAndCache(pCtx, videoURL, bucket, name, storageClient); err != nil {
			logger.For(pCtx).Errorf("could not create live render for %s: %s", name, err)
		}

		logger.For(pCtx).Infof("cached video for %s in %s", name, time.Since(timeBeforeCache))
		return persist.MediaTypeVideo, true, nil
	case persist.MediaTypeSVG:
		timeBeforeCache := time.Now()
		err = cacheRawSvgMedia(pCtx, reader, bucket, name, storageClient)
		if err != nil {
			return mediaType, false, err
		}
		logger.For(pCtx).Infof("cached svg for %s in %s", name, time.Since(timeBeforeCache))
		return persist.MediaTypeSVG, true, nil
	case persist.MediaTypeBase64BMP:
		timeBeforeCache := time.Now()
		err = cacheRawImageMedia(pCtx, reader, bucket, name, contentType, storageClient)
		if err != nil {
			return mediaType, false, err
		}
		logger.For(pCtx).Infof("cached image for %s in %s", name, time.Since(timeBeforeCache))
		return persist.MediaTypeImage, true, nil
	}

	switch asURI.Type() {
	case persist.URITypeIPFS, persist.URITypeArweave:
		logger.For(pCtx).Infof("caching %.2f mb of raw media with type '%s' for '%s' at '%s-%s'", float64(contentLength)/1024/1024, mediaType, mediaURL, ipfsPrefix, name)

		if mediaType == persist.MediaTypeAnimation {
			timeBeforeCache := time.Now()
			err = cacheRawAnimationMedia(pCtx, reader, bucket, fmt.Sprintf("%s-%s", ipfsPrefix, name), storageClient)
			if err != nil {
				return mediaType, false, err
			}
			logger.For(pCtx).Infof("cached animation for %s in %s", name, time.Since(timeBeforeCache))
			return mediaType, true, nil
		}
		timeBeforeCache := time.Now()
		err = cacheRawMedia(pCtx, reader, bucket, fmt.Sprintf("%s-%s", ipfsPrefix, name), contentType, storageClient)
		if err != nil {
			return mediaType, false, err
		}
		logger.For(pCtx).Infof("cached raw media for %s in %s", name, time.Since(timeBeforeCache))
		return mediaType, true, nil
	}

	return mediaType, false, nil
}

// PredictMediaType guesses the media type of the given URL.
func PredictMediaType(pCtx context.Context, url string) (persist.MediaType, string, int64, error) {

	spl := strings.Split(url, ".")
	if len(spl) > 1 {
		ext := spl[len(spl)-1]
		ext = strings.Split(ext, "?")[0]
		if t, ok := postfixesToMediaTypes[ext]; ok {
			return t.mediaType, t.contentType, 0, nil
		}
	}
	asURI := persist.TokenURI(url)
	uriType := asURI.Type()
	logger.For(pCtx).Debugf("predicting media type for %s with URI type %s", url, uriType)
	switch uriType {
	case persist.URITypeBase64JSON, persist.URITypeJSON:
		return persist.MediaTypeJSON, "application/json", int64(len(asURI.String())), nil
	case persist.URITypeBase64SVG, persist.URITypeSVG:
		return persist.MediaTypeSVG, "image/svg", int64(len(asURI.String())), nil
	case persist.URITypeBase64BMP:
		return persist.MediaTypeBase64BMP, "image/bmp", int64(len(asURI.String())), nil
	case persist.URITypeIPFS:
		contentType, contentLength, err := rpc.GetIPFSHeaders(pCtx, strings.TrimPrefix(asURI.String(), "ipfs://"))
		if err != nil {
			return persist.MediaTypeUnknown, "", 0, err
		}
		return persist.MediaFromContentType(contentType), contentType, contentLength, nil
	case persist.URITypeIPFSGateway:
		contentType, contentLength, err := rpc.GetIPFSHeaders(pCtx, util.GetURIPath(asURI.String(), false))
		if err == nil {
			return persist.MediaFromContentType(contentType), contentType, contentLength, nil
		} else if err != nil {
			logger.For(pCtx).Errorf("could not get IPFS headers for %s: %s", url, err)
		}
		fallthrough
	case persist.URITypeHTTP, persist.URITypeIPFSAPI:
		contentType, contentLength, err := rpc.GetHTTPHeaders(pCtx, url)
		if err != nil {
			return persist.MediaTypeUnknown, "", 0, err
		}
		return persist.MediaFromContentType(contentType), contentType, contentLength, nil
	}
	return persist.MediaTypeUnknown, "", 0, nil
}

func thumbnailVideoToWriter(ctx context.Context, url string, writer io.Writer) error {
	c := exec.CommandContext(ctx, "ffmpeg", "-hide_banner", "-loglevel", "error", "-i", url, "-ss", "00:00:00.000", "-vframes", "1", "-f", "mjpeg", "pipe:1")
	c.Stderr = os.Stderr
	c.Stdout = writer
	return c.Run()
}

func createLiveRenderPreviewVideo(ctx context.Context, videoURL string, writer io.Writer) error {
	c := exec.CommandContext(ctx, "ffmpeg", "-hide_banner", "-loglevel", "error", "-i", videoURL, "-ss", "00:00:00.000", "-t", "00:00:05.000", "-filter:v", "scale=720:-1", "-movflags", "frag_keyframe+empty_moov", "-c:a", "copy", "-f", "mp4", "pipe:1")
	c.Stderr = os.Stderr
	c.Stdout = writer
	return c.Run()
}

type dimensions struct {
	Streams []struct {
		Width  int `json:"width"`
		Height int `json:"height"`
	} `json:"streams"`
}

type errNoStreams struct {
	url string
	err error
}

func (e errNoStreams) Error() string {
	return fmt.Sprintf("no streams in %s: %s", e.url, e.err)
}

func getMediaDimensions(ctx context.Context, url string) (persist.Dimensions, error) {
	outBuf := &bytes.Buffer{}
	c := exec.CommandContext(ctx, "ffprobe", "-hide_banner", "-loglevel", "error", "-show_streams", url, "-print_format", "json")
	c.Stderr = os.Stderr
	c.Stdout = outBuf
	err := c.Run()
	if err != nil {
		return persist.Dimensions{}, err
	}

	var d dimensions
	err = json.Unmarshal(outBuf.Bytes(), &d)
	if err != nil {
		return persist.Dimensions{}, fmt.Errorf("failed to unmarshal ffprobe output: %w", err)
	}

	if len(d.Streams) == 0 {
		return persist.Dimensions{}, fmt.Errorf("no streams found in ffprobe output: %w", err)
	}

	dims := persist.Dimensions{}

	for _, s := range d.Streams {
		if s.Height == 0 || s.Width == 0 {
			continue
		}
		dims = persist.Dimensions{
			Width:  s.Width,
			Height: s.Height,
		}
		break
	}

	logger.For(ctx).Debugf("got dimensions %+v for %s", dims, url)
	return dims, nil
}

func truncateString(s string, i int) string {
	asRunes := []rune(s)
	if len(asRunes) > i {
		return string(asRunes[:i])
	}
	return s
}

func (d DefaultKeywords) ForToken(tokenID persist.TokenID, contract persist.Address) []string {
	return d
}

const (
	hicEtNunc = "KT1RJ6PbjHpwc3M5rw5s2Nbmefwbuwbdxton"
	fxHash    = "KT1KEa8z6vWXDJrVqtMrAeDVzsvxat3kHaCE"
	fxHash2   = "KT1U6EHmNxJTkvaWJ4ThczG4FSDaHC21ssvi"
)

func IsHicEtNunc(contract persist.Address) bool {
	return contract == hicEtNunc
}

func IsFxHash(contract persist.Address) bool {
	return contract == fxHash || contract == fxHash2
}

func (i TezImageKeywords) ForToken(tokenID persist.TokenID, contract persist.Address) []string {
	switch {
	case IsHicEtNunc(contract):
		return []string{"artifactUri", "displayUri", "image"}
	case IsFxHash(contract):
		return []string{"displayUri", "artifactUri", "image", "uri"}
	default:
		return i
	}
}

func (a TezAnimationKeywords) ForToken(tokenID persist.TokenID, contract persist.Address) []string {
	switch {
	case IsFxHash(contract):
		return []string{"artifactUri", "displayUri"}
	default:
		return a
	}
}

func KeywordsForChain(chain persist.Chain, imageKeywords []string, animationKeywords []string) (Keywords, Keywords) {
	switch chain {
	case persist.ChainTezos:
		return TezImageKeywords(imageKeywords), TezAnimationKeywords(animationKeywords)
	default:
		return DefaultKeywords(imageKeywords), DefaultKeywords(animationKeywords)
	}
}

func (e errUnsupportedURL) Error() string {
	return fmt.Sprintf("unsupported url %s", e.url)
}

func (e errUnsupportedMediaType) Error() string {
	return fmt.Sprintf("unsupported media type %s", e.mediaType)
}

func newObjectWriter(ctx context.Context, client *storage.Client, bucket, fileName, contentType string) *storage.Writer {
	writer := client.Bucket(bucket).Object(fileName).NewWriter(ctx)
	writer.ObjectAttrs.ContentType = contentType
	writer.CacheControl = "no-cache, no-store"
	return writer
}

func RawFormatToMediaType(format string) persist.MediaType {
	switch format {
	case "jpeg", "png", "image", "jpg", "webp":
		return persist.MediaTypeImage
	case "gif":
		return persist.MediaTypeGIF
	case "video", "mp4", "quicktime":
		return persist.MediaTypeVideo
	case "audio", "mp3", "wav":
		return persist.MediaTypeAudio
	case "pdf":
		return persist.MediaTypePDF
	case "html", "iframe":
		return persist.MediaTypeHTML
	case "svg", "svg+xml":
		return persist.MediaTypeSVG
	default:
		return persist.MediaTypeUnknown
	}
}<|MERGE_RESOLUTION|>--- conflicted
+++ resolved
@@ -513,7 +513,6 @@
 		MediaType: persist.MediaTypeHTML,
 	}
 
-<<<<<<< HEAD
 	var query string
 	sep := strings.LastIndex(vURL, "?")
 	if sep != -1 {
@@ -528,11 +527,6 @@
 	videoURL, err := getMediaServingURL(pCtx, tokenBucket, fmt.Sprintf("video-%s", name), storageClient)
 	if err == nil {
 		vURL = videoURL + query
-=======
-	videoURL, err := getMediaServingURL(pCtx, tokenBucket, fmt.Sprintf("video-%s", name), storageClient)
-	if err == nil {
-		vURL = videoURL
->>>>>>> 47578f0b
 	}
 	if vURL != "" {
 		logger.For(pCtx).Infof("using vURL for %s: %s", name, vURL)
