--- conflicted
+++ resolved
@@ -264,8 +264,24 @@
 	return res
 }
 
-<<<<<<< HEAD
 func FindImageAndAnimationURLs(metadata persist.TokenMetadata, turi persist.TokenURI, animationKeywords, imageKeywords []string, name string) (imgURL string, vURL string) {
+
+	if metaMedia, ok := metadata["media"].(map[string]interface{}); ok {
+		logger.For(nil).Infof("found media metadata for %s: %s", name, metaMedia)
+		var mediaType persist.MediaType
+
+		if mime, ok := metaMedia["mimeType"].(string); ok {
+			mediaType = persist.MediaFromContentType(mime)
+		}
+		if uri, ok := metaMedia["uri"].(string); ok {
+			switch mediaType {
+			case persist.MediaTypeImage, persist.MediaTypeSVG, persist.MediaTypeGIF:
+				imgURL = uri
+			default:
+				vURL = uri
+			}
+		}
+	}
 
 	for _, keyword := range animationKeywords {
 		if it, ok := util.GetValueFromMapUnsafe(metadata, keyword, util.DefaultSearchDepth).(string); ok && it != "" {
@@ -281,7 +297,15 @@
 			imgURL = it
 			break
 		}
-=======
+	}
+
+	if imgURL == "" && vURL == "" {
+		logger.For(nil).Infof("no image url found for %s - using token URI %s", name, turi)
+		imgURL = turi.String()
+	}
+	return imgURL, vURL
+}
+
 func getThumbnailURL(pCtx context.Context, tokenBucket string, name string, imgURL string, storageClient *storage.Client) string {
 	if storageImageURL, err := getMediaServingURL(pCtx, tokenBucket, fmt.Sprintf("image-%s", name), storageClient); err == nil {
 		logger.For(pCtx).Infof("found imageURL for thumbnail %s: %s", name, storageImageURL)
@@ -297,46 +321,6 @@
 		return imgURL
 	}
 	return ""
-}
-
-func findInitialURLs(metadata persist.TokenMetadata, name string, turi persist.TokenURI) (imgURL string, vURL string) {
-
-	if metaMedia, ok := metadata["media"].(map[string]interface{}); ok {
-		logger.For(nil).Infof("found media metadata for %s: %s", name, metaMedia)
-		var mediaType persist.MediaType
-
-		if mime, ok := metaMedia["mimeType"].(string); ok {
-			mediaType = persist.MediaFromContentType(mime)
-		}
-		if uri, ok := metaMedia["uri"].(string); ok {
-			switch mediaType {
-			case persist.MediaTypeImage, persist.MediaTypeSVG, persist.MediaTypeGIF:
-				imgURL = uri
-			default:
-				vURL = uri
-			}
-		}
-	}
-
-	if it, ok := util.GetValueFromMapUnsafe(metadata, "animation", util.DefaultSearchDepth).(string); ok && it != "" {
-		logger.For(nil).Infof("found initial animation url for %s: %s", name, it)
-		vURL = it
-	} else if it, ok := util.GetValueFromMapUnsafe(metadata, "video", util.DefaultSearchDepth).(string); ok && it != "" {
-		logger.For(nil).Infof("found initial video url for %s: %s", name, it)
-		vURL = it
-	}
-
-	if it, ok := util.GetValueFromMapUnsafe(metadata, "image", util.DefaultSearchDepth).(string); ok && it != "" {
-		logger.For(nil).Infof("found initial image url for %s: %s", name, it)
-		imgURL = it
->>>>>>> 2fb26746
-	}
-
-	if imgURL == "" && vURL == "" {
-		logger.For(nil).Infof("no image url found for %s - using token URI %s", name, turi)
-		imgURL = turi.String()
-	}
-	return imgURL, vURL
 }
 
 func cacheRawSvgMedia(ctx context.Context, img []byte, bucket, fileName string, client *storage.Client) error {
