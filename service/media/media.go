package media

import (
	"bytes"
	"compress/gzip"
	"context"
	"errors"
	"fmt"
	"image"
	"image/gif"
	"image/jpeg"
	"image/png"
	"io"
	"net"
	"net/http"
	"os"
	"os/exec"
	"strings"
	"sync"

	"github.com/mikeydub/go-gallery/service/logger"
	"github.com/mikeydub/go-gallery/service/mediamapper"
	"github.com/sirupsen/logrus"

	"cloud.google.com/go/storage"
	"github.com/everFinance/goar"
	shell "github.com/ipfs/go-ipfs-api"
	"github.com/mikeydub/go-gallery/service/persist"
	"github.com/mikeydub/go-gallery/service/rpc"
	"github.com/mikeydub/go-gallery/util"
	"github.com/qmuntal/gltf"
	"github.com/spf13/viper"
)

var errAlreadyHasMedia = errors.New("token already has preview and thumbnail URLs")

var downloadLock = &sync.Mutex{}

type errUnsupportedURL struct {
	url string
}

type errUnsupportedMediaType struct {
	mediaType persist.MediaType
}

type errGeneratingThumbnail struct {
	err error
	url string
}

var postfixesToMediaTypes = map[string]persist.MediaType{
	"jpg":  persist.MediaTypeImage,
	"jpeg": persist.MediaTypeImage,
	"png":  persist.MediaTypeImage,
	"webp": persist.MediaTypeImage,
	"gif":  persist.MediaTypeGIF,
	"mp4":  persist.MediaTypeVideo,
	"webm": persist.MediaTypeVideo,
	"glb":  persist.MediaTypeAnimation,
	"gltf": persist.MediaTypeAnimation,
	"svg":  persist.MediaTypeSVG,
}

// MakePreviewsForMetadata uses a metadata map to generate media content and cache resized versions of the media content.
func MakePreviewsForMetadata(pCtx context.Context, metadata persist.TokenMetadata, contractAddress string, tokenID persist.TokenID, turi persist.TokenURI, chain persist.Chain, ipfsClient *shell.Shell, arweaveClient *goar.Client, storageClient *storage.Client, tokenBucket string, imageKeywords, animationKeywords []string) (persist.Media, error) {

	name := fmt.Sprintf("%s-%s", contractAddress, tokenID)

	imgURL, vURL := FindImageAndAnimationURLs(metadata, turi, animationKeywords, imageKeywords, name)

	imgAsURI := persist.TokenURI(imgURL)
	videoAsURI := persist.TokenURI(vURL)

	logger.For(pCtx).WithFields(logrus.Fields{"tokenURI": truncateString(turi.String(), 50), "imgURL": truncateString(imgURL, 50), "vURL": truncateString(vURL, 50), "name": name}).Debug("MakePreviewsForMetadata initial")

	var res persist.Media
	var mediaType persist.MediaType
	if imgURL != "" {
		var err error
		mediaType, err = downloadAndCache(pCtx, imgURL, name, "image", ipfsClient, arweaveClient, storageClient)
		if err != nil {
			switch err.(type) {
			case rpc.ErrHTTP:
				if err.(rpc.ErrHTTP).Status == http.StatusNotFound {
					mediaType = persist.MediaTypeInvalid
				} else {
					return persist.Media{}, fmt.Errorf("HTTP error downloading img %s for %s: %s", imgAsURI, name, err)
				}
			case *net.DNSError:
				mediaType = persist.MediaTypeInvalid
				logger.For(pCtx).WithError(err).Warnf("DNS error downloading img %s for %s: %s", imgAsURI, name, err)
			case errGeneratingThumbnail:
				break
			default:
				return persist.Media{}, fmt.Errorf("error downloading img %s of type %s for %s: %s", imgAsURI, imgAsURI.Type(), name, err)
			}
		}
	}
	if vURL != "" {
		logger.For(pCtx).WithFields(logrus.Fields{"tokenURI": truncateString(turi.String(), 25), "imgURL": truncateString(imgURL, 50), "vURL": truncateString(vURL, 50), "name": name}).Debug("MakePreviewsForMetadata vURL valid")
		var err error
		mediaType, err = downloadAndCache(pCtx, vURL, name, "video", ipfsClient, arweaveClient, storageClient)
		if err != nil {
			switch err.(type) {
			case rpc.ErrHTTP:
				if err.(rpc.ErrHTTP).Status == http.StatusNotFound {
					mediaType = persist.MediaTypeInvalid
				} else {
					return persist.Media{}, fmt.Errorf("HTTP error downloading video %s for %s: %s", videoAsURI, name, err)
				}
			case *net.DNSError:
				mediaType = persist.MediaTypeInvalid
				logger.For(pCtx).WithError(err).Warnf("DNS error downloading video %s for %s: %s", videoAsURI, name, err)
			case errGeneratingThumbnail:
				break
			default:
				return persist.Media{}, fmt.Errorf("error downloading video %s of type %s for %s: %s", videoAsURI, videoAsURI.Type(), name, err)
			}
		}
	}

	logger.For(pCtx).WithFields(logrus.Fields{"tokenURI": truncateString(turi.String(), 25), "imgURL": truncateString(imgURL, 25), "vURL": truncateString(vURL, 25), "mediaType": mediaType, "name": name}).Debug("MakePreviewsForMetadata mediaType")

	switch mediaType {
	case persist.MediaTypeImage:
		res = getImageMedia(pCtx, name, tokenBucket, storageClient, vURL, imgURL)
	case persist.MediaTypeVideo, persist.MediaTypeAudio, persist.MediaTypeText, persist.MediaTypeAnimation:
		res = getAuxilaryMedia(pCtx, name, tokenBucket, storageClient, vURL, imgURL, mediaType)
	case persist.MediaTypeHTML:
		res = getHTMLMedia(pCtx, name, tokenBucket, storageClient, vURL, imgURL)
	case persist.MediaTypeGIF:
		res = getGIFMedia(pCtx, name, tokenBucket, storageClient, vURL, imgURL)
	case persist.MediaTypeSVG:
		res = getSvgMedia(pCtx, name, tokenBucket, storageClient, vURL, imgURL)
	default:
		res.MediaType = mediaType
		if vURL != "" {
			logger.For(pCtx).Infof("using vURL for %s: %s", name, vURL)
			res.MediaURL = persist.NullString(vURL)
			if imgURL != "" {
				res.ThumbnailURL = persist.NullString(imgURL)
			}
		} else if imgURL != "" {
			logger.For(pCtx).Infof("using imgURL for %s: %s", name, imgURL)
			res.MediaURL = persist.NullString(imgURL)
		}
	}

	logger.For(pCtx).Infof("media for %s of type %s: %+v", name, mediaType, res)

	return remapMedia(res), nil
}

func getAuxilaryMedia(pCtx context.Context, name, tokenBucket string, storageClient *storage.Client, vURL string, imgURL string, mediaType persist.MediaType) persist.Media {
	res := persist.Media{
		MediaType: mediaType,
	}
	videoURL, err := getMediaServingURL(pCtx, tokenBucket, fmt.Sprintf("video-%s", name), storageClient)
	if err == nil {
		vURL = videoURL
	}
	imageURL := getThumbnailURL(pCtx, tokenBucket, name, imgURL, storageClient)
	logger.For(pCtx).WithFields(logrus.Fields{"tokenURI": truncateString(tokenBucket, 25), "imgURL": truncateString(imgURL, 50), "vURL": truncateString(vURL, 50), "name": name}).Debug("getAuxilaryMedia")
	if vURL != "" {
		logger.For(pCtx).Infof("using vURL %s: %s", name, vURL)
		res.MediaURL = persist.NullString(vURL)
		res.ThumbnailURL = persist.NullString(imageURL)
	} else if imageURL != "" {
		logger.For(pCtx).Infof("using imageURL for %s: %s", name, imageURL)
		res.MediaURL = persist.NullString(imageURL)
	}
	return res
}

func getGIFMedia(pCtx context.Context, name, tokenBucket string, storageClient *storage.Client, vURL string, imgURL string) persist.Media {
	res := persist.Media{
		MediaType: persist.MediaTypeGIF,
	}
	videoURL, err := getMediaServingURL(pCtx, tokenBucket, fmt.Sprintf("video-%s", name), storageClient)
	if err == nil {
		vURL = videoURL
	}
	imageURL, err := getMediaServingURL(pCtx, tokenBucket, fmt.Sprintf("image-%s", name), storageClient)
	if err == nil {
		logger.For(pCtx).Infof("found imageURL for %s: %s", name, imageURL)
		imgURL = imageURL
	}
	res.ThumbnailURL = persist.NullString(getThumbnailURL(pCtx, tokenBucket, name, imgURL, storageClient))
	if vURL != "" {
		logger.For(pCtx).Infof("using vURL %s: %s", name, vURL)
		res.MediaURL = persist.NullString(vURL)
		if imgURL != "" && res.ThumbnailURL.String() == "" {
			res.ThumbnailURL = persist.NullString(imgURL)
		}
	} else if imgURL != "" {
		logger.For(pCtx).Infof("using imgURL for %s: %s", name, imgURL)
		res.MediaURL = persist.NullString(imgURL)
	}

	return res
}

func getSvgMedia(pCtx context.Context, name, tokenBucket string, storageClient *storage.Client, vURL, imgURL string) persist.Media {
	res := persist.Media{
		MediaType: persist.MediaTypeSVG,
	}
	imageURL, err := getMediaServingURL(pCtx, tokenBucket, fmt.Sprintf("svg-%s", name), storageClient)
	if err == nil {
		logger.For(pCtx).Infof("found svgURL for svg %s: %s", name, imageURL)
		res.MediaURL = persist.NullString(imageURL)
	} else {
		if vURL != "" {
			logger.For(pCtx).Infof("using vURL for svg %s: %s", name, vURL)
			res.MediaURL = persist.NullString(vURL)
			if imgURL != "" {
				res.ThumbnailURL = persist.NullString(imgURL)
			}
		} else if imgURL != "" {
			logger.For(pCtx).Infof("using imgURL for svg %s: %s", name, imgURL)
			res.MediaURL = persist.NullString(imgURL)
		}
	}
	return res
}

func getImageMedia(pCtx context.Context, name, tokenBucket string, storageClient *storage.Client, vURL, imgURL string) persist.Media {
	res := persist.Media{
		MediaType: persist.MediaTypeImage,
	}
	imageURL, err := getMediaServingURL(pCtx, tokenBucket, fmt.Sprintf("image-%s", name), storageClient)
	if err == nil {
		logger.For(pCtx).Infof("found imageURL for %s: %s", name, imageURL)
		res.MediaURL = persist.NullString(imageURL)
	} else {
		if vURL != "" {
			logger.For(pCtx).Infof("using vURL for %s: %s", name, vURL)
			res.MediaURL = persist.NullString(vURL)
			if imgURL != "" {
				res.ThumbnailURL = persist.NullString(imgURL)
			}
		} else if imgURL != "" {
			logger.For(pCtx).Infof("using imgURL for %s: %s", name, imgURL)
			res.MediaURL = persist.NullString(imgURL)
		}
	}
	return res
}

func getHTMLMedia(pCtx context.Context, name, tokenBucket string, storageClient *storage.Client, vURL, imgURL string) persist.Media {
	res := persist.Media{
		MediaType: persist.MediaTypeHTML,
	}
	if vURL != "" {
		logger.For(pCtx).Infof("using vURL for %s: %s", name, vURL)
		res.MediaURL = persist.NullString(vURL)
	} else if imgURL != "" {
		logger.For(pCtx).Infof("using imgURL for %s: %s", name, imgURL)
		res.MediaURL = persist.NullString(imgURL)
	}
	thumb := getThumbnailURL(pCtx, tokenBucket, name, imgURL, storageClient)
	res.ThumbnailURL = persist.NullString(thumb)
	return res
}

<<<<<<< HEAD
func FindImageAndAnimationURLs(metadata persist.TokenMetadata, turi persist.TokenURI, animationKeywords, imageKeywords []string, name string) (imgURL string, vURL string) {
=======
func getThumbnailURL(pCtx context.Context, tokenBucket string, name string, imgURL string, storageClient *storage.Client) string {
	if storageImageURL, err := getMediaServingURL(pCtx, tokenBucket, fmt.Sprintf("image-%s", name), storageClient); err == nil {
		logger.For(pCtx).Infof("found imageURL for thumbnail %s: %s", name, storageImageURL)
		return storageImageURL
	} else if storageImageURL, err := getMediaServingURL(pCtx, tokenBucket, fmt.Sprintf("thumbnail-%s", name), storageClient); err == nil {
		logger.For(pCtx).Infof("found thumbnailURL for %s: %s", name, storageImageURL)
		return storageImageURL
	} else if storageImageURL, err = getMediaServingURL(pCtx, tokenBucket, fmt.Sprintf("svg-%s", name), storageClient); err == nil {
		logger.For(pCtx).Infof("found svg for thumbnail %s: %s", name, storageImageURL)
		return storageImageURL
	} else if imgURL != "" {
		logger.For(pCtx).Infof("using imgURL for thumbnail %s: %s", name, imgURL)
		return imgURL
	}
	return ""
}

func remapIPFS(ipfs string) string {
	if persist.TokenURI(ipfs).Type() != persist.URITypeIPFS {
		return ipfs
	}
	path := util.GetIPFSPath(ipfs)
	return fmt.Sprintf("%s/ipfs/%s", viper.GetString("IPFS_URL"), path)
}

func remapMedia(media persist.Media) persist.Media {
	media.MediaURL = persist.NullString(remapIPFS(media.MediaURL.String()))
	media.ThumbnailURL = persist.NullString(remapIPFS(media.ThumbnailURL.String()))
	return media
}

func findInitialURLs(metadata persist.TokenMetadata, name string, turi persist.TokenURI) (imgURL string, vURL string) {
>>>>>>> 37cbb88f

	if metaMedia, ok := metadata["media"].(map[string]interface{}); ok {
		logger.For(nil).Infof("found media metadata for %s: %s", name, metaMedia)
		var mediaType persist.MediaType

		if mime, ok := metaMedia["mimeType"].(string); ok {
			mediaType = persist.MediaFromContentType(mime)
		}
		if uri, ok := metaMedia["uri"].(string); ok {
			switch mediaType {
			case persist.MediaTypeImage, persist.MediaTypeSVG, persist.MediaTypeGIF:
				imgURL = uri
			default:
				vURL = uri
			}
		}
	}

	for _, keyword := range animationKeywords {
		if it, ok := util.GetValueFromMapUnsafe(metadata, keyword, util.DefaultSearchDepth).(string); ok && it != "" {
			logger.For(nil).Infof("found initial animation url for %s with keyword %s: %s", name, keyword, it)
			vURL = it
			break
		}
	}

	for _, keyword := range imageKeywords {
		if it, ok := util.GetValueFromMapUnsafe(metadata, keyword, util.DefaultSearchDepth).(string); ok && it != "" && it != vURL {
			logger.For(nil).Infof("found initial image url for %s with keyword %s: %s", name, keyword, it)
			imgURL = it
			break
		}
	}

	if imgURL == "" && vURL == "" {
		logger.For(nil).Infof("no image url found for %s - using token URI %s", name, turi)
		imgURL = turi.String()
	}
	return imgURL, vURL
}

func getThumbnailURL(pCtx context.Context, tokenBucket string, name string, imgURL string, storageClient *storage.Client) string {
	if storageImageURL, err := getMediaServingURL(pCtx, tokenBucket, fmt.Sprintf("image-%s", name), storageClient); err == nil {
		logger.For(pCtx).Infof("found imageURL for thumbnail %s: %s", name, storageImageURL)
		return storageImageURL
	} else if storageImageURL, err = getMediaServingURL(pCtx, tokenBucket, fmt.Sprintf("svg-%s", name), storageClient); err == nil {
		logger.For(pCtx).Infof("found svg for thumbnail %s: %s", name, storageImageURL)
		return storageImageURL
	} else if imgURL != "" {
		logger.For(pCtx).Infof("using imgURL for thumbnail %s: %s", name, imgURL)
		return imgURL
	} else if storageImageURL, err := getMediaServingURL(pCtx, tokenBucket, fmt.Sprintf("thumbnail-%s", name), storageClient); err == nil {
		logger.For(pCtx).Infof("found thumbnailURL for %s: %s", name, storageImageURL)
		return storageImageURL
	}
	return ""
}

func cacheRawSvgMedia(ctx context.Context, img []byte, bucket, fileName string, client *storage.Client) error {

	deleteMedia(ctx, bucket, fileName, client)

	sw := client.Bucket(bucket).Object(fileName).NewWriter(ctx)
	_, err := sw.Write(img)
	if err != nil {
		return fmt.Errorf("could not write to bucket %s for %s: %s", bucket, fileName, err)
	}

	if err := sw.Close(); err != nil {
		return err
	}

	logrus.Infof("adding svg to attrs for %s", fileName)
	o := client.Bucket(bucket).Object(fileName)

	// Update the object to set the metadata.
	objectAttrsToUpdate := storage.ObjectAttrsToUpdate{
		ContentType:  "image/svg+xml",
		CacheControl: "no-cache, no-store",
	}
	if _, err := o.Update(ctx, objectAttrsToUpdate); err != nil {
		return err
	}

	err = mediamapper.PurgeImage(ctx, fmt.Sprintf("https://storage.googleapis.com/%s/%s", bucket, fileName))
	if err != nil {
		logger.For(ctx).Errorf("could not purge image %s: %s", fileName, err)
	}
	return nil
}

func cacheRawAnimationMedia(ctx context.Context, animation []byte, bucket, fileName string, client *storage.Client) error {
	deleteMedia(ctx, bucket, fileName, client)

	sw := client.Bucket(bucket).Object(fileName).NewWriter(ctx)

	writer := gzip.NewWriter(sw)

	_, err := io.Copy(writer, bytes.NewBuffer(animation))
	if err != nil {
		return fmt.Errorf("could not write to bucket %s for %s: %s", bucket, fileName, err)
	}

	if err := writer.Close(); err != nil {
		return err
	}

	if err := sw.Close(); err != nil {
		return err
	}

	o := client.Bucket(bucket).Object(fileName)

	// Update the object to set the metadata.
	objectAttrsToUpdate := storage.ObjectAttrsToUpdate{
		CacheControl: "no-cache, no-store",
	}
	if _, err := o.Update(ctx, objectAttrsToUpdate); err != nil {
		return err
	}

	err = mediamapper.PurgeImage(ctx, fmt.Sprintf("https://storage.googleapis.com/%s/%s", bucket, fileName))
	if err != nil {
		logger.For(ctx).Errorf("could not purge image %s: %s", fileName, err)
	}
	return nil
}

func cacheRawMedia(ctx context.Context, img []byte, bucket, fileName string, client *storage.Client) error {
	logger.For(ctx).Infof("caching raw media for %s", fileName)

	deleteMedia(ctx, bucket, fileName, client)

	sw := client.Bucket(bucket).Object(fileName).NewWriter(ctx)
	_, err := sw.Write(img)
	if err != nil {
		return fmt.Errorf("could not write to bucket %s for %s: %s", bucket, fileName, err)
	}

	if err := sw.Close(); err != nil {
		return err
	}

	o := client.Bucket(bucket).Object(fileName)

	// Update the object to set the metadata.
	objectAttrsToUpdate := storage.ObjectAttrsToUpdate{
		CacheControl: "no-cache, no-store",
	}
	if _, err := o.Update(ctx, objectAttrsToUpdate); err != nil {
		return err
	}

	err = mediamapper.PurgeImage(ctx, fmt.Sprintf("https://storage.googleapis.com/%s/%s", bucket, fileName))
	if err != nil {
		logger.For(ctx).Errorf("could not purge image %s: %s", fileName, err)
	}
	return nil
}

func deleteMedia(ctx context.Context, bucket, fileName string, client *storage.Client) {
	client.Bucket(bucket).Object(fileName).Delete(ctx)
}

func getMediaServingURL(pCtx context.Context, bucketID, objectID string, client *storage.Client) (string, error) {
	objectName := fmt.Sprintf("/gs/%s/%s", bucketID, objectID)

	_, err := client.Bucket(bucketID).Object(objectID).Attrs(pCtx)
	if err != nil {
		return "", fmt.Errorf("error getting attrs for %s: %s", objectName, err)
	}
	return fmt.Sprintf("https://storage.googleapis.com/%s/%s", bucketID, objectID), nil
}

func downloadAndCache(pCtx context.Context, url, name, ipfsPrefix string, ipfsClient *shell.Shell, arweaveClient *goar.Client, storageClient *storage.Client) (persist.MediaType, error) {

	asURI := persist.TokenURI(url)

	mediaType, _ := PredictMediaType(pCtx, url)

	logger.For(pCtx).Infof("predicted media type for %s: %s", truncateString(url, 50), mediaType)

	if mediaType != persist.MediaTypeHTML && asURI.Type() == persist.URITypeIPFSGateway {
		indexAfterGateway := strings.Index(asURI.String(), "/ipfs/")
		path := asURI.String()[indexAfterGateway+len("/ipfs/"):]
		asURI = persist.TokenURI(fmt.Sprintf("ipfs://%s", path))
		logger.For(pCtx).Infof("converted %s to %s", url, asURI)
	}

outer:
	switch mediaType {
	case persist.MediaTypeVideo, persist.MediaTypeUnknown, persist.MediaTypeSVG, persist.MediaTypeBase64BMP:
		break outer
	default:
		switch asURI.Type() {
		case persist.URITypeIPFS, persist.URITypeArweave:
			logger.For(pCtx).Infof("uri for %s is of type %s: trying to cache", name, asURI.Type())
			break outer
		default:
			// delete medias that are stored because the current media should be reflected directly in the metadata, not in GCP
			deleteMedia(pCtx, viper.GetString("GCLOUD_TOKEN_CONTENT_BUCKET"), fmt.Sprintf("%s-%s", ipfsPrefix, name), storageClient)
			deleteMedia(pCtx, viper.GetString("GCLOUD_TOKEN_CONTENT_BUCKET"), fmt.Sprintf("thumbnail-%s", name), storageClient)
			return mediaType, nil
		}
	}

	if util.Contains([]string{"development", "sandbox-backend", "production"}, strings.ToLower(viper.GetString("ENV"))) {
		downloadLock.Lock()
		defer downloadLock.Unlock()
	}

	bs, err := rpc.GetDataFromURI(pCtx, asURI, ipfsClient, arweaveClient)
	if err != nil {
		return persist.MediaTypeUnknown, fmt.Errorf("could not download %s: %s", url, err)
	}

	logger.For(pCtx).Infof("downloaded %f MB from %s for %s", float64(len(bs))/1024/1024, truncateString(url, 50), name)

	if mediaType == persist.MediaTypeUnknown {
		mediaType = GuessMediaType(bs)
	}

	buf := bytes.NewBuffer(bs)

	sniffed := persist.SniffMediaType(bs)
	if mediaType != persist.MediaTypeHTML && mediaType != persist.MediaTypeBase64BMP {
		mediaType = sniffed
	}

	logger.For(pCtx).Infof("sniffed media type for %s: %s", truncateString(url, 50), mediaType)

	if mediaType != persist.MediaTypeVideo {
		// only videos get thumbnails, if the NFT was previously a video however, it might still have a thumbnail
		deleteMedia(pCtx, viper.GetString("GCLOUD_TOKEN_CONTENT_BUCKET"), fmt.Sprintf("thumbnail-%s", name), storageClient)
	}

	switch mediaType {
	case persist.MediaTypeVideo:
		err := cacheRawMedia(pCtx, bs, viper.GetString("GCLOUD_TOKEN_CONTENT_BUCKET"), fmt.Sprintf("video-%s", name), storageClient)
		if err != nil {
			return mediaType, err
		}

		videoURL := fmt.Sprintf("https://storage.googleapis.com/%s/video-%s", viper.GetString("GCLOUD_TOKEN_CONTENT_BUCKET"), name)

		jp, err := thumbnailVideo(videoURL)
		if err != nil {
			logger.For(pCtx).Infof("error generating thumbnail for %s: %s", url, err)
			return mediaType, errGeneratingThumbnail{url: url, err: err}
		}
		buf = bytes.NewBuffer(jp)
		logger.For(pCtx).Infof("generated thumbnail for %s - file size %s", url, util.InByteSizeFormat(uint64(buf.Len())))
		return persist.MediaTypeVideo, cacheRawMedia(pCtx, buf.Bytes(), viper.GetString("GCLOUD_TOKEN_CONTENT_BUCKET"), fmt.Sprintf("thumbnail-%s", name), storageClient)
	case persist.MediaTypeSVG:
		return persist.MediaTypeSVG, cacheRawSvgMedia(pCtx, buf.Bytes(), viper.GetString("GCLOUD_TOKEN_CONTENT_BUCKET"), fmt.Sprintf("svg-%s", name), storageClient)
	case persist.MediaTypeBase64BMP:
		return persist.MediaTypeImage, cacheRawMedia(pCtx, buf.Bytes(), viper.GetString("GCLOUD_TOKEN_CONTENT_BUCKET"), fmt.Sprintf("image-%s", name), storageClient)
	default:
		switch asURI.Type() {
		case persist.URITypeIPFS, persist.URITypeArweave:
			if mediaType == persist.MediaTypeHTML && strings.HasPrefix(url, "https://") {
				return mediaType, nil
			}
			logger.For(pCtx).Infof("DECENTRALIZED STORAGE: caching %f mb of raw media with type %s for %s at %s-%s", float64(len(buf.Bytes()))/1024/1024, mediaType, url, ipfsPrefix, name)
			if mediaType == persist.MediaTypeAnimation {
				return mediaType, cacheRawAnimationMedia(pCtx, buf.Bytes(), viper.GetString("GCLOUD_TOKEN_CONTENT_BUCKET"), fmt.Sprintf("%s-%s", ipfsPrefix, name), storageClient)
			}
			return mediaType, cacheRawMedia(pCtx, buf.Bytes(), viper.GetString("GCLOUD_TOKEN_CONTENT_BUCKET"), fmt.Sprintf("%s-%s", ipfsPrefix, name), storageClient)
		default:
			return mediaType, nil
		}
	}
}

// PredictMediaType guesses the media type of the given URL.
func PredictMediaType(pCtx context.Context, url string) (persist.MediaType, error) {

	spl := strings.Split(url, ".")
	if len(spl) > 1 {
		ext := spl[len(spl)-1]
		ext = strings.Split(ext, "?")[0]
		if t, ok := postfixesToMediaTypes[ext]; ok {
			return t, nil
		}
	}
	asURI := persist.TokenURI(url)
	uriType := asURI.Type()
	logger.For(pCtx).Debugf("predicting media type for %s: %s", url, uriType)
	switch uriType {
	case persist.URITypeBase64JSON, persist.URITypeJSON:
		return persist.MediaTypeJSON, nil
	case persist.URITypeBase64SVG, persist.URITypeSVG:
		return persist.MediaTypeSVG, nil
	case persist.URITypeBase64BMP:
		return persist.MediaTypeBase64BMP, nil
	case persist.URITypeHTTP, persist.URITypeIPFSAPI:
		req, err := http.NewRequestWithContext(pCtx, "GET", url, nil)
		if err != nil {
			return persist.MediaTypeUnknown, err
		}
		resp, err := http.DefaultClient.Do(req)
		if err != nil {
			return persist.MediaTypeUnknown, err
		}
		if resp.StatusCode > 399 || resp.StatusCode < 200 {
			return persist.MediaTypeUnknown, rpc.ErrHTTP{Status: resp.StatusCode, URL: url}
		}
		contentType := resp.Header.Get("Content-Type")
		return persist.MediaFromContentType(contentType), nil
	case persist.URITypeIPFS:
		path := strings.TrimPrefix(asURI.String(), "ipfs://")
		headers, err := rpc.GetIPFSHeaders(pCtx, path)
		if err != nil {
			return persist.MediaTypeUnknown, err
		}
		contentType := headers.Get("Content-Type")
		return persist.MediaFromContentType(contentType), nil
	}
	return persist.MediaTypeUnknown, nil
}

// GuessMediaType guesses the media type of the given bytes.
func GuessMediaType(bs []byte) persist.MediaType {

	cpy := make([]byte, len(bs))
	copy(cpy, bs)
	cpyBuff := bytes.NewBuffer(cpy)
	var doc gltf.Document
	if err := gltf.NewDecoder(cpyBuff).Decode(&doc); err == nil {
		return persist.MediaTypeAnimation
	}
	cpy = make([]byte, len(bs))
	copy(cpy, bs)
	cpyBuff = bytes.NewBuffer(cpy)
	if _, err := gif.Decode(cpyBuff); err == nil {
		return persist.MediaTypeGIF
	}
	cpy = make([]byte, len(bs))
	copy(cpy, bs)
	cpyBuff = bytes.NewBuffer(cpy)
	if _, _, err := image.Decode(cpyBuff); err == nil {
		return persist.MediaTypeImage
	}
	cpy = make([]byte, len(bs))
	copy(cpy, bs)
	cpyBuff = bytes.NewBuffer(cpy)
	if _, err := png.Decode(cpyBuff); err == nil {
		return persist.MediaTypeImage

	}
	cpy = make([]byte, len(bs))
	copy(cpy, bs)
	cpyBuff = bytes.NewBuffer(cpy)
	if _, err := jpeg.Decode(cpyBuff); err == nil {
		return persist.MediaTypeImage
	}
	return persist.MediaTypeUnknown

}

func thumbnailVideo(url string) ([]byte, error) {
	c := exec.Command("ffmpeg", "-seekable", "1", "-i", url, "-ss", "00:00:01.000", "-vframes", "1", "-f", "mjpeg", "pipe:1")
	c.Stderr = os.Stderr
	return c.Output()

}

func truncateString(s string, i int) string {
	asRunes := []rune(s)
	if len(asRunes) > i {
		return string(asRunes[:i])
	}
	return s
}

func pipeIOForCmd(c *exec.Cmd, input []byte) ([]byte, error) {

	stdin, err := c.StdinPipe()
	if err != nil {
		return nil, err
	}

	go func() {
		defer stdin.Close()
		stdin.Write(input)
	}()

	return c.Output()
}

func (e errUnsupportedURL) Error() string {
	return fmt.Sprintf("unsupported url %s", e.url)
}

func (e errUnsupportedMediaType) Error() string {
	return fmt.Sprintf("unsupported media type %s", e.mediaType)
}

func (e errGeneratingThumbnail) Error() string {
	return fmt.Sprintf("error generating thumbnail for url %s: %s", e.url, e.err)
}<|MERGE_RESOLUTION|>--- conflicted
+++ resolved
@@ -263,26 +263,6 @@
 	return res
 }
 
-<<<<<<< HEAD
-func FindImageAndAnimationURLs(metadata persist.TokenMetadata, turi persist.TokenURI, animationKeywords, imageKeywords []string, name string) (imgURL string, vURL string) {
-=======
-func getThumbnailURL(pCtx context.Context, tokenBucket string, name string, imgURL string, storageClient *storage.Client) string {
-	if storageImageURL, err := getMediaServingURL(pCtx, tokenBucket, fmt.Sprintf("image-%s", name), storageClient); err == nil {
-		logger.For(pCtx).Infof("found imageURL for thumbnail %s: %s", name, storageImageURL)
-		return storageImageURL
-	} else if storageImageURL, err := getMediaServingURL(pCtx, tokenBucket, fmt.Sprintf("thumbnail-%s", name), storageClient); err == nil {
-		logger.For(pCtx).Infof("found thumbnailURL for %s: %s", name, storageImageURL)
-		return storageImageURL
-	} else if storageImageURL, err = getMediaServingURL(pCtx, tokenBucket, fmt.Sprintf("svg-%s", name), storageClient); err == nil {
-		logger.For(pCtx).Infof("found svg for thumbnail %s: %s", name, storageImageURL)
-		return storageImageURL
-	} else if imgURL != "" {
-		logger.For(pCtx).Infof("using imgURL for thumbnail %s: %s", name, imgURL)
-		return imgURL
-	}
-	return ""
-}
-
 func remapIPFS(ipfs string) string {
 	if persist.TokenURI(ipfs).Type() != persist.URITypeIPFS {
 		return ipfs
@@ -297,8 +277,7 @@
 	return media
 }
 
-func findInitialURLs(metadata persist.TokenMetadata, name string, turi persist.TokenURI) (imgURL string, vURL string) {
->>>>>>> 37cbb88f
+func FindImageAndAnimationURLs(metadata persist.TokenMetadata, turi persist.TokenURI, animationKeywords, imageKeywords []string, name string) (imgURL string, vURL string) {
 
 	if metaMedia, ok := metadata["media"].(map[string]interface{}); ok {
 		logger.For(nil).Infof("found media metadata for %s: %s", name, metaMedia)
