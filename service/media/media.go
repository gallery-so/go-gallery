--- conflicted
+++ resolved
@@ -81,16 +81,12 @@
 	options := []option.ClientOption{}
 
 	if viper.GetString("ENV") == "local" {
-<<<<<<< HEAD
-		fi, err := util.MustFindFileOrError("./_deploy/service-key-dev.json")
+		fi, err := util.LoadEncryptedServiceKeyOrError("./secrets/dev/service-key-dev.json")
 		if err != nil {
 			logger.For(ctx).WithError(err).Error("failed to find service key file (local), running without storage client")
 			return nil
 		}
-		options = append(options, option.WithCredentialsFile(fi))
-=======
-		options = append(options, option.WithCredentialsJSON(util.LoadEncryptedServiceKey("./secrets/dev/service-key-dev.json")))
->>>>>>> cb4846c9
+		options = append(options, option.WithCredentialsJSON(fi))
 	}
 
 	httpClient, _, err := htransport.NewClient(ctx, options...)
