--- conflicted
+++ resolved
@@ -137,44 +137,6 @@
 	}
 }
 
-<<<<<<< HEAD
-func newRepos(db *sql.DB) *persist.Repositories {
-	galleriesCacheToken := redis.NewCache(1)
-	galleryTokenRepo := postgres.NewGalleryRepository(db, galleriesCacheToken)
-
-	return &persist.Repositories{
-		UserRepository:        postgres.NewUserRepository(db),
-		NonceRepository:       postgres.NewNonceRepository(db),
-		LoginRepository:       postgres.NewLoginRepository(db),
-		TokenRepository:       postgres.NewTokenGalleryRepository(db, galleryTokenRepo),
-		CollectionRepository:  postgres.NewCollectionTokenRepository(db, galleryTokenRepo),
-		GalleryRepository:     galleryTokenRepo,
-		ContractRepository:    postgres.NewContractGalleryRepository(db),
-		BackupRepository:      postgres.NewBackupRepository(db),
-		MembershipRepository:  postgres.NewMembershipRepository(db),
-		EarlyAccessRepository: postgres.NewEarlyAccessRepository(db),
-		WalletRepository:      postgres.NewWalletRepository(db),
-		AdmireRepository:      postgres.NewAdmireRepository(db),
-		CommentRepository:     postgres.NewCommentRepository(db),
-=======
-func initLogger() {
-	logger.SetLoggerOptions(func(l *logrus.Logger) {
-		l.SetReportCaller(true)
-
-		if viper.GetString("ENV") != "production" {
-			l.SetLevel(logrus.DebugLevel)
-		}
-
-		if viper.GetString("ENV") == "local" {
-			l.SetFormatter(&logrus.TextFormatter{DisableQuote: true})
-		} else {
-			// Use a JSONFormatter for non-local environments because Google Cloud Logging works well with JSON-formatted log entries
-			l.SetFormatter(&logrus.JSONFormatter{})
-		}
-
-	})
-}
-
 func newRepos(pq *sql.DB, pgx *pgxpool.Pool) *postgres.Repositories {
 	queries := coredb.New(pgx)
 
@@ -190,7 +152,6 @@
 		WalletRepository:      postgres.NewWalletRepository(pq, queries),
 		AdmireRepository:      postgres.NewAdmireRepository(queries),
 		CommentRepository:     postgres.NewCommentRepository(pq, queries),
->>>>>>> da911f6f
 	}
 }
 
