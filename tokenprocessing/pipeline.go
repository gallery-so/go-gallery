package tokenprocessing

import (
	"context"
	"errors"
	"fmt"
	"net/http"
	"time"

	"cloud.google.com/go/storage"
	"github.com/ethereum/go-ethereum/ethclient"
	"github.com/everFinance/goar"
	shell "github.com/ipfs/go-ipfs-api"
	"github.com/mikeydub/go-gallery/db/gen/coredb"
	"github.com/mikeydub/go-gallery/service/logger"
	"github.com/mikeydub/go-gallery/service/media"
	"github.com/mikeydub/go-gallery/service/metric"
	"github.com/mikeydub/go-gallery/service/multichain"
	"github.com/mikeydub/go-gallery/service/persist"
	"github.com/mikeydub/go-gallery/service/persist/postgres"
	"github.com/mikeydub/go-gallery/service/tracing"
	"github.com/mikeydub/go-gallery/util"
	"github.com/sirupsen/logrus"
)

type tokenProcessor struct {
	queries       *coredb.Queries
	ethClient     *ethclient.Client
	httpClient    *http.Client
	mc            *multichain.Provider
	ipfsClient    *shell.Shell
	arweaveClient *goar.Client
	stg           *storage.Client
	tokenBucket   string
	tokenRepo     *postgres.TokenGalleryRepository
	mr            metric.MetricReporter
}

func NewTokenProcessor(queries *coredb.Queries, ethClient *ethclient.Client, httpClient *http.Client, mc *multichain.Provider, ipfsClient *shell.Shell, arweaveClient *goar.Client, stg *storage.Client, tokenBucket string, tokenRepo *postgres.TokenGalleryRepository, mr metric.MetricReporter) *tokenProcessor {
	return &tokenProcessor{
		queries:       queries,
		ethClient:     ethClient,
		mc:            mc,
		httpClient:    httpClient,
		ipfsClient:    ipfsClient,
		arweaveClient: arweaveClient,
		stg:           stg,
		tokenBucket:   tokenBucket,
		tokenRepo:     tokenRepo,
		mr:            mr,
	}
}

type tokenProcessingJob struct {
	tp               *tokenProcessor
	id               persist.DBID
	token            persist.TokenIdentifiers
	contract         persist.ContractGallery
	cause            persist.ProcessingCause
	pipelineMetadata *persist.PipelineMetadata
	// profileImageKey is an optional key in the metadata that the pipeline should also process as a profile image.
	// The pipeline only looks at the root level of the metadata for the key and will also not fail if the key is missing
	// or if processing media for the key fails.
	profileImageKey string
<<<<<<< HEAD
	// tokenInstance is an already instanced token to derive data (name, description, and metadata) from when fetching fails.
	// If the job doesn't produce active media, only tokenInstance's media is updated (in contrast to all instances of a token).
	// If there is active media from past jobs, tokenInstance's media will reference that media instead.
	tokenInstance *persist.TokenGallery
	// forceFetchMetadata always fetches new metadata when enabled. It's useful when the metadata is expected to change such as for refreshes.
	forceFetchMetadata bool
=======
	// refreshMetadata is an optional flag that indicates that the pipeline should check for new metadata when enabled
	refreshMetadata bool
>>>>>>> 2ac6d639
}

type PipelineOption func(*tokenProcessingJob)

<<<<<<< HEAD
type pipelineOptions struct{}

var PipelineOpts pipelineOptions

func (pipelineOptions) WithProfileImageKey(key string) PipelineOption {
=======
type pOpts struct{}

var PipelineOpts pOpts

func (pOpts) WithProfileImageKey(key string) PipelineOption {
>>>>>>> 2ac6d639
	return func(j *tokenProcessingJob) {
		j.profileImageKey = key
	}
}

<<<<<<< HEAD
func (pipelineOptions) WithTokenInstance(t *persist.TokenGallery) PipelineOption {
	return func(j *tokenProcessingJob) {
		j.tokenInstance = t
	}
}

func (pipelineOptions) WithForceFetchMetadata() PipelineOption {
	return func(j *tokenProcessingJob) {
		j.forceFetchMetadata = true
	}
}

func (tp *tokenProcessor) ProcessTokenPipeline(ctx context.Context, token persist.TokenIdentifiers, contract persist.ContractGallery, cause persist.ProcessingCause, opts ...PipelineOption) (coredb.TokenMedia, error) {
=======
func (pOpts) WithRefreshMetadata() PipelineOption {
	return func(j *tokenProcessingJob) {
		j.refreshMetadata = true
	}
}

func (tp *tokenProcessor) ProcessTokenPipeline(c context.Context, t persist.TokenGallery, contract persist.ContractGallery, cause persist.ProcessingCause, opts ...PipelineOption) (coredb.TokenMedia, error) {
>>>>>>> 2ac6d639
	runID := persist.GenerateID()

	ctx = logger.NewContextWithFields(ctx, logrus.Fields{"runID": runID})

	job := &tokenProcessingJob{
		id:               runID,
		tp:               tp,
		token:            token,
		contract:         contract,
		cause:            cause,
		pipelineMetadata: new(persist.PipelineMetadata),
	}

	for _, opt := range opts {
		opt(job)
	}

	startTime := time.Now()
	media, err := job.run(ctx)
	recordPipelineEndState(ctx, tp.mr, media, err, time.Since(startTime), cause)

	if err != nil {
		reportJobError(ctx, err, *job)
	}

	return media, err
}

// ErrBadToken is an error indicating that there is an issue with the token itself
type ErrBadToken struct {
	Err error
}

func (m ErrBadToken) Error() string {
	return fmt.Sprintf("issue with token: %s", m.Err)
}

func (e ErrBadToken) Unwrap() error {
	return e.Err
}

func (tpj *tokenProcessingJob) run(ctx context.Context) (coredb.TokenMedia, error) {
	span, ctx := tracing.StartSpan(ctx, "pipeline.run", fmt.Sprintf("run %s", tpj.id))
	defer tracing.FinishSpan(span)

	logger.For(ctx).Infof("starting token processing pipeline for token %s", tpj.token.String())

	var media coredb.TokenMedia
	var mediaErr error

	func() {
		mediaCtx, cancel := context.WithTimeout(ctx, time.Minute*10)
		defer cancel()
		result := make(chan mediaResult, 1)
		select {
		case result <- tpj.createMediaForToken(mediaCtx):
			r := <-result
			media, mediaErr = r.media, r.err
		case <-mediaCtx.Done():
			mediaErr = mediaCtx.Err()
		}
	}()

	persistCtx, cancel := context.WithTimeout(ctx, time.Minute*10)
	defer cancel()

	if err := tpj.persistResults(persistCtx, media); err != nil {
		return media, err
	}

	return media, mediaErr
}

type mediaResult struct {
	media coredb.TokenMedia
	err   error
}

func (tpj *tokenProcessingJob) createMediaForToken(ctx context.Context) mediaResult {
	traceCallback, ctx := persist.TrackStepStatus(ctx, &tpj.pipelineMetadata.CreateMedia, "CreateMedia")
	defer traceCallback()

	result := coredb.TokenMedia{
		ID:              persist.GenerateID(),
		ContractID:      tpj.contract.ID,
		TokenID:         tpj.token.TokenID,
		Chain:           tpj.token.Chain,
		Active:          true,
		ProcessingJobID: tpj.id,
	}

	result.Metadata = tpj.retrieveMetadata(ctx)

	result.Name, result.Description = tpj.retrieveTokenInfo(ctx, result.Metadata)

	tokenMedia, err := tpj.cacheMediaObjects(ctx, result.Metadata)
	result.Media = tokenMedia

	// Wrap the error to indicate that the token is bad to callers
	if errors.Is(err, media.ErrNoMediaURLs) || util.ErrorAs[errInvalidMedia](err) {
		err = ErrBadToken{err}
	}

	return mediaResult{result, err}
}

func (tpj *tokenProcessingJob) retrieveMetadata(ctx context.Context) persist.TokenMetadata {
	traceCallback, ctx := persist.TrackStepStatus(ctx, &tpj.pipelineMetadata.MetadataRetrieval, "MetadataRetrieval")
	defer traceCallback()

	// metadata is a string, it should not take more than a minute to retrieve
	ctx, cancel := context.WithTimeout(ctx, time.Minute)
	defer cancel()

	var metadata persist.TokenMetadata

	if tpj.tokenInstance != nil {
		metadata = tpj.tokenInstance.TokenMetadata
	}

<<<<<<< HEAD
	if len(metadata) == 0 || tpj.forceFetchMetadata {
=======
	if len(newMetadata) == 0 || tpj.refreshMetadata {
>>>>>>> 2ac6d639
		i, a := tpj.contract.Chain.BaseKeywords()
		fieldRequests := []multichain.FieldRequest[string]{
			{
				FieldNames: append(i, a...),
				Level:      multichain.FieldRequirementLevelOneRequired,
			},
			{
				FieldNames: []string{"name", "description"},
				Level:      multichain.FieldRequirementLevelAllOptional,
			},
		}
		mcMetadata, err := tpj.tp.mc.GetTokenMetadataByTokenIdentifiers(ctx, tpj.contract.Address, tpj.token.TokenID, tpj.token.Chain, fieldRequests)
		if err != nil {
			logger.For(ctx).Warnf("error getting metadata from chain: %s", err)
			persist.FailStep(&tpj.pipelineMetadata.MetadataRetrieval)
		} else if len(mcMetadata) > 0 {
			logger.For(ctx).Infof("got metadata from chain: %v", mcMetadata)
			metadata = mcMetadata
		}
	}

	if len(metadata) == 0 {
		persist.FailStep(&tpj.pipelineMetadata.MetadataRetrieval)
	}

	return metadata
}

func (tpj *tokenProcessingJob) retrieveTokenInfo(ctx context.Context, metadata persist.TokenMetadata) (string, string) {
	traceCallback, ctx := persist.TrackStepStatus(ctx, &tpj.pipelineMetadata.TokenInfoRetrieval, "TokenInfoRetrieval")
	defer traceCallback()

	name, description := findNameAndDescription(ctx, metadata)

	if name == "" && tpj.tokenInstance != nil {
		name = tpj.tokenInstance.Name.String()
	}

	if description == "" {
		description = tpj.tokenInstance.Description.String()
	}
	return name, description
}

func (tpj *tokenProcessingJob) cacheMediaObjects(ctx context.Context, metadata persist.TokenMetadata) (persist.Media, error) {
	imgURL, animURL, err := findImageAndAnimationURLs(ctx, tpj.contract.Address, tpj.token.Chain, metadata, tpj.pipelineMetadata)
	if err != nil {
		return persist.Media{MediaType: persist.MediaTypeUnknown}, err
	}

	ctx = logger.NewContextWithFields(ctx, logrus.Fields{
		"imgURL":  imgURL,
		"animURL": animURL,
	})

	var (
		imgCh, animCh, pfpCh             chan cacheResult
		imgResult, animResult, pfpResult cacheResult
		downloadSuccess                  bool
	)

	if animURL != "" {
		animCh = cacheAnimationObjects(ctx, animURL, tpj)
	}
	if imgURL != "" {
		imgCh = cacheImageObjects(ctx, imgURL, tpj)
	}
	if tpj.profileImageKey != "" {
		pfpCh, err = cacheProfileImageObjects(ctx, tpj, metadata)
		if err != nil {
			logger.For(ctx).Errorf("error caching profile image source: %s", err)
		}
	}

	if animCh != nil {
		animResult = <-animCh
		if isCacheResultValid(animResult.err, len(animResult.cachedObjects)) {
			downloadSuccess = true
		}
	}
	if imgCh != nil {
		imgResult = <-imgCh
		if isCacheResultValid(imgResult.err, len(imgResult.cachedObjects)) {
			downloadSuccess = true
		}
	}
	if pfpCh != nil {
		pfpResult = <-pfpCh
	}

	// If we have at least one successful download, we can create media from it
	if downloadSuccess {
		return createMediaFromResults(ctx, tpj, animResult, imgResult, pfpResult), nil
	}

	// Try to use OpenSea as a fallback
	if imgResult.err != nil || animResult.err != nil {
		traceCallback, ctx := persist.TrackStepStatus(ctx, &tpj.pipelineMetadata.NothingCachedWithErrors, "NothingCachedWithErrors")
		defer traceCallback()

		openseaObjects, err := cacheOpenSeaObjects(ctx, tpj)

		if isCacheResultValid(err, len(openseaObjects)) {
			// Fail nothing cached with errors because we were able to get media from opensea
			persist.FailStep(&tpj.pipelineMetadata.NothingCachedWithErrors)
			logger.For(ctx).Warn("using media from OpenSea instead")
			return tpj.createMediaFromCachedObjects(ctx, openseaObjects), nil
		}
	}

	// At this point even OpenSea failed, so we need to return invalid media
	if invalidErr, ok := animResult.err.(errInvalidMedia); ok {
		return persist.Media{MediaType: persist.MediaTypeInvalid, MediaURL: persist.NullString(invalidErr.URL)}, invalidErr
	}
	if invalidErr, ok := imgResult.err.(errInvalidMedia); ok {
		return persist.Media{MediaType: persist.MediaTypeInvalid, MediaURL: persist.NullString(invalidErr.URL)}, invalidErr
	}
	if animResult.err != nil {
		return persist.Media{MediaType: persist.MediaTypeUnknown}, animResult.err
	}
	if imgResult.err != nil {
		return persist.Media{MediaType: persist.MediaTypeUnknown}, imgResult.err
	}

	// We somehow didn't cache media without getting an error anywhere
	traceCallback, _ := persist.TrackStepStatus(ctx, &tpj.pipelineMetadata.NothingCachedWithoutErrors, "NothingCachedWithoutErrors")
	defer traceCallback()

	panic("failed to cache media, and no error occurred in the process")
}

func (tpj *tokenProcessingJob) createMediaFromCachedObjects(ctx context.Context, objects []cachedMediaObject) persist.Media {
	traceCallback, ctx := persist.TrackStepStatus(ctx, &tpj.pipelineMetadata.CreateMediaFromCachedObjects, "CreateMediaFromCachedObjects")
	defer traceCallback()

	in := map[objectType]cachedMediaObject{}
	for _, obj := range objects {
		if it, ok := in[obj.ObjectType]; ok {
			if it.MediaType.IsMorePriorityThan(obj.MediaType) {
				in[obj.ObjectType] = obj
			}
			continue
		}
		in[obj.ObjectType] = obj
	}
	return createMediaFromCachedObjects(ctx, tpj.tp.tokenBucket, in)
}

func (tpj *tokenProcessingJob) createRawMedia(ctx context.Context, mediaType persist.MediaType, animURL, imgURL string, objects []cachedMediaObject) persist.Media {
	traceCallback, ctx := persist.TrackStepStatus(ctx, &tpj.pipelineMetadata.CreateRawMedia, "CreateRawMedia")
	defer traceCallback()

	return createRawMedia(ctx, persist.NewTokenIdentifiers(tpj.contract.Address, tpj.token.TokenID, tpj.token.Chain), mediaType, tpj.tp.tokenBucket, animURL, imgURL, objects)
}

func (tpj *tokenProcessingJob) isNewMediaPreferable(ctx context.Context, media persist.Media) bool {
	traceCallback, _ := persist.TrackStepStatus(ctx, &tpj.pipelineMetadata.MediaResultComparison, "MediaResultComparison")
	defer traceCallback()
	return media.IsServable()
}

func (tpj *tokenProcessingJob) persistResults(ctx context.Context, tmetadata coredb.TokenMedia) error {
	if !tpj.isNewMediaPreferable(ctx, tmetadata.Media) {
		tmetadata.Active = false
	}

	return tpj.upsertDB(ctx, tmetadata)

}

func (tpj *tokenProcessingJob) upsertDB(ctx context.Context, tmetadata coredb.TokenMedia) error {
	p := persist.TokenProperties{
		HasMetadata:     tmetadata.Metadata != nil && len(tmetadata.Metadata) > 0,
		HasPrimaryMedia: tmetadata.Media.MediaType.IsValid() && tmetadata.Media.MediaURL != "",
		HasThumbnail:    tmetadata.Media.ThumbnailURL != "",
		HasLiveRender:   tmetadata.Media.LivePreviewURL != "",
		HasDimensions:   tmetadata.Media.Dimensions.Valid(),
		HasName:         tmetadata.Name != "",
		HasDescription:  tmetadata.Description != "",
	}

	var tokenDBID persist.DBID

	if tpj.tokenInstance != nil {
		tokenDBID = tpj.tokenInstance.ID
	}

	return tpj.tp.queries.InsertTokenPipelineResults(ctx, coredb.InsertTokenPipelineResultsParams{
		Chain:            tpj.token.Chain,
		ContractID:       tpj.contract.ID,
		TokenID:          tpj.token.TokenID,
		TokenDbid:        tokenDBID.String(),
		ProcessingJobID:  tpj.id,
		TokenProperties:  p,
		PipelineMetadata: *tpj.pipelineMetadata,
		ProcessingCause:  tpj.cause,
		ProcessorVersion: "",
		NewMediaID:       persist.GenerateID(),
		Metadata:         tmetadata.Metadata,
		Media:            tmetadata.Media,
		Name:             tmetadata.Name,
		Description:      tmetadata.Description,
		Active:           tmetadata.Active,
		RetiredMediaID:   persist.GenerateID(),
	})
}

const (
	// Metrics emitted by the pipeline
	metricPipelineCompleted = "pipeline_completed"
	metricPipelineDuration  = "pipeline_duration"
	metricPipelineErrored   = "pipeline_errored"
	metricPipelineTimedOut  = "pipeline_timedout"
)

func pipelineDurationMetric(d time.Duration) metric.Measure {
	return metric.Measure{Name: metricPipelineDuration, Value: d.Seconds()}
}

func pipelineTimedOutMetric() metric.Measure {
	return metric.Measure{Name: metricPipelineTimedOut}
}

func pipelineCompletedMetric() metric.Measure {
	return metric.Measure{Name: metricPipelineCompleted}
}

func pipelineErroredMetric() metric.Measure {
	return metric.Measure{Name: metricPipelineErrored}
}

func recordPipelineEndState(ctx context.Context, mr metric.MetricReporter, tokenMedia coredb.TokenMedia, err error, d time.Duration, cause persist.ProcessingCause) {
	baseOpts := append([]any{}, metric.LogOptions.WithTags(map[string]string{
		"chain":      fmt.Sprintf("%d", tokenMedia.Chain),
		"mediaType":  tokenMedia.Media.MediaType.String(),
		"cause":      cause.String(),
		"isBadToken": fmt.Sprintf("%t", isBadTokenErr(err)),
	}))

	if ctx.Err() != nil || errors.Is(err, context.DeadlineExceeded) {
		mr.Record(ctx, pipelineTimedOutMetric(), append(baseOpts,
			metric.LogOptions.WithLogMessage("pipeline timed out"),
		)...)
		return
	}

	mr.Record(ctx, pipelineDurationMetric(d), append(baseOpts,
		metric.LogOptions.WithLogMessage(fmt.Sprintf("pipeline finished (took: %s)", d)),
	)...)

	if err != nil {
		mr.Record(ctx, pipelineErroredMetric(), append(baseOpts,
			metric.LogOptions.WithLevel(logrus.ErrorLevel),
			metric.LogOptions.WithLogMessage("pipeline completed with error: "+err.Error()),
		)...)
		return
	}

	mr.Record(ctx, pipelineCompletedMetric(), append(baseOpts,
		metric.LogOptions.WithLogMessage("pipeline completed successfully"),
	)...)
}<|MERGE_RESOLUTION|>--- conflicted
+++ resolved
@@ -62,62 +62,39 @@
 	// The pipeline only looks at the root level of the metadata for the key and will also not fail if the key is missing
 	// or if processing media for the key fails.
 	profileImageKey string
-<<<<<<< HEAD
+	// refreshMetadata is an optional flag that indicates that the pipeline should check for new metadata when enabled
+	refreshMetadata bool
 	// tokenInstance is an already instanced token to derive data (name, description, and metadata) from when fetching fails.
-	// If the job doesn't produce active media, only tokenInstance's media is updated (in contrast to all instances of a token).
+	// If the job doesn't produce active media, only tokenInstance's media is updated (as opposed to all instances of a token).
 	// If there is active media from past jobs, tokenInstance's media will reference that media instead.
 	tokenInstance *persist.TokenGallery
-	// forceFetchMetadata always fetches new metadata when enabled. It's useful when the metadata is expected to change such as for refreshes.
-	forceFetchMetadata bool
-=======
-	// refreshMetadata is an optional flag that indicates that the pipeline should check for new metadata when enabled
-	refreshMetadata bool
->>>>>>> 2ac6d639
 }
 
 type PipelineOption func(*tokenProcessingJob)
 
-<<<<<<< HEAD
-type pipelineOptions struct{}
-
-var PipelineOpts pipelineOptions
-
-func (pipelineOptions) WithProfileImageKey(key string) PipelineOption {
-=======
 type pOpts struct{}
 
 var PipelineOpts pOpts
 
 func (pOpts) WithProfileImageKey(key string) PipelineOption {
->>>>>>> 2ac6d639
 	return func(j *tokenProcessingJob) {
 		j.profileImageKey = key
 	}
 }
 
-<<<<<<< HEAD
-func (pipelineOptions) WithTokenInstance(t *persist.TokenGallery) PipelineOption {
-	return func(j *tokenProcessingJob) {
-		j.tokenInstance = t
-	}
-}
-
-func (pipelineOptions) WithForceFetchMetadata() PipelineOption {
-	return func(j *tokenProcessingJob) {
-		j.forceFetchMetadata = true
-	}
-}
-
-func (tp *tokenProcessor) ProcessTokenPipeline(ctx context.Context, token persist.TokenIdentifiers, contract persist.ContractGallery, cause persist.ProcessingCause, opts ...PipelineOption) (coredb.TokenMedia, error) {
-=======
 func (pOpts) WithRefreshMetadata() PipelineOption {
 	return func(j *tokenProcessingJob) {
 		j.refreshMetadata = true
 	}
 }
 
-func (tp *tokenProcessor) ProcessTokenPipeline(c context.Context, t persist.TokenGallery, contract persist.ContractGallery, cause persist.ProcessingCause, opts ...PipelineOption) (coredb.TokenMedia, error) {
->>>>>>> 2ac6d639
+func (pOpts) WithTokenInstance(t *persist.TokenGallery) PipelineOption {
+	return func(j *tokenProcessingJob) {
+		j.tokenInstance = t
+	}
+}
+
+func (tp *tokenProcessor) ProcessTokenPipeline(ctx context.Context, token persist.TokenIdentifiers, contract persist.ContractGallery, cause persist.ProcessingCause, opts ...PipelineOption) (coredb.TokenMedia, error) {
 	runID := persist.GenerateID()
 
 	ctx = logger.NewContextWithFields(ctx, logrus.Fields{"runID": runID})
@@ -238,11 +215,7 @@
 		metadata = tpj.tokenInstance.TokenMetadata
 	}
 
-<<<<<<< HEAD
-	if len(metadata) == 0 || tpj.forceFetchMetadata {
-=======
-	if len(newMetadata) == 0 || tpj.refreshMetadata {
->>>>>>> 2ac6d639
+	if len(metadata) == 0 || tpj.refreshMetadata {
 		i, a := tpj.contract.Chain.BaseKeywords()
 		fieldRequests := []multichain.FieldRequest[string]{
 			{
