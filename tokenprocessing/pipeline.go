package tokenprocessing

import (
	"context"
	"errors"
	"fmt"
	"net/http"
	"time"

	"cloud.google.com/go/storage"
	"github.com/ethereum/go-ethereum/ethclient"
	"github.com/everFinance/goar"
	shell "github.com/ipfs/go-ipfs-api"
	"github.com/mikeydub/go-gallery/db/gen/coredb"
	"github.com/mikeydub/go-gallery/service/logger"
	"github.com/mikeydub/go-gallery/service/media"
	"github.com/mikeydub/go-gallery/service/metric"
	"github.com/mikeydub/go-gallery/service/multichain"
	"github.com/mikeydub/go-gallery/service/persist"
	"github.com/mikeydub/go-gallery/service/persist/postgres"
	"github.com/mikeydub/go-gallery/service/tracing"
	"github.com/mikeydub/go-gallery/util"
	"github.com/sirupsen/logrus"
)

type tokenProcessor struct {
	queries       *coredb.Queries
	ethClient     *ethclient.Client
	httpClient    *http.Client
	mc            *multichain.Provider
	ipfsClient    *shell.Shell
	arweaveClient *goar.Client
	stg           *storage.Client
	tokenBucket   string
	tokenRepo     *postgres.TokenGalleryRepository
	mr            metric.MetricReporter
}

func NewTokenProcessor(queries *coredb.Queries, ethClient *ethclient.Client, httpClient *http.Client, mc *multichain.Provider, ipfsClient *shell.Shell, arweaveClient *goar.Client, stg *storage.Client, tokenBucket string, tokenRepo *postgres.TokenGalleryRepository, mr metric.MetricReporter) *tokenProcessor {
	return &tokenProcessor{
		queries:       queries,
		ethClient:     ethClient,
		mc:            mc,
		httpClient:    httpClient,
		ipfsClient:    ipfsClient,
		arweaveClient: arweaveClient,
		stg:           stg,
		tokenBucket:   tokenBucket,
		tokenRepo:     tokenRepo,
		mr:            mr,
	}
}

type tokenProcessingJob struct {
	tp               *tokenProcessor
	id               persist.DBID
	token            persist.TokenIdentifiers
	contract         persist.ContractGallery
	cause            persist.ProcessingCause
	pipelineMetadata *persist.PipelineMetadata
	// profileImageKey is an optional key in the metadata that the pipeline should also process as a profile image.
	// The pipeline only looks at the root level of the metadata for the key and will also not fail if the key is missing
	// or if processing media for the key fails.
	profileImageKey string
	// refreshMetadata is an optional flag that indicates that the pipeline should check for new metadata when enabled
	refreshMetadata bool
<<<<<<< HEAD
	// tokenInstance is an already instanced token to derive data (name, description, and metadata) from when fetching fails.
	// If the job doesn't produce active media, only tokenInstance's media is updated (as opposed to all instances of a token).
	// If there is active media from past jobs, tokenInstance's media will reference that media instead.
	tokenInstance *persist.TokenGallery
=======
>>>>>>> 344ddead
}

type PipelineOption func(*tokenProcessingJob)

type pOpts struct{}

var PipelineOpts pOpts

func (pOpts) WithProfileImageKey(key string) PipelineOption {
	return func(j *tokenProcessingJob) {
		j.profileImageKey = key
	}
}

func (pOpts) WithRefreshMetadata() PipelineOption {
	return func(j *tokenProcessingJob) {
		j.refreshMetadata = true
	}
}

<<<<<<< HEAD
func (pOpts) WithTokenInstance(t *persist.TokenGallery) PipelineOption {
	return func(j *tokenProcessingJob) {
		j.tokenInstance = t
	}
}

func (tp *tokenProcessor) ProcessTokenPipeline(ctx context.Context, token persist.TokenIdentifiers, contract persist.ContractGallery, cause persist.ProcessingCause, opts ...PipelineOption) (coredb.TokenMedia, error) {
=======
func (tp *tokenProcessor) ProcessTokenPipeline(c context.Context, t persist.TokenGallery, contract persist.ContractGallery, cause persist.ProcessingCause, opts ...PipelineOption) (coredb.TokenMedia, error) {
>>>>>>> 344ddead
	runID := persist.GenerateID()

	ctx = logger.NewContextWithFields(ctx, logrus.Fields{"runID": runID})

	job := &tokenProcessingJob{
		id:               runID,
		tp:               tp,
		token:            token,
		contract:         contract,
		cause:            cause,
		pipelineMetadata: new(persist.PipelineMetadata),
	}

	for _, opt := range opts {
		opt(job)
	}

	startTime := time.Now()
	media, err := job.run(ctx)
	recordPipelineEndState(ctx, tp.mr, media, err, time.Since(startTime), cause)

	if err != nil {
		reportJobError(ctx, err, *job)
	}

	return media, err
}

// ErrBadToken is an error indicating that there is an issue with the token itself
type ErrBadToken struct {
	Err error
}

func (m ErrBadToken) Error() string {
	return fmt.Sprintf("issue with token: %s", m.Err)
}

func (e ErrBadToken) Unwrap() error {
	return e.Err
}

func (tpj *tokenProcessingJob) run(ctx context.Context) (coredb.TokenMedia, error) {
	span, ctx := tracing.StartSpan(ctx, "pipeline.run", fmt.Sprintf("run %s", tpj.id))
	defer tracing.FinishSpan(span)

	logger.For(ctx).Infof("starting token processing pipeline for token %s", tpj.token.String())

	var media coredb.TokenMedia
	var mediaErr error

	func() {
		mediaCtx, cancel := context.WithTimeout(ctx, time.Minute*10)
		defer cancel()
		result := make(chan mediaResult, 1)
		select {
		case result <- tpj.createMediaForToken(mediaCtx):
			r := <-result
			media, mediaErr = r.media, r.err
		case <-mediaCtx.Done():
			mediaErr = mediaCtx.Err()
		}
	}()

	persistCtx, cancel := context.WithTimeout(ctx, time.Minute*10)
	defer cancel()

	if err := tpj.persistResults(persistCtx, media); err != nil {
		return media, err
	}

	return media, mediaErr
}

type mediaResult struct {
	media coredb.TokenMedia
	err   error
}

func (tpj *tokenProcessingJob) createMediaForToken(ctx context.Context) mediaResult {
	traceCallback, ctx := persist.TrackStepStatus(ctx, &tpj.pipelineMetadata.CreateMedia, "CreateMedia")
	defer traceCallback()

	result := coredb.TokenMedia{
		ID:              persist.GenerateID(),
		ContractID:      tpj.contract.ID,
		TokenID:         tpj.token.TokenID,
		Chain:           tpj.token.Chain,
		Active:          true,
		ProcessingJobID: tpj.id,
	}

	result.Metadata = tpj.retrieveMetadata(ctx)

	result.Name, result.Description = tpj.retrieveTokenInfo(ctx, result.Metadata)

	tokenMedia, err := tpj.cacheMediaObjects(ctx, result.Metadata)
	result.Media = tokenMedia

	// Wrap the error to indicate that the token is bad to callers
	if errors.Is(err, media.ErrNoMediaURLs) || util.ErrorAs[errInvalidMedia](err) {
		err = ErrBadToken{err}
	}

	return mediaResult{result, err}
}

func (tpj *tokenProcessingJob) retrieveMetadata(ctx context.Context) persist.TokenMetadata {
	traceCallback, ctx := persist.TrackStepStatus(ctx, &tpj.pipelineMetadata.MetadataRetrieval, "MetadataRetrieval")
	defer traceCallback()

	// metadata is a string, it should not take more than a minute to retrieve
	ctx, cancel := context.WithTimeout(ctx, time.Minute)
	defer cancel()

	var metadata persist.TokenMetadata

	if tpj.tokenInstance != nil {
		metadata = tpj.tokenInstance.TokenMetadata
	}

<<<<<<< HEAD
	if len(metadata) == 0 || tpj.refreshMetadata {
=======
	if len(newMetadata) == 0 || tpj.refreshMetadata {
>>>>>>> 344ddead
		i, a := tpj.contract.Chain.BaseKeywords()
		fieldRequests := []multichain.FieldRequest[string]{
			{
				FieldNames: append(i, a...),
				Level:      multichain.FieldRequirementLevelOneRequired,
			},
			{
				FieldNames: []string{"name", "description"},
				Level:      multichain.FieldRequirementLevelAllOptional,
			},
		}
		mcMetadata, err := tpj.tp.mc.GetTokenMetadataByTokenIdentifiers(ctx, tpj.contract.Address, tpj.token.TokenID, tpj.token.Chain, fieldRequests)
		if err != nil {
			logger.For(ctx).Warnf("error getting metadata from chain: %s", err)
			persist.FailStep(&tpj.pipelineMetadata.MetadataRetrieval)
		} else if len(mcMetadata) > 0 {
			logger.For(ctx).Infof("got metadata from chain: %v", mcMetadata)
			metadata = mcMetadata
		}
	}

	if len(metadata) == 0 {
		persist.FailStep(&tpj.pipelineMetadata.MetadataRetrieval)
	}

	return metadata
}

func (tpj *tokenProcessingJob) retrieveTokenInfo(ctx context.Context, metadata persist.TokenMetadata) (string, string) {
	traceCallback, ctx := persist.TrackStepStatus(ctx, &tpj.pipelineMetadata.TokenInfoRetrieval, "TokenInfoRetrieval")
	defer traceCallback()

	name, description := findNameAndDescription(ctx, metadata)

	if name == "" && tpj.tokenInstance != nil {
		name = tpj.tokenInstance.Name.String()
	}

	if description == "" && tpj.tokenInstance != nil {
		description = tpj.tokenInstance.Description.String()
	}
	return name, description
}

func (tpj *tokenProcessingJob) cacheMediaObjects(ctx context.Context, metadata persist.TokenMetadata) (persist.Media, error) {
	imgURL, animURL, err := findImageAndAnimationURLs(ctx, tpj.contract.Address, tpj.token.Chain, metadata, tpj.pipelineMetadata)
	if err != nil {
		return persist.Media{MediaType: persist.MediaTypeUnknown}, err
	}

	ctx = logger.NewContextWithFields(ctx, logrus.Fields{
		"imgURL":  imgURL,
		"animURL": animURL,
	})

	var (
		imgCh, animCh, pfpCh             chan cacheResult
		imgResult, animResult, pfpResult cacheResult
		downloadSuccess                  bool
	)

	if animURL != "" {
		animCh = cacheAnimationObjects(ctx, animURL, tpj)
	}
	if imgURL != "" {
		imgCh = cacheImageObjects(ctx, imgURL, tpj)
	}
	if tpj.profileImageKey != "" {
		pfpCh, err = cacheProfileImageObjects(ctx, tpj, metadata)
		if err != nil {
			logger.For(ctx).Errorf("error caching profile image source: %s", err)
		}
	}

	if animCh != nil {
		animResult = <-animCh
		if isCacheResultValid(animResult.err, len(animResult.cachedObjects)) {
			downloadSuccess = true
		}
	}
	if imgCh != nil {
		imgResult = <-imgCh
		if isCacheResultValid(imgResult.err, len(imgResult.cachedObjects)) {
			downloadSuccess = true
		}
	}
	if pfpCh != nil {
		pfpResult = <-pfpCh
	}

	// If we have at least one successful download, we can create media from it
	if downloadSuccess {
		return createMediaFromResults(ctx, tpj, animResult, imgResult, pfpResult), nil
	}

	// Try to use OpenSea as a fallback
	if imgResult.err != nil || animResult.err != nil {
		traceCallback, ctx := persist.TrackStepStatus(ctx, &tpj.pipelineMetadata.NothingCachedWithErrors, "NothingCachedWithErrors")
		defer traceCallback()

		openseaObjects, err := cacheOpenSeaObjects(ctx, tpj)

		if isCacheResultValid(err, len(openseaObjects)) {
			// Fail nothing cached with errors because we were able to get media from opensea
			persist.FailStep(&tpj.pipelineMetadata.NothingCachedWithErrors)
			logger.For(ctx).Warn("using media from OpenSea instead")
			return tpj.createMediaFromCachedObjects(ctx, openseaObjects), nil
		}
	}

	// At this point even OpenSea failed, so we need to return invalid media
	if invalidErr, ok := animResult.err.(errInvalidMedia); ok {
		return persist.Media{MediaType: persist.MediaTypeInvalid, MediaURL: persist.NullString(invalidErr.URL)}, invalidErr
	}
	if invalidErr, ok := imgResult.err.(errInvalidMedia); ok {
		return persist.Media{MediaType: persist.MediaTypeInvalid, MediaURL: persist.NullString(invalidErr.URL)}, invalidErr
	}
	if animResult.err != nil {
		return persist.Media{MediaType: persist.MediaTypeUnknown}, animResult.err
	}
	if imgResult.err != nil {
		return persist.Media{MediaType: persist.MediaTypeUnknown}, imgResult.err
	}

	// We somehow didn't cache media without getting an error anywhere
	traceCallback, _ := persist.TrackStepStatus(ctx, &tpj.pipelineMetadata.NothingCachedWithoutErrors, "NothingCachedWithoutErrors")
	defer traceCallback()

	panic("failed to cache media, and no error occurred in the process")
}

func (tpj *tokenProcessingJob) createMediaFromCachedObjects(ctx context.Context, objects []cachedMediaObject) persist.Media {
	traceCallback, ctx := persist.TrackStepStatus(ctx, &tpj.pipelineMetadata.CreateMediaFromCachedObjects, "CreateMediaFromCachedObjects")
	defer traceCallback()

	in := map[objectType]cachedMediaObject{}
	for _, obj := range objects {
		if it, ok := in[obj.ObjectType]; ok {
			if it.MediaType.IsMorePriorityThan(obj.MediaType) {
				in[obj.ObjectType] = obj
			}
			continue
		}
		in[obj.ObjectType] = obj
	}
	return createMediaFromCachedObjects(ctx, tpj.tp.tokenBucket, in)
}

func (tpj *tokenProcessingJob) createRawMedia(ctx context.Context, mediaType persist.MediaType, animURL, imgURL string, objects []cachedMediaObject) persist.Media {
	traceCallback, ctx := persist.TrackStepStatus(ctx, &tpj.pipelineMetadata.CreateRawMedia, "CreateRawMedia")
	defer traceCallback()

	return createRawMedia(ctx, persist.NewTokenIdentifiers(tpj.contract.Address, tpj.token.TokenID, tpj.token.Chain), mediaType, tpj.tp.tokenBucket, animURL, imgURL, objects)
}

func (tpj *tokenProcessingJob) isNewMediaPreferable(ctx context.Context, media persist.Media) bool {
	traceCallback, _ := persist.TrackStepStatus(ctx, &tpj.pipelineMetadata.MediaResultComparison, "MediaResultComparison")
	defer traceCallback()
	return media.IsServable()
}

func (tpj *tokenProcessingJob) persistResults(ctx context.Context, tmetadata coredb.TokenMedia) error {
	if !tpj.isNewMediaPreferable(ctx, tmetadata.Media) {
		tmetadata.Active = false
	}

	return tpj.upsertDB(ctx, tmetadata)

}

func (tpj *tokenProcessingJob) upsertDB(ctx context.Context, tmetadata coredb.TokenMedia) error {
	p := persist.TokenProperties{
		HasMetadata:     tmetadata.Metadata != nil && len(tmetadata.Metadata) > 0,
		HasPrimaryMedia: tmetadata.Media.MediaType.IsValid() && tmetadata.Media.MediaURL != "",
		HasThumbnail:    tmetadata.Media.ThumbnailURL != "",
		HasLiveRender:   tmetadata.Media.LivePreviewURL != "",
		HasDimensions:   tmetadata.Media.Dimensions.Valid(),
		HasName:         tmetadata.Name != "",
		HasDescription:  tmetadata.Description != "",
	}

	var tokenDBID persist.DBID

	if tpj.tokenInstance != nil {
		tokenDBID = tpj.tokenInstance.ID
	}

	return tpj.tp.queries.InsertTokenPipelineResults(ctx, coredb.InsertTokenPipelineResultsParams{
		Chain:            tpj.token.Chain,
		ContractID:       tpj.contract.ID,
		TokenID:          tpj.token.TokenID,
		TokenDbid:        tokenDBID.String(),
		ProcessingJobID:  tpj.id,
		TokenProperties:  p,
		PipelineMetadata: *tpj.pipelineMetadata,
		ProcessingCause:  tpj.cause,
		ProcessorVersion: "",
		NewMediaID:       persist.GenerateID(),
		Metadata:         tmetadata.Metadata,
		Media:            tmetadata.Media,
		Name:             tmetadata.Name,
		Description:      tmetadata.Description,
		Active:           tmetadata.Active,
		RetiredMediaID:   persist.GenerateID(),
	})
}

const (
	// Metrics emitted by the pipeline
	metricPipelineCompleted = "pipeline_completed"
	metricPipelineDuration  = "pipeline_duration"
	metricPipelineErrored   = "pipeline_errored"
	metricPipelineTimedOut  = "pipeline_timedout"
)

func pipelineDurationMetric(d time.Duration) metric.Measure {
	return metric.Measure{Name: metricPipelineDuration, Value: d.Seconds()}
}

func pipelineTimedOutMetric() metric.Measure {
	return metric.Measure{Name: metricPipelineTimedOut}
}

func pipelineCompletedMetric() metric.Measure {
	return metric.Measure{Name: metricPipelineCompleted}
}

func pipelineErroredMetric() metric.Measure {
	return metric.Measure{Name: metricPipelineErrored}
}

func recordPipelineEndState(ctx context.Context, mr metric.MetricReporter, tokenMedia coredb.TokenMedia, err error, d time.Duration, cause persist.ProcessingCause) {
	baseOpts := append([]any{}, metric.LogOptions.WithTags(map[string]string{
		"chain":      fmt.Sprintf("%d", tokenMedia.Chain),
		"mediaType":  tokenMedia.Media.MediaType.String(),
		"cause":      cause.String(),
		"isBadToken": fmt.Sprintf("%t", isBadTokenErr(err)),
	}))

	if ctx.Err() != nil || errors.Is(err, context.DeadlineExceeded) {
		mr.Record(ctx, pipelineTimedOutMetric(), append(baseOpts,
			metric.LogOptions.WithLogMessage("pipeline timed out"),
		)...)
		return
	}

	mr.Record(ctx, pipelineDurationMetric(d), append(baseOpts,
		metric.LogOptions.WithLogMessage(fmt.Sprintf("pipeline finished (took: %s)", d)),
	)...)

	if err != nil {
		mr.Record(ctx, pipelineErroredMetric(), append(baseOpts,
			metric.LogOptions.WithLevel(logrus.ErrorLevel),
			metric.LogOptions.WithLogMessage("pipeline completed with error: "+err.Error()),
		)...)
		return
	}

	mr.Record(ctx, pipelineCompletedMetric(), append(baseOpts,
		metric.LogOptions.WithLogMessage("pipeline completed successfully"),
	)...)
}<|MERGE_RESOLUTION|>--- conflicted
+++ resolved
@@ -64,13 +64,10 @@
 	profileImageKey string
 	// refreshMetadata is an optional flag that indicates that the pipeline should check for new metadata when enabled
 	refreshMetadata bool
-<<<<<<< HEAD
 	// tokenInstance is an already instanced token to derive data (name, description, and metadata) from when fetching fails.
 	// If the job doesn't produce active media, only tokenInstance's media is updated (as opposed to all instances of a token).
 	// If there is active media from past jobs, tokenInstance's media will reference that media instead.
 	tokenInstance *persist.TokenGallery
-=======
->>>>>>> 344ddead
 }
 
 type PipelineOption func(*tokenProcessingJob)
@@ -91,7 +88,6 @@
 	}
 }
 
-<<<<<<< HEAD
 func (pOpts) WithTokenInstance(t *persist.TokenGallery) PipelineOption {
 	return func(j *tokenProcessingJob) {
 		j.tokenInstance = t
@@ -99,9 +95,6 @@
 }
 
 func (tp *tokenProcessor) ProcessTokenPipeline(ctx context.Context, token persist.TokenIdentifiers, contract persist.ContractGallery, cause persist.ProcessingCause, opts ...PipelineOption) (coredb.TokenMedia, error) {
-=======
-func (tp *tokenProcessor) ProcessTokenPipeline(c context.Context, t persist.TokenGallery, contract persist.ContractGallery, cause persist.ProcessingCause, opts ...PipelineOption) (coredb.TokenMedia, error) {
->>>>>>> 344ddead
 	runID := persist.GenerateID()
 
 	ctx = logger.NewContextWithFields(ctx, logrus.Fields{"runID": runID})
@@ -216,17 +209,13 @@
 	ctx, cancel := context.WithTimeout(ctx, time.Minute)
 	defer cancel()
 
-	var metadata persist.TokenMetadata
+	var newMetadata persist.TokenMetadata
 
 	if tpj.tokenInstance != nil {
 		metadata = tpj.tokenInstance.TokenMetadata
 	}
 
-<<<<<<< HEAD
-	if len(metadata) == 0 || tpj.refreshMetadata {
-=======
 	if len(newMetadata) == 0 || tpj.refreshMetadata {
->>>>>>> 344ddead
 		i, a := tpj.contract.Chain.BaseKeywords()
 		fieldRequests := []multichain.FieldRequest[string]{
 			{
@@ -244,15 +233,15 @@
 			persist.FailStep(&tpj.pipelineMetadata.MetadataRetrieval)
 		} else if len(mcMetadata) > 0 {
 			logger.For(ctx).Infof("got metadata from chain: %v", mcMetadata)
-			metadata = mcMetadata
-		}
-	}
-
-	if len(metadata) == 0 {
+			newMetadata = mcMetadata
+		}
+	}
+
+	if len(newMetadata) == 0 {
 		persist.FailStep(&tpj.pipelineMetadata.MetadataRetrieval)
 	}
 
-	return metadata
+	return newMetadata
 }
 
 func (tpj *tokenProcessingJob) retrieveTokenInfo(ctx context.Context, metadata persist.TokenMetadata) (string, string) {
