package tokenprocessing

import (
	"bytes"
	"compress/gzip"
	"context"
	"encoding/base64"
	"encoding/json"
	"encoding/xml"
	"errors"
	"fmt"
	"io"
	"log"
	"net"
	"net/http"
	"net/url"
	"os"
	"os/exec"
	"strconv"
	"strings"
	"time"

	"github.com/mikeydub/go-gallery/env"
	"github.com/mikeydub/go-gallery/service/logger"
	"github.com/mikeydub/go-gallery/service/media"
	"github.com/mikeydub/go-gallery/service/mediamapper"
	"github.com/mikeydub/go-gallery/service/multichain/opensea"
	"github.com/mikeydub/go-gallery/service/multichain/tezos"
	"github.com/sirupsen/logrus"
	"google.golang.org/api/googleapi"

	"cloud.google.com/go/storage"
	"github.com/everFinance/goar"
	shell "github.com/ipfs/go-ipfs-api"
	"github.com/mikeydub/go-gallery/service/persist"
	"github.com/mikeydub/go-gallery/service/rpc"
	"github.com/mikeydub/go-gallery/util"
)

func init() {
	env.RegisterValidation("IPFS_URL", "required")
}

type errNoDataFromReader struct {
	err error
	url string
}

type errNoDataFromOpensea struct {
	err error
	url string
}

type errNotCacheable struct {
	URL       string
	MediaType persist.MediaType
}

type errInvalidMedia struct {
	err error
	URL string
}

type errNoCachedObjects struct {
	tids persist.TokenIdentifiers
}

type errNoMediaURLs struct {
	metadata persist.TokenMetadata
	tokenURI persist.TokenURI
	tids     persist.TokenIdentifiers
}

func (e errNoDataFromReader) Error() string {
	return fmt.Sprintf("no data from reader: %s (url: %s)", e.err, e.url)
}

func (e errNoDataFromReader) Unwrap() error {
	return e.err
}

func (e errNotCacheable) Error() string {
	return fmt.Sprintf("unsupported media for caching: %s (mediaURL: %s)", e.MediaType, e.URL)
}

func (e errInvalidMedia) Error() string {
	return fmt.Sprintf("invalid media: %s (url: %s)", e.err, e.URL)
}

func (e errNoMediaURLs) Error() string {
	return fmt.Sprintf("no media URLs found in metadata: %s (metadata: %+v, tokenURI: %s)", e.tids, e.metadata, e.tokenURI)
}

func (e errNoCachedObjects) Error() string {
	return fmt.Sprintf("no cached objects found for token identifiers: %s", e.tids)
}

func (e errNoDataFromOpensea) Error() string {
	return fmt.Sprintf("no data from opensea: %s (url: %s)", e.err, e.url)
}

type cachePipelineMetadata struct {
	ContentHeaderValueRetrieval  *persist.PipelineStepStatus
	ReaderRetrieval              *persist.PipelineStepStatus
	OpenseaFallback              *persist.PipelineStepStatus
	DetermineMediaTypeWithReader *persist.PipelineStepStatus
	AnimationGzip                *persist.PipelineStepStatus
	SVGRasterize                 *persist.PipelineStepStatus
	StoreGCP                     *persist.PipelineStepStatus
	ThumbnailGCP                 *persist.PipelineStepStatus
	LiveRenderGCP                *persist.PipelineStepStatus
}

func cacheImageObjects(ctx context.Context, imageURL string, metadata persist.TokenMetadata, job *tokenProcessingJob) chan cacheResult {
	tids := persist.NewTokenIdentifiers(job.contract.Address, job.token.TokenID, job.token.Chain)
	runMetadata := &cachePipelineMetadata{
		ContentHeaderValueRetrieval:  &job.pipelineMetadata.ImageContentHeaderValueRetrieval,
		ReaderRetrieval:              &job.pipelineMetadata.ImageReaderRetrieval,
		OpenseaFallback:              &job.pipelineMetadata.ImageOpenseaFallback,
		DetermineMediaTypeWithReader: &job.pipelineMetadata.ImageDetermineMediaTypeWithReader,
		AnimationGzip:                &job.pipelineMetadata.ImageAnimationGzip,
		StoreGCP:                     &job.pipelineMetadata.ImageStoreGCP,
		ThumbnailGCP:                 &job.pipelineMetadata.ImageThumbnailGCP,
		LiveRenderGCP:                &job.pipelineMetadata.ImageLiveRenderGCP,
	}
	return asyncCacheObjectsForURL(ctx, tids, job.tp.stg, job.tp.arweaveClient, job.tp.ipfsClient, objectTypeAnimation, imageURL, job.tp.tokenBucket, runMetadata)
}

func cacheAnimationObjects(ctx context.Context, animationURL string, metadata persist.TokenMetadata, job *tokenProcessingJob) chan cacheResult {
	tids := persist.NewTokenIdentifiers(job.contract.Address, job.token.TokenID, job.token.Chain)
	runMetadata := &cachePipelineMetadata{
		ContentHeaderValueRetrieval:  &job.pipelineMetadata.AnimationContentHeaderValueRetrieval,
		ReaderRetrieval:              &job.pipelineMetadata.AnimationReaderRetrieval,
		OpenseaFallback:              &job.pipelineMetadata.AnimationOpenseaFallback,
		DetermineMediaTypeWithReader: &job.pipelineMetadata.AnimationDetermineMediaTypeWithReader,
		AnimationGzip:                &job.pipelineMetadata.AnimationAnimationGzip,
		StoreGCP:                     &job.pipelineMetadata.AnimationStoreGCP,
		ThumbnailGCP:                 &job.pipelineMetadata.AnimationThumbnailGCP,
		LiveRenderGCP:                &job.pipelineMetadata.AnimationLiveRenderGCP,
	}
	return asyncCacheObjectsForURL(ctx, tids, job.tp.stg, job.tp.arweaveClient, job.tp.ipfsClient, objectTypeAnimation, animationURL, job.tp.tokenBucket, runMetadata)
}

func cacheOpenSeaObjects(ctx context.Context, job *tokenProcessingJob) ([]cachedMediaObject, error) {
	tids := persist.NewTokenIdentifiers(job.contract.Address, job.token.TokenID, job.token.Chain)
	runMetadata := &cachePipelineMetadata{
		ContentHeaderValueRetrieval:  &job.pipelineMetadata.AlternateContentHeaderValueRetrieval,
		ReaderRetrieval:              &job.pipelineMetadata.AlternateReaderRetrieval,
		OpenseaFallback:              &job.pipelineMetadata.AlternateOpenseaFallback,
		DetermineMediaTypeWithReader: &job.pipelineMetadata.AlternateDetermineMediaTypeWithReader,
		AnimationGzip:                &job.pipelineMetadata.AlternateAnimationGzip,
		StoreGCP:                     &job.pipelineMetadata.AlternateStoreGCP,
		ThumbnailGCP:                 &job.pipelineMetadata.AlternateThumbnailGCP,
		LiveRenderGCP:                &job.pipelineMetadata.AlternateLiveRenderGCP,
	}
	return cacheObjectsFromOpensea(ctx, tids, "", objectTypeImage, job.tp.ipfsClient, job.tp.arweaveClient, job.tp.stg, job.tp.tokenBucket, runMetadata)
}

<<<<<<< HEAD
	logger.For(pCtx).Infof("found media URLs")

	var (
		imgCh, animCh         chan cacheResult
		imgResult, animResult cacheResult
	)

	if animURL != "" {
		subMeta := &cachePipelineMetadata{
			ContentHeaderValueRetrieval:  &pMeta.AnimationContentHeaderValueRetrieval,
			ReaderRetrieval:              &pMeta.AnimationReaderRetrieval,
			OpenseaFallback:              &pMeta.AnimationOpenseaFallback,
			DetermineMediaTypeWithReader: &pMeta.AnimationDetermineMediaTypeWithReader,
			AnimationGzip:                &pMeta.AnimationAnimationGzip,
			SVGRasterize:                 &pMeta.AnimationSVGRasterize,
			StoreGCP:                     &pMeta.AnimationStoreGCP,
			ThumbnailGCP:                 &pMeta.AnimationThumbnailGCP,
			LiveRenderGCP:                &pMeta.AnimationLiveRenderGCP,
		}
		animCh = asyncCacheObjectsForURL(pCtx, tids, storageClient, arweaveClient, ipfsClient, objectTypeAnimation, animURL, tokenBucket, subMeta)
	}
	if imgURL != "" {
		subMeta := &cachePipelineMetadata{
			ContentHeaderValueRetrieval:  &pMeta.ImageContentHeaderValueRetrieval,
			ReaderRetrieval:              &pMeta.ImageReaderRetrieval,
			OpenseaFallback:              &pMeta.ImageOpenseaFallback,
			DetermineMediaTypeWithReader: &pMeta.ImageDetermineMediaTypeWithReader,
			AnimationGzip:                &pMeta.ImageAnimationGzip,
			SVGRasterize:                 &pMeta.ImageSVGRasterize,
			StoreGCP:                     &pMeta.ImageStoreGCP,
			ThumbnailGCP:                 &pMeta.ImageThumbnailGCP,
			LiveRenderGCP:                &pMeta.ImageLiveRenderGCP,
		}
		imgCh = asyncCacheObjectsForURL(pCtx, tids, storageClient, arweaveClient, ipfsClient, objectTypeImage, imgURL, tokenBucket, subMeta)
=======
func isCacheResultValid(err error, numObjects int) bool {
	var notCacheableErr errNotCacheable
	if errors.As(err, &notCacheableErr) {
		return true
>>>>>>> 118e7602
	}
	return err == nil && numObjects > 0
}

func createRawMedia(pCtx context.Context, tids persist.TokenIdentifiers, mediaType persist.MediaType, tokenBucket, animURL, imgURL string, objects []cachedMediaObject) persist.Media {
	switch mediaType {
	case persist.MediaTypeHTML:
		return getHTMLMedia(pCtx, tids, tokenBucket, animURL, imgURL, objects)
	default:
		panic(fmt.Sprintf("media type %s should be cached", mediaType))
	}
}

func createUncachedMedia(ctx context.Context, job *tokenProcessingJob, url string, mediaType persist.MediaType, objects []cachedMediaObject) persist.Media {
	first, ok := findFirstImageObject(objects)
	if ok {
		return job.createRawMedia(ctx, mediaType, url, first.storageURL(job.tp.tokenBucket), objects)
	}
	return persist.Media{MediaType: mediaType, MediaURL: persist.NullString(url)}
}

func createMediaFromResults(ctx context.Context, job *tokenProcessingJob, animResult, imgResult cacheResult) persist.Media {
	objects := append(animResult.cachedObjects, imgResult.cachedObjects...)

	if notCacheableErr, ok := animResult.err.(errNotCacheable); ok {
		return createUncachedMedia(ctx, job, notCacheableErr.URL, notCacheableErr.MediaType, objects)
	}

	if notCacheableErr, ok := imgResult.err.(errNotCacheable); ok {
		return createUncachedMedia(ctx, job, notCacheableErr.URL, notCacheableErr.MediaType, objects)
	}

	return job.createMediaFromCachedObjects(ctx, objects)
}

func createMediaFromCachedObjects(ctx context.Context, tokenBucket string, objects map[objectType]cachedMediaObject) persist.Media {
	var primaryObject cachedMediaObject

	if obj, ok := objects[objectTypeAnimation]; ok {
		primaryObject = obj
	} else if obj, ok := objects[objectTypeSVG]; ok {
		primaryObject = obj
	} else if obj, ok := objects[objectTypeImage]; ok {
		primaryObject = obj
	} else {
		logger.For(ctx).Errorf("no primary object found for cached objects: %+v", objects)
	}

	var thumbnailObject *cachedMediaObject
	var liveRenderObject = util.MapFindOrNil(objects, objectTypeLiveRender)

	if primaryObject.ObjectType == objectTypeAnimation || primaryObject.ObjectType == objectTypeSVG {
		// animations should have a thumbnail that could be an image or svg or thumbnail
		// thumbnail take top priority, then the other image types that could have been cached

		if obj, ok := objects[objectTypeImage]; ok {
			thumbnailObject = &obj
		} else if obj, ok := objects[objectTypeSVG]; ok && primaryObject.ObjectType != objectTypeSVG {
			thumbnailObject = &obj
		} else if obj, ok := objects[objectTypeThumbnail]; ok {
			thumbnailObject = &obj
		}

	} else {
		// it's not an animation, meaning its image like, so we only use a thumbnail when there explicitly is one
		if obj, ok := objects[objectTypeThumbnail]; ok {
			thumbnailObject = &obj
		}
	}

	result := persist.Media{
		MediaURL:  persist.NullString(primaryObject.storageURL(tokenBucket)),
		MediaType: primaryObject.MediaType,
	}

	if thumbnailObject != nil {
		result.ThumbnailURL = persist.NullString(thumbnailObject.storageURL(tokenBucket))
	}

	if liveRenderObject != nil {
		result.LivePreviewURL = persist.NullString(liveRenderObject.storageURL(tokenBucket))
	}

	var err error
	switch result.MediaType {
	case persist.MediaTypeSVG:
		result.Dimensions, err = getSvgDimensions(ctx, result.MediaURL.String())
	default:
		result.Dimensions, err = getMediaDimensions(ctx, result.MediaURL.String())
	}

	if err != nil {
		logger.For(ctx).Errorf("failed to get dimensions for media: %s", err)
	}

	return result
}

func findFirstImageObject(objects []cachedMediaObject) (cachedMediaObject, bool) {
	return util.FindFirst(objects, func(c cachedMediaObject) bool {
		if c.ObjectType == 0 || c.MediaType == "" || c.TokenID == "" || c.ContractAddress == "" {
			return false
		}
		return c.ObjectType == objectTypeImage || c.ObjectType == objectTypeSVG || c.ObjectType == objectTypeThumbnail
	})
}

type cacheResult struct {
	cachedObjects []cachedMediaObject
	err           error
}

func asyncCacheObjectsForURL(ctx context.Context, tids persist.TokenIdentifiers, storageClient *storage.Client, arweaveClient *goar.Client, ipfsClient *shell.Shell, defaultObjectType objectType, mediaURL, bucket string, subMeta *cachePipelineMetadata) chan cacheResult {
	resultCh := make(chan cacheResult)
	ctx = logger.NewContextWithFields(ctx, logrus.Fields{
		"tokenURIType":      persist.TokenURI(mediaURL).Type(),
		"defaultObjectType": defaultObjectType,
		"mediaURL":          mediaURL,
	})

	go func() {
		cachedObjects, err := cacheObjectsFromURL(ctx, tids, mediaURL, defaultObjectType, ipfsClient, arweaveClient, storageClient, bucket, subMeta, false)
		if err == nil {
			resultCh <- cacheResult{cachedObjects, err}
			return
		}

		switch caught := err.(type) {
		case *googleapi.Error:
			if caught.Code == http.StatusTooManyRequests {
				logger.For(ctx).Infof("rate limited by google, retrying in 30 seconds")
				time.Sleep(time.Second * 30)
				cachedObjects, err = cacheObjectsFromURL(ctx, tids, mediaURL, defaultObjectType, ipfsClient, arweaveClient, storageClient, bucket, subMeta, true)
			}
			resultCh <- cacheResult{cachedObjects, err}
		default:
			resultCh <- cacheResult{cachedObjects, err}
		}
	}()

	return resultCh
}

type svgDimensions struct {
	XMLName xml.Name `xml:"svg"`
	Width   string   `xml:"width,attr"`
	Height  string   `xml:"height,attr"`
	Viewbox string   `xml:"viewBox,attr"`
}

func getSvgDimensions(ctx context.Context, url string) (persist.Dimensions, error) {
	buf := bytes.NewBuffer(nil)
	if strings.HasPrefix(url, "http") {
		req, err := http.NewRequestWithContext(ctx, http.MethodGet, url, nil)
		if err != nil {
			return persist.Dimensions{}, err
		}

		resp, err := http.DefaultClient.Do(req)
		if err != nil {
			return persist.Dimensions{}, err
		}

		defer resp.Body.Close()

		if resp.StatusCode != http.StatusOK {
			return persist.Dimensions{}, fmt.Errorf("unexpected status code: %d", resp.StatusCode)
		}

		_, err = io.Copy(buf, resp.Body)
		if err != nil {
			return persist.Dimensions{}, err
		}
	} else {
		buf = bytes.NewBufferString(url)
	}

	if bytes.HasSuffix(buf.Bytes(), []byte(`<!-- Generated by SVGo -->`)) {
		buf = bytes.NewBuffer(bytes.TrimSuffix(buf.Bytes(), []byte(`<!-- Generated by SVGo -->`)))
	}

	var s svgDimensions
	if err := xml.NewDecoder(buf).Decode(&s); err != nil {
		return persist.Dimensions{}, err
	}

	if (s.Width == "" || s.Height == "") && s.Viewbox == "" {
		return persist.Dimensions{}, fmt.Errorf("no dimensions found for %s", url)
	}

	if s.Viewbox != "" {
		parts := strings.Split(s.Viewbox, " ")
		if len(parts) != 4 {
			return persist.Dimensions{}, fmt.Errorf("invalid viewbox for %s", url)
		}
		s.Width = parts[2]
		s.Height = parts[3]

	}

	width, err := strconv.Atoi(s.Width)
	if err != nil {
		return persist.Dimensions{}, err
	}

	height, err := strconv.Atoi(s.Height)
	if err != nil {
		return persist.Dimensions{}, err
	}

	return persist.Dimensions{
		Width:  width,
		Height: height,
	}, nil
}

func getHTMLMedia(pCtx context.Context, tids persist.TokenIdentifiers, tokenBucket, vURL, imgURL string, cachedObjects []cachedMediaObject) persist.Media {
	res := persist.Media{
		MediaType: persist.MediaTypeHTML,
	}

	if vURL != "" {
		logger.For(pCtx).Infof("using vURL for %s: %s", tids, vURL)
		res.MediaURL = persist.NullString(vURL)
	} else if imgURL != "" {
		logger.For(pCtx).Infof("using imgURL for %s: %s", tids, imgURL)
		res.MediaURL = persist.NullString(imgURL)
	}
	if len(cachedObjects) > 0 {
		for _, obj := range cachedObjects {
			if obj.ObjectType == objectTypeThumbnail {
				res.ThumbnailURL = persist.NullString(obj.storageURL(tokenBucket))
				break
			} else if obj.ObjectType == objectTypeImage || obj.ObjectType == objectTypeSVG {
				res.ThumbnailURL = persist.NullString(obj.storageURL(tokenBucket))
			}
		}

		for _, obj := range cachedObjects {
			if obj.ObjectType == objectTypeLiveRender {
				res.LivePreviewURL = persist.NullString(obj.storageURL(tokenBucket))
				break
			}
		}
	}
	res = remapMedia(res)

	dimensions, err := getHTMLDimensions(pCtx, res.MediaURL.String())
	if err != nil {
		logger.For(pCtx).Errorf("failed to get dimensions for %s: %v", tids, err)
	}

	res.Dimensions = dimensions

	return res
}

type iframeDimensions struct {
	XMLName xml.Name `xml:"iframe"`
	Width   string   `xml:"width,attr"`
	Height  string   `xml:"height,attr"`
}

func getHTMLDimensions(ctx context.Context, url string) (persist.Dimensions, error) {
	req, err := http.NewRequestWithContext(ctx, http.MethodGet, url, nil)
	if err != nil {
		return persist.Dimensions{}, err
	}

	resp, err := http.DefaultClient.Do(req)
	if err != nil {
		return persist.Dimensions{}, err
	}

	defer resp.Body.Close()

	if resp.StatusCode != http.StatusOK {
		return persist.Dimensions{}, fmt.Errorf("unexpected status code: %d", resp.StatusCode)
	}

	var s iframeDimensions
	if err := xml.NewDecoder(resp.Body).Decode(&s); err != nil {
		return persist.Dimensions{}, err
	}

	if s.Width == "" || s.Height == "" {
		return persist.Dimensions{}, fmt.Errorf("no dimensions found for %s", url)
	}

	width, err := strconv.Atoi(s.Width)
	if err != nil {
		return persist.Dimensions{}, err
	}

	height, err := strconv.Atoi(s.Height)
	if err != nil {
		return persist.Dimensions{}, err
	}

	return persist.Dimensions{
		Width:  width,
		Height: height,
	}, nil

}

func remapPaths(mediaURL string) string {
	switch persist.TokenURI(mediaURL).Type() {
	case persist.URITypeIPFS, persist.URITypeIPFSAPI:
		path := util.GetURIPath(mediaURL, false)
		return fmt.Sprintf("%s/ipfs/%s", env.GetString("IPFS_URL"), path)
	case persist.URITypeArweave:
		path := util.GetURIPath(mediaURL, false)
		return fmt.Sprintf("https://arweave.net/%s", path)
	default:
		return mediaURL
	}

}

func remapMedia(media persist.Media) persist.Media {
	media.MediaURL = persist.NullString(remapPaths(strings.TrimSpace(media.MediaURL.String())))
	media.ThumbnailURL = persist.NullString(remapPaths(strings.TrimSpace(media.ThumbnailURL.String())))
	if !persist.TokenURI(media.ThumbnailURL).IsRenderable() {
		media.ThumbnailURL = persist.NullString("")
	}
	return media
}

func findImageAndAnimationURLs(ctx context.Context, tokenID persist.TokenID, contractAddress persist.Address, chain persist.Chain, metadata persist.TokenMetadata, tokenURI persist.TokenURI, predict bool, pMeta *persist.PipelineMetadata) (imgURL string, vURL string, err error) {

	traceCallback, ctx := persist.TrackStepStatus(ctx, &pMeta.MediaURLsRetrieval, "MediaURLsRetrieval")
	defer traceCallback()

	ctx = logger.NewContextWithFields(ctx, logrus.Fields{"tokenID": tokenID, "contractAddress": contractAddress})
	if metaMedia, ok := metadata["media"].(map[string]any); ok {
		logger.For(ctx).Debugf("found media metadata: %s", metaMedia)
		var mediaType persist.MediaType

		if mime, ok := metaMedia["mimeType"].(string); ok {
			mediaType = media.MediaFromContentType(mime)
		}
		if uri, ok := metaMedia["uri"].(string); ok {
			switch mediaType {
			case persist.MediaTypeImage, persist.MediaTypeSVG, persist.MediaTypeGIF:
				imgURL = uri
			default:
				vURL = uri
			}
		}
	}

	image, anim := keywordsForToken(tokenID, contractAddress, chain)
	for _, keyword := range anim {
		if it, ok := util.GetValueFromMapUnsafe(metadata, keyword, util.DefaultSearchDepth).(string); ok && it != "" {
			logger.For(ctx).Debugf("found initial animation url from '%s': %s", keyword, it)
			vURL = it
			break
		}
	}

	for _, keyword := range image {
		if it, ok := util.GetValueFromMapUnsafe(metadata, keyword, util.DefaultSearchDepth).(string); ok && it != "" && it != vURL {
			logger.For(ctx).Debugf("found initial image url from '%s': %s", keyword, it)
			imgURL = it
			break
		}
	}

	if imgURL == "" && vURL == "" {
		persist.FailStep(&pMeta.MediaURLsRetrieval)
		return "", "", errNoMediaURLs{metadata: metadata, tokenURI: tokenURI, tids: persist.NewTokenIdentifiers(contractAddress, tokenID, chain)}
	}

	if predict {
		imgURL, vURL = predictTrueURLs(ctx, imgURL, vURL)
	}
	return imgURL, vURL, nil

}

func findNameAndDescription(ctx context.Context, metadata persist.TokenMetadata) (string, string) {
	name, ok := util.GetValueFromMapUnsafe(metadata, "name", util.DefaultSearchDepth).(string)
	if !ok {
		name = ""
	}

	description, ok := util.GetValueFromMapUnsafe(metadata, "description", util.DefaultSearchDepth).(string)
	if !ok {
		description = ""
	}

	return name, description
}

func predictTrueURLs(ctx context.Context, curImg, curV string) (string, string) {
	imgMediaType, _, _, err := media.PredictMediaType(ctx, curImg)
	if err != nil {
		return curImg, curV
	}
	vMediaType, _, _, err := media.PredictMediaType(ctx, curV)
	if err != nil {
		return curImg, curV
	}

	if imgMediaType.IsAnimationLike() && !vMediaType.IsAnimationLike() {
		return curV, curImg
	}

	if !imgMediaType.IsValid() || !vMediaType.IsValid() {
		return curImg, curV
	}

	if imgMediaType.IsMorePriorityThan(vMediaType) {
		return curV, curImg
	}

	return curImg, curV
}

func getThumbnailURL(pCtx context.Context, tokenBucket string, name string, imgURL string, storageClient *storage.Client) string {
	if storageImageURL, err := getMediaServingURL(pCtx, tokenBucket, fmt.Sprintf("image-%s", name), storageClient); err == nil {
		logger.For(pCtx).Infof("found imageURL for thumbnail %s: %s", name, storageImageURL)
		return storageImageURL
	} else if storageImageURL, err = getMediaServingURL(pCtx, tokenBucket, fmt.Sprintf("svg-%s", name), storageClient); err == nil {
		logger.For(pCtx).Infof("found svg for thumbnail %s: %s", name, storageImageURL)
		return storageImageURL
	} else if imgURL != "" && persist.TokenURI(imgURL).IsRenderable() {
		logger.For(pCtx).Infof("using imgURL for thumbnail %s: %s", name, imgURL)
		return imgURL
	} else if storageImageURL, err := getMediaServingURL(pCtx, tokenBucket, fmt.Sprintf("thumbnail-%s", name), storageClient); err == nil {
		logger.For(pCtx).Infof("found thumbnailURL for %s: %s", name, storageImageURL)
		return storageImageURL
	}
	return ""
}

func objectExists(ctx context.Context, client *storage.Client, bucket, fileName string) (bool, error) {
	objHandle := client.Bucket(bucket).Object(fileName)
	_, err := objHandle.Attrs(ctx)
	if err != nil && err != storage.ErrObjectNotExist {
		return false, fmt.Errorf("could not get object attrs for %s: %s", objHandle.ObjectName(), err)
	}
	return err != storage.ErrObjectNotExist, nil
}

func purgeIfExists(ctx context.Context, bucket string, fileName string, client *storage.Client) error {
	exists, err := objectExists(ctx, client, bucket, fileName)
	if err != nil {
		return err
	}
	if exists {
		if err := mediamapper.PurgeImage(ctx, fmt.Sprintf("https://storage.googleapis.com/%s/%s", bucket, fileName)); err != nil {
			logger.For(ctx).Warnf("could not purge file %s: %s", fileName, err)
		}
	}

	return nil
}

func persistToStorage(ctx context.Context, client *storage.Client, reader io.Reader, bucket, fileName string, contentType *string, contentLength *int64, metadata map[string]string) error {
	writer := newObjectWriter(ctx, client, bucket, fileName, contentType, contentLength, metadata)
	if _, err := io.Copy(writer, reader); err != nil {
		return fmt.Errorf("could not write to bucket %s for %s: %s", bucket, fileName, err)
	}
	return writer.Close()
}

type objectType int

const (
	objectTypeUnknown objectType = iota
	objectTypeImage
	objectTypeAnimation
	objectTypeThumbnail
	objectTypeLiveRender
	objectTypeSVG
)

func (o objectType) String() string {
	switch o {
	case objectTypeImage:
		return "image"
	case objectTypeAnimation:
		return "animation"
	case objectTypeThumbnail:
		return "thumbnail"
	case objectTypeLiveRender:
		return "liverender"
	case objectTypeSVG:
		return "svg"
	case objectTypeUnknown:
		return "unknown"
	default:
		panic(fmt.Sprintf("unknown object type: %d", o))
	}
}

type cachedMediaObject struct {
	MediaType       persist.MediaType
	TokenID         persist.TokenID
	ContractAddress persist.Address
	Chain           persist.Chain
	ContentType     *string
	ContentLength   *int64
	ObjectType      objectType
}

func (m cachedMediaObject) fileName() string {
	if m.ObjectType.String() == "" || m.TokenID == "" || m.ContractAddress == "" {
		panic(fmt.Sprintf("invalid media object: %+v", m))
	}
	return fmt.Sprintf("%d-%s-%s-%s", m.Chain, m.TokenID, m.ContractAddress, m.ObjectType)
}

func (m cachedMediaObject) storageURL(tokenBucket string) string {
	return fmt.Sprintf("https://storage.googleapis.com/%s/%s", tokenBucket, m.fileName())
}

func cacheRawMedia(ctx context.Context, reader *util.FileHeaderReader, tids persist.TokenIdentifiers, mediaType persist.MediaType, contentLength *int64, contentType *string, oType objectType, bucket, ogURL string, client *storage.Client, subMeta *cachePipelineMetadata) (cachedMediaObject, error) {
	traceCallback, ctx := persist.TrackStepStatus(ctx, subMeta.StoreGCP, "StoreGCP")
	defer traceCallback()

	if mediaType == persist.MediaTypeSVG {
		oType = objectTypeSVG
	}

	object := cachedMediaObject{
		MediaType:       mediaType,
		TokenID:         tids.TokenID,
		ContractAddress: tids.ContractAddress,
		Chain:           tids.Chain,
		ContentType:     contentType,
		ContentLength:   contentLength,
		ObjectType:      oType,
	}

	err := persistToStorage(ctx, client, reader, bucket, object.fileName(), object.ContentType, object.ContentLength,
		map[string]string{
			"originalURL": truncateString(ogURL, 100),
			"mediaType":   mediaType.String(),
		})
	if err != nil {
		persist.FailStep(subMeta.StoreGCP)
		return cachedMediaObject{}, err
	}
	purgeIfExists(ctx, bucket, object.fileName(), client)
	return object, err
}

func cacheRawAnimationMedia(ctx context.Context, reader *util.FileHeaderReader, tids persist.TokenIdentifiers, mediaType persist.MediaType, oType objectType, bucket, ogURL string, client *storage.Client, subMeta *cachePipelineMetadata) (cachedMediaObject, error) {
	traceCallback, ctx := persist.TrackStepStatus(ctx, subMeta.AnimationGzip, "AnimationGzip")
	defer traceCallback()

	object := cachedMediaObject{
		MediaType:       mediaType,
		TokenID:         tids.TokenID,
		ContractAddress: tids.ContractAddress,
		Chain:           tids.Chain,
		ObjectType:      oType,
	}

	sw := newObjectWriter(ctx, client, bucket, object.fileName(), nil, nil, map[string]string{
		"originalURL": truncateString(ogURL, 100),
		"mediaType":   mediaType.String(),
	})
	writer := gzip.NewWriter(sw)

	_, err := io.Copy(writer, reader)
	if err != nil {
		persist.FailStep(subMeta.AnimationGzip)
		return cachedMediaObject{}, fmt.Errorf("could not write to bucket %s for %s: %s", bucket, object.fileName(), err)
	}

	if err := writer.Close(); err != nil {
		persist.FailStep(subMeta.AnimationGzip)
		return cachedMediaObject{}, err
	}

	if err := sw.Close(); err != nil {
		persist.FailStep(subMeta.AnimationGzip)
		return cachedMediaObject{}, err
	}

	purgeIfExists(ctx, bucket, object.fileName(), client)
	return object, nil
}

func rasterizeAndCacheSVGMedia(ctx context.Context, svgURL string, tids persist.TokenIdentifiers, mediaType persist.MediaType, oType objectType, bucket, ogURL string, client *storage.Client, subMeta *cachePipelineMetadata) (cachedMediaObject, error) {
	traceCallback, ctx := persist.TrackStepStatus(ctx, subMeta.SVGRasterize, "SVGRasterize")
	defer traceCallback()

	object := cachedMediaObject{
		MediaType:       mediaType,
		TokenID:         tids.TokenID,
		ContractAddress: tids.ContractAddress,
		Chain:           tids.Chain,
		ObjectType:      oType,
	}

	cmd := exec.Command("node", "scripts/rasterize_svg.js", svgURL)
	output, err := cmd.Output()
	if err != nil {
		persist.FailStep(subMeta.SVGRasterize)
		return cachedMediaObject{}, fmt.Errorf("could not rasterize svg: %s", err)
	}

	lines := strings.Split(string(output), "\n")
	if len(lines) < 2 {
		log.Fatal("Not enough output from script")
	}
	dataType := lines[0]
	base64data := lines[1]

	data, err := base64.StdEncoding.DecodeString(string(base64data))
	if err != nil {
		persist.FailStep(subMeta.SVGRasterize)
		return cachedMediaObject{}, fmt.Errorf("could not decode base64 data: %s", err)
	}

	var contentType string
	switch dataType {
	case "PNG":
		contentType = "image/png"
		object.ContentType = &contentType
		object.MediaType = persist.MediaTypeImage
	case "GIF":
		contentType = "image/gif"
		object.ContentType = &contentType
		object.MediaType = persist.MediaTypeGIF
	default:
		persist.FailStep(subMeta.SVGRasterize)
		return cachedMediaObject{}, fmt.Errorf("unknown data type: %s", dataType)
	}

	sw := newObjectWriter(ctx, client, bucket, object.fileName(), object.ContentType, nil, map[string]string{
		"originalURL": truncateString(ogURL, 100),
		"mediaType":   mediaType.String(),
	})

	_, err = sw.Write(data)
	if err != nil {
		persist.FailStep(subMeta.AnimationGzip)
		return cachedMediaObject{}, fmt.Errorf("could not write to bucket %s for %s: %s", bucket, object.fileName(), err)
	}

	if err := sw.Close(); err != nil {
		persist.FailStep(subMeta.AnimationGzip)
		return cachedMediaObject{}, err
	}

	purgeIfExists(ctx, bucket, object.fileName(), client)
	return object, nil
}

func thumbnailAndCache(ctx context.Context, tids persist.TokenIdentifiers, videoURL, bucket string, client *storage.Client, subMeta *cachePipelineMetadata) (cachedMediaObject, error) {
	traceCallback, ctx := persist.TrackStepStatus(ctx, subMeta.ThumbnailGCP, "ThumbnailGCP")
	defer traceCallback()

	obj := cachedMediaObject{
		ObjectType:      objectTypeThumbnail,
		MediaType:       persist.MediaTypeImage,
		TokenID:         tids.TokenID,
		ContractAddress: tids.ContractAddress,
		Chain:           tids.Chain,
		ContentType:     util.ToPointer("image/png"),
	}

	logger.For(ctx).Infof("caching thumbnail for '%s'", obj.fileName())

	timeBeforeCopy := time.Now()

	sw := newObjectWriter(ctx, client, bucket, obj.fileName(), util.ToPointer("image/jpeg"), nil, map[string]string{
		"thumbnailedURL": videoURL,
	})

	logger.For(ctx).Infof("thumbnailing %s", videoURL)
	if err := thumbnailVideoToWriter(ctx, videoURL, sw); err != nil {
		persist.FailStep(subMeta.ThumbnailGCP)
		return cachedMediaObject{}, fmt.Errorf("could not thumbnail to bucket %s for '%s': %s", bucket, obj.fileName(), err)
	}

	if err := sw.Close(); err != nil {
		persist.FailStep(subMeta.ThumbnailGCP)
		return cachedMediaObject{}, err
	}

	logger.For(ctx).Infof("storage copy took %s", time.Since(timeBeforeCopy))

	purgeIfExists(ctx, bucket, obj.fileName(), client)

	return obj, nil
}

func createLiveRenderAndCache(ctx context.Context, tids persist.TokenIdentifiers, videoURL, bucket string, client *storage.Client, subMeta *cachePipelineMetadata) (cachedMediaObject, error) {

	traceCallback, ctx := persist.TrackStepStatus(ctx, subMeta.LiveRenderGCP, "LiveRenderGCP")
	defer traceCallback()

	obj := cachedMediaObject{
		ObjectType:      objectTypeLiveRender,
		MediaType:       persist.MediaTypeVideo,
		TokenID:         tids.TokenID,
		ContractAddress: tids.ContractAddress,
		Chain:           tids.Chain,
		ContentType:     util.ToPointer("video/mp4"),
	}

	logger.For(ctx).Infof("caching live render media for '%s'", obj.fileName())

	timeBeforeCopy := time.Now()

	sw := newObjectWriter(ctx, client, bucket, obj.fileName(), util.ToPointer("video/mp4"), nil, map[string]string{
		"liveRenderedURL": videoURL,
	})

	logger.For(ctx).Infof("creating live render for %s", videoURL)
	if err := createLiveRenderPreviewVideo(ctx, videoURL, sw); err != nil {
		persist.FailStep(subMeta.LiveRenderGCP)
		return cachedMediaObject{}, fmt.Errorf("could not live render to bucket %s for '%s': %s", bucket, obj.fileName(), err)
	}

	if err := sw.Close(); err != nil {
		persist.FailStep(subMeta.LiveRenderGCP)
		return cachedMediaObject{}, err
	}

	logger.For(ctx).Infof("storage copy took %s", time.Since(timeBeforeCopy))

	purgeIfExists(ctx, bucket, obj.fileName(), client)

	return obj, nil
}

func deleteMedia(ctx context.Context, bucket, fileName string, client *storage.Client) error {
	return client.Bucket(bucket).Object(fileName).Delete(ctx)
}

func getMediaServingURL(pCtx context.Context, bucketID, objectID string, client *storage.Client) (string, error) {
	if exists, err := objectExists(pCtx, client, bucketID, objectID); err != nil || !exists {
		objectName := fmt.Sprintf("/gs/%s/%s", bucketID, objectID)
		return "", fmt.Errorf("failed to check if object %s exists: %s", objectName, err)
	}
	return fmt.Sprintf("https://storage.googleapis.com/%s/%s", bucketID, objectID), nil
}

func cacheObjectsFromURL(pCtx context.Context, tids persist.TokenIdentifiers, mediaURL string, oType objectType, ipfsClient *shell.Shell, arweaveClient *goar.Client, storageClient *storage.Client, bucket string, subMeta *cachePipelineMetadata, isRecursive bool) ([]cachedMediaObject, error) {

	asURI := persist.TokenURI(mediaURL)
	timeBeforePredict := time.Now()
	mediaType, contentType, contentLength := func() (persist.MediaType, *string, *int64) {
		traceCallback, pCtx := persist.TrackStepStatus(pCtx, subMeta.ContentHeaderValueRetrieval, "ContentHeaderValueRetrieval")
		defer traceCallback()
		mediaType, contentType, contentLength, err := media.PredictMediaType(pCtx, asURI.String())
		if err != nil {
			persist.FailStep(subMeta.ContentHeaderValueRetrieval)
		}
		pCtx = logger.NewContextWithFields(pCtx, logrus.Fields{
			"predictedMediaType":   mediaType,
			"predictedContentType": util.FromPointer(contentType),
		})

		contentLengthStr := "nil"
		if contentLength != nil {
			contentLengthStr = util.InByteSizeFormat(uint64(util.FromPointer(contentLength)))
		}
		pCtx = logger.NewContextWithFields(pCtx, logrus.Fields{
			"contentLength": contentLengthStr,
		})
		logger.For(pCtx).Infof("predicted media type from '%s' as '%s' with length %s in %s", mediaURL, mediaType, contentLengthStr, time.Since(timeBeforePredict))
		return mediaType, contentType, contentLength
	}()

	if mediaType == persist.MediaTypeHTML {
		return nil, errNotCacheable{URL: mediaURL, MediaType: mediaType}
	}

	timeBeforeDataReader := time.Now()
	reader, retryOpensea, err := func() (*util.FileHeaderReader, bool, error) {
		traceCallback, pCtx := persist.TrackStepStatus(pCtx, subMeta.ReaderRetrieval, "ReaderRetrieval")
		defer traceCallback()

		reader, err := rpc.GetDataFromURIAsReader(pCtx, asURI, ipfsClient, arweaveClient, util.MB, time.Minute)
		if err != nil {
			persist.FailStep(subMeta.ReaderRetrieval)
			logger.For(pCtx).Errorf("failed to get reader for '%s': %s <%T>", mediaURL, err, err)
			if errors.Is(err, context.Canceled) || errors.Is(err, context.DeadlineExceeded) {
				return reader, false, err
			}
			// the reader is and always will be invalid
			switch caught := err.(type) {
			case util.ErrHTTP:
				if caught.Status == http.StatusNotFound || caught.Status == http.StatusInternalServerError {
					return reader, false, errInvalidMedia{URL: mediaURL, err: err}
				}
			case *net.DNSError, *url.Error:
				return reader, false, errInvalidMedia{URL: mediaURL, err: err}
			}

			// if we're not already recursive, try opensea for ethereum tokens
			if !isRecursive && tids.Chain == persist.ChainETH {
				return reader, true, err
			}

			return reader, false, errNoDataFromReader{err: err, url: mediaURL}
		}
		return reader, false, nil
	}()

	if retryOpensea {
		traceCallback, pCtx := persist.TrackStepStatus(pCtx, subMeta.OpenseaFallback, "OpenseaFallback")
		logger.For(pCtx).Infof("failed to get data from uri '%s' for '%s' because of (err: %s <%T>), trying opensea", mediaURL, tids, err, err)
		defer traceCallback()

		return cacheObjectsFromOpensea(pCtx, tids, mediaURL, oType, ipfsClient, arweaveClient, storageClient, bucket, subMeta)
	}

	if err != nil {
		return nil, err
	}

	logger.For(pCtx).Infof("got reader for %s in %s", tids, time.Since(timeBeforeDataReader))

	defer reader.Close()

	if !mediaType.IsValid() {
		func() {
			traceCallback, pCtx := persist.TrackStepStatus(pCtx, subMeta.DetermineMediaTypeWithReader, "DetermineMediaTypeWithReader")
			defer traceCallback()

			timeBeforeSniff := time.Now()
			bytesToSniff, err := reader.Headers()
			if err != nil {
				persist.FailStep(subMeta.DetermineMediaTypeWithReader)
				logger.For(pCtx).Errorf("could not get headers for %s: %s", mediaURL, err)
				return
			}
			contentType = util.ToPointer("")
			mediaType, *contentType = media.SniffMediaType(bytesToSniff)
			logger.For(pCtx).Infof("sniffed media type for %s: %s in %s", truncateString(mediaURL, 50), mediaType, time.Since(timeBeforeSniff))
		}()
	}

	if mediaType == persist.MediaTypeHTML {
		return nil, errNotCacheable{URL: mediaURL, MediaType: mediaType}
	}

	asMb := 0.0
	if contentLength != nil && *contentLength > 0 {
		asMb = float64(*contentLength) / 1024 / 1024
	}

	pCtx = logger.NewContextWithFields(pCtx, logrus.Fields{
		"finalMediaType":   mediaType,
		"finalContentType": contentType,
		"mb":               asMb,
	})

	logger.For(pCtx).Infof("caching %.2f mb of raw media with type '%s' for '%s' at '%s-%s'", asMb, mediaType, mediaURL, tids, oType)

	if mediaType == persist.MediaTypeAnimation {
		timeBeforeCache := time.Now()
		obj, err := cacheRawAnimationMedia(pCtx, reader, tids, mediaType, oType, bucket, mediaURL, storageClient, subMeta)
		if err != nil {
			logger.For(pCtx).Errorf("could not cache animation: %s", err)
			return nil, err
		}
		logger.For(pCtx).Infof("cached animation for %s in %s", tids, time.Since(timeBeforeCache))
		return []cachedMediaObject{obj}, nil
	}

	timeBeforeCache := time.Now()
	obj, err := cacheRawMedia(pCtx, reader, tids, mediaType, contentLength, contentType, oType, bucket, mediaURL, storageClient, subMeta)
	if err != nil {
		return nil, err
	}
	logger.For(pCtx).Infof("cached media for %s in %s", tids, time.Since(timeBeforeCache))

	result := []cachedMediaObject{obj}
	if mediaType == persist.MediaTypeVideo {
		videoURL := obj.storageURL(bucket)
		thumbObj, err := thumbnailAndCache(pCtx, tids, videoURL, bucket, storageClient, subMeta)
		if err != nil {
			logger.For(pCtx).Errorf("could not create thumbnail for %s: %s", tids, err)
		} else {
			result = append(result, thumbObj)
		}

		liveObj, err := createLiveRenderAndCache(pCtx, tids, videoURL, bucket, storageClient, subMeta)
		if err != nil {
			logger.For(pCtx).Errorf("could not create live render for %s: %s", tids, err)
		} else {
			result = append(result, liveObj)
		}

	} else if mediaType == persist.MediaTypeSVG {
		timeBeforeCache := time.Now()
		obj, err := rasterizeAndCacheSVGMedia(pCtx, obj.storageURL(bucket), tids, mediaType, oType, bucket, mediaURL, storageClient, subMeta)
		if err != nil {
			logger.For(pCtx).WithError(err).Error("could not cache svg rasterization")
			// still return the original object as svg
			return result, nil
		}
		logger.For(pCtx).Infof("cached animation for %s in %s", tids, time.Since(timeBeforeCache))
		return []cachedMediaObject{obj}, nil
	}

	return result, nil
}

func cacheObjectsFromOpensea(pCtx context.Context, tids persist.TokenIdentifiers, mediaURL string, oType objectType, ipfsClient *shell.Shell, arweaveClient *goar.Client, storageClient *storage.Client, bucket string, subMeta *cachePipelineMetadata) ([]cachedMediaObject, error) {
	assets, err := opensea.FetchAssetsForTokenIdentifiers(pCtx, persist.EthereumAddress(tids.ContractAddress), opensea.TokenID(tids.TokenID.Base10String()))
	if err != nil || len(assets) == 0 {
		return nil, errNoDataFromOpensea{err: err, url: mediaURL}
	}

	for _, asset := range assets {

		firstNonEmptyURL, ok := util.FindFirst([]string{asset.AnimationURL, asset.ImageURL, asset.ImagePreviewURL, asset.ImageOriginalURL, asset.ImageThumbnailURL}, func(s string) bool {
			return s != ""
		})
		if !ok {
			continue
		}

		objects, err := cacheObjectsFromURL(pCtx, tids, firstNonEmptyURL, oType, ipfsClient, arweaveClient, storageClient, bucket, subMeta, true)
		if err != nil {
			continue
		}
		return objects, nil
	}
	return nil, errNoDataFromOpensea{err: err, url: mediaURL}
}

func thumbnailVideoToWriter(ctx context.Context, url string, writer io.Writer) error {
	c := exec.CommandContext(ctx, "ffmpeg", "-hide_banner", "-loglevel", "error", "-i", url, "-ss", "00:00:00.000", "-vframes", "1", "-f", "mjpeg", "pipe:1")
	c.Stderr = os.Stderr
	c.Stdout = writer
	return c.Run()
}

func createLiveRenderPreviewVideo(ctx context.Context, videoURL string, writer io.Writer) error {
	c := exec.CommandContext(ctx, "ffmpeg", "-hide_banner", "-loglevel", "error", "-i", videoURL, "-ss", "00:00:00.000", "-t", "00:00:05.000", "-filter:v", "scale=720:trunc(ow/a/2)*2", "-c:a", "aac", "-shortest", "-movflags", "frag_keyframe+empty_moov", "-f", "mp4", "pipe:1")
	c.Stderr = os.Stderr
	c.Stdout = writer
	return c.Run()
}

type dimensions struct {
	Streams []struct {
		Width  int `json:"width"`
		Height int `json:"height"`
	} `json:"streams"`
}

type errNoStreams struct {
	url string
	err error
}

func (e errNoStreams) Error() string {
	return fmt.Sprintf("no streams in %s: %s", e.url, e.err)
}

func getMediaDimensions(ctx context.Context, url string) (persist.Dimensions, error) {
	outBuf := bytes.NewBuffer(nil)
	c := exec.CommandContext(ctx, "ffprobe", "-hide_banner", "-loglevel", "error", "-show_streams", url, "-print_format", "json")
	c.Stderr = os.Stderr
	c.Stdout = outBuf
	err := c.Run()
	if err != nil {
		logger.For(ctx).Errorf("failed to get dimensions for %s: %s", url, err)
		return getMediaDimensionsBackup(ctx, url)
	}

	var d dimensions
	err = json.Unmarshal(outBuf.Bytes(), &d)
	if err != nil {
		return persist.Dimensions{}, fmt.Errorf("failed to unmarshal ffprobe output: %w", err)
	}

	if len(d.Streams) == 0 {
		return getMediaDimensionsBackup(ctx, url)
	}

	dims := persist.Dimensions{}

	for _, s := range d.Streams {
		if s.Height == 0 || s.Width == 0 {
			continue
		}
		dims = persist.Dimensions{
			Width:  s.Width,
			Height: s.Height,
		}
		break
	}

	if dims.Width == 0 || dims.Height == 0 {
		return getMediaDimensionsBackup(ctx, url)
	}

	logger.For(ctx).Debugf("got dimensions %+v for %s", dims, url)
	return dims, nil
}

func getMediaDimensionsBackup(ctx context.Context, url string) (persist.Dimensions, error) {
	outBuf := bytes.NewBuffer(nil)
	curlCmd := exec.CommandContext(ctx, "curl", "-s", url)
	identifyCmd := exec.CommandContext(ctx, "identify", "-format", "%wx%h", "-")
	identifyCmd.Stderr = os.Stderr
	identifyCmd.Stdout = outBuf

	curlCmdStdout, err := curlCmd.StdoutPipe()
	if err != nil {
		return persist.Dimensions{}, fmt.Errorf("failed to create pipe for curl stdout: %w", err)
	}

	identifyCmd.Stdin = curlCmdStdout

	err = curlCmd.Start()
	if err != nil {
		return persist.Dimensions{}, fmt.Errorf("failed to start curl command: %w", err)
	}

	err = identifyCmd.Run()
	if err != nil {
		return persist.Dimensions{}, err
	}

	err = curlCmd.Wait()
	if err != nil {
		return persist.Dimensions{}, fmt.Errorf("curl command exited with error: %w", err)
	}

	dimensionsStr := outBuf.String()
	dimensionsSplit := strings.Split(dimensionsStr, "x")
	if len(dimensionsSplit) != 2 {
		return persist.Dimensions{}, fmt.Errorf("unexpected output format from identify: %s", dimensionsStr)
	}

	width, err := strconv.Atoi(dimensionsSplit[0])
	if err != nil {
		return persist.Dimensions{}, fmt.Errorf("failed to parse width: %w", err)
	}

	height, err := strconv.Atoi(dimensionsSplit[1])
	if err != nil {
		return persist.Dimensions{}, fmt.Errorf("failed to parse height: %w", err)
	}

	dims := persist.Dimensions{
		Width:  width,
		Height: height,
	}

	return dims, nil
}

func truncateString(s string, i int) string {
	asRunes := []rune(s)
	if len(asRunes) > i {
		return string(asRunes[:i])
	}
	return s
}

func keywordsForToken(tokenID persist.TokenID, contract persist.Address, chain persist.Chain) ([]string, []string) {
	switch {
	case tezos.IsHicEtNunc(contract):
		_, anim := chain.BaseKeywords()
		return []string{"artifactUri", "displayUri", "image", "thumbnailUri"}, anim
	case tezos.IsFxHash(contract):
		return []string{"displayUri", "artifactUri", "image", "uri"}, []string{"artifactUri", "displayUri"}
	default:
		return chain.BaseKeywords()
	}
}

func newObjectWriter(ctx context.Context, client *storage.Client, bucket, fileName string, contentType *string, contentLength *int64, objMetadata map[string]string) *storage.Writer {
	writer := client.Bucket(bucket).Object(fileName).NewWriter(ctx)
	if contentType != nil {
		writer.ObjectAttrs.ContentType = *contentType
	}
	writer.ProgressFunc = func(written int64) {
		logger.For(ctx).Debugf("wrote %s to %s", util.InByteSizeFormat(uint64(written)), fileName)
	}
	writer.ObjectAttrs.Metadata = objMetadata
	writer.ObjectAttrs.CacheControl = "no-cache, no-store"
	writer.ChunkSize = contentLengthToChunkSize(contentLength)
	writer.ChunkRetryDeadline = 5 * time.Minute
	return writer
}

func contentLengthToChunkSize(contentLength *int64) int {
	if contentLength == nil {
		return 4 * 1024 * 1024
	}
	cl := *contentLength
	if cl < 4*1024*1024 {
		return int(cl)
	} else if cl > 8*1024*1024 && cl < 32*1024*1024 {
		return 8 * 1024 * 1024
	} else if cl > 32*1024*1024 {
		return 16 * 1024 * 1024
	}
	return 4 * 1024 * 1024
}<|MERGE_RESOLUTION|>--- conflicted
+++ resolved
@@ -119,6 +119,7 @@
 		OpenseaFallback:              &job.pipelineMetadata.ImageOpenseaFallback,
 		DetermineMediaTypeWithReader: &job.pipelineMetadata.ImageDetermineMediaTypeWithReader,
 		AnimationGzip:                &job.pipelineMetadata.ImageAnimationGzip,
+    SVGRasterize:                 &job.pipelineMetadata.ImageSVGRasterize,
 		StoreGCP:                     &job.pipelineMetadata.ImageStoreGCP,
 		ThumbnailGCP:                 &job.pipelineMetadata.ImageThumbnailGCP,
 		LiveRenderGCP:                &job.pipelineMetadata.ImageLiveRenderGCP,
@@ -134,6 +135,7 @@
 		OpenseaFallback:              &job.pipelineMetadata.AnimationOpenseaFallback,
 		DetermineMediaTypeWithReader: &job.pipelineMetadata.AnimationDetermineMediaTypeWithReader,
 		AnimationGzip:                &job.pipelineMetadata.AnimationAnimationGzip,
+    SVGRasterize:                 &job.pipelineMetadata.AnimationSVGRasterize,
 		StoreGCP:                     &job.pipelineMetadata.AnimationStoreGCP,
 		ThumbnailGCP:                 &job.pipelineMetadata.AnimationThumbnailGCP,
 		LiveRenderGCP:                &job.pipelineMetadata.AnimationLiveRenderGCP,
@@ -149,6 +151,7 @@
 		OpenseaFallback:              &job.pipelineMetadata.AlternateOpenseaFallback,
 		DetermineMediaTypeWithReader: &job.pipelineMetadata.AlternateDetermineMediaTypeWithReader,
 		AnimationGzip:                &job.pipelineMetadata.AlternateAnimationGzip,
+    SVGRasterize:                 &job.pipelineMetadata.AlternateSVGRasterize,
 		StoreGCP:                     &job.pipelineMetadata.AlternateStoreGCP,
 		ThumbnailGCP:                 &job.pipelineMetadata.AlternateThumbnailGCP,
 		LiveRenderGCP:                &job.pipelineMetadata.AlternateLiveRenderGCP,
@@ -156,47 +159,10 @@
 	return cacheObjectsFromOpensea(ctx, tids, "", objectTypeImage, job.tp.ipfsClient, job.tp.arweaveClient, job.tp.stg, job.tp.tokenBucket, runMetadata)
 }
 
-<<<<<<< HEAD
-	logger.For(pCtx).Infof("found media URLs")
-
-	var (
-		imgCh, animCh         chan cacheResult
-		imgResult, animResult cacheResult
-	)
-
-	if animURL != "" {
-		subMeta := &cachePipelineMetadata{
-			ContentHeaderValueRetrieval:  &pMeta.AnimationContentHeaderValueRetrieval,
-			ReaderRetrieval:              &pMeta.AnimationReaderRetrieval,
-			OpenseaFallback:              &pMeta.AnimationOpenseaFallback,
-			DetermineMediaTypeWithReader: &pMeta.AnimationDetermineMediaTypeWithReader,
-			AnimationGzip:                &pMeta.AnimationAnimationGzip,
-			SVGRasterize:                 &pMeta.AnimationSVGRasterize,
-			StoreGCP:                     &pMeta.AnimationStoreGCP,
-			ThumbnailGCP:                 &pMeta.AnimationThumbnailGCP,
-			LiveRenderGCP:                &pMeta.AnimationLiveRenderGCP,
-		}
-		animCh = asyncCacheObjectsForURL(pCtx, tids, storageClient, arweaveClient, ipfsClient, objectTypeAnimation, animURL, tokenBucket, subMeta)
-	}
-	if imgURL != "" {
-		subMeta := &cachePipelineMetadata{
-			ContentHeaderValueRetrieval:  &pMeta.ImageContentHeaderValueRetrieval,
-			ReaderRetrieval:              &pMeta.ImageReaderRetrieval,
-			OpenseaFallback:              &pMeta.ImageOpenseaFallback,
-			DetermineMediaTypeWithReader: &pMeta.ImageDetermineMediaTypeWithReader,
-			AnimationGzip:                &pMeta.ImageAnimationGzip,
-			SVGRasterize:                 &pMeta.ImageSVGRasterize,
-			StoreGCP:                     &pMeta.ImageStoreGCP,
-			ThumbnailGCP:                 &pMeta.ImageThumbnailGCP,
-			LiveRenderGCP:                &pMeta.ImageLiveRenderGCP,
-		}
-		imgCh = asyncCacheObjectsForURL(pCtx, tids, storageClient, arweaveClient, ipfsClient, objectTypeImage, imgURL, tokenBucket, subMeta)
-=======
 func isCacheResultValid(err error, numObjects int) bool {
 	var notCacheableErr errNotCacheable
 	if errors.As(err, &notCacheableErr) {
 		return true
->>>>>>> 118e7602
 	}
 	return err == nil && numObjects > 0
 }
